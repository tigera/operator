--- conflicted
+++ resolved
@@ -70,10 +70,11 @@
             - 'cache store bin-amd64-${SEMAPHORE_GIT_SHA} build/_output/bin'
             - 'cache store go-pkg-cache-amd64-${SEMAPHORE_GIT_SHA} .go-pkg-cache'
             - 'cache store go-mod-cache-amd64-${SEMAPHORE_GIT_SHA} ${HOME}/go/pkg/mod/cache'
-<<<<<<< HEAD
-=======
   - name: 'Build / Cache arm64 and ppc64le'
     dependencies: [ "Build amd64" ]
+    run:
+      # Cloud: disable all builds besides amd64
+      when: false
     task:
       prologue:
         commands:
@@ -107,7 +108,6 @@
             - 'cache store bin-s390x-${SEMAPHORE_GIT_SHA} build/_output/bin'
             - 'cache store go-pkg-cache-s390x-${SEMAPHORE_GIT_SHA} .go-pkg-cache'
             - 'cache store go-mod-cache-s390x-${SEMAPHORE_GIT_SHA} ${HOME}/go/pkg/mod/cache'
->>>>>>> 88d6475f
   - name: 'Static / File Generation Checks'
     dependencies: [ "Build amd64" ]
     task:
