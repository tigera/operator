--- conflicted
+++ resolved
@@ -1,9 +1,5 @@
 version: v1.0
-<<<<<<< HEAD
-name: Initial Pipeline
-=======
 name: Operator CI
->>>>>>> d93d2e72
 
 execution_time_limit:
   hours: 4
@@ -55,68 +51,12 @@
           execution_time_limit:
             minutes: 45
           commands:
-<<<<<<< HEAD
-            - export BRANCH_NAME=$SEMAPHORE_GIT_BRANCH
-            - make ci
-            - >-
-              if [ -z "${SEMAPHORE_GIT_PR_NUMBER}" ]; then 
-                make cd CONFIRM=true;
-              fi
-            - >-
-              if [ -z "${SEMAPHORE_GIT_PR_NUMBER}" ]; then
-                make maybe-build-release;
-              fi
-      secrets:
-        - name: docker
-        - name: google-service-account-for-gcr
-      prologue:
-        commands:
-          - checkout
-          - >-
-            if [[ -v SEMAPHORE_GIT_PR_NUMBER ]]; then
-              unset DOCKER_USER DOCKER_TOKEN; docker logout; docker logout gcr.io;
-            else
-              gcloud auth activate-service-account --key-file=/home/semaphore/secrets/secret.google-service-account-key.json
-              # Login to docker in order to pull images.
-              docker login --username casey@tigera.io -u _json_key -p "$(cat ~/secrets/secret.google-service-account-key.json)" https://gcr.io
-            fi
-          - cache restore go-pkg-cache
-          - cache restore go-mod-cache
-      epilogue:
-        on_pass:
-=======
             - make build
             - make dirty-check
             # Store in cache for other builds in this run
             - 'cache store bin-amd64-${SEMAPHORE_GIT_SHA} build/_output/bin'
             - 'cache store go-pkg-cache-amd64-${SEMAPHORE_GIT_SHA} .go-pkg-cache'
             - 'cache store go-mod-cache-amd64-${SEMAPHORE_GIT_SHA} ${HOME}/go/pkg/mod/cache'
-  - name: 'Build / Cache arm64 and ppc64le'
-    dependencies: [ "Build amd64" ]
-    task:
-      prologue:
-        commands:
-          - cache restore go-pkg-cache-amd64-${SEMAPHORE_GIT_SHA}
-          - cache restore go-mod-cache-amd64-${SEMAPHORE_GIT_SHA}
-      jobs:
-        - name: Build arm64
-          execution_time_limit:
-            minutes: 45
-          commands:
-            - make register build ARCH=arm64
-            # Store in cache for other builds in this run
-            - 'cache store bin-arm64-${SEMAPHORE_GIT_SHA} build/_output/bin'
-            - 'cache store go-pkg-cache-arm64-${SEMAPHORE_GIT_SHA} .go-pkg-cache'
-            - 'cache store go-mod-cache-arm64-${SEMAPHORE_GIT_SHA} ${HOME}/go/pkg/mod/cache'
-        - name: Build ppc64le
-          execution_time_limit:
-            minutes: 45
-          commands:
-            - make register build ARCH=ppc64le
-            # Store in cache for other builds in this run
-            - 'cache store bin-ppc64le-${SEMAPHORE_GIT_SHA} build/_output/bin'
-            - 'cache store go-pkg-cache-ppc64le-${SEMAPHORE_GIT_SHA} .go-pkg-cache'
-            - 'cache store go-mod-cache-ppc64le-${SEMAPHORE_GIT_SHA} ${HOME}/go/pkg/mod/cache'
   - name: 'Static / File Generation Checks'
     dependencies: [ "Build amd64" ]
     task:
@@ -124,7 +64,6 @@
         - name: Static / File Generation Checks, Vet
           execution_time_limit:
             minutes: 15
->>>>>>> d93d2e72
           commands:
             - make format-check validate-gen-versions fmt test-crds
             - make dirty-check
@@ -161,12 +100,12 @@
   - name: Push Images
     pipeline_file: push_images.yml
     auto_promote:
-      when: "branch =~ 'master|release-.*'"
+      when: "branch =~ 'master|staging'"
   - name: Clean Up
     pipeline_file: clean_up.yml
     # Don't auto promote if this is master or a release branch so the cache is available for the Push Images pipeline.
     auto_promote:
-      when: "(branch !~ 'master|release-.*') OR (result != 'passed')"
+      when: "(branch !~ 'master|staging') OR (result != 'passed')"
   - name: Clear Cache
     # Never auto promote this, this is only to give an easy way for people to clear the cache.
     pipeline_file: clear_cache.yml