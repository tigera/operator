# This file is autogenerated, do not edit; changes may be undone by the next 'dep ensure'.


[[projects]]
<<<<<<< HEAD
  digest = "1:75a1e28db58f0ddf4016b7ce798d6d9e3b0aab01b7a9921972a68e95f2eec352"
=======
  digest = "1:fc54519ca54240db24092a6d9a4b07aa373e27a8daf56c8594069e1c3e2cae06"
>>>>>>> fdd59fe3
  name = "cloud.google.com/go"
  packages = ["compute/metadata"]
  pruneopts = "NT"
  revision = "775730d6e48254a2430366162cf6298e5368833c"
  version = "v0.39.0"

[[projects]]
  digest = "1:6974cb842e66a4600006200e47a067278ea5671d4f7114be67c01a3af5affa7d"
  name = "contrib.go.opencensus.io/exporter/ocagent"
  packages = ["."]
  pruneopts = "NT"
  revision = "dcb33c7f3b7cfe67e8a2cea10207ede1b7c40764"
  version = "v0.4.12"

[[projects]]
  digest = "1:14f0a1264c1013e381bf771317cfd382c60c663b72053e27e050690c19ee004d"
  name = "github.com/Azure/go-autorest"
  packages = [
    "autorest",
    "autorest/adal",
    "autorest/azure",
    "autorest/date",
    "logger",
    "tracing",
  ]
  pruneopts = "NT"
  revision = "fe1ebaab71ae2a2ab8a55f62ebe54cffd842acc2"
  version = "v12.0.0"

[[projects]]
  digest = "1:0a111edd8693fd977f42a0c4f199a0efb13c20aec9da99ad8830c7bb6a87e8d6"
  name = "github.com/PuerkitoBio/purell"
  packages = ["."]
  pruneopts = "NT"
  revision = "44968752391892e1b0d0b821ee79e9a85fa13049"
  version = "v1.1.1"

[[projects]]
  branch = "master"
  digest = "1:8098cd40cd09879efbf12e33bcd51ead4a66006ac802cd563a66c4f3373b9727"
  name = "github.com/PuerkitoBio/urlesc"
  packages = ["."]
  pruneopts = "NT"
  revision = "de5bf2ad457846296e2031421a34e2568e304e35"

[[projects]]
  digest = "1:680b63a131506e668818d630d3ca36123ff290afa0afc9f4be21940adca3f27d"
  name = "github.com/appscode/jsonpatch"
  packages = ["."]
  pruneopts = "NT"
  revision = "7c0e3b262f30165a8ec3d0b4c6059fd92703bfb2"
  version = "1.0.0"

[[projects]]
  digest = "1:c819830f4f5ef85874a90ac3cbcc96cd322c715f5c96fbe4722eacd3dafbaa07"
  name = "github.com/beorn7/perks"
  packages = ["quantile"]
  pruneopts = "NT"
  revision = "4b2b341e8d7715fae06375aa633dbb6e91b3fb46"
  version = "v1.0.0"

[[projects]]
  digest = "1:13af3d205c774ec0bbda45fee1a4089f3cd9a55c5367b527698b34550ec15e71"
  name = "github.com/census-instrumentation/opencensus-proto"
  packages = [
    "gen-go/agent/common/v1",
    "gen-go/agent/metrics/v1",
    "gen-go/agent/trace/v1",
    "gen-go/metrics/v1",
    "gen-go/resource/v1",
    "gen-go/trace/v1",
  ]
  pruneopts = "NT"
  revision = "a105b96453fe85139acc07b68de48f2cbdd71249"
  version = "v0.2.0"

[[projects]]
  digest = "1:0c4193043b1a33c7f9ba4ea42b8af2c09bb3d51970212d42e4dac8aa217b4ca5"
  name = "github.com/coreos/prometheus-operator"
  packages = [
    "pkg/apis/monitoring",
    "pkg/apis/monitoring/v1",
    "pkg/client/versioned/scheme",
    "pkg/client/versioned/typed/monitoring/v1",
  ]
  pruneopts = "NT"
  revision = "7a25bf6b6bb2347dacb235659b73bc210117acc7"
  version = "v0.29.0"

[[projects]]
  digest = "1:4b8b5811da6970495e04d1f4e98bb89518cc3cfc3b3f456bdb876ed7b6c74049"
  name = "github.com/davecgh/go-spew"
  packages = ["spew"]
  pruneopts = "NT"
  revision = "8991bc29aa16c548c550c7ff78260e27b9ab7c73"
  version = "v1.1.1"

[[projects]]
  digest = "1:3a5601f7ac7fc10fc2a98039b18d83a767f3830141a08c19ae45c45244f43e57"
  name = "github.com/dgrijalva/jwt-go"
  packages = ["."]
  pruneopts = "NT"
  revision = "06ea1031745cb8b3dab3f6a236daf2b0aa468b7e"
  version = "v3.2.0"

[[projects]]
<<<<<<< HEAD
  digest = "1:1302bdd23af4264a095d48c2c28660a8ecf2e02454ce172cef5cb946029a1383"
=======
  digest = "1:fe163459044d9bd64a90a59d328f08a7d133f0b6f85f038360f89389c0ec0979"
>>>>>>> fdd59fe3
  name = "github.com/emicklei/go-restful"
  packages = [
    ".",
    "log",
  ]
  pruneopts = "NT"
  revision = "b993709ae1a4f6dd19cfa475232614441b11c9d5"
  version = "v2.9.5"

[[projects]]
  digest = "1:81466b4218bf6adddac2572a30ac733a9255919bc2f470b4827a317bd4ee1756"
  name = "github.com/ghodss/yaml"
  packages = ["."]
  pruneopts = "NT"
  revision = "0ca9ea5df5451ffdf184b4428c902747c2c11cd7"
  version = "v1.0.0"

[[projects]]
  digest = "1:d421af4c4fe51d399667d573982d663fe1fa67020a88d3ae43466ebfe8e2b5c9"
  name = "github.com/go-logr/logr"
  packages = ["."]
  pruneopts = "NT"
  revision = "9fb12b3b21c5415d16ac18dc5cd42c1cfdd40c4e"
  version = "v0.1.0"

[[projects]]
  digest = "1:340497a512995aa69c0add901d79a2096b3449d35a44a6f1f1115091a9f8c687"
  name = "github.com/go-logr/zapr"
  packages = ["."]
  pruneopts = "NT"
  revision = "03f06a783fbb7dfaf3f629c7825480e43a7105e6"
  version = "v0.1.1"

[[projects]]
  digest = "1:260f7ebefc63024c8dfe2c9f1a2935a89fa4213637a1f522f592f80c001cc441"
  name = "github.com/go-openapi/jsonpointer"
  packages = ["."]
  pruneopts = "NT"
  revision = "ef5f0afec364d3b9396b7b77b43dbe26bf1f8004"
  version = "v0.19.0"

[[projects]]
  digest = "1:98abd61947ff5c7c6fcfec5473d02a4821ed3a2dd99a4fbfdb7925b0dd745546"
  name = "github.com/go-openapi/jsonreference"
  packages = ["."]
  pruneopts = "NT"
  revision = "8483a886a90412cd6858df4ea3483dce9c8e35a3"
  version = "v0.19.0"

[[projects]]
  branch = "master"
  digest = "1:f04cb7797917efbe9d9efd509a311f28930a9ee7ef1e047d01808d64ded53554"
  name = "github.com/go-openapi/spec"
  packages = ["."]
  pruneopts = "NT"
  revision = "b2056d62a953adee01fed8ee65a046bd8f0419d5"

[[projects]]
  digest = "1:076ebf43e6e70f18ef9d079a685ede59a0f4dc9247256c209cf57407f959cef9"
  name = "github.com/go-openapi/swag"
  packages = ["."]
  pruneopts = "NT"
  revision = "b3e2804c8535ee0d1b89320afd98474d5b8e9e3b"
  version = "v0.19.0"

[[projects]]
  digest = "1:53151cc4366e3945282d4b783fd41f35222cabbc75601e68d8133648c63498d1"
  name = "github.com/gobuffalo/envy"
  packages = ["."]
  pruneopts = "NT"
  revision = "043cb4b8af871b49563291e32c66bb84378a60ac"
  version = "v1.7.0"

[[projects]]
  digest = "1:0b39706cfa32c1ba9e14435b5844d04aef81b60f44b6077e61e0607d56692603"
  name = "github.com/gogo/protobuf"
  packages = [
    "proto",
    "sortkeys",
  ]
  pruneopts = "NT"
  revision = "ba06b47c162d49f2af050fb4c75bcbc86a159d5c"
  version = "v1.2.1"

[[projects]]
  branch = "master"
  digest = "1:e2b86e41f3d669fc36b50d31d32d22c8ac656c75aa5ea89717ce7177e134ff2a"
  name = "github.com/golang/glog"
  packages = ["."]
  pruneopts = "NT"
  revision = "23def4e6c14b4da8ac2ed8007337bc5eb5007998"

[[projects]]
  branch = "master"
  digest = "1:20b774dcfdf0fff3148432beb828c52404f3eb3d70b7ce71ae0356ed6cbc2bae"
  name = "github.com/golang/groupcache"
  packages = ["lru"]
  pruneopts = "NT"
  revision = "5b532d6fd5efaf7fa130d4e859a2fde0fc3a9e1b"

[[projects]]
  digest = "1:d7212166c4b7f30a20fb3de70ab7e36564900b2e36360ffd31958b5af8fed025"
  name = "github.com/golang/protobuf"
  packages = [
    "jsonpb",
    "proto",
    "protoc-gen-go/descriptor",
    "protoc-gen-go/generator",
    "protoc-gen-go/generator/internal/remap",
    "protoc-gen-go/plugin",
    "ptypes",
    "ptypes/any",
    "ptypes/duration",
    "ptypes/struct",
    "ptypes/timestamp",
    "ptypes/wrappers",
  ]
  pruneopts = "NT"
  revision = "b5d812f8a3706043e23a9cd5babf2e5423744d30"
  version = "v1.3.1"

[[projects]]
  digest = "1:05f95ffdfcf651bdb0f05b40b69e7f5663047f8da75c72d58728acb59b5cc107"
  name = "github.com/google/btree"
  packages = ["."]
  pruneopts = "NT"
  revision = "4030bb1f1f0c35b30ca7009e9ebd06849dd45306"
  version = "v1.0.0"

[[projects]]
  digest = "1:52c5834e2bebac9030c97cc0798ac11c3aa8a39f098aeb419f142533da6cd3cc"
  name = "github.com/google/gofuzz"
  packages = ["."]
  pruneopts = "NT"
  revision = "f140a6486e521aad38f5917de355cbf147cc0496"
  version = "v1.0.0"

[[projects]]
  digest = "1:ab3ec1fe3e39bac4b3ab63390767766622be35b7cab03f47f787f9ec60522a53"
  name = "github.com/google/uuid"
  packages = ["."]
  pruneopts = "NT"
  revision = "0cd6bf5da1e1c83f8b45653022c74f71af0538a4"
  version = "v1.1.1"

[[projects]]
  digest = "1:289332c13b80edfefc88397cce5266c16845dcf204fa2f6ac7e464ee4c7f6e96"
  name = "github.com/googleapis/gnostic"
  packages = [
    "OpenAPIv2",
    "compiler",
    "extensions",
  ]
  pruneopts = "NT"
  revision = "7c663266750e7d82587642f65e60bc4083f1f84e"
  version = "v0.2.0"

[[projects]]
  branch = "master"
<<<<<<< HEAD
  digest = "1:d50dcc7a760430bd2d95d72cb5c4adf0a1d457fcc16b845a15e41f70bece04cd"
=======
  digest = "1:80bb6542c05589c5203482c538912109619cf6375744b3e927baf1c7392e4a92"
>>>>>>> fdd59fe3
  name = "github.com/gophercloud/gophercloud"
  packages = [
    ".",
    "openstack",
    "openstack/identity/v2/tenants",
    "openstack/identity/v2/tokens",
    "openstack/identity/v3/tokens",
    "openstack/utils",
    "pagination",
  ]
  pruneopts = "NT"
  revision = "b3a23cc94cc51857a508733a0bd3d6ef0bfc16d9"

[[projects]]
  branch = "master"
  digest = "1:bb7bd892abcb75ef819ce2efab9d54d22b7e38dc05ffac55428bb0578b52912b"
  name = "github.com/gregjones/httpcache"
  packages = [
    ".",
    "diskcache",
  ]
  pruneopts = "NT"
  revision = "3befbb6ad0cc97d4c25d851e9528915809e1a22f"

[[projects]]
<<<<<<< HEAD
  digest = "1:65e6e279a51d9a9c9511ba95e374acf3641c885d69b244b99cd2f5834ab804f8"
=======
  digest = "1:a08717e6518868737cfe3e17d23157ca6253a7a88c7ded5065714ad3eeedc1dd"
>>>>>>> fdd59fe3
  name = "github.com/grpc-ecosystem/grpc-gateway"
  packages = [
    "internal",
    "runtime",
    "utilities",
  ]
  pruneopts = "NT"
  revision = "8fd5fd9d19ce68183a6b0934519dfe7fe6269612"
  version = "v1.9.0"

[[projects]]
  digest = "1:52094d0f8bdf831d1a2401e9b6fee5795fdc0b2a2d1f8bb1980834c289e79129"
  name = "github.com/hashicorp/golang-lru"
  packages = [
    ".",
    "simplelru",
  ]
  pruneopts = "NT"
  revision = "7087cb70de9f7a8bc0a10c375cb0d2280a8edf9c"
  version = "v0.5.1"

[[projects]]
  digest = "1:aaa38889f11896ee3644d77e17dc7764cc47f5f3d3b488268df2af2b52541c5f"
  name = "github.com/imdario/mergo"
  packages = ["."]
  pruneopts = "NT"
  revision = "7c29201646fa3de8506f701213473dd407f19646"
  version = "v0.3.7"

[[projects]]
  digest = "1:f5b9328966ccea0970b1d15075698eff0ddb3e75889560aad2e9f76b289b536a"
  name = "github.com/joho/godotenv"
  packages = ["."]
  pruneopts = "NT"
  revision = "23d116af351c84513e1946b527c88823e476be13"
  version = "v1.3.0"

[[projects]]
  digest = "1:0fbdc0dfdabfa16d50dd7151b7efe3189ffb0df68fa9866dc35240bfea39ad92"
  name = "github.com/json-iterator/go"
  packages = ["."]
  pruneopts = "NT"
  revision = "0ff49de124c6f76f8494e194af75bde0f1a49a29"
  version = "v1.1.6"

[[projects]]
  branch = "master"
  digest = "1:782fb677791a7fe7b5b8e637bcf695efb13950ce09e3e8e3b1cf21c57649be7c"
  name = "github.com/mailru/easyjson"
  packages = [
    "buffer",
    "jlexer",
    "jwriter",
  ]
  pruneopts = "NT"
  revision = "1ea4449da9834f4d333f1cc461c374aea217d249"

[[projects]]
  digest = "1:56dbf15e091bf7926cb33a57cb6bdfc658fc6d3498d2f76f10a97ce7856f1fde"
  name = "github.com/markbates/inflect"
  packages = ["."]
  pruneopts = "NT"
  revision = "24b83195037b3bc61fcda2d28b7b0518bce293b6"
  version = "v1.0.4"

[[projects]]
  digest = "1:ea1db000388d88b31db7531c83016bef0d6db0d908a07794bfc36aca16fbf935"
  name = "github.com/matttproud/golang_protobuf_extensions"
  packages = ["pbutil"]
  pruneopts = "NT"
  revision = "c12348ce28de40eed0136aa2b644d0ee0650e56c"
  version = "v1.0.1"

[[projects]]
  digest = "1:2f42fa12d6911c7b7659738758631bec870b7e9b4c6be5444f963cdcfccc191f"
  name = "github.com/modern-go/concurrent"
  packages = ["."]
  pruneopts = "NT"
  revision = "bacd9c7ef1dd9b15be4a9909b8ac7a4e313eec94"
  version = "1.0.3"

[[projects]]
  digest = "1:c6aca19413b13dc59c220ad7430329e2ec454cc310bc6d8de2c7e2b93c18a0f6"
  name = "github.com/modern-go/reflect2"
  packages = ["."]
  pruneopts = "NT"
  revision = "4b7aa43c6742a2c18fdef89dd197aaae7dac7ccd"
  version = "1.0.1"

[[projects]]
  branch = "master"
<<<<<<< HEAD
  digest = "1:48ec0c139864e640aa4909393340451c216a2e681d01de1ff7b95631b2839beb"
=======
  digest = "1:db06254ecbf3dd993113bc510501bf64f198a79684fdd788377c2e0ec9ac8fdc"
>>>>>>> fdd59fe3
  name = "github.com/openshift/api"
  packages = ["config/v1"]
  pruneopts = "NT"
  revision = "d5b34b957e91dbf64013a866951c3ed5770db0b5"

[[projects]]
  branch = "master"
<<<<<<< HEAD
  digest = "1:f9ce13373683260c45064f0839d588437ce75aaac44bce269be43d75af48880f"
=======
  digest = "1:0e2624c21c65d07328586dc1658e60c5c8283f708ea38607501ef2a504e7a5c2"
>>>>>>> fdd59fe3
  name = "github.com/operator-framework/operator-sdk"
  packages = [
    "pkg/k8sutil",
    "pkg/leader",
    "pkg/log/zap",
    "pkg/metrics",
    "pkg/restmapper",
    "version",
  ]
  pruneopts = "NT"
  revision = "14ac711d56bde86272ca5374ac29268f9dc7cdc1"

[[projects]]
  digest = "1:93b1d84c5fa6d1ea52f4114c37714cddd84d5b78f151b62bb101128dd51399bf"
  name = "github.com/pborman/uuid"
  packages = ["."]
  pruneopts = "NT"
  revision = "adf5a7427709b9deb95d29d3fa8a2bf9cfd388f1"
  version = "v1.2"

[[projects]]
  branch = "master"
<<<<<<< HEAD
  digest = "1:bf2ac97824a7221eb16b096aecc1c390d4c8a4e49524386aaa2e2dd215cbfb31"
=======
  digest = "1:ca71dc35a821dd1d5cef16dab21648793f0c675297bfda31eaa0175d0eafd26f"
>>>>>>> fdd59fe3
  name = "github.com/petar/GoLLRB"
  packages = ["llrb"]
  pruneopts = "NT"
  revision = "33fb24c13b99c46c93183c291836c573ac382536"

[[projects]]
  digest = "1:d8139b87c97ab035e546f58bb812ec6eb11518ec7dff03694e5427bc67ca7c0f"
  name = "github.com/peterbourgon/diskv"
  packages = ["."]
  pruneopts = "NT"
  revision = "0be1b92a6df0e4f5cb0a5d15fb7f643d0ad93ce6"
  version = "v3.0.0"

[[projects]]
  digest = "1:14715f705ff5dfe0ffd6571d7d201dd8e921030f8070321a79380d8ca4ec1a24"
  name = "github.com/pkg/errors"
  packages = ["."]
  pruneopts = "NT"
  revision = "ba968bfe8b2f7e042a574c888954fccecfa385b4"
  version = "v0.8.1"

[[projects]]
<<<<<<< HEAD
  digest = "1:ec2a29e3bd141038ae5c3d3a4f57db0c341fcc1d98055a607aedd683aed124ee"
=======
  digest = "1:2e0311ed50c341b1db895df8a48ef719fc66699ebc35b80048f82b99f31a3f2d"
>>>>>>> fdd59fe3
  name = "github.com/prometheus/client_golang"
  packages = [
    "prometheus",
    "prometheus/internal",
    "prometheus/promhttp",
  ]
  pruneopts = "NT"
  revision = "50c4339db732beb2165735d2cde0bff78eb3c5a5"
  version = "v0.9.3"

[[projects]]
  branch = "master"
  digest = "1:c2cc5049e927e2749c0d5163c9f8d924880d83e84befa732b9aad0b6be227bed"
  name = "github.com/prometheus/client_model"
  packages = ["go"]
  pruneopts = "NT"
  revision = "fd36f4220a901265f90734c3183c5f0c91daa0b8"

[[projects]]
  digest = "1:d58e080134e5ca08ba6beebade31362d5f56e64fdb6dd649ec8b5e52445e8489"
  name = "github.com/prometheus/common"
  packages = [
    "expfmt",
    "internal/bitbucket.org/ww/goautoneg",
    "model",
  ]
  pruneopts = "NT"
  revision = "1ba88736f028e37bc17328369e94a537ae9e0234"
  version = "v0.4.0"

[[projects]]
  branch = "master"
<<<<<<< HEAD
  digest = "1:bca8581280a9ba8187941c57f08a89baeaeb87e97f3f093c9a59928425e7bde3"
=======
  digest = "1:28560deff70fcbf2eaaa863636a6993f7ca7d35474c869189d2ce78ef507f442"
>>>>>>> fdd59fe3
  name = "github.com/prometheus/procfs"
  packages = [
    ".",
    "internal/fs",
  ]
  pruneopts = "NT"
  revision = "51af30a78b0ecb1d67793630dbf35d664092e6ad"

[[projects]]
  digest = "1:a4644e85e1f29f9825a4e61dcdd8244fe7c4db02eead3f508d5a5bdf7924dbbd"
  name = "github.com/rogpeppe/go-internal"
  packages = [
    "modfile",
    "module",
    "semver",
  ]
  pruneopts = "NT"
  revision = "438578804ca6f31be148c27683afc419ce47c06e"
  version = "v1.3.0"

[[projects]]
  digest = "1:49b6e0d199dc20969bf7c9d14647313e1dd1b102178fad4ca999d8a9584edfab"
  name = "github.com/spf13/afero"
  packages = [
    ".",
    "mem",
  ]
  pruneopts = "NT"
  revision = "588a75ec4f32903aa5e39a2619ba6a4631e28424"
  version = "v1.2.2"

[[projects]]
  digest = "1:9d8420bbf131d1618bde6530af37c3799340d3762cc47210c1d9532a4c3a2779"
  name = "github.com/spf13/pflag"
  packages = ["."]
  pruneopts = "NT"
  revision = "298182f68c66c05229eb03ac171abe6e309ee79a"
  version = "v1.0.3"

[[projects]]
  digest = "1:8bcb2616463bc981681c4b26f2aa817be8167682b76fb7884ec3fafdc9f82372"
  name = "go.opencensus.io"
  packages = [
    ".",
    "internal",
    "internal/tagencoding",
    "metric/metricdata",
    "metric/metricproducer",
    "plugin/ocgrpc",
    "plugin/ochttp",
    "plugin/ochttp/propagation/b3",
    "plugin/ochttp/propagation/tracecontext",
    "resource",
    "stats",
    "stats/internal",
    "stats/view",
    "tag",
    "trace",
    "trace/internal",
    "trace/propagation",
    "trace/tracestate",
  ]
  pruneopts = "NT"
  revision = "43463a80402d8447b7fce0d2c58edf1687ff0b58"
  version = "v0.19.3"

[[projects]]
  digest = "1:cc9d86ec4e6e3bdf87e3a421273bfeed003cf8e21351c0302fe8b0eb7b10efe6"
  name = "go.uber.org/atomic"
  packages = ["."]
  pruneopts = "NT"
  revision = "df976f2515e274675050de7b3f42545de80594fd"
  version = "v1.4.0"

[[projects]]
  digest = "1:58ca93bdf81bac106ded02226b5395a0595d5346cdc4caa8d9c1f3a5f8f9976e"
  name = "go.uber.org/multierr"
  packages = ["."]
  pruneopts = "NT"
  revision = "3c4937480c32f4c13a875a1829af76c98ca3d40a"
  version = "v1.1.0"

[[projects]]
  digest = "1:80f7b1f444dbbe5b64a5174c6726af3243a4770fb19daaae9613c4d615a9684a"
  name = "go.uber.org/zap"
  packages = [
    ".",
    "buffer",
    "internal/bufferpool",
    "internal/color",
    "internal/exit",
    "zapcore",
  ]
  pruneopts = "NT"
  revision = "27376062155ad36be76b0f12cf1572a221d3a48c"
  version = "v1.10.0"

[[projects]]
  branch = "master"
<<<<<<< HEAD
  digest = "1:b26b35b460d7db774c4aba5d2d6c7f34b5cafe0b3f3bb25faa6c49234a2a70f0"
=======
  digest = "1:af1fe3e40e947f75bee6d1f3b3610fa859079ddc4706634d5360213d7e70b954"
>>>>>>> fdd59fe3
  name = "golang.org/x/crypto"
  packages = ["ssh/terminal"]
  pruneopts = "NT"
  revision = "22d7a77e9e5f409e934ed268692e56707cd169e5"

[[projects]]
  branch = "master"
<<<<<<< HEAD
  digest = "1:0df70eb73174e6e58e2c986150b16c61859bea5a7b1a1801f37e12fb1c8ab8d1"
=======
  digest = "1:4b41a35ff9b7fa818d63044d95067e361580f248793cd1795dc999c73ad7b114"
>>>>>>> fdd59fe3
  name = "golang.org/x/net"
  packages = [
    "context",
    "context/ctxhttp",
    "http/httpguts",
    "http2",
    "http2/hpack",
    "idna",
    "internal/timeseries",
    "trace",
  ]
  pruneopts = "NT"
  revision = "3ec19112720433827bbce8be9342797f5a6aaaf9"

[[projects]]
  branch = "master"
<<<<<<< HEAD
  digest = "1:54c605b4036ec49dbc4c887969128d5ee68140cf0bbec46e67cbb2497e69c15e"
=======
  digest = "1:2496573370ae7cd7db87fbbcf8c8bb0b69d42aa03064bdcdd27c7185c8c8fa2a"
>>>>>>> fdd59fe3
  name = "golang.org/x/oauth2"
  packages = [
    ".",
    "google",
    "internal",
    "jws",
    "jwt",
  ]
  pruneopts = "NT"
  revision = "950ef44c6e079baf075030377d90bf0c7e4b7b7a"

[[projects]]
  branch = "master"
  digest = "1:bde1844fd8dff0a4ed259e24bf0e3cb91c2bc7bc3cd0a43118c6ef8f8be1b9ca"
  name = "golang.org/x/sync"
  packages = ["semaphore"]
  pruneopts = "NT"
  revision = "112230192c580c3556b8cee6403af37a4fc5f28c"

[[projects]]
  branch = "master"
<<<<<<< HEAD
  digest = "1:0dd0b475fc1a7d536dd8250c8ea3aa928ff3370a08419af538e8621a4e08c6eb"
=======
  digest = "1:ef1a5956c01309066ea1090602a307e6825df4b7f93a1a21f7e0d9c0a19f87d6"
>>>>>>> fdd59fe3
  name = "golang.org/x/sys"
  packages = [
    "unix",
    "windows",
  ]
  pruneopts = "NT"
  revision = "61b9204099cb1bebc803c9ffb9b2d3acd9d457d9"

[[projects]]
  digest = "1:348fa8283a7c60b5b71ce04d27b37f7c0fce552d4d0b463b5b3ebbd1840d3f1a"
  name = "golang.org/x/text"
  packages = [
    "collate",
    "collate/build",
    "internal/colltab",
    "internal/gen",
    "internal/language",
    "internal/language/compact",
    "internal/tag",
    "internal/triegen",
    "internal/ucd",
    "language",
    "secure/bidirule",
    "transform",
    "unicode/bidi",
    "unicode/cldr",
    "unicode/norm",
    "unicode/rangetable",
    "width",
  ]
  pruneopts = "NT"
  revision = "342b2e1fbaa52c93f31447ad2c6abc048c63e475"
  version = "v0.3.2"

[[projects]]
  branch = "master"
  digest = "1:9fdc2b55e8e0fafe4b41884091e51e77344f7dc511c5acedcfd98200003bff90"
  name = "golang.org/x/time"
  packages = ["rate"]
  pruneopts = "NT"
  revision = "9d24e82272b4f38b78bc8cff74fa936d31ccd8ef"

[[projects]]
  branch = "master"
<<<<<<< HEAD
  digest = "1:6874e5a36e480ae4a3ad6a9ab147146cb80962247d169bf1c6488d96141d3edf"
=======
  digest = "1:5869a5ad6431d4675f60eb5c7b02dc70b5dd52fc196766ba0e1bf75242498d9a"
>>>>>>> fdd59fe3
  name = "golang.org/x/tools"
  packages = [
    "go/ast/astutil",
    "go/gcexportdata",
    "go/internal/gcimporter",
    "go/internal/packagesdriver",
    "go/packages",
    "go/types/typeutil",
    "imports",
    "internal/fastwalk",
    "internal/gopathwalk",
    "internal/module",
    "internal/semver",
  ]
  pruneopts = "NT"
  revision = "d88f79806bbd013f54a668506864ce559edf6f0a"

[[projects]]
  digest = "1:dcac8e614409010171dcb258c4d90d1ecc553d591fcc6dde328b6f7408bbd5bf"
  name = "google.golang.org/api"
  packages = ["support/bundler"]
  pruneopts = "NT"
  revision = "721295fe20d585ce7e948146f82188429d14da33"
  version = "v0.5.0"

[[projects]]
<<<<<<< HEAD
  digest = "1:711179d92dbef98932acd7afd0dab80b4cf2d97f099f3285c9ba8fa451809fec"
=======
  digest = "1:d85bd4497eba4bba5620f30ba3b7bc3e2d5d73b85dd494eeb6ad79c73cdc23a3"
>>>>>>> fdd59fe3
  name = "google.golang.org/appengine"
  packages = [
    ".",
    "internal",
    "internal/app_identity",
    "internal/base",
    "internal/datastore",
    "internal/log",
    "internal/modules",
    "internal/remote_api",
    "internal/urlfetch",
    "urlfetch",
  ]
  pruneopts = "NT"
  revision = "4c25cacc810c02874000e4f7071286a8e96b2515"
  version = "v1.6.0"

[[projects]]
  branch = "master"
<<<<<<< HEAD
  digest = "1:c4a552948348996a12d3c6565d811b354b9817d9931777f2381234aa4a774f27"
=======
  digest = "1:84ef6052443021b4116fbac5e457e262f1284f010147d1eff9cc669da835f85c"
>>>>>>> fdd59fe3
  name = "google.golang.org/genproto"
  packages = [
    "googleapis/api/httpbody",
    "googleapis/rpc/status",
    "protobuf/field_mask",
  ]
  pruneopts = "NT"
  revision = "bb713bdc0e5239f2b68e560efbe1c701a6fe78f9"

[[projects]]
  digest = "1:5761833c144990cd4ce4136a99284f5323116c9c063a1953f0bda38483a9c3cb"
  name = "google.golang.org/grpc"
  packages = [
    ".",
    "balancer",
    "balancer/base",
    "balancer/roundrobin",
    "binarylog/grpc_binarylog_v1",
    "codes",
    "connectivity",
    "credentials",
    "credentials/internal",
    "encoding",
    "encoding/proto",
    "grpclog",
    "internal",
    "internal/backoff",
    "internal/balancerload",
    "internal/binarylog",
    "internal/channelz",
    "internal/envconfig",
    "internal/grpcrand",
    "internal/grpcsync",
    "internal/syscall",
    "internal/transport",
    "keepalive",
    "metadata",
    "naming",
    "peer",
    "resolver",
    "resolver/dns",
    "resolver/passthrough",
    "stats",
    "status",
    "tap",
  ]
  pruneopts = "NT"
  revision = "25c4f928eaa6d96443009bd842389fb4fa48664e"
  version = "v1.20.1"

[[projects]]
  digest = "1:2d1fbdc6777e5408cabeb02bf336305e724b925ff4546ded0fa8715a7267922a"
  name = "gopkg.in/inf.v0"
  packages = ["."]
  pruneopts = "NT"
  revision = "d2d2541c53f18d2a059457998ce2876cc8e67cbf"
  version = "v0.9.1"

[[projects]]
  digest = "1:18108594151654e9e696b27b181b953f9a90b16bf14d253dd1b397b025a1487f"
  name = "gopkg.in/yaml.v2"
  packages = ["."]
  pruneopts = "NT"
  revision = "51d6538a90f86fe93ac480b35f37b2be17fef232"
  version = "v2.2.2"

[[projects]]
  digest = "1:6fa82ea248029bbbdddade20c06ab177ff6e485e5e45e48b045707415b7efd34"
  name = "k8s.io/api"
  packages = [
    "admission/v1beta1",
    "admissionregistration/v1alpha1",
    "admissionregistration/v1beta1",
    "apps/v1",
    "apps/v1beta1",
    "apps/v1beta2",
    "auditregistration/v1alpha1",
    "authentication/v1",
    "authentication/v1beta1",
    "authorization/v1",
    "authorization/v1beta1",
    "autoscaling/v1",
    "autoscaling/v2beta1",
    "autoscaling/v2beta2",
    "batch/v1",
    "batch/v1beta1",
    "batch/v2alpha1",
    "certificates/v1beta1",
    "coordination/v1beta1",
    "core/v1",
    "events/v1beta1",
    "extensions/v1beta1",
    "networking/v1",
    "policy/v1beta1",
    "rbac/v1",
    "rbac/v1alpha1",
    "rbac/v1beta1",
    "scheduling/v1alpha1",
    "scheduling/v1beta1",
    "settings/v1alpha1",
    "storage/v1",
    "storage/v1alpha1",
    "storage/v1beta1",
  ]
  pruneopts = "NT"
  revision = "05914d821849570fba9eacfb29466f2d8d3cd229"

[[projects]]
  digest = "1:c6f23048e162e65d586c809fd02e263e180ad157f110df17437c22517bb59a4b"
  name = "k8s.io/apiextensions-apiserver"
  packages = [
    "pkg/apis/apiextensions",
    "pkg/apis/apiextensions/v1beta1",
  ]
  pruneopts = "NT"
  revision = "0fe22c71c47604641d9aa352c785b7912c200562"

[[projects]]
  digest = "1:15b5c41ff6faa4d0400557d4112d6337e1abc961c65513d44fce7922e32c9ca7"
  name = "k8s.io/apimachinery"
  packages = [
    "pkg/api/errors",
    "pkg/api/meta",
    "pkg/api/resource",
    "pkg/apis/meta/internalversion",
    "pkg/apis/meta/v1",
    "pkg/apis/meta/v1/unstructured",
    "pkg/apis/meta/v1beta1",
    "pkg/conversion",
    "pkg/conversion/queryparams",
    "pkg/fields",
    "pkg/labels",
    "pkg/runtime",
    "pkg/runtime/schema",
    "pkg/runtime/serializer",
    "pkg/runtime/serializer/json",
    "pkg/runtime/serializer/protobuf",
    "pkg/runtime/serializer/recognizer",
    "pkg/runtime/serializer/streaming",
    "pkg/runtime/serializer/versioning",
    "pkg/selection",
    "pkg/types",
    "pkg/util/cache",
    "pkg/util/clock",
    "pkg/util/diff",
    "pkg/util/errors",
    "pkg/util/framer",
    "pkg/util/intstr",
    "pkg/util/json",
    "pkg/util/mergepatch",
    "pkg/util/naming",
    "pkg/util/net",
    "pkg/util/runtime",
    "pkg/util/sets",
    "pkg/util/strategicpatch",
    "pkg/util/uuid",
    "pkg/util/validation",
    "pkg/util/validation/field",
    "pkg/util/wait",
    "pkg/util/yaml",
    "pkg/version",
    "pkg/watch",
    "third_party/forked/golang/json",
    "third_party/forked/golang/reflect",
  ]
  pruneopts = "NT"
  revision = "2b1284ed4c93a43499e781493253e2ac5959c4fd"

[[projects]]
  digest = "1:c904a3d70131b33df36e4e51b574226b82308fc1ea66964aa21095a95d453fc9"
  name = "k8s.io/client-go"
  packages = [
    "discovery",
    "dynamic",
    "kubernetes",
    "kubernetes/scheme",
    "kubernetes/typed/admissionregistration/v1alpha1",
    "kubernetes/typed/admissionregistration/v1beta1",
    "kubernetes/typed/apps/v1",
    "kubernetes/typed/apps/v1beta1",
    "kubernetes/typed/apps/v1beta2",
    "kubernetes/typed/auditregistration/v1alpha1",
    "kubernetes/typed/authentication/v1",
    "kubernetes/typed/authentication/v1beta1",
    "kubernetes/typed/authorization/v1",
    "kubernetes/typed/authorization/v1beta1",
    "kubernetes/typed/autoscaling/v1",
    "kubernetes/typed/autoscaling/v2beta1",
    "kubernetes/typed/autoscaling/v2beta2",
    "kubernetes/typed/batch/v1",
    "kubernetes/typed/batch/v1beta1",
    "kubernetes/typed/batch/v2alpha1",
    "kubernetes/typed/certificates/v1beta1",
    "kubernetes/typed/coordination/v1beta1",
    "kubernetes/typed/core/v1",
    "kubernetes/typed/events/v1beta1",
    "kubernetes/typed/extensions/v1beta1",
    "kubernetes/typed/networking/v1",
    "kubernetes/typed/policy/v1beta1",
    "kubernetes/typed/rbac/v1",
    "kubernetes/typed/rbac/v1alpha1",
    "kubernetes/typed/rbac/v1beta1",
    "kubernetes/typed/scheduling/v1alpha1",
    "kubernetes/typed/scheduling/v1beta1",
    "kubernetes/typed/settings/v1alpha1",
    "kubernetes/typed/storage/v1",
    "kubernetes/typed/storage/v1alpha1",
    "kubernetes/typed/storage/v1beta1",
    "pkg/apis/clientauthentication",
    "pkg/apis/clientauthentication/v1alpha1",
    "pkg/apis/clientauthentication/v1beta1",
    "pkg/version",
    "plugin/pkg/client/auth",
    "plugin/pkg/client/auth/azure",
    "plugin/pkg/client/auth/exec",
    "plugin/pkg/client/auth/gcp",
    "plugin/pkg/client/auth/oidc",
    "plugin/pkg/client/auth/openstack",
    "rest",
    "rest/watch",
    "restmapper",
    "third_party/forked/golang/template",
    "tools/auth",
    "tools/cache",
    "tools/clientcmd",
    "tools/clientcmd/api",
    "tools/clientcmd/api/latest",
    "tools/clientcmd/api/v1",
    "tools/leaderelection",
    "tools/leaderelection/resourcelock",
    "tools/metrics",
    "tools/pager",
    "tools/record",
    "tools/reference",
    "transport",
    "util/buffer",
    "util/cert",
    "util/connrotation",
    "util/flowcontrol",
    "util/homedir",
    "util/integer",
    "util/jsonpath",
    "util/retry",
    "util/workqueue",
  ]
  pruneopts = "NT"
  revision = "8d9ed539ba3134352c586810e749e58df4e94e4f"

[[projects]]
  digest = "1:dc1ae99dcab96913d81ae970b1f7a7411a54199b14bfb17a7e86f9a56979c720"
  name = "k8s.io/code-generator"
  packages = [
    "cmd/client-gen",
    "cmd/client-gen/args",
    "cmd/client-gen/generators",
    "cmd/client-gen/generators/fake",
    "cmd/client-gen/generators/scheme",
    "cmd/client-gen/generators/util",
    "cmd/client-gen/path",
    "cmd/client-gen/types",
    "cmd/conversion-gen",
    "cmd/conversion-gen/args",
    "cmd/conversion-gen/generators",
    "cmd/deepcopy-gen",
    "cmd/deepcopy-gen/args",
    "cmd/informer-gen",
    "cmd/informer-gen/args",
    "cmd/informer-gen/generators",
    "cmd/lister-gen",
    "cmd/lister-gen/args",
    "cmd/lister-gen/generators",
    "pkg/util",
  ]
  pruneopts = "T"
  revision = "c2090bec4d9b1fb25de3812f868accc2bc9ecbae"

[[projects]]
  branch = "master"
  digest = "1:06449c9193d3d1f9375b97d1ce8a3f7a59d531c69ca34a6b0663cf3c144c2178"
  name = "k8s.io/gengo"
  packages = [
    "args",
    "examples/deepcopy-gen/generators",
    "examples/set-gen/sets",
    "generator",
    "namer",
    "parser",
    "types",
  ]
  pruneopts = "T"
  revision = "e17681d19d3ac4837a019ece36c2a0ec31ffe985"

[[projects]]
  digest = "1:300621bb4f98c1440b7298b376058928baf1fceb221a7f4520a92b7b9919bb3d"
  name = "k8s.io/klog"
  packages = ["."]
  pruneopts = "NT"
  revision = "e531227889390a39d9533dde61f590fe9f4b0035"
  version = "v0.3.0"

[[projects]]
  digest = "1:c48a795cd7048bb1888273bc604b6e69b22f9b8089c3df65f77cc527757b515c"
  name = "k8s.io/kube-openapi"
  packages = [
    "cmd/openapi-gen",
    "cmd/openapi-gen/args",
    "pkg/common",
    "pkg/generators",
    "pkg/generators/rules",
    "pkg/util/proto",
    "pkg/util/sets",
  ]
  pruneopts = "NT"
  revision = "0cf8f7e6ed1d2e3d47d02e3b6e559369af24d803"

[[projects]]
  digest = "1:06035489efbd51ccface65fc878ceeb849aba05b2f9443c8993f363fc96e80ac"
  name = "sigs.k8s.io/controller-runtime"
  packages = [
    "pkg/cache",
    "pkg/cache/internal",
    "pkg/client",
    "pkg/client/apiutil",
    "pkg/client/config",
    "pkg/controller",
    "pkg/controller/controllerutil",
    "pkg/event",
    "pkg/handler",
    "pkg/internal/controller",
    "pkg/internal/controller/metrics",
    "pkg/internal/recorder",
    "pkg/leaderelection",
    "pkg/manager",
    "pkg/metrics",
    "pkg/patch",
    "pkg/predicate",
    "pkg/reconcile",
    "pkg/recorder",
    "pkg/runtime/inject",
    "pkg/runtime/log",
    "pkg/runtime/scheme",
    "pkg/runtime/signals",
    "pkg/source",
    "pkg/source/internal",
    "pkg/webhook/admission",
    "pkg/webhook/admission/types",
    "pkg/webhook/internal/metrics",
    "pkg/webhook/types",
  ]
  pruneopts = "NT"
  revision = "12d98582e72927b6cd0123e2b4e819f9341ce62c"
  version = "v0.1.10"

[[projects]]
  digest = "1:00eecd8f1e0541da85a37549f6514c4b3517e2e000b74a0dc9f47cee07d7e1b5"
  name = "sigs.k8s.io/controller-tools"
  packages = [
    "pkg/crd/generator",
    "pkg/crd/util",
    "pkg/internal/codegen",
    "pkg/internal/codegen/parse",
    "pkg/internal/general",
    "pkg/util",
  ]
  pruneopts = "NT"
  revision = "9d55346c2bde73fb3326ac22eac2e5210a730207"

[[projects]]
  digest = "1:8730e0150dfb2b7e173890c8b9868e7a273082ef8e39f4940e3506a481cf895c"
  name = "sigs.k8s.io/yaml"
  packages = ["."]
  pruneopts = "NT"
  revision = "fd68e9863619f6ec2fdd8625fe1f02e7c877e480"
  version = "v1.1.0"

[solve-meta]
  analyzer-name = "dep"
  analyzer-version = 1
  input-imports = [
    "github.com/go-logr/logr",
    "github.com/go-openapi/spec",
    "github.com/openshift/api/config/v1",
    "github.com/operator-framework/operator-sdk/pkg/k8sutil",
    "github.com/operator-framework/operator-sdk/pkg/leader",
    "github.com/operator-framework/operator-sdk/pkg/log/zap",
    "github.com/operator-framework/operator-sdk/pkg/metrics",
    "github.com/operator-framework/operator-sdk/pkg/restmapper",
    "github.com/operator-framework/operator-sdk/version",
    "github.com/spf13/pflag",
    "k8s.io/api/apps/v1",
    "k8s.io/api/core/v1",
    "k8s.io/api/extensions/v1beta1",
    "k8s.io/api/rbac/v1",
    "k8s.io/apimachinery/pkg/api/errors",
    "k8s.io/apimachinery/pkg/apis/meta/v1",
    "k8s.io/apimachinery/pkg/runtime",
    "k8s.io/apimachinery/pkg/runtime/schema",
    "k8s.io/apimachinery/pkg/types",
<<<<<<< HEAD
    "k8s.io/apimachinery/pkg/util/intstr",
=======
>>>>>>> fdd59fe3
    "k8s.io/client-go/plugin/pkg/client/auth",
    "k8s.io/code-generator/cmd/client-gen",
    "k8s.io/code-generator/cmd/conversion-gen",
    "k8s.io/code-generator/cmd/deepcopy-gen",
    "k8s.io/code-generator/cmd/informer-gen",
    "k8s.io/code-generator/cmd/lister-gen",
    "k8s.io/gengo/args",
    "k8s.io/kube-openapi/cmd/openapi-gen",
    "k8s.io/kube-openapi/pkg/common",
    "sigs.k8s.io/controller-runtime/pkg/client",
    "sigs.k8s.io/controller-runtime/pkg/client/config",
    "sigs.k8s.io/controller-runtime/pkg/controller",
    "sigs.k8s.io/controller-runtime/pkg/controller/controllerutil",
    "sigs.k8s.io/controller-runtime/pkg/handler",
    "sigs.k8s.io/controller-runtime/pkg/manager",
    "sigs.k8s.io/controller-runtime/pkg/reconcile",
    "sigs.k8s.io/controller-runtime/pkg/runtime/log",
    "sigs.k8s.io/controller-runtime/pkg/runtime/scheme",
    "sigs.k8s.io/controller-runtime/pkg/runtime/signals",
    "sigs.k8s.io/controller-runtime/pkg/source",
    "sigs.k8s.io/controller-tools/pkg/crd/generator",
  ]
  solver-name = "gps-cdcl"
  solver-version = 1<|MERGE_RESOLUTION|>--- conflicted
+++ resolved
@@ -2,11 +2,7 @@
 
 
 [[projects]]
-<<<<<<< HEAD
-  digest = "1:75a1e28db58f0ddf4016b7ce798d6d9e3b0aab01b7a9921972a68e95f2eec352"
-=======
   digest = "1:fc54519ca54240db24092a6d9a4b07aa373e27a8daf56c8594069e1c3e2cae06"
->>>>>>> fdd59fe3
   name = "cloud.google.com/go"
   packages = ["compute/metadata"]
   pruneopts = "NT"
@@ -113,11 +109,7 @@
   version = "v3.2.0"
 
 [[projects]]
-<<<<<<< HEAD
-  digest = "1:1302bdd23af4264a095d48c2c28660a8ecf2e02454ce172cef5cb946029a1383"
-=======
   digest = "1:fe163459044d9bd64a90a59d328f08a7d133f0b6f85f038360f89389c0ec0979"
->>>>>>> fdd59fe3
   name = "github.com/emicklei/go-restful"
   packages = [
     ".",
@@ -277,11 +269,7 @@
 
 [[projects]]
   branch = "master"
-<<<<<<< HEAD
-  digest = "1:d50dcc7a760430bd2d95d72cb5c4adf0a1d457fcc16b845a15e41f70bece04cd"
-=======
   digest = "1:80bb6542c05589c5203482c538912109619cf6375744b3e927baf1c7392e4a92"
->>>>>>> fdd59fe3
   name = "github.com/gophercloud/gophercloud"
   packages = [
     ".",
@@ -307,11 +295,7 @@
   revision = "3befbb6ad0cc97d4c25d851e9528915809e1a22f"
 
 [[projects]]
-<<<<<<< HEAD
-  digest = "1:65e6e279a51d9a9c9511ba95e374acf3641c885d69b244b99cd2f5834ab804f8"
-=======
   digest = "1:a08717e6518868737cfe3e17d23157ca6253a7a88c7ded5065714ad3eeedc1dd"
->>>>>>> fdd59fe3
   name = "github.com/grpc-ecosystem/grpc-gateway"
   packages = [
     "internal",
@@ -403,11 +387,7 @@
 
 [[projects]]
   branch = "master"
-<<<<<<< HEAD
-  digest = "1:48ec0c139864e640aa4909393340451c216a2e681d01de1ff7b95631b2839beb"
-=======
   digest = "1:db06254ecbf3dd993113bc510501bf64f198a79684fdd788377c2e0ec9ac8fdc"
->>>>>>> fdd59fe3
   name = "github.com/openshift/api"
   packages = ["config/v1"]
   pruneopts = "NT"
@@ -415,11 +395,7 @@
 
 [[projects]]
   branch = "master"
-<<<<<<< HEAD
-  digest = "1:f9ce13373683260c45064f0839d588437ce75aaac44bce269be43d75af48880f"
-=======
   digest = "1:0e2624c21c65d07328586dc1658e60c5c8283f708ea38607501ef2a504e7a5c2"
->>>>>>> fdd59fe3
   name = "github.com/operator-framework/operator-sdk"
   packages = [
     "pkg/k8sutil",
@@ -442,11 +418,7 @@
 
 [[projects]]
   branch = "master"
-<<<<<<< HEAD
-  digest = "1:bf2ac97824a7221eb16b096aecc1c390d4c8a4e49524386aaa2e2dd215cbfb31"
-=======
   digest = "1:ca71dc35a821dd1d5cef16dab21648793f0c675297bfda31eaa0175d0eafd26f"
->>>>>>> fdd59fe3
   name = "github.com/petar/GoLLRB"
   packages = ["llrb"]
   pruneopts = "NT"
@@ -469,11 +441,7 @@
   version = "v0.8.1"
 
 [[projects]]
-<<<<<<< HEAD
-  digest = "1:ec2a29e3bd141038ae5c3d3a4f57db0c341fcc1d98055a607aedd683aed124ee"
-=======
   digest = "1:2e0311ed50c341b1db895df8a48ef719fc66699ebc35b80048f82b99f31a3f2d"
->>>>>>> fdd59fe3
   name = "github.com/prometheus/client_golang"
   packages = [
     "prometheus",
@@ -506,11 +474,7 @@
 
 [[projects]]
   branch = "master"
-<<<<<<< HEAD
-  digest = "1:bca8581280a9ba8187941c57f08a89baeaeb87e97f3f093c9a59928425e7bde3"
-=======
   digest = "1:28560deff70fcbf2eaaa863636a6993f7ca7d35474c869189d2ce78ef507f442"
->>>>>>> fdd59fe3
   name = "github.com/prometheus/procfs"
   packages = [
     ".",
@@ -610,11 +574,7 @@
 
 [[projects]]
   branch = "master"
-<<<<<<< HEAD
-  digest = "1:b26b35b460d7db774c4aba5d2d6c7f34b5cafe0b3f3bb25faa6c49234a2a70f0"
-=======
   digest = "1:af1fe3e40e947f75bee6d1f3b3610fa859079ddc4706634d5360213d7e70b954"
->>>>>>> fdd59fe3
   name = "golang.org/x/crypto"
   packages = ["ssh/terminal"]
   pruneopts = "NT"
@@ -622,11 +582,7 @@
 
 [[projects]]
   branch = "master"
-<<<<<<< HEAD
-  digest = "1:0df70eb73174e6e58e2c986150b16c61859bea5a7b1a1801f37e12fb1c8ab8d1"
-=======
   digest = "1:4b41a35ff9b7fa818d63044d95067e361580f248793cd1795dc999c73ad7b114"
->>>>>>> fdd59fe3
   name = "golang.org/x/net"
   packages = [
     "context",
@@ -643,11 +599,7 @@
 
 [[projects]]
   branch = "master"
-<<<<<<< HEAD
-  digest = "1:54c605b4036ec49dbc4c887969128d5ee68140cf0bbec46e67cbb2497e69c15e"
-=======
   digest = "1:2496573370ae7cd7db87fbbcf8c8bb0b69d42aa03064bdcdd27c7185c8c8fa2a"
->>>>>>> fdd59fe3
   name = "golang.org/x/oauth2"
   packages = [
     ".",
@@ -669,11 +621,7 @@
 
 [[projects]]
   branch = "master"
-<<<<<<< HEAD
-  digest = "1:0dd0b475fc1a7d536dd8250c8ea3aa928ff3370a08419af538e8621a4e08c6eb"
-=======
   digest = "1:ef1a5956c01309066ea1090602a307e6825df4b7f93a1a21f7e0d9c0a19f87d6"
->>>>>>> fdd59fe3
   name = "golang.org/x/sys"
   packages = [
     "unix",
@@ -718,11 +666,7 @@
 
 [[projects]]
   branch = "master"
-<<<<<<< HEAD
-  digest = "1:6874e5a36e480ae4a3ad6a9ab147146cb80962247d169bf1c6488d96141d3edf"
-=======
   digest = "1:5869a5ad6431d4675f60eb5c7b02dc70b5dd52fc196766ba0e1bf75242498d9a"
->>>>>>> fdd59fe3
   name = "golang.org/x/tools"
   packages = [
     "go/ast/astutil",
@@ -749,11 +693,7 @@
   version = "v0.5.0"
 
 [[projects]]
-<<<<<<< HEAD
-  digest = "1:711179d92dbef98932acd7afd0dab80b4cf2d97f099f3285c9ba8fa451809fec"
-=======
   digest = "1:d85bd4497eba4bba5620f30ba3b7bc3e2d5d73b85dd494eeb6ad79c73cdc23a3"
->>>>>>> fdd59fe3
   name = "google.golang.org/appengine"
   packages = [
     ".",
@@ -773,11 +713,7 @@
 
 [[projects]]
   branch = "master"
-<<<<<<< HEAD
-  digest = "1:c4a552948348996a12d3c6565d811b354b9817d9931777f2381234aa4a774f27"
-=======
   digest = "1:84ef6052443021b4116fbac5e457e262f1284f010147d1eff9cc669da835f85c"
->>>>>>> fdd59fe3
   name = "google.golang.org/genproto"
   packages = [
     "googleapis/api/httpbody",
@@ -1176,10 +1112,6 @@
     "k8s.io/apimachinery/pkg/runtime",
     "k8s.io/apimachinery/pkg/runtime/schema",
     "k8s.io/apimachinery/pkg/types",
-<<<<<<< HEAD
-    "k8s.io/apimachinery/pkg/util/intstr",
-=======
->>>>>>> fdd59fe3
     "k8s.io/client-go/plugin/pkg/client/auth",
     "k8s.io/code-generator/cmd/client-gen",
     "k8s.io/code-generator/cmd/conversion-gen",
