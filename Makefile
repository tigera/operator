# Copyright (c) 2019 Tigera, Inc. All rights reserved.

# This Makefile requires the following dependencies on the host system:
# - go
#
# TODO: Add in the necessary variables, etc, to make this Makefile work.
# TODO: Add in multi-arch stuff.


# Shortcut targets
default: build

## Build binary for current platform
all: build

## Run the tests for the current platform/architecture
test: ut

# Both native and cross architecture builds are supported.
# The target architecture is select by setting the ARCH variable.
# When ARCH is undefined it is set to the detected host architecture.
# When ARCH differs from the host architecture a crossbuild will be performed.
ARCHES=$(patsubst build/Dockerfile.%,%,$(wildcard build/Dockerfile.*))

# BUILDARCH is the host architecture
# ARCH is the target architecture
# we need to keep track of them separately
BUILDARCH ?= $(shell uname -m)
BUILDOS ?= $(shell uname -s | tr A-Z a-z)

# canonicalized names for host architecture
ifeq ($(BUILDARCH),aarch64)
        BUILDARCH=arm64
endif
ifeq ($(BUILDARCH),x86_64)
        BUILDARCH=amd64
endif

# unless otherwise set, I am building for my own architecture, i.e. not cross-compiling
ARCH ?= $(BUILDARCH)

# canonicalized names for target architecture
ifeq ($(ARCH),aarch64)
        override ARCH=arm64
endif
ifeq ($(ARCH),x86_64)
    override ARCH=amd64
endif

# we want to be able to run the same recipe on multiple targets keyed on the image name
# to do that, we would use the entire image name, e.g. calico/node:abcdefg, as the stem, or '%', in the target
# however, make does **not** allow the usage of invalid filename characters - like / and : - in a stem, and thus errors out
# to get around that, we "escape" those characters by converting all : to --- and all / to ___ , so that we can use them
# in the target, we then unescape them back
escapefs = $(subst :,---,$(subst /,___,$(1)))
unescapefs = $(subst ---,:,$(subst ___,/,$(1)))

# these macros create a list of valid architectures for pushing manifests
space :=
space +=
comma := ,
prefix_linux = $(addprefix linux/,$(strip $1))
join_platforms = $(subst $(space),$(comma),$(call prefix_linux,$(strip $1)))

# Targets used when cross building.
.PHONY: register
# Enable binfmt adding support for miscellaneous binary formats.
# This is only needed when running non-native binaries.
register:
ifneq ($(BUILDARCH),$(ARCH))
	docker run --rm --privileged multiarch/qemu-user-static:register || true
endif

# list of arches *not* to build when doing *-all
#    until s390x works correctly
EXCLUDEARCH ?= s390x
VALIDARCHES = $(filter-out $(EXCLUDEARCH),$(ARCHES))

###############################################################################

PACKAGE_NAME?=github.com/tigera/operator
LOCAL_USER_ID?=$(shell id -u $$USER)
GO_BUILD_VER?=v0.45
CALICO_BUILD?=calico/go-build:$(GO_BUILD_VER)
SRC_FILES=$(shell find ./pkg -name '*.go')
SRC_FILES+=$(shell find ./cmd -name '*.go')

EXTRA_DOCKER_ARGS += -e GO111MODULE=on -e GOPRIVATE=github.com/tigera/*
ifeq ($(GIT_USE_SSH),true)
	GIT_CONFIG_SSH ?= git config --global url."ssh://git@github.com/".insteadOf "https://github.com/";
endif

ifdef SSH_AUTH_SOCK
  EXTRA_DOCKER_ARGS += -v $(SSH_AUTH_SOCK):/ssh-agent --env SSH_AUTH_SOCK=/ssh-agent
endif

ifneq ($(GOPATH),)
	# If the environment is using multiple comma-separated directories for gopath, use the first one, as that
	# is the default one used by go modules.
	GOMOD_CACHE = $(shell echo $(GOPATH) | cut -d':' -f1)/pkg/mod
else
	# If gopath is empty, default to $(HOME)/go.
	GOMOD_CACHE = $(HOME)/go/pkg/mod
endif

EXTRA_DOCKER_ARGS += -v $(GOMOD_CACHE):/go/pkg/mod:rw

CONTAINERIZED= mkdir -p .go-pkg-cache $(GOMOD_CACHE) && \
	docker run --rm \
		-v $(CURDIR):/go/src/$(PACKAGE_NAME):rw \
		-v $(CURDIR)/.go-pkg-cache:/go-cache/:rw \
		-e LOCAL_USER_ID=$(LOCAL_USER_ID) \
		-e GOPATH=/go \
		-e GOCACHE=/go-cache \
		-e KUBECONFIG=/go/src/$(PACKAGE_NAME)/kubeconfig.yaml \
		-w /go/src/$(PACKAGE_NAME) \
		--net=host \
		$(EXTRA_DOCKER_ARGS) \
		$(CALICO_BUILD)

BUILD_IMAGE?=tigera/operator
BUILD_INIT_IMAGE?=tigera/operator-init

BINDIR?=build/_output/bin

PUSH_IMAGE_PREFIXES?=quay.io/
RELEASE_PREFIXES?=
# If this is a release, also tag and push additional images.
ifeq ($(RELEASE),true)
PUSH_IMAGE_PREFIXES+=$(RELEASE_PREFIXES)
endif

# remove from the list to push to manifest any registries that do not support multi-arch
EXCLUDE_MANIFEST_REGISTRIES?=quay.io/
PUSH_MANIFEST_IMAGE_PREFIXES=$(PUSH_IMAGE_PREFIXES:$(EXCLUDE_MANIFEST_REGISTRIES)%=)
PUSH_NONMANIFEST_IMAGE_PREFIXES=$(filter-out $(PUSH_MANIFEST_IMAGE_PREFIXES),$(PUSH_IMAGE_PREFIXES))


imagetag:
ifndef IMAGETAG
	$(error IMAGETAG is undefined - run using make <target> IMAGETAG=X.Y.Z)
endif

## push one arch
push: imagetag $(addprefix sub-single-push-,$(call escapefs,$(PUSH_IMAGE_PREFIXES)))

sub-single-push-%:
	docker push $(call unescapefs,$*$(BUILD_IMAGE):$(IMAGETAG)-$(ARCH))
	docker push $(call unescapefs,$*$(BUILD_INIT_IMAGE):$(IMAGETAG)-$(ARCH))

## push all arches
push-all: imagetag $(addprefix sub-push-,$(ARCHES))
sub-push-%:
	$(MAKE) push ARCH=$* IMAGETAG=$(IMAGETAG)

push-manifests: imagetag  $(addprefix sub-manifest-,$(call escapefs,$(PUSH_MANIFEST_IMAGE_PREFIXES)))
sub-manifest-%:
	# Docker login to hub.docker.com required before running this target as we are using $(DOCKER_CONFIG) holds the docker login credentials
	# path to credentials based on manifest-tool's requirements here https://github.com/estesp/manifest-tool#sample-usage
	docker run -t --entrypoint /bin/sh -v $(DOCKER_CONFIG):/root/.docker/config.json $(CALICO_BUILD) -c "/usr/bin/manifest-tool push from-args --platforms $(call join_platforms,$(VALIDARCHES)) --template $(call unescapefs,$*$(BUILD_IMAGE):$(IMAGETAG))-ARCH --target $(call unescapefs,$*$(BUILD_IMAGE):$(IMAGETAG))"
	docker run -t --entrypoint /bin/sh -v $(DOCKER_CONFIG):/root/.docker/config.json $(CALICO_BUILD) -c "/usr/bin/manifest-tool push from-args --platforms $(call join_platforms,$(VALIDARCHES)) --template $(call unescapefs,$*$(BUILD_INIT_IMAGE):$(IMAGETAG))-ARCH --target $(call unescapefs,$*$(BUILD_INIT_IMAGE):$(IMAGETAG))"

## push default amd64 arch where multi-arch manifest is not supported
push-non-manifests: imagetag $(addprefix sub-non-manifest-,$(call escapefs,$(PUSH_NONMANIFEST_IMAGE_PREFIXES)))
sub-non-manifest-%:
ifeq ($(ARCH),amd64)
	docker push $(call unescapefs,$*$(BUILD_IMAGE):$(IMAGETAG))
	docker push $(call unescapefs,$*$(BUILD_INIT_IMAGE):$(IMAGETAG))
else
	$(NOECHO) $(NOOP)
endif

## tag images of one arch
tag-images: imagetag $(addprefix sub-single-tag-images-arch-,$(call escapefs,$(PUSH_IMAGE_PREFIXES))) $(addprefix sub-single-tag-images-non-manifest-,$(call escapefs,$(PUSH_NONMANIFEST_IMAGE_PREFIXES)))
sub-single-tag-images-arch-%:
	docker tag $(BUILD_IMAGE):latest-$(ARCH) $(call unescapefs,$*$(BUILD_IMAGE):$(IMAGETAG)-$(ARCH))
	docker tag $(BUILD_INIT_IMAGE):latest-$(ARCH) $(call unescapefs,$*$(BUILD_INIT_IMAGE):$(IMAGETAG)-$(ARCH))

# because some still do not support multi-arch manifest
sub-single-tag-images-non-manifest-%:
ifeq ($(ARCH),amd64)
	docker tag $(BUILD_IMAGE):latest-$(ARCH) $(call unescapefs,$*$(BUILD_IMAGE):$(IMAGETAG))
	docker tag $(BUILD_INIT_IMAGE):latest-$(ARCH) $(call unescapefs,$*$(BUILD_INIT_IMAGE):$(IMAGETAG))
else
	$(NOECHO) $(NOOP)
endif

## tag images of all archs
tag-images-all: imagetag $(addprefix sub-tag-images-,$(VALIDARCHES))
sub-tag-images-%:
	$(MAKE) tag-images ARCH=$* IMAGETAG=$(IMAGETAG)

###############################################################################
# Building the code
###############################################################################
.PHONY: build

# Get version from git.
ifeq ($(LOCAL_BUILD),true)
  GIT_VERSION?=$(shell git describe --tags --dirty --always)-dev-build
else
  GIT_VERSION?=$(shell git describe --tags --dirty --always)
endif

build: $(BINDIR)/operator-$(ARCH)
$(BINDIR)/operator-$(ARCH): $(SRC_FILES)
	mkdir -p $(BINDIR)
	$(CONTAINERIZED) \
	sh -c '$(GIT_CONFIG_SSH) \
	go build -v -i -o $(BINDIR)/operator-$(ARCH) -ldflags "-X github.com/tigera/operator/version.VERSION=$(GIT_VERSION) -s -w" ./cmd/manager/main.go'

.PHONY: image
image: build $(BUILD_IMAGE)
image-all: $(addprefix sub-image-,$(VALIDARCHES))
sub-image-%:
	$(MAKE) image ARCH=$*

$(BUILD_IMAGE): $(BUILD_IMAGE)-$(ARCH)
$(BUILD_IMAGE)-$(ARCH): $(BINDIR)/operator-$(ARCH)
	docker build --pull -t $(BUILD_IMAGE):latest-$(ARCH) --build-arg GIT_VERSION=$(GIT_VERSION) -f ./build/Dockerfile.$(ARCH) .
ifeq ($(ARCH),amd64)
	docker tag $(BUILD_IMAGE):latest-$(ARCH) $(BUILD_IMAGE):latest
endif

build/init/bin/kubectl:
	mkdir -p build/init/bin
	curl -o build/init/bin/kubectl https://storage.googleapis.com/kubernetes-release/release/v1.14.0/bin/linux/amd64/kubectl

.PHONY: image-init
image-init: build/init/bin/kubectl $(BUILD_INIT_IMAGE)
$(BUILD_INIT_IMAGE): $(BUILD_INIT_IMAGE)-$(ARCH)
$(BUILD_INIT_IMAGE)-$(ARCH):
	docker build --pull -t $(BUILD_INIT_IMAGE):latest-$(ARCH) --build-arg GIT_VERSION=$(GIT_VERSION) -f ./build/init/Dockerfile.$(ARCH) .
ifeq ($(ARCH),amd64)
	docker tag $(BUILD_INIT_IMAGE):latest-$(ARCH) $(BUILD_INIT_IMAGE):latest
endif

.PHONY: images
images: image image-init

# Build the images for the target architecture
.PHONY: images-all
images-all: $(addprefix sub-image-,$(VALIDARCHES))
sub-image-%:
	$(MAKE) images ARCH=$*

clean:
	rm -rf build/_output
	rm -rf build/init/bin
	rm -rf hack/bin
	rm -rf .go-pkg-cache
	rm -f *-release-notes.md
	docker rmi -f $(BUILD_IMAGE):latest $(BUILD_IMAGE):latest-$(ARCH)

###############################################################################
# Tests
###############################################################################
WHAT?=.
GINKGO_ARGS?= -v
GINKGO_FOCUS?=.*

## Run the full set of tests
ut: cluster-create run-uts cluster-destroy
run-uts:
	-mkdir -p .go-pkg-cache report
	$(CONTAINERIZED) sh -c '$(GIT_CONFIG_SSH) \
	ginkgo -r --skipPackage ./vendor -focus="$(GINKGO_FOCUS)" $(GINKGO_ARGS) $(WHAT)'

## Create a local kind dual stack cluster.
KUBECONFIG?=./kubeconfig.yaml
cluster-create: kubectl
	# First make sure any previous cluster is deleted
	make cluster-destroy
	./deploy/scripts/create_kind_cluster.sh
	cp ~/.kube/kind-config-kind $(KUBECONFIG)
	$(MAKE) deploy-crds
	$(MAKE) create-tigera-operator-namespace

deploy-crds: kubectl
	@export KUBECONFIG=$(KUBECONFIG) && \
		./kubectl apply -f deploy/crds/calico/ && \
		./kubectl apply -f deploy/crds/enterprise/ && \
		./kubectl apply -f deploy/crds/operator.tigera.io_managers_crd.yaml && \
		./kubectl apply -f deploy/crds/operator.tigera.io_logcollectors_crd.yaml && \
		./kubectl apply -f deploy/crds/operator.tigera.io_intrusiondetections_crd.yaml && \
		./kubectl apply -f deploy/crds/operator.tigera.io_compliances_crd.yaml && \
		./kubectl apply -f deploy/crds/operator.tigera.io_apiservers_crd.yaml && \
		./kubectl apply -f deploy/crds/operator.tigera.io_installations_crd.yaml && \
		./kubectl apply -f deploy/crds/operator.tigera.io_tigerastatuses_crd.yaml && \
		./kubectl apply -f deploy/crds/operator.tigera.io_logstorages_crd.yaml && \
		./kubectl apply -f deploy/crds/operator.tigera.io_managementclusters_crd.yaml && \
		./kubectl apply -f deploy/crds/operator.tigera.io_managementclusterconnections_crd.yaml && \
		./kubectl apply -f deploy/crds/operator.tigera.io_amazoncloudintegrations_crd.yaml && \
		./kubectl apply -f deploy/crds/operator.tigera.io_authentications_crd.yaml && \
		./kubectl apply -f deploy/crds/elastic/elasticsearch-crd.yaml && \
		./kubectl apply -f deploy/crds/elastic/kibana-crd.yaml

create-tigera-operator-namespace: kubectl
	KUBECONFIG=$(KUBECONFIG) ./kubectl create ns tigera-operator

## Destroy local kind cluster
cluster-destroy:
	./deploy/scripts/delete_kind_cluster.sh
	rm -f $(KUBECONFIG)

kubectl:
	curl -LO https://storage.googleapis.com/kubernetes-release/release/v1.17.0/bin/linux/amd64/kubectl
	chmod +x ./kubectl


###############################################################################
# Static checks
###############################################################################
.PHONY: static-checks
## Perform static checks on the code.
static-checks:
	$(CONTAINERIZED) golangci-lint run --deadline 5m

.PHONY: fix
## Fix static checks
fix:
	goimports -w $(SRC_FILES)

foss-checks:
	@echo Running $@...
	docker run --rm \
		-v $(CURDIR):/go/src/$(PACKAGE_NAME):rw \
		-e LOCAL_USER_ID=$(LOCAL_USER_ID) \
		-w /go/src/$(PACKAGE_NAME)
		-e FOSSA_API_KEY=$(FOSSA_API_KEY) \
		$(CALICO_BUILD) /usr/local/bin/fossa

###############################################################################
# CI/CD
###############################################################################
.PHONY: ci
## Run what CI runs
ci: clean images test $(BINDIR)/gen-versions validate-gen-versions

validate-gen-versions:
	./hack/gen-versions/validate.sh

## Deploys images to registry
cd:
ifndef CONFIRM
	$(error CONFIRM is undefined - run using make <target> CONFIRM=true)
endif
ifndef BRANCH_NAME
	$(error BRANCH_NAME is undefined - run using make <target> BRANCH_NAME=var or set an environment variable)
endif
	$(MAKE) tag-images-all push-all push-manifests push-non-manifests IMAGETAG=${BRANCH_NAME} EXCLUDEARCH="$(EXCLUDEARCH)"
	$(MAKE) tag-images-all push-all push-manifests push-non-manifests IMAGETAG=$(shell git describe --tags --dirty --always --long) EXCLUDEARCH="$(EXCLUDEARCH)"

###############################################################################
# Release
###############################################################################
## Determines if we are on a tag and if so builds a release.
maybe-build-release:
	./hack/maybe-build-release.sh

## Tags and builds a release from start to finish.
release: release-prereqs
ifneq ($(VERSION), $(GIT_VERSION))
	$(error Attempt to build $(VERSION) from $(GIT_VERSION))
endif
	$(MAKE) release-build
	$(MAKE) release-verify

	@echo ""
	@echo "Release build complete. Next, push the produced images."
	@echo ""
	@echo "  make VERSION=$(VERSION) release-publish"
	@echo ""

## Produces a clean build of release artifacts at the specified version.
release-build: release-prereqs clean
# Check that the correct code is checked out.
ifneq ($(VERSION), $(GIT_VERSION))
	$(error Attempt to build $(VERSION) from $(GIT_VERSION))
endif
	$(MAKE) image-all
	$(MAKE) tag-images-all RELEASE=true IMAGETAG=$(VERSION)
	# Generate the `latest` images.
	$(MAKE) tag-images-all RELEASE=true IMAGETAG=latest

## Verifies the release artifacts produces by `make release-build` are correct.
release-verify: release-prereqs
	# Check the reported version is correct for each release artifact.
	if ! docker run quay.io/$(BUILD_IMAGE):$(VERSION)-$(ARCH) --version | grep '^Operator: $(VERSION)$$'; then echo "Reported version:" `docker run quay.io/$(BUILD_IMAGE):$(VERSION)-$(ARCH) --version ` "\nExpected version: $(VERSION)"; false; else echo "\nVersion check passed\n"; fi

release-publish-images: release-prereqs
	# Push images.
	$(MAKE) push-all push-manifests push-non-manifests RELEASE=true IMAGETAG=$(VERSION)

## Pushes a github release and release artifacts produced by `make release-build`.
release-publish: release-prereqs
	# Push the git tag.
	git push origin $(VERSION)

	$(MAKE) release-publish-images IMAGETAG=$(VERSION)

	@echo "Finalize the GitHub release based on the pushed tag."
	@echo ""
	@echo "  https://$(PACKAGE_NAME)/releases/tag/$(VERSION)"
	@echo ""
	@echo "If this is the latest stable release, then run the following to push 'latest' images."
	@echo ""
	@echo "  make VERSION=$(VERSION) release-publish-latest"
	@echo ""

# release-prereqs checks that the environment is configured properly to create a release.
release-prereqs:
ifndef VERSION
	$(error VERSION is undefined - run using make release VERSION=vX.Y.Z)
endif
ifdef LOCAL_BUILD
	$(error LOCAL_BUILD must not be set for a release)
endif

###############################################################################
# Utilities
###############################################################################
OPERATOR_SDK_VERSION=v0.18.2
OPERATOR_SDK_BARE=hack/bin/operator-sdk
OPERATOR_SDK=$(OPERATOR_SDK_BARE)-$(OPERATOR_SDK_VERSION)
$(OPERATOR_SDK):
	mkdir -p hack/bin
	curl --fail -L -o $@ \
		https://github.com/operator-framework/operator-sdk/releases/download/${OPERATOR_SDK_VERSION}/operator-sdk-${OPERATOR_SDK_VERSION}-x86_64-linux-gnu
	chmod +x $@

.PHONY: $(OPERATOR_SDK_BARE)
$(OPERATOR_SDK_BARE): $(OPERATOR_SDK)
	ln -f -s operator-sdk-$(OPERATOR_SDK_VERSION) $(OPERATOR_SDK_BARE)

## Generating code after API changes.
<<<<<<< HEAD
gen-files: hack/bin/operator-sdk-$(OPERATOR_SDK_VERSION)
	cp hack/bin/operator-sdk-$(OPERATOR_SDK_VERSION) hack/bin/operator-sdk
	$(CONTAINERIZED) hack/bin/operator-sdk generate crds
	# we don't need this CRD but there don't seem to be any flags to have generate
	# skip the ippools api so just remove this file until there is something better
	rm deploy/crds/crd.projectcalico.org_ippools_crd.yaml
	rm deploy/crds/crd.projectcalico.org_felixconfigurations_crd.yaml
	$(CONTAINERIZED) hack/bin/operator-sdk generate k8s
=======
gen-files: $(OPERATOR_SDK)
	$(CONTAINERIZED) $(OPERATOR_SDK) generate crds
	$(CONTAINERIZED) $(OPERATOR_SDK) generate k8s
>>>>>>> 64b2a040

OS_VERSIONS?=config/calico_versions.yml
EE_VERSIONS?=config/enterprise_versions.yml
gen-versions: $(BINDIR)/gen-versions
	$(BINDIR)/gen-versions -os-versions=$(OS_VERSIONS) > pkg/components/calico.go
	$(BINDIR)/gen-versions -ee-versions=$(EE_VERSIONS) > pkg/components/enterprise.go

$(BINDIR)/gen-versions: $(shell find ./hack/gen-versions -type f)
	mkdir -p $(BINDIR)
	$(CONTAINERIZED) \
	sh -c '$(GIT_CONFIG_SSH) \
	go build -o $(BINDIR)/gen-versions ./hack/gen-versions'

## Generate a ClusterServiceVersion package.
# E.g. make gen-csv VERSION=1.6.2 PREV_VERSION=0.0.0
#
# VERSION: the operator version to generate a CSV for.
# PREV_VERSION: the operator version that this CSV will replace. If there is
#               no previous version, use 0.0.0
.PHONY: gen-csv
gen-csv: $(OPERATOR_SDK_BARE) get-digest
	$(eval EXTRA_DOCKER_ARGS += -e OPERATOR_IMAGE_INSPECT="$(OPERATOR_IMAGE_INSPECT)" -e VERSION=$(VERSION) -e PREV_VERSION=$(PREV_VERSION))
	$(CONTAINERIZED) hack/gen-csv/csv.sh

.PHONY: prepull-image
prepull-image:
	@echo Pulling operator image...
	docker pull quay.io/tigera/operator:v$(VERSION)

# Get the digest for the image. This target runs docker commands on the host since the
# build container doesn't have docker-in-docker. 'docker inspect' returns output like the example
# below. RepoDigests may have more than one entry so we need to filter.
# [
#     {
#         "Id": "sha256:34a1114040c03830da0a8d57f8d999deba26d8e31bda353aed201a375f68870b",
#         "RepoTags": [
#             "quay.io/tigera/operator:v1.3.1",
#             "..."
#         ],
#         "RepoDigests": [
#             "quay.io/tigera/operator@sha256:5e1d551b5a711592472f4a3cc4645698d5f826da4253f0d47cfa5d5b641a2e1a",
#             "..."
#         ],
#         ...
#     }
# ]
.PHONY: get-digest
get-digest: prepull-image
	@echo Getting operator image digest...
	$(eval OPERATOR_IMAGE_INSPECT=$(shell sh -c "docker image inspect quay.io/tigera/operator:v$(VERSION) | base64 -w 0"))

## Generate a CSV bundle zip file containing all CSVs and a package manifest.
# E.g. make gen-bundle
.PHONY: gen-bundle
gen-bundle:
	$(CONTAINERIZED) hack/gen-csv/bundle.sh

.PHONY: help
## Display this help text
help: # Some kind of magic from https://gist.github.com/rcmachado/af3db315e31383502660
	$(info Available targets)
	@awk '/^[a-zA-Z\-\_0-9\/]+:/ {                                      \
		nb = sub( /^## /, "", helpMsg );                                \
		if(nb == 0) {                                                   \
			helpMsg = $$0;                                              \
			nb = sub( /^[^:]*:.* ## /, "", helpMsg );                   \
		}                                                               \
		if (nb)                                                         \
			printf "\033[1;31m%-" width "s\033[0m %s\n", $$1, helpMsg;  \
	}                                                                   \
	{ helpMsg = $$0 }'                                                  \
	width=20                                                            \
	$(MAKEFILE_LIST)<|MERGE_RESOLUTION|>--- conflicted
+++ resolved
@@ -434,20 +434,14 @@
 	ln -f -s operator-sdk-$(OPERATOR_SDK_VERSION) $(OPERATOR_SDK_BARE)
 
 ## Generating code after API changes.
-<<<<<<< HEAD
-gen-files: hack/bin/operator-sdk-$(OPERATOR_SDK_VERSION)
-	cp hack/bin/operator-sdk-$(OPERATOR_SDK_VERSION) hack/bin/operator-sdk
-	$(CONTAINERIZED) hack/bin/operator-sdk generate crds
+gen-files: $(OPERATOR_SDK)
+	$(CONTAINERIZED) $(OPERATOR_SDK) generate crds
 	# we don't need this CRD but there don't seem to be any flags to have generate
 	# skip the ippools api so just remove this file until there is something better
 	rm deploy/crds/crd.projectcalico.org_ippools_crd.yaml
 	rm deploy/crds/crd.projectcalico.org_felixconfigurations_crd.yaml
-	$(CONTAINERIZED) hack/bin/operator-sdk generate k8s
-=======
-gen-files: $(OPERATOR_SDK)
-	$(CONTAINERIZED) $(OPERATOR_SDK) generate crds
+
 	$(CONTAINERIZED) $(OPERATOR_SDK) generate k8s
->>>>>>> 64b2a040
 
 OS_VERSIONS?=config/calico_versions.yml
 EE_VERSIONS?=config/enterprise_versions.yml
