--- conflicted
+++ resolved
@@ -195,18 +195,9 @@
 GINKGO_ARGS?=
 GINKGO_FOCUS?=.*
 
-<<<<<<< HEAD
-## Run tests against a local Kubernetes cluster.
-st:
-	@echo "TODO: Write some STs"
-
-## Run per-package unit tests
-ut:
-=======
 ## Run the full set of tests
 ut: cluster-create run-uts cluster-destroy
 run-uts: vendor
->>>>>>> 25c82bf7
 	-mkdir -p .go-pkg-cache report
 	$(CONTAINERIZED) ginkgo -r --skipPackage vendor -focus="$(GINKGO_FOCUS)" $(GINKGO_ARGS) $(WHAT)
 
