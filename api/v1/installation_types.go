// Copyright (c) 2023 Tigera, Inc. All rights reserved.
/*

Licensed under the Apache License, Version 2.0 (the "License");
you may not use this file except in compliance with the License.
You may obtain a copy of the License at

    http://www.apache.org/licenses/LICENSE-2.0

Unless required by applicable law or agreed to in writing, software
distributed under the License is distributed on an "AS IS" BASIS,
WITHOUT WARRANTIES OR CONDITIONS OF ANY KIND, either express or implied.
See the License for the specific language governing permissions and
limitations under the License.
*/

package v1

import (
	"fmt"
	"strings"

	appsv1 "k8s.io/api/apps/v1"
	v1 "k8s.io/api/core/v1"
	metav1 "k8s.io/apimachinery/pkg/apis/meta/v1"
)

// InstallationSpec defines configuration for a Calico or Calico Enterprise installation.
type InstallationSpec struct {
	// Variant is the product to install - one of Calico or TigeraSecureEnterprise
	// Default: Calico
	// +optional
	// +kubebuilder:validation:Enum=Calico;TigeraSecureEnterprise
	Variant ProductVariant `json:"variant,omitempty"`

	// Registry is the default Docker registry used for component Docker images.
	// If specified then the given value must end with a slash character (`/`) and all images will be pulled from this registry.
	// If not specified then the default registries will be used. A special case value, UseDefault, is
	// supported to explicitly specify the default registries will be used.
	//
	// Image format:
	//    `<registry><imagePath>/<imagePrefix><imageName>:<image-tag>`
	//
	// This option allows configuring the `<registry>` portion of the above format.
	// +optional
	Registry string `json:"registry,omitempty"`

	// ImagePath allows for the path part of an image to be specified. If specified
	// then the specified value will be used as the image path for each image. If not specified
	// or empty, the default for each image will be used.
	// A special case value, UseDefault, is supported to explicitly specify the default
	// image path will be used for each image.
	//
	// Image format:
	//    `<registry><imagePath>/<imagePrefix><imageName>:<image-tag>`
	//
	// This option allows configuring the `<imagePath>` portion of the above format.
	// +optional
	ImagePath string `json:"imagePath,omitempty"`

	// ImagePrefix allows for the prefix part of an image to be specified. If specified
	// then the given value will be used as a prefix on each image. If not specified
	// or empty, no prefix will be used.
	// A special case value, UseDefault, is supported to explicitly specify the default
	// image prefix will be used for each image.
	//
	// Image format:
	//    `<registry><imagePath>/<imagePrefix><imageName>:<image-tag>`
	//
	// This option allows configuring the `<imagePrefix>` portion of the above format.
	// +optional
	ImagePrefix string `json:"imagePrefix,omitempty"`

	// ImagePullSecrets is an array of references to container registry pull secrets to use. These are
	// applied to all images to be pulled.
	// +optional
	ImagePullSecrets []v1.LocalObjectReference `json:"imagePullSecrets,omitempty"`

	// KubernetesProvider specifies a particular provider of the Kubernetes platform and enables provider-specific configuration.
	// If the specified value is empty, the Operator will attempt to automatically determine the current provider.
	// If the specified value is not empty, the Operator will still attempt auto-detection, but
	// will additionally compare the auto-detected value to the specified value to confirm they match.
	// +optional
	// +kubebuilder:validation:Enum="";EKS;GKE;AKS;OpenShift;DockerEnterprise;RKE2;
	KubernetesProvider Provider `json:"kubernetesProvider,omitempty"`

	// CNI specifies the CNI that will be used by this installation.
	// +optional
	CNI *CNISpec `json:"cni,omitempty"`

	// CalicoNetwork specifies networking configuration options for Calico.
	// +optional
	CalicoNetwork *CalicoNetworkSpec `json:"calicoNetwork,omitempty"`

	// Deprecated. Please use Installation.Spec.TyphaDeployment instead.
	// TyphaAffinity allows configuration of node affinity characteristics for Typha pods.
	// +optional
	TyphaAffinity *TyphaAffinity `json:"typhaAffinity,omitempty"`

	// ControlPlaneNodeSelector is used to select control plane nodes on which to run Calico
	// components. This is globally applied to all resources created by the operator excluding daemonsets.
	// +optional
	ControlPlaneNodeSelector map[string]string `json:"controlPlaneNodeSelector,omitempty"`

	// ControlPlaneTolerations specify tolerations which are then globally applied to all resources
	// created by the operator.
	// +optional
	ControlPlaneTolerations []v1.Toleration `json:"controlPlaneTolerations,omitempty"`

	// ControlPlaneReplicas defines how many replicas of the control plane core components will be deployed.
	// This field applies to all control plane components that support High Availability. Defaults to 2.
	// +optional
	ControlPlaneReplicas *int32 `json:"controlPlaneReplicas,omitempty"`

	// NodeMetricsPort specifies which port calico/node serves prometheus metrics on. By default, metrics are not enabled.
	// If specified, this overrides any FelixConfiguration resources which may exist. If omitted, then
	// prometheus metrics may still be configured through FelixConfiguration.
	// +optional
	NodeMetricsPort *int32 `json:"nodeMetricsPort,omitempty"`

	// TyphaMetricsPort specifies which port calico/typha serves prometheus metrics on. By default, metrics are not enabled.
	// +optional
	TyphaMetricsPort *int32 `json:"typhaMetricsPort,omitempty"`

	// FlexVolumePath optionally specifies a custom path for FlexVolume. If not specified, FlexVolume will be
	// enabled by default. If set to 'None', FlexVolume will be disabled. The default is based on the
	// kubernetesProvider.
	// +optional
	FlexVolumePath string `json:"flexVolumePath,omitempty"`

	// KubeletVolumePluginPath optionally specifies enablement of Calico CSI plugin. If not specified,
	// CSI will be enabled by default. If set to 'None', CSI will be disabled.
	// Default: /var/lib/kubelet
	// +optional
	KubeletVolumePluginPath string `json:"kubeletVolumePluginPath,omitempty"`

	// NodeUpdateStrategy can be used to customize the desired update strategy, such as the MaxUnavailable
	// field.
	// +optional
	NodeUpdateStrategy appsv1.DaemonSetUpdateStrategy `json:"nodeUpdateStrategy,omitempty"`

	// Deprecated. Please use CalicoNodeDaemonSet, TyphaDeployment, and KubeControllersDeployment.
	// ComponentResources can be used to customize the resource requirements for each component.
	// Node, Typha, and KubeControllers are supported for installations.
	// +optional
	ComponentResources []ComponentResource `json:"componentResources,omitempty"`

	// CertificateManagement configures pods to submit a CertificateSigningRequest to the certificates.k8s.io/v1beta1 API in order
	// to obtain TLS certificates. This feature requires that you bring your own CSR signing and approval process, otherwise
	// pods will be stuck during initialization.
	// +optional
	CertificateManagement *CertificateManagement `json:"certificateManagement,omitempty"`

	// NonPrivileged configures Calico to be run in non-privileged containers as non-root users where possible.
	// +optional
	NonPrivileged *NonPrivilegedType `json:"nonPrivileged,omitempty"`

	// CalicoNodeDaemonSet configures the calico-node DaemonSet. If used in
	// conjunction with the deprecated ComponentResources, then these overrides take precedence.
	CalicoNodeDaemonSet *CalicoNodeDaemonSet `json:"calicoNodeDaemonSet,omitempty"`

	// CalicoKubeControllersDeployment configures the calico-kube-controllers Deployment. If used in
	// conjunction with the deprecated ComponentResources, then these overrides take precedence.
	CalicoKubeControllersDeployment *CalicoKubeControllersDeployment `json:"calicoKubeControllersDeployment,omitempty"`

	// TyphaDeployment configures the typha Deployment. If used in conjunction with the deprecated
	// ComponentResources or TyphaAffinity, then these overrides take precedence.
	TyphaDeployment *TyphaDeployment `json:"typhaDeployment,omitempty"`

	// CalicoWindowsUpgradeDaemonSet configures the calico-windows-upgrade DaemonSet.
	CalicoWindowsUpgradeDaemonSet *CalicoWindowsUpgradeDaemonSet `json:"calicoWindowsUpgradeDaemonSet,omitempty"`

	// FIPSMode uses images and features only that are using FIPS 140-2 validated cryptographic modules and standards.
	// Default: Disabled
	// +kubebuilder:validation:Enum=Enabled;Disabled
	// +optional
	FIPSMode *FIPSMode `json:"fipsMode,omitempty"`
}

type FIPSMode string

const (
	FIPSModeEnabled  FIPSMode = "Enabled"
	FIPSModeDisabled FIPSMode = "Disabled"
)

// Deprecated. Please use TyphaDeployment instead.
// TyphaAffinity allows configuration of node affinity characteristics for Typha pods.
type TyphaAffinity struct {
	// NodeAffinity describes node affinity scheduling rules for typha.
	// +optional
	NodeAffinity *NodeAffinity `json:"nodeAffinity,omitempty"`
}

// NodeAffinity is similar to *v1.NodeAffinity, but allows us to limit available schedulers.
type NodeAffinity struct {
	// The scheduler will prefer to schedule pods to nodes that satisfy
	// the affinity expressions specified by this field, but it may choose
	// a node that violates one or more of the expressions.
	// +optional
	PreferredDuringSchedulingIgnoredDuringExecution []v1.PreferredSchedulingTerm `json:"preferredDuringSchedulingIgnoredDuringExecution,omitempty"`

	// WARNING: Please note that if the affinity requirements specified by this field are not met at
	// scheduling time, the pod will NOT be scheduled onto the node.
	// There is no fallback to another affinity rules with this setting.
	// This may cause networking disruption or even catastrophic failure!
	// PreferredDuringSchedulingIgnoredDuringExecution should be used for affinity
	// unless there is a specific well understood reason to use RequiredDuringSchedulingIgnoredDuringExecution and
	// you can guarantee that the RequiredDuringSchedulingIgnoredDuringExecution will always have sufficient nodes to satisfy the requirement.
	// NOTE: RequiredDuringSchedulingIgnoredDuringExecution is set by default for AKS nodes,
	// to avoid scheduling Typhas on virtual-nodes.
	// If the affinity requirements specified by this field cease to be met
	// at some point during pod execution (e.g. due to an update), the system
	// may or may not try to eventually evict the pod from its node.
	// +optional
	RequiredDuringSchedulingIgnoredDuringExecution *v1.NodeSelector `json:"requiredDuringSchedulingIgnoredDuringExecution,omitempty"`
}

// ComponentName represents a single component.
//
// One of: Node, Typha, KubeControllers
type ComponentName string

const (
	ComponentNameNode            ComponentName = "Node"
	ComponentNameTypha           ComponentName = "Typha"
	ComponentNameKubeControllers ComponentName = "KubeControllers"
)

// Deprecated. Please use component resource config fields in Installation.Spec instead.
// The ComponentResource struct associates a ResourceRequirements with a component by name
type ComponentResource struct {
	// ComponentName is an enum which identifies the component
	// +kubebuilder:validation:Enum=Node;Typha;KubeControllers
	ComponentName ComponentName `json:"componentName"`

	// ResourceRequirements allows customization of limits and requests for compute resources such as cpu and memory.
	ResourceRequirements *v1.ResourceRequirements `json:"resourceRequirements"`
}

// Provider represents a particular provider or flavor of Kubernetes. Valid options
// are: EKS, GKE, AKS, RKE2, OpenShift, DockerEnterprise.
type Provider string

var (
	ProviderNone      Provider = ""
	ProviderEKS       Provider = "EKS"
	ProviderGKE       Provider = "GKE"
	ProviderAKS       Provider = "AKS"
	ProviderRKE2      Provider = "RKE2"
	ProviderOpenShift Provider = "OpenShift"
	ProviderDockerEE  Provider = "DockerEnterprise"
)

// ProductVariant represents the variant of the product.
//
// One of: Calico, TigeraSecureEnterprise
type ProductVariant string

var (
	Calico                 ProductVariant = "Calico"
	TigeraSecureEnterprise ProductVariant = "TigeraSecureEnterprise"
)

// NonPrivilegedType specifies whether Calico runs as permissioned or not
//
// One of: Enabled, Disabled
type NonPrivilegedType string

const (
	NonPrivilegedEnabled  NonPrivilegedType = "Enabled"
	NonPrivilegedDisabled NonPrivilegedType = "Disabled"
)

// ContainerIPForwardingType specifies whether the CNI config for container ip forwarding is enabled.
type ContainerIPForwardingType string

const (
	ContainerIPForwardingEnabled  ContainerIPForwardingType = "Enabled"
	ContainerIPForwardingDisabled ContainerIPForwardingType = "Disabled"
)

// HostPortsType specifies host port support.
//
// One of: Enabled, Disabled
type HostPortsType string

const (
	HostPortsEnabled  HostPortsType = "Enabled"
	HostPortsDisabled HostPortsType = "Disabled"
)

var HostPortsTypes []HostPortsType = []HostPortsType{
	HostPortsEnabled,
	HostPortsDisabled,
}
var HostPortsTypesString []string = []string{
	HostPortsEnabled.String(),
	HostPortsDisabled.String(),
}

// MultiInterfaceMode describes the method of providing multiple pod interfaces.
//
// One of: None, Multus
type MultiInterfaceMode string

func (m MultiInterfaceMode) Value() string {
	return strings.ToLower(string(m))
}

const (
	MultiInterfaceModeNone   MultiInterfaceMode = "None"
	MultiInterfaceModeMultus MultiInterfaceMode = "Multus"
)

func HostPortsTypePtr(h HostPortsType) *HostPortsType {
	return &h
}

func (nt HostPortsType) String() string {
	return string(nt)
}

// BGPOption describes the mode of BGP to use.
//
// One of: Enabled, Disabled
type BGPOption string

func BGPOptionPtr(b BGPOption) *BGPOption {
	return &b
}

const (
	BGPEnabled  BGPOption = "Enabled"
	BGPDisabled BGPOption = "Disabled"
)

// LinuxDataplaneOption controls which dataplane is to be used on Linux nodes.
//
// One of: Iptables, BPF
type LinuxDataplaneOption string

const (
	LinuxDataplaneIptables LinuxDataplaneOption = "Iptables"
	LinuxDataplaneBPF      LinuxDataplaneOption = "BPF"
	LinuxDataplaneVPP      LinuxDataplaneOption = "VPP"
)

// CalicoNetworkSpec specifies configuration options for Calico provided pod networking.
type CalicoNetworkSpec struct {
	// LinuxDataplane is used to select the dataplane used for Linux nodes. In particular, it
	// causes the operator to add required mounts and environment variables for the particular dataplane.
	// If not specified, iptables mode is used.
	// Default: Iptables
	// +optional
	// +kubebuilder:validation:Enum=Iptables;BPF;VPP
	LinuxDataplane *LinuxDataplaneOption `json:"linuxDataplane,omitempty"`

	// BGP configures whether or not to enable Calico's BGP capabilities.
	// +optional
	// +kubebuilder:validation:Enum=Enabled;Disabled
	BGP *BGPOption `json:"bgp,omitempty"`

	// IPPools contains a list of IP pools to create if none exist. At most one IP pool of each
	// address family may be specified. If omitted, a single pool will be configured if needed.
	// +optional
	IPPools []IPPool `json:"ipPools,omitempty"`

	// MTU specifies the maximum transmission unit to use on the pod network.
	// If not specified, Calico will perform MTU auto-detection based on the cluster network.
	// +optional
	MTU *int32 `json:"mtu,omitempty"`

	// NodeAddressAutodetectionV4 specifies an approach to automatically detect node IPv4 addresses. If not specified,
	// will use default auto-detection settings to acquire an IPv4 address for each node.
	// +optional
	NodeAddressAutodetectionV4 *NodeAddressAutodetection `json:"nodeAddressAutodetectionV4,omitempty"`

	// NodeAddressAutodetectionV6 specifies an approach to automatically detect node IPv6 addresses. If not specified,
	// IPv6 addresses will not be auto-detected.
	// +optional
	NodeAddressAutodetectionV6 *NodeAddressAutodetection `json:"nodeAddressAutodetectionV6,omitempty"`

	// HostPorts configures whether or not Calico will support Kubernetes HostPorts. Valid only when using the Calico CNI plugin.
	// Default: Enabled
	// +optional
	// +kubebuilder:validation:Enum=Enabled;Disabled
	HostPorts *HostPortsType `json:"hostPorts,omitempty"`

	// MultiInterfaceMode configures what will configure multiple interface per pod. Only valid for Calico Enterprise installations
	// using the Calico CNI plugin.
	// Default: None
	// +optional
	// +kubebuilder:validation:Enum=None;Multus
	MultiInterfaceMode *MultiInterfaceMode `json:"multiInterfaceMode,omitempty"`

	// ContainerIPForwarding configures whether ip forwarding will be enabled for containers in the CNI configuration.
	// Default: Disabled
	// +optional
	// +kubebuilder:validation:Enum=Enabled;Disabled
	ContainerIPForwarding *ContainerIPForwardingType `json:"containerIPForwarding,omitempty"`
}

// NodeAddressAutodetection provides configuration options for auto-detecting node addresses. At most one option
// can be used. If no detection option is specified, then IP auto detection will be disabled for this address family and IPs
// must be specified directly on the Node resource.
type NodeAddressAutodetection struct {
	// FirstFound uses default interface matching parameters to select an interface, performing best-effort
	// filtering based on well-known interface names.
	// +optional
	FirstFound *bool `json:"firstFound,omitempty"`

	// Kubernetes configures Calico to detect node addresses based on the Kubernetes API.
	// +optional
	// +kubebuilder:validation:Enum=NodeInternalIP
	Kubernetes *KubernetesAutodetectionMethod `json:"kubernetes,omitempty"`

	// Interface enables IP auto-detection based on interfaces that match the given regex.
	// +optional
	Interface string `json:"interface,omitempty"`

	// SkipInterface enables IP auto-detection based on interfaces that do not match
	// the given regex.
	// +optional
	SkipInterface string `json:"skipInterface,omitempty"`

	// CanReach enables IP auto-detection based on which source address on the node is used to reach the
	// specified IP or domain.
	// +optional
	CanReach string `json:"canReach,omitempty"`

	// CIDRS enables IP auto-detection based on which addresses on the nodes are within
	// one of the provided CIDRs.
	CIDRS []string `json:"cidrs,omitempty"`
}

// KubernetesAutodetectionMethod is a method of detecting an IP address based on the Kubernetes API.
//
// One of: NodeInternalIP
type KubernetesAutodetectionMethod string

const (
	// NodeInternalIP detects a node IP using the first status.Addresses entry of the relevant IP family
	// with type NodeInternalIP on the Kubernetes nodes API.
	NodeInternalIP KubernetesAutodetectionMethod = "NodeInternalIP"
)

// EncapsulationType is the type of encapsulation to use on an IP pool.
//
// One of: IPIP, VXLAN, IPIPCrossSubnet, VXLANCrossSubnet, None
type EncapsulationType string

func (et EncapsulationType) String() string {
	return string(et)
}

const (
	EncapsulationIPIPCrossSubnet  EncapsulationType = "IPIPCrossSubnet"
	EncapsulationIPIP             EncapsulationType = "IPIP"
	EncapsulationVXLAN            EncapsulationType = "VXLAN"
	EncapsulationVXLANCrossSubnet EncapsulationType = "VXLANCrossSubnet"
	EncapsulationNone             EncapsulationType = "None"
)

var EncapsulationTypes []EncapsulationType = []EncapsulationType{
	EncapsulationIPIPCrossSubnet,
	EncapsulationIPIP,
	EncapsulationVXLAN,
	EncapsulationVXLANCrossSubnet,
	EncapsulationNone,
}
var EncapsulationTypesString []string = []string{
	EncapsulationIPIPCrossSubnet.String(),
	EncapsulationIPIP.String(),
	EncapsulationVXLAN.String(),
	EncapsulationVXLANCrossSubnet.String(),
	EncapsulationNone.String(),
}

// NATOutgoingType describe the type of outgoing NAT to use.
//
// One of: Enabled, Disabled
type NATOutgoingType string

const (
	NATOutgoingEnabled  NATOutgoingType = "Enabled"
	NATOutgoingDisabled NATOutgoingType = "Disabled"
)

var NATOutgoingTypes []NATOutgoingType = []NATOutgoingType{
	NATOutgoingEnabled,
	NATOutgoingDisabled,
}
var NATOutgoingTypesString []string = []string{
	NATOutgoingEnabled.String(),
	NATOutgoingDisabled.String(),
}

func (nt NATOutgoingType) String() string {
	return string(nt)
}

const NodeSelectorDefault string = "all()"

type IPPool struct {
	// CIDR contains the address range for the IP Pool in classless inter-domain routing format.
	CIDR string `json:"cidr"`

	// Encapsulation specifies the encapsulation type that will be used with
	// the IP Pool.
	// Default: IPIP
	// +optional
	// +kubebuilder:validation:Enum=IPIPCrossSubnet;IPIP;VXLAN;VXLANCrossSubnet;None
	Encapsulation EncapsulationType `json:"encapsulation,omitempty"`

	// NATOutgoing specifies if NAT will be enabled or disabled for outgoing traffic.
	// Default: Enabled
	// +optional
	// +kubebuilder:validation:Enum=Enabled;Disabled
	NATOutgoing NATOutgoingType `json:"natOutgoing,omitempty"`

	// NodeSelector specifies the node selector that will be set for the IP Pool.
	// Default: 'all()'
	// +optional
	NodeSelector string `json:"nodeSelector,omitempty"`

	// BlockSize specifies the CIDR prefex length to use when allocating per-node IP blocks from
	// the main IP pool CIDR.
	// Default: 26 (IPv4), 122 (IPv6)
	// +optional
	BlockSize *int32 `json:"blockSize,omitempty"`

	// DisableBGPExport specifies whether routes from this IP pool's CIDR are exported over BGP.
	// Default: false
	// +optional
	// +kubebuilder:default:=false
	DisableBGPExport *bool `json:"disableBGPExport,omitempty"`
}

// CNIPluginType describes the type of CNI plugin used.
//
// One of: Calico, GKE, AmazonVPC, AzureVNET
type CNIPluginType string

const (
	PluginCalico    CNIPluginType = "Calico"
	PluginGKE       CNIPluginType = "GKE"
	PluginAmazonVPC CNIPluginType = "AmazonVPC"
	PluginAzureVNET CNIPluginType = "AzureVNET"
)

var CNIPluginTypes []CNIPluginType = []CNIPluginType{
	PluginCalico,
	PluginGKE,
	PluginAmazonVPC,
	PluginAzureVNET,
}
var CNIPluginTypesString []string = []string{
	PluginCalico.String(),
	PluginGKE.String(),
	PluginAmazonVPC.String(),
	PluginAzureVNET.String(),
}

func (cp CNIPluginType) String() string {
	return string(cp)
}

type IPAMPluginType string

const (
	IPAMPluginCalico    IPAMPluginType = "Calico"
	IPAMPluginHostLocal IPAMPluginType = "HostLocal"
	IPAMPluginAmazonVPC IPAMPluginType = "AmazonVPC"
	IPAMPluginAzureVNET IPAMPluginType = "AzureVNET"
)

var IPAMPluginTypes []IPAMPluginType = []IPAMPluginType{
	IPAMPluginCalico,
	IPAMPluginHostLocal,
	IPAMPluginAmazonVPC,
	IPAMPluginAzureVNET,
}

var IPAMPluginTypesString []string = []string{
	IPAMPluginCalico.String(),
	IPAMPluginHostLocal.String(),
	IPAMPluginAmazonVPC.String(),
	IPAMPluginAzureVNET.String(),
}

func (cp IPAMPluginType) String() string {
	return string(cp)
}

// IPAMSpec contains configuration for pod IP address management.
type IPAMSpec struct {
	// Specifies the IPAM plugin that will be used in the Calico or Calico Enterprise installation.
	// * For CNI Plugin Calico, this field defaults to Calico.
	// * For CNI Plugin GKE, this field defaults to HostLocal.
	// * For CNI Plugin AzureVNET, this field defaults to AzureVNET.
	// * For CNI Plugin AmazonVPC, this field defaults to AmazonVPC.
	//
	// The IPAM plugin is installed and configured only if the CNI plugin is set to Calico,
	// for all other values of the CNI plugin the plugin binaries and CNI config is a dependency
	// that is expected to be installed separately.
	//
	// Default: Calico
	// +kubebuilder:validation:Enum=Calico;HostLocal;AmazonVPC;AzureVNET
	Type IPAMPluginType `json:"type"`
}

// CNISpec contains configuration for the CNI plugin.
type CNISpec struct {
	// Specifies the CNI plugin that will be used in the Calico or Calico Enterprise installation.
	// * For KubernetesProvider GKE, this field defaults to GKE.
	// * For KubernetesProvider AKS, this field defaults to AzureVNET.
	// * For KubernetesProvider EKS, this field defaults to AmazonVPC.
	// * If aws-node daemonset exists in kube-system when the Installation resource is created, this field defaults to AmazonVPC.
	// * For all other cases this field defaults to Calico.
	//
	// For the value Calico, the CNI plugin binaries and CNI config will be installed as part of deployment,
	// for all other values the CNI plugin binaries and CNI config is a dependency that is expected
	// to be installed separately.
	//
	// Default: Calico
	// +kubebuilder:validation:Enum=Calico;GKE;AmazonVPC;AzureVNET
	Type CNIPluginType `json:"type"`

	// IPAM specifies the pod IP address management that will be used in the Calico or
	// Calico Enterprise installation.
	// +optional
	IPAM *IPAMSpec `json:"ipam"`
}

// InstallationStatus defines the observed state of the Calico or Calico Enterprise installation.
type InstallationStatus struct {
	// Variant is the most recently observed installed variant - one of Calico or TigeraSecureEnterprise
	// +kubebuilder:validation:Enum=Calico;TigeraSecureEnterprise
	Variant ProductVariant `json:"variant,omitempty"`

	// MTU is the most recently observed value for pod network MTU. This may be an explicitly
	// configured value, or based on Calico's native auto-detetion.
	MTU int32 `json:"mtu,omitempty"`

	// ImageSet is the name of the ImageSet being used, if there is an ImageSet
	// that is being used. If an ImageSet is not being used then this will not be set.
	// +optional
	ImageSet string `json:"imageSet,omitempty"`

	// Computed is the final installation including overlaid resources.
	// +optional
	Computed *InstallationSpec `json:"computed,omitempty"`

	// CalicoVersion shows the current running version of calico.
<<<<<<< HEAD
=======
	// CalicoVersion along with Variant is needed to know the exact
	// version deployed.
>>>>>>> 5d04196b
	CalicoVersion string `json:"calicoVersion,omitempty"`

	// Conditions represents the latest observed set of conditions for the component. A component may be one or more of
	// Ready, Progressing, Degraded or other customer types.
	// +optional
	Conditions []metav1.Condition `json:"conditions,omitempty"`
}

// +kubebuilder:object:root=true
// +kubebuilder:subresource:status
// +kubebuilder:resource:scope=Cluster

// Installation configures an installation of Calico or Calico Enterprise. At most one instance
// of this resource is supported. It must be named "default". The Installation API installs core networking
// and network policy components, and provides general install-time configuration.
type Installation struct {
	metav1.TypeMeta   `json:",inline"`
	metav1.ObjectMeta `json:"metadata,omitempty"`

	// Specification of the desired state for the Calico or Calico Enterprise installation.
	Spec InstallationSpec `json:"spec,omitempty"`
	// Most recently observed state for the Calico or Calico Enterprise installation.
	Status InstallationStatus `json:"status,omitempty"`
}

// +kubebuilder:object:root=true

// InstallationList contains a list of Installation
type InstallationList struct {
	metav1.TypeMeta `json:",inline"`
	metav1.ListMeta `json:"metadata,omitempty"`
	Items           []Installation `json:"items"`
}

func init() {
	SchemeBuilder.Register(&Installation{}, &InstallationList{})
}

// CertificateManagement configures pods to submit a CertificateSigningRequest to the certificates.k8s.io/v1beta1 API in order
// to obtain TLS certificates. This feature requires that you bring your own CSR signing and approval process, otherwise
// pods will be stuck during initialization.
type CertificateManagement struct {
	// Certificate of the authority that signs the CertificateSigningRequests in PEM format.
	CACert []byte `json:"caCert"`

	// When a CSR is issued to the certificates.k8s.io API, the signerName is added to the request in order to accommodate for clusters
	// with multiple signers.
	// Must be formatted as: `<my-domain>/<my-signername>`.
	SignerName string `json:"signerName"`

	// Specify the algorithm used by pods to generate a key pair that is associated with the X.509 certificate request.
	// Default: RSAWithSize2048
	// +kubebuilder:validation:Enum="";RSAWithSize2048;RSAWithSize4096;RSAWithSize8192;ECDSAWithCurve256;ECDSAWithCurve384;ECDSAWithCurve521;
	// +optional
	KeyAlgorithm string `json:"keyAlgorithm,omitempty"`

	// Specify the algorithm used for the signature of the X.509 certificate request.
	// Default: SHA256WithRSA
	// +kubebuilder:validation:Enum="";SHA256WithRSA;SHA384WithRSA;SHA512WithRSA;ECDSAWithSHA256;ECDSAWithSHA384;ECDSAWithSHA512;
	// +optional
	SignatureAlgorithm string `json:"signatureAlgorithm,omitempty"`
}

// IsFIPSModeEnabled is a convenience function for turning a FIPSMode reference into a bool.
func IsFIPSModeEnabled(mode *FIPSMode) bool {
	return mode != nil && *mode == FIPSModeEnabled
}

// IsFIPSModeEnabledString is a convenience function for turning a FIPSMode reference into a string formatted bool.
func IsFIPSModeEnabledString(mode *FIPSMode) string {
	return fmt.Sprintf("%t", IsFIPSModeEnabled(mode))
}<|MERGE_RESOLUTION|>--- conflicted
+++ resolved
@@ -653,11 +653,8 @@
 	Computed *InstallationSpec `json:"computed,omitempty"`
 
 	// CalicoVersion shows the current running version of calico.
-<<<<<<< HEAD
-=======
 	// CalicoVersion along with Variant is needed to know the exact
 	// version deployed.
->>>>>>> 5d04196b
 	CalicoVersion string `json:"calicoVersion,omitempty"`
 
 	// Conditions represents the latest observed set of conditions for the component. A component may be one or more of
