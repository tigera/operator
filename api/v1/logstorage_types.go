// Copyright (c) 2020 Tigera, Inc. All rights reserved.
/*

Licensed under the Apache License, Version 2.0 (the "License");
you may not use this file except in compliance with the License.
You may obtain a copy of the License at

    http://www.apache.org/licenses/LICENSE-2.0

Unless required by applicable law or agreed to in writing, software
distributed under the License is distributed on an "AS IS" BASIS,
WITHOUT WARRANTIES OR CONDITIONS OF ANY KIND, either express or implied.
See the License for the specific language governing permissions and
limitations under the License.
*/

package v1

import (
	corev1 "k8s.io/api/core/v1"
	metav1 "k8s.io/apimachinery/pkg/apis/meta/v1"
)

<<<<<<< HEAD
const (
	LogStorageStatusDegraded = "Degraded"
	LogStorageStatusReady    = "Ready"
)

=======
>>>>>>> 601c18e0
// LogStorageSpec defines the desired state of Tigera flow and DNS log storage.
type LogStorageSpec struct {
	// Nodes defines the configuration for a set of identical Elasticsearch cluster nodes, each of type master, data, and ingest.
	Nodes *Nodes `json:"nodes,omitempty"`

	// Index defines the configuration for the indices in the Elasticsearch cluster.
	// +optional
	Indices *Indices `json:"indices,omitempty"`

	// Retention defines how long data is retained in the Elasticsearch cluster before it is cleared.
	// +optional
	Retention *Retention `json:"retention,omitempty"`

	// StorageClassName will populate the PersistentVolumeClaim.StorageClassName that is used to provision disks to the
	// Tigera Elasticsearch cluster. The StorageClassName should only be modified when no LogStorage is currently
	// active. We recommend choosing a storage class dedicated to Tigera LogStorage only. Otherwise, data retention
	// cannot be guaranteed during upgrades. See https://docs.tigera.io/maintenance/upgrading for up-to-date instructions.
	// Default: tigera-elasticsearch
	// +optional
	StorageClassName string `json:"storageClassName,omitempty"`

	// DataNodeSelector gives you more control over the node that Elasticsearch will run on. The contents of DataNodeSelector will
	// be added to the PodSpec of the Elasticsearch nodes. For the pod to be eligible to run on a node, the node must have
	// each of the indicated key-value pairs as labels as well as access to the specified StorageClassName.
	// +optional
	DataNodeSelector map[string]string `json:"dataNodeSelector,omitempty"`
}

// LogStorageStatus defines the observed state of Tigera flow and DNS log storage.
type LogStorageStatus struct {
	// State provides user-readable status.
	State string `json:"state,omitempty"`

	// ElasticsearchHash represents the current revision and configuration of the installed Elasticsearch cluster. This
	// is an opaque string which can be monitored for changes to perform actions when Elasticsearch is modified.
	ElasticsearchHash string `json:"elasticsearchHash,omitempty"`

	// KibanaHash represents the current revision and configuration of the installed Kibana dashboard. This
	// is an opaque string which can be monitored for changes to perform actions when Kibana is modified.
	KibanaHash string `json:"kibanaHash,omitempty"`
}

// Nodes defines the configuration for a set of identical Elasticsearch cluster nodes, each of type master, data, and ingest.
type Nodes struct {
	// Count defines the number of nodes in the Elasticsearch cluster.
	Count int64 `json:"count,omitempty"`

	// NodeSets defines configuration specific to each Elasticsearch Node Set
	// +optional
	NodeSets []NodeSet `json:"nodeSets,omitempty"`

	// ResourceRequirements defines the resource limits and requirements for the Elasticsearch cluster.
	// +optional
	ResourceRequirements *corev1.ResourceRequirements `json:"resourceRequirements,omitempty"`
}

// NodeSets defines configuration specific to each Elasticsearch Node Set
type NodeSet struct {
	// SelectionAttributes defines K8s node attributes a NodeSet should use when setting the Node Affinity selectors and
	// Elasticsearch cluster awareness attributes for the Elasticsearch nodes. The list of SelectionAttributes are used
	// to define Node Affinities and set the node awareness configuration in the running Elasticsearch instance.
	SelectionAttributes []NodeSetSelectionAttribute `json:"selectionAttributes,omitempty"`
}

// NodeSetSelectionAttribute defines a K8s node "attribute" the Elasticsearch nodes should be aware of. The "Name" and "Value"
// are used together to set the "awareness" attributes in Elasticsearch, while the "NodeLabel" and "Value" are used together
// to define Node Affinity for the Pods created for the Elasticsearch nodes.
type NodeSetSelectionAttribute struct {
	// +required
	Name string `json:"name"`
	// +required
	NodeLabel string `json:"nodeLabel"`
	// +required
	Value string `json:"value"`
}

// Indices defines the configuration for the indices in an Elasticsearch cluster.
type Indices struct {
	// Replicas defines how many replicas each index will have. See https://www.elastic.co/guide/en/elasticsearch/reference/current/scalability.html
	// +optional
	Replicas *int32 `json:"replicas,omitempty"`
}

// Retention defines how long data is retained in an Elasticsearch cluster before it is cleared.
type Retention struct {
	// Flows configures the retention period for flow logs, in days.  Logs written on a day that started at least this long ago
	// are removed.  To keep logs for at least x days, use a retention period of x+1.
	// Default: 8
	// +optional
	Flows *int32 `json:"flows"`

	// AuditReports configures the retention period for audit logs, in days.  Logs written on a day that started at least this long ago are
	// removed.  To keep logs for at least x days, use a retention period of x+1.
	// Default: 91
	// +optional
	AuditReports *int32 `json:"auditReports"`

	// Snapshots configures the retention period for snapshots, in days. Snapshots are periodic captures
	// of resources which along with audit events are used to generate reports.
	// Consult the Compliance Reporting documentation for more details on snapshots.
	// Logs written on a day that started at least this long ago are
	// removed.  To keep logs for at least x days, use a retention period of x+1.
	// Default: 91
	// +optional
	Snapshots *int32 `json:"snapshots"`

	// ComplianceReports configures the retention period for compliance reports, in days. Reports are output
	// from the analysis of the system state and audit events for compliance reporting.
	// Consult the Compliance Reporting documentation for more details on reports.
	// Logs written on a day that started at least this long ago are
	// removed.  To keep logs for at least x days, use a retention period of x+1.
	// Default: 91
	// +optional
	ComplianceReports *int32 `json:"complianceReports"`
}

// +kubebuilder:object:root=true
// +kubebuilder:subresource:status
// +kubebuilder:resource:scope=Cluster

// LogStorage installs the components required for Tigera flow and DNS log storage. At most one instance
// of this resource is supported. It must be named "tigera-secure". When created, this installs an Elasticsearch cluster for use by
// Calico Enterprise.
type LogStorage struct {
	metav1.TypeMeta   `json:",inline"`
	metav1.ObjectMeta `json:"metadata,omitempty"`

	// Specification of the desired state for Tigera log storage.
	Spec LogStorageSpec `json:"spec,omitempty"`
	// Most recently observed state for Tigera log storage.
	Status LogStorageStatus `json:"status,omitempty"`
}

// +kubebuilder:object:root=true

// LogStorageList contains a list of LogStorage
type LogStorageList struct {
	metav1.TypeMeta `json:",inline"`
	metav1.ListMeta `json:"metadata,omitempty"`
	Items           []LogStorage `json:"items"`
}

func (ls LogStorage) Replicas() int {
	return int(*ls.Spec.Indices.Replicas)
}

func init() {
	SchemeBuilder.Register(&LogStorage{}, &LogStorageList{})
}<|MERGE_RESOLUTION|>--- conflicted
+++ resolved
@@ -21,14 +21,6 @@
 	metav1 "k8s.io/apimachinery/pkg/apis/meta/v1"
 )
 
-<<<<<<< HEAD
-const (
-	LogStorageStatusDegraded = "Degraded"
-	LogStorageStatusReady    = "Ready"
-)
-
-=======
->>>>>>> 601c18e0
 // LogStorageSpec defines the desired state of Tigera flow and DNS log storage.
 type LogStorageSpec struct {
 	// Nodes defines the configuration for a set of identical Elasticsearch cluster nodes, each of type master, data, and ingest.
