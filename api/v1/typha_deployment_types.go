// Copyright (c) 2022 Tigera, Inc. All rights reserved.
/*

Licensed under the Apache License, Version 2.0 (the "License");
you may not use this file except in compliance with the License.
You may obtain a copy of the License at

    http://www.apache.org/licenses/LICENSE-2.0

Unless required by applicable law or agreed to in writing, software
distributed under the License is distributed on an "AS IS" BASIS,
WITHOUT WARRANTIES OR CONDITIONS OF ANY KIND, either express or implied.
See the License for the specific language governing permissions and
limitations under the License.
*/

package v1

import (
	appsv1 "k8s.io/api/apps/v1"
	v1 "k8s.io/api/core/v1"
)

// TyphaDeploymentContainer is a typha Deployment container.
type TyphaDeploymentContainer struct {
	// Name is an enum which identifies the typha Deployment container by name.
	// +kubebuilder:validation:Enum=calico-typha
	Name string `json:"name"`

	// Resources allows customization of limits and requests for compute resources such as cpu and memory.
	// If specified, this overrides the named typha Deployment container's resources.
	// If omitted, the typha Deployment will use its default value for this container's resources.
	// If used in conjunction with the deprecated ComponentResources, then this value takes precedence.
	// +optional
	Resources *v1.ResourceRequirements `json:"resources,omitempty"`
}

// TyphaDeploymentInitContainer is a typha Deployment init container.
type TyphaDeploymentInitContainer struct {
	// Name is an enum which identifies the typha Deployment init container by name.
	// +kubebuilder:validation:Enum=typha-certs-key-cert-provisioner
	Name string `json:"name"`

	// Resources allows customization of limits and requests for compute resources such as cpu and memory.
	// If specified, this overrides the named typha Deployment init container's resources.
	// If omitted, the typha Deployment will use its default value for this init container's resources.
	// If used in conjunction with the deprecated ComponentResources, then this value takes precedence.
	// +optional
	Resources *v1.ResourceRequirements `json:"resources,omitempty"`
}

// TyphaDeploymentPodSpec is the typha Deployment's PodSpec.
type TyphaDeploymentPodSpec struct {
	// InitContainers is a list of typha init containers.
	// If specified, this overrides the specified typha Deployment init containers.
	// If omitted, the typha Deployment will use its default values for its init containers.
	// +optional
	InitContainers []TyphaDeploymentInitContainer `json:"initContainers,omitempty"`

	// Containers is a list of typha containers.
	// If specified, this overrides the specified typha Deployment containers.
	// If omitted, the typha Deployment will use its default values for its containers.
	// +optional
	Containers []TyphaDeploymentContainer `json:"containers,omitempty"`

	// Affinity is a group of affinity scheduling rules for the typha pods.
	// If specified, this overrides any affinity that may be set on the typha Deployment.
	// If omitted, the typha Deployment will use its default value for affinity.
	// If used in conjunction with the deprecated TyphaAffinity, then this value takes precedence.
	// WARNING: Please note that this field will override the default calico-typha Deployment affinity.
	// +optional
	Affinity *v1.Affinity `json:"affinity,omitempty"`

	// NodeSelector is the calico-typha pod's scheduling constraints.
	// If specified, each of the key/value pairs are added to the calico-typha Deployment nodeSelector provided
	// the key does not already exist in the object's nodeSelector.
	// If omitted, the calico-typha Deployment will use its default value for nodeSelector.
	// WARNING: Please note that this field will modify the default calico-typha Deployment nodeSelector.
	NodeSelector map[string]string `json:"nodeSelector,omitempty"`

	// Optional duration in seconds the pod needs to terminate gracefully. May be decreased in delete request.
	// Value must be non-negative integer. The value zero indicates stop immediately via
	// the kill signal (no opportunity to shut down).
	// If this value is nil, the default grace period will be used instead.
	// The grace period is the duration in seconds after the processes running in the pod are sent
	// a termination signal and the time when the processes are forcibly halted with a kill signal.
	// Set this value longer than the expected cleanup time for your process.
	// Defaults to 30 seconds.
	// +optional
	TerminationGracePeriodSeconds *int64 `json:"terminationGracePeriodSeconds,omitempty" protobuf:"varint,4,opt,name=terminationGracePeriodSeconds"`

<<<<<<< HEAD
=======
	// TopologySpreadConstraints describes how a group of pods ought to spread across topology
	// domains. Scheduler will schedule pods in a way which abides by the constraints.
	// All topologySpreadConstraints are ANDed.
	// +optional
	TopologySpreadConstraints []v1.TopologySpreadConstraint `json:"topologySpreadConstraints,omitempty"`

>>>>>>> a97a7b31
	// Tolerations is the typha pod's tolerations.
	// If specified, this overrides any tolerations that may be set on the typha Deployment.
	// If omitted, the typha Deployment will use its default value for tolerations.
	// WARNING: Please note that this field will override the default calico-typha Deployment tolerations.
	// +optional
	Tolerations []v1.Toleration `json:"tolerations,omitempty"`
}

// TyphaDeploymentPodTemplateSpec is the typha Deployment's PodTemplateSpec
type TyphaDeploymentPodTemplateSpec struct {
	// Metadata is a subset of a Kubernetes object's metadata that is added to
	// the pod's metadata.
	// +optional
	Metadata *Metadata `json:"metadata,omitempty"`

	// Spec is the typha Deployment's PodSpec.
	// +optional
	Spec *TyphaDeploymentPodSpec `json:"spec,omitempty"`
}

// TyphaDeployment is the configuration for the typha Deployment.
type TyphaDeployment struct {
	// Metadata is a subset of a Kubernetes object's metadata that is added to the Deployment.
	// +optional
	Metadata *Metadata `json:"metadata,omitempty"`

	// Spec is the specification of the typha Deployment.
	// +optional
	Spec *TyphaDeploymentSpec `json:"spec,omitempty"`
}

// TyphaDeploymentSpec defines configuration for the typha Deployment.
type TyphaDeploymentSpec struct {
	// MinReadySeconds is the minimum number of seconds for which a newly created Deployment pod should
	// be ready without any of its container crashing, for it to be considered available.
	// If specified, this overrides any minReadySeconds value that may be set on the typha Deployment.
	// If omitted, the typha Deployment will use its default value for minReadySeconds.
	// +optional
	// +kubebuilder:validation:Minimum=0
	// +kubebuilder:validation:Maximum=2147483647
	MinReadySeconds *int32 `json:"minReadySeconds,omitempty"`

	// Template describes the typha Deployment pod that will be created.
	// +optional
	Template *TyphaDeploymentPodTemplateSpec `json:"template,omitempty"`

	// The deployment strategy to use to replace existing pods with new ones.
	// +optional
	// +patchStrategy=retainKeys
	Strategy *TyphaDeploymentStrategy `json:"strategy,omitempty" patchStrategy:"retainKeys" protobuf:"bytes,4,opt,name=strategy"`
}

// TyphaDeploymentStrategy describes how to replace existing pods with new ones.  Only RollingUpdate is supported
// at this time so the Type field is not exposed.
type TyphaDeploymentStrategy struct {
	// Rolling update config params. Present only if DeploymentStrategyType =
	// RollingUpdate.
	// to be.
	// +optional
	RollingUpdate *appsv1.RollingUpdateDeployment `json:"rollingUpdate,omitempty" protobuf:"bytes,2,opt,name=rollingUpdate"`
}

func (c *TyphaDeployment) GetMetadata() *Metadata {
	return c.Metadata
}

func (c *TyphaDeployment) GetMinReadySeconds() *int32 {
	if c.Spec != nil {
		return c.Spec.MinReadySeconds
	}
	return nil
}

func (c *TyphaDeployment) GetPodTemplateMetadata() *Metadata {
	if c.Spec != nil {
		if c.Spec.Template != nil {
			return c.Spec.Template.Metadata
		}
	}
	return nil
}

func (c *TyphaDeployment) GetInitContainers() []v1.Container {
	if c.Spec != nil {
		if c.Spec.Template != nil {
			if c.Spec.Template.Spec != nil {
				if c.Spec.Template.Spec.InitContainers != nil {
					cs := make([]v1.Container, len(c.Spec.Template.Spec.InitContainers))
					for i, v := range c.Spec.Template.Spec.InitContainers {
						// Only copy and return the init container if it has resources set.
						if v.Resources == nil {
							continue
						}
						c := v1.Container{Name: v.Name, Resources: *v.Resources}
						cs[i] = c
					}
					return cs
				}
			}
		}
	}
	return nil
}

func (c *TyphaDeployment) GetContainers() []v1.Container {
	if c.Spec != nil {
		if c.Spec.Template != nil {
			if c.Spec.Template.Spec != nil {
				if c.Spec.Template.Spec.Containers != nil {
					cs := make([]v1.Container, len(c.Spec.Template.Spec.Containers))
					for i, v := range c.Spec.Template.Spec.Containers {
						// Only copy and return the container if it has resources set.
						if v.Resources == nil {
							continue
						}
						c := v1.Container{Name: v.Name, Resources: *v.Resources}
						cs[i] = c
					}
					return cs
				}
			}
		}
	}
	return nil
}

func (c *TyphaDeployment) GetAffinity() *v1.Affinity {
	if c.Spec != nil {
		if c.Spec.Template != nil {
			if c.Spec.Template.Spec != nil {
				return c.Spec.Template.Spec.Affinity
			}
		}
	}
	return nil
}

func (c *TyphaDeployment) GetTopologySpreadConstraints() []v1.TopologySpreadConstraint {
	if c.Spec != nil {
		if c.Spec.Template != nil {
			if c.Spec.Template.Spec != nil {
				return c.Spec.Template.Spec.TopologySpreadConstraints
			}
		}
	}
	return nil
}

func (c *TyphaDeployment) GetNodeSelector() map[string]string {
	if c.Spec != nil {
		if c.Spec.Template != nil {
			if c.Spec.Template.Spec != nil {
				return c.Spec.Template.Spec.NodeSelector
			}
		}
	}
	return nil
}

func (c *TyphaDeployment) GetTolerations() []v1.Toleration {
	if c.Spec != nil {
		if c.Spec.Template != nil {
			if c.Spec.Template.Spec != nil {
				return c.Spec.Template.Spec.Tolerations
			}
		}
	}
	return nil
}

func (c *TyphaDeployment) GetTerminationGracePeriodSeconds() *int64 {
	if c.Spec != nil {
		if c.Spec.Template != nil {
			if c.Spec.Template.Spec != nil {
				return c.Spec.Template.Spec.TerminationGracePeriodSeconds
			}
		}
	}
	return nil
}

func (c *TyphaDeployment) GetDeploymentStrategy() *appsv1.DeploymentStrategy {
	if c.Spec != nil && c.Spec.Strategy != nil && c.Spec.Strategy.RollingUpdate != nil {
		return &appsv1.DeploymentStrategy{
			Type:          appsv1.RollingUpdateDeploymentStrategyType,
			RollingUpdate: c.Spec.Strategy.RollingUpdate,
		}
	}
	return nil
}<|MERGE_RESOLUTION|>--- conflicted
+++ resolved
@@ -89,15 +89,12 @@
 	// +optional
 	TerminationGracePeriodSeconds *int64 `json:"terminationGracePeriodSeconds,omitempty" protobuf:"varint,4,opt,name=terminationGracePeriodSeconds"`
 
-<<<<<<< HEAD
-=======
 	// TopologySpreadConstraints describes how a group of pods ought to spread across topology
 	// domains. Scheduler will schedule pods in a way which abides by the constraints.
 	// All topologySpreadConstraints are ANDed.
 	// +optional
 	TopologySpreadConstraints []v1.TopologySpreadConstraint `json:"topologySpreadConstraints,omitempty"`
 
->>>>>>> a97a7b31
 	// Tolerations is the typha pod's tolerations.
 	// If specified, this overrides any tolerations that may be set on the typha Deployment.
 	// If omitted, the typha Deployment will use its default value for tolerations.
