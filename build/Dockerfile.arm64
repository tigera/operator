# Copyright (c) 2019 Tigera, Inc. All rights reserved.
#
# Licensed under the Apache License, Version 2.0 (the "License");
# you may not use this file except in compliance with the License.
# You may obtain a copy of the License at
#
#     http://www.apache.org/licenses/LICENSE-2.0
#
# Unless required by applicable law or agreed to in writing, software
# distributed under the License is distributed on an "AS IS" BASIS,
# WITHOUT WARRANTIES OR CONDITIONS OF ANY KIND, either express or implied.
# See the License for the specific language governing permissions and
# limitations under the License.

# important in cross compiling
ARG UBI_DIGEST=sha256:0aeb0f23d012ee735e4469fd6ff736d3d42be6326aeeb8118b1fec98d9209f8d
# go-build latest not available for arm64
ARG QEMU_IMAGE=calico/go-build:v0.76-arm64

FROM ${QEMU_IMAGE} as qemu
<<<<<<< HEAD
FROM registry.access.redhat.com/ubi8/ubi-minimal:8.6 AS ubi
=======
FROM registry.access.redhat.com/ubi8/ubi-minimal:8.7 AS ubi
>>>>>>> d93d2e72

# Enable non-native builds of this image on an amd64 hosts.
# This must be the first RUN command in this file!
COPY --from=qemu /usr/bin/qemu-*-static /usr/bin/

# Update base packages to get security updates.
RUN microdnf update

# Add in top-level license file
RUN mkdir /licenses
COPY LICENSE /licenses

FROM scratch
COPY --from=qemu /usr/bin/qemu-*-static /usr/bin/

COPY --from=ubi /licenses /licenses
COPY --from=ubi /etc/pki /etc/pki
COPY --from=ubi /usr/share/pki /usr/share/pki

ARG GIT_VERSION=unknown
LABEL name="Calico Operator" \
      vendor="Project Calico" \
      version=$GIT_VERSION \
      release="1" \
      summary="Calico Operator manages the lifecycle of a Calico or Tigera Secure installation on Kubernetes or OpenShift" \
      description="Calico Operator manages the lifecycle of a Calico or Tigera Secure installation on Kubernetes or OpenShift" \
      maintainer="Laurence Man <laurence@tigera.io>"

ENV OPERATOR=/usr/local/bin/operator \
    USER_UID=1001

# install operator binary
COPY build/_output/bin/operator-arm64 ${OPERATOR}


# The exec form of ENTRYPOINT does not invoke a command shell.
# This means that normal shell processing does not happen, so will not
# do variable substitution. Using this form instead of passing $OPERATOR.
ENTRYPOINT ["/usr/local/bin/operator"]

USER ${USER_UID}<|MERGE_RESOLUTION|>--- conflicted
+++ resolved
@@ -18,11 +18,7 @@
 ARG QEMU_IMAGE=calico/go-build:v0.76-arm64
 
 FROM ${QEMU_IMAGE} as qemu
-<<<<<<< HEAD
-FROM registry.access.redhat.com/ubi8/ubi-minimal:8.6 AS ubi
-=======
 FROM registry.access.redhat.com/ubi8/ubi-minimal:8.7 AS ubi
->>>>>>> d93d2e72
 
 # Enable non-native builds of this image on an amd64 hosts.
 # This must be the first RUN command in this file!
