# Components defined here are required to be kept in sync with hack/gen-versions/calico.go.tpl
<<<<<<< HEAD
title: v3.23.5
components:
  libcalico-go:
    version: v3.23.5
  typha:
    version: v3.23.5
  calico/node:
    version: v3.23.5
  calico/cni:
    version: v3.23.5
  calico/kube-controllers:
    version: v3.23.5
  flexvol:
    # The v3.23 version of this image has CVEs due to outdated Go, and rebuilding this image with the latest golang is non-trivial.
    # The v3.24.3 version of this image is built on newer Go, and lacks CVEs. The pod2daemon-flexvol code has not changed in years.
    version: v3.24.3
  calico/apiserver:
    version: v3.23.5
  calico/windows-upgrade:
    version: v3.23.5
=======
title: v3.24.5
components:
  libcalico-go:
    version: v3.24.5
  typha:
    version: v3.24.5
  calico/node:
    version: v3.24.5
  calico/cni:
    version: v3.24.5
  calico/kube-controllers:
    version: v3.24.5
  flexvol:
    version: v3.24.5
  calico/apiserver:
    version: v3.24.5
  calico/windows-upgrade:
    version: v3.24.5
  calico/csi:
    version: v3.24.5
  csi-node-driver-registrar:
    version: v3.24.5
>>>>>>> d93d2e72
<|MERGE_RESOLUTION|>--- conflicted
+++ resolved
@@ -1,26 +1,4 @@
 # Components defined here are required to be kept in sync with hack/gen-versions/calico.go.tpl
-<<<<<<< HEAD
-title: v3.23.5
-components:
-  libcalico-go:
-    version: v3.23.5
-  typha:
-    version: v3.23.5
-  calico/node:
-    version: v3.23.5
-  calico/cni:
-    version: v3.23.5
-  calico/kube-controllers:
-    version: v3.23.5
-  flexvol:
-    # The v3.23 version of this image has CVEs due to outdated Go, and rebuilding this image with the latest golang is non-trivial.
-    # The v3.24.3 version of this image is built on newer Go, and lacks CVEs. The pod2daemon-flexvol code has not changed in years.
-    version: v3.24.3
-  calico/apiserver:
-    version: v3.23.5
-  calico/windows-upgrade:
-    version: v3.23.5
-=======
 title: v3.24.5
 components:
   libcalico-go:
@@ -42,5 +20,4 @@
   calico/csi:
     version: v3.24.5
   csi-node-driver-registrar:
-    version: v3.24.5
->>>>>>> d93d2e72
+    version: v3.24.5