--- conflicted
+++ resolved
@@ -1,35 +1,25 @@
 # Components defined here are required to be kept in sync with hack/gen-versions/calico.go.tpl
-title: v3.26.1
+title: master
 components:
   libcalico-go:
-    version: v3.26.1
+    version: master
   typha:
-    version: v3.26.1
+    version: master
   calico/node:
-    version: v3.26.1
+    version: master
   calico/cni:
-<<<<<<< HEAD
-    version: v3.26.1
-=======
     version: master
   calico/node-windows:
     version: master
   calico/cni-windows:
     version: master
->>>>>>> 077f7483
   calico/kube-controllers:
-    version: v3.26.1
+    version: master
   flexvol:
-    version: v3.26.1
+    version: master
   calico/apiserver:
-<<<<<<< HEAD
-    version: v3.26.1
-  calico/windows-upgrade:
-    version: v3.26.1
-=======
     version: master
->>>>>>> 077f7483
   calico/csi:
-    version: v3.26.1
+    version: master
   csi-node-driver-registrar:
-    version: v3.26.1+    version: master