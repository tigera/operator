<<<<<<< HEAD
title: v3.20.0
components:
  typha:
    version: v3.20.0
  calico/node:
    version: v3.20.0
  calico/cni:
    version: v3.20.0
  calico/kube-controllers:
    version: v3.20.0
  flexvol:
    version: v3.20.0
  calico/apiserver:
    version: v3.20.0
=======
title: v3.20.2
components:
  typha:
    version: v3.20.2
  calico/node:
    version: v3.20.2
  calico/cni:
    version: v3.20.2
  calico/kube-controllers:
    version: v3.20.2
  flexvol:
    version: v3.20.2
  calico/apiserver:
    version: v3.20.2
>>>>>>> 8e6fbc34
<|MERGE_RESOLUTION|>--- conflicted
+++ resolved
@@ -1,19 +1,3 @@
-<<<<<<< HEAD
-title: v3.20.0
-components:
-  typha:
-    version: v3.20.0
-  calico/node:
-    version: v3.20.0
-  calico/cni:
-    version: v3.20.0
-  calico/kube-controllers:
-    version: v3.20.0
-  flexvol:
-    version: v3.20.0
-  calico/apiserver:
-    version: v3.20.0
-=======
 title: v3.20.2
 components:
   typha:
@@ -27,5 +11,4 @@
   flexvol:
     version: v3.20.2
   calico/apiserver:
-    version: v3.20.2
->>>>>>> 8e6fbc34
+    version: v3.20.2