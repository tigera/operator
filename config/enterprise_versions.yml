--- conflicted
+++ resolved
@@ -129,8 +129,7 @@
     version: v3.14.0-2
   dikastes:
     image: tigera/dikastes
-<<<<<<< HEAD
-    version: v3.14.0-1
+    version: v3.14.0-2
   image-assurance-api:
     image: tigera/image-assurance-api
     version: v0.9.0
@@ -145,7 +144,4 @@
     version: v0.9.0
   sasha:
     image: tigera/sasha
-    version: v0.9.0-amd64
-=======
-    version: v3.14.0-2
->>>>>>> c4ae540a
+    version: v0.9.0-amd64