# Components defined here are required to be kept in sync with hack/gen-versions/enterprise.go.tpl
title: v3.14.0-3
components:
  libcalico-go:
    version: v3.14.0-3
  cnx-manager:
    image: tigera/cnx-manager
    version: v3.14.0-3
  voltron:
    image: tigera/voltron
    version: v3.14.0-3
  cnx-apiserver:
    image: tigera/cnx-apiserver
    version: v3.14.0-3
  cnx-queryserver:
    image: tigera/cnx-queryserver
    version: v3.14.0-3
  cnx-kube-controllers:
    image: tigera/kube-controllers
    version: v3.14.0-3
  typha:
    image: tigera/typha
    version: v3.14.0-3
  cnx-node:
    image: tigera/cnx-node
    version: v3.14.0-3
  fluentd:
    image: tigera/fluentd
    version: v3.14.0-3
  fluentd-windows:
    image: tigera/fluentd-windows
    version: v3.14.0-3
  es-proxy:
    image: tigera/es-proxy
    version: v3.14.0-3
  es-gateway:
    image: tigera/es-gateway
    version: v3.14.0-3
  dex:
    image: tigera/dex
    version: v3.14.0-3
  eck-kibana:
    version: 7.16.2
  kibana:
    image: tigera/kibana
    version: v3.14.0-3
  eck-elasticsearch:
    version: 7.16.2
  elasticsearch:
    image: tigera/elasticsearch
    version: v3.14.0-3
  elastic-tsee-installer:
    image: tigera/intrusion-detection-job-installer
    version: v3.14.0-3
  es-curator:
    image: tigera/es-curator
    version: v3.14.0-3
  intrusion-detection-controller:
    image: tigera/intrusion-detection-controller
    version: v3.14.0-3
  anomaly_detection_jobs:
    image: tigera/anomaly_detection_jobs
<<<<<<< HEAD
    version: v3.14.0-1
  anomaly-detection-api:
    image: tigera/anomaly-detection-api
    version: v3.14.0-1
=======
    version: v3.14.0-3
>>>>>>> aecbdafa
  compliance-controller:
    image: tigera/compliance-controller
    version: v3.14.0-3
  compliance-reporter:
    image: tigera/compliance-reporter
    version: v3.14.0-3
  compliance-snapshotter:
    image: tigera/compliance-snapshotter
    version: v3.14.0-3
  compliance-server:
    image: tigera/compliance-server
    version: v3.14.0-3
  compliance-benchmarker:
    image: tigera/compliance-benchmarker
    version: v3.14.0-3
  guardian:
    image: tigera/guardian
    version: v3.14.0-3
  tigera-cni:
    image: tigera/cni
    version: v3.14.0-3
  cloud-controllers:
    image: tigera/cloud-controllers
    version: v3.14.0-3
  elasticsearch-metrics:
    image: tigera/elasticsearch-metrics
    version: v3.14.0-3
  packetcapture-api:
    image: tigera/packetcapture-api
    version: v3.14.0-3
  # coreos-prometheus holds the version of prometheus built for tigera/prometheus,
  # which prometheus operator uses to validate.
  coreos-prometheus:
    version: v2.32.0
  prometheus:
    image: tigera/prometheus
    version: v3.14.0-3
  # coreos-prometheus holds the version of alertmanager built for tigera/alertmanager,
  # which prometheus operator uses to validate.
  coreos-alertmanager:
    version: v0.23.0
  alertmanager:
    image: tigera/alertmanager
    version: v3.14.0-3
  tigera-prometheus-service:
    image: tigera/prometheus-service
    version: v3.14.0-3
  deep-packet-inspection:
    image: tigera/deep-packet-inspection
    version: v3.14.0-3
  windows-upgrade:
    image: tigera/calico-windows-upgrade
    version: v3.14.0-3
  # The components below are third-party images that have been retagged under
  # quay.io/tigera so all enterprise images come from the same repository and org.
  elasticsearch-operator:
    image: tigera/eck-operator
    version: v3.14.0-3
  eck-elasticsearch-operator:
    version: 1.8.0
  l7-collector:
    image: tigera/l7-collector
    version: v3.14.0-3
  envoy:
    image: tigera/envoy
    version: v3.14.0-3
  dikastes:
    image: tigera/dikastes
    version: v3.14.0-3<|MERGE_RESOLUTION|>--- conflicted
+++ resolved
@@ -60,14 +60,7 @@
     version: v3.14.0-3
   anomaly_detection_jobs:
     image: tigera/anomaly_detection_jobs
-<<<<<<< HEAD
-    version: v3.14.0-1
-  anomaly-detection-api:
-    image: tigera/anomaly-detection-api
-    version: v3.14.0-1
-=======
     version: v3.14.0-3
->>>>>>> aecbdafa
   compliance-controller:
     image: tigera/compliance-controller
     version: v3.14.0-3
