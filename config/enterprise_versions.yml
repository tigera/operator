--- conflicted
+++ resolved
@@ -123,14 +123,13 @@
     version: 1.8.0
   l7-collector:
     image: tigera/l7-collector
-<<<<<<< HEAD
-    version: v3.13.1
+    version: v3.14.0-1
+  envoy:
+    image: tigera/envoy
+    version: v3.14.0-1
   dikastes:
     image: tigera/dikastes
-    version: v3.13.1
-  envoy:
-    image: tigera/envoy
-    version: v3.13.1
+    version: v3.14.0-1
   image-assurance-api:
     image: tigera/image-assurance-api
     version: v0.9.0
@@ -145,13 +144,4 @@
     version: v0.9.0
   sasha:
     image: tigera/sasha
-    version: v0.9.0-amd64
-=======
-    version: v3.14.0-1
-  envoy:
-    image: tigera/envoy
-    version: v3.14.0-1
-  dikastes:
-    image: tigera/dikastes
-    version: v3.14.0-1
->>>>>>> ddd7bd1d
+    version: v0.9.0-amd64