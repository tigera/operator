--- conflicted
+++ resolved
@@ -2,39 +2,6 @@
 components:
   cnx-manager:
     image: tigera/cnx-manager
-<<<<<<< HEAD
-    version: release-calient-v3.10
-  voltron:
-    image: tigera/voltron
-    version: release-calient-v3.10
-  cnx-apiserver:
-    image: tigera/cnx-apiserver
-    version: release-calient-v3.10
-  cnx-queryserver:
-    image: tigera/cnx-queryserver
-    version: release-calient-v3.10
-  cnx-kube-controllers:
-    image: tigera/kube-controllers
-    version: release-calient-v3.10
-  typha:
-    image: tigera/typha
-    version: release-calient-v3.10
-  cnx-node:
-    image: tigera/cnx-node
-    version: release-calient-v3.10
-  fluentd:
-    image: tigera/fluentd
-    version: release-calient-v3.10
-  fluentd-windows:
-    image: tigera/fluentd-windows
-    version: release-calient-v3.10
-  es-proxy:
-    image: tigera/es-proxy
-    version: release-calient-v3.10
-  es-gateway:
-    image: tigera/es-gateway
-    version: release-calient-v3.10
-=======
     version: v3.10.0
   voltron:
     image: tigera/voltron
@@ -66,74 +33,18 @@
   es-gateway:
     image: tigera/es-gateway
     version: v3.10.0
->>>>>>> 3efa29e5
   eck-kibana:
     version: 7.11.2
   dex:
     image: tigera/dex
-<<<<<<< HEAD
-    version: release-calient-v3.10
-  kibana:
-    image: tigera/kibana
-    version: release-calient-v3.10
-=======
     version: v3.10.0
   kibana:
     image: tigera/kibana
     version: v3.10.0
->>>>>>> 3efa29e5
   eck-elasticsearch:
     version: 7.11.2
   elasticsearch:
     image: tigera/elasticsearch
-<<<<<<< HEAD
-    version: release-calient-v3.10
-  elastic-tsee-installer:
-    image: tigera/intrusion-detection-job-installer
-    version: release-calient-v3.10
-  es-curator:
-    image: tigera/es-curator
-    version: release-calient-v3.10
-  intrusion-detection-controller:
-    image: tigera/intrusion-detection-controller
-    version: release-calient-v3.10
-  compliance-controller:
-    image: tigera/compliance-controller
-    version: release-calient-v3.10
-  compliance-reporter:
-    image: tigera/compliance-reporter
-    version: release-calient-v3.10
-  compliance-snapshotter:
-    image: tigera/compliance-snapshotter
-    version: release-calient-v3.10
-  compliance-server:
-    image: tigera/compliance-server
-    version: release-calient-v3.10
-  compliance-benchmarker:
-    image: tigera/compliance-benchmarker
-    version: release-calient-v3.10
-  guardian:
-    image: tigera/guardian
-    version: release-calient-v3.10
-  tigera-cni:
-    image: tigera/cni
-    version: release-calient-v3.10
-  cloud-controllers:
-    image: tigera/cloud-controllers
-    version: release-calient-v3.10
-  elasticsearch-metrics:
-    image: tigera/elasticsearch-metrics
-    version: release-calient-v3.10
-  packetcapture-api:
-    image: tigera/packetcapture-api
-    version: release-calient-v3.10
-  tigera-prometheus-service:
-    image: tigera/prometheus-service
-    version: release-calient-v3.10
-  deep-packet-inspection:
-    image: tigera/deep-packet-inspection
-    version: release-calient-v3.10
-=======
     version: v3.10.0
   elastic-tsee-installer:
     image: tigera/intrusion-detection-job-installer
@@ -180,7 +91,6 @@
   deep-packet-inspection:
     image: tigera/deep-packet-inspection
     version: v3.10.0
->>>>>>> 3efa29e5
   # The components below are third-party images that have been retagged under
   # quay.io/tigera so all enterprise images come from the same repository and org.
   elasticsearch-operator:
