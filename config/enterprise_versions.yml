title: v3.9.0
components:
  cnx-manager:
    image: tigera/cnx-manager
    version: v3.9.1-2
  voltron:
    image: tigera/voltron
    version: v3.9.0
  cnx-apiserver:
    image: tigera/cnx-apiserver
    version: v3.9.0
  cnx-queryserver:
    image: tigera/cnx-queryserver
    version: v3.9.0
  cnx-kube-controllers:
    image: tigera/kube-controllers
    version: v3.9.1-1
  typha:
    image: tigera/typha
    version: v3.9.0
  cnx-node:
    image: tigera/cnx-node
    version: v3.9.0
  fluentd:
    image: tigera/fluentd
    version: v3.9.0
  fluentd-windows:
    image: tigera/fluentd-windows
    version: v3.9.0
  es-proxy:
    image: tigera/es-proxy
<<<<<<< HEAD
    version: v3.8.2-1
  es-gateway:
    image: tigera/es-gateway
    version: master
=======
    version: v3.9.0
  es-gateway:
    image: tigera/es-gateway
    version: v3.9.0
>>>>>>> 9c489d39
  eck-kibana:
    version: 7.11.2
  dex:
    image: tigera/dex
    version: v3.9.0
  kibana:
    image: tigera/kibana
    version: v3.9.0
  eck-elasticsearch:
    version: 7.11.2
  elasticsearch:
    image: tigera/elasticsearch
    version: v3.9.0
  elastic-tsee-installer:
    image: tigera/intrusion-detection-job-installer
    version: v3.9.0
  es-curator:
    image: tigera/es-curator
    version: v3.9.0
  intrusion-detection-controller:
    image: tigera/intrusion-detection-controller
    version: v3.9.0
  compliance-controller:
    image: tigera/compliance-controller
    version: v3.9.0
  compliance-reporter:
    image: tigera/compliance-reporter
    version: v3.9.0
  compliance-snapshotter:
    image: tigera/compliance-snapshotter
    version: v3.9.0
  compliance-server:
    image: tigera/compliance-server
    version: v3.9.0
  compliance-benchmarker:
    image: tigera/compliance-benchmarker
    version: v3.9.0
  guardian:
    image: tigera/guardian
    version: v3.9.0
  tigera-cni:
    image: tigera/cni
    version: v3.9.0
  cloud-controllers:
    image: tigera/cloud-controllers
    version: v3.9.0
  elasticsearch-metrics:
    image: tigera/elasticsearch-metrics
    version: v3.9.0
  packetcapture-api:
    image: tigera/packetcapture-api
    version: v3.9.0
  tigera-prometheus-service:
    image: tigera/prometheus-service
    version: v3.9.0
  # The components below are third-party images that have been retagged under
  # quay.io/tigera so all enterprise images come from the same repository and org.
  elasticsearch-operator:
    image: tigera/eck-operator
    version: 1.3.2
  prometheus:
    image: tigera/prometheus
    version: v2.17.2
  alertmanager:
    image: tigera/alertmanager
    version: v0.20.0
<|MERGE_RESOLUTION|>--- conflicted
+++ resolved
@@ -29,17 +29,10 @@
     version: v3.9.0
   es-proxy:
     image: tigera/es-proxy
-<<<<<<< HEAD
-    version: v3.8.2-1
-  es-gateway:
-    image: tigera/es-gateway
-    version: master
-=======
     version: v3.9.0
   es-gateway:
     image: tigera/es-gateway
     version: v3.9.0
->>>>>>> 9c489d39
   eck-kibana:
     version: 7.11.2
   dex:
