--- conflicted
+++ resolved
@@ -141,8 +141,7 @@
     version: v3.15.1
   dikastes:
     image: tigera/dikastes
-<<<<<<< HEAD
-    version: v3.15.0-1
+    version: v3.15.1
   image-assurance-api-proxy:
     image: tigera/image-assurance-api-proxy
     version: v1.3.3
@@ -160,7 +159,4 @@
     version: v1.3.0-rc1
   cloud-rbac-api:
     image: tigera/cc-rbac-api
-    version: v0.1.1-0-g74b6dbe
-=======
-    version: v3.15.1
->>>>>>> d8155996
+    version: v0.1.1-0-g74b6dbe