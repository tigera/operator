# Components defined here are required to be kept in sync with hack/gen-versions/enterprise.go.tpl
title: v3.15.1
components:
  libcalico-go:
    version: v3.15.1
  cnx-manager:
    image: tigera/cnx-manager
    version: v3.15.2-2
  voltron:
    image: tigera/voltron
    version: v3.15.1
  cnx-apiserver:
    image: tigera/cnx-apiserver
    version: v3.15.1
  cnx-queryserver:
    image: tigera/cnx-queryserver
    version: v3.15.1
  cnx-kube-controllers:
    image: tigera/kube-controllers
    version: v3.16.0-3
  typha:
    image: tigera/typha
    version: v3.15.1
  cnx-node:
    image: tigera/cnx-node
    version: v3.15.1
  fluentd:
    image: tigera/fluentd
    version: v3.15.1
  fluentd-windows:
    image: tigera/fluentd-windows
    version: v3.15.1
  es-proxy:
    image: tigera/es-proxy
<<<<<<< HEAD
    version: v3.15.1
=======
    version: master
  linseed:
    image: tigera/linseed
    version: master
>>>>>>> 3151543d
  es-gateway:
    image: tigera/es-gateway
    version: v3.15.1
  dex:
    image: tigera/dex
    version: v3.15.1
  eck-kibana:
    version: 7.17.9
  kibana:
    image: tigera/kibana
    version: v3.15.1
  eck-elasticsearch:
    version: 7.17.9
  elasticsearch:
    image: tigera/elasticsearch
    version: v3.15.1
  elastic-tsee-installer:
    image: tigera/intrusion-detection-job-installer
    version: v3.15.1
  es-curator:
    image: tigera/es-curator
    version: v3.15.1
  intrusion-detection-controller:
    image: tigera/intrusion-detection-controller
    version: v3.15.1
  anomaly_detection_jobs:
    image: tigera/anomaly_detection_jobs
    version: v3.15.1
  anomaly-detection-api:
    image: tigera/anomaly-detection-api
    version: v3.15.1
  compliance-controller:
    image: tigera/compliance-controller
    version: v3.15.1
  compliance-reporter:
    image: tigera/compliance-reporter
    version: v3.15.1
  compliance-snapshotter:
    image: tigera/compliance-snapshotter
    version: v3.15.1
  compliance-server:
    image: tigera/compliance-server
    version: v3.15.1
  compliance-benchmarker:
    image: tigera/compliance-benchmarker
    version: v3.15.1
  guardian:
    image: tigera/guardian
    version: v3.15.1
  tigera-cni:
    image: tigera/cni
    version: v3.15.1
  cloud-controllers:
    image: tigera/cloud-controllers
    version: v3.15.1
  elasticsearch-metrics:
    image: tigera/elasticsearch-metrics
    version: v3.15.1
  packetcapture:
    image: tigera/packetcapture
<<<<<<< HEAD
    version: v3.15.1
  # coreos-prometheus holds the version of prometheus built for tigera/prometheus,
  # which prometheus operator uses to validate.
  coreos-prometheus:
    version: v2.32.1
=======
    version: master
  policy-recommendation:
    image: tigera/policy-recommendation
    version: master
  # coreos-prometheus holds the version of prometheus built for tigera/prometheus,
  # which prometheus operator uses to validate.
  coreos-prometheus:
    version: v2.42.0
>>>>>>> 3151543d
  prometheus:
    image: tigera/prometheus
    version: v3.15.1
  # coreos-prometheus holds the version of alertmanager built for tigera/alertmanager,
  # which prometheus operator uses to validate.
  coreos-alertmanager:
    version: v0.25.0
  alertmanager:
    image: tigera/alertmanager
    version: v3.15.1
  tigera-prometheus-service:
    image: tigera/prometheus-service
    version: v3.15.1
  deep-packet-inspection:
    image: tigera/deep-packet-inspection
    version: v3.15.1
  windows-upgrade:
    image: tigera/calico-windows-upgrade
    version: master
  flexvol:
    image: tigera/pod2daemon-flexvol
    version: master
  csi:
    image: tigera/csi
    version: master
  csi-node-driver-registrar:
    image: tigera/node-driver-registrar
    version: master
  # The components below are third-party images that have been retagged under
  # quay.io/tigera so all enterprise images come from the same repository and org.
  elasticsearch-operator:
    image: tigera/eck-operator
    version: v3.15.1
  eck-elasticsearch-operator:
    version: 2.6.1
  l7-collector:
    image: tigera/l7-collector
    version: v3.15.1
  envoy:
    image: tigera/envoy
    version: v3.15.1
  dikastes:
    image: tigera/dikastes
    version: master
  image-assurance-api-proxy:
    image: tigera/image-assurance-api-proxy
    version: v1.5.6
  image-assurance-scanner:
    image: tigera/image-assurance-scanner
    version: v1.5.6
  image-assurance-runtime-cleaner:
    image: tigera/image-assurance-runtime-cleaner
    version: v1.5.6
  sasha:
    image: tigera/sasha
    version: v1.5.0
  threat-id:
    image: tigera/threat-identification
    version: v1.5.0
  cloud-rbac-api:
    image: tigera/cc-rbac-api
    version: v0.1.1-0-g74b6dbe
  egress-gateway:
    image: tigera/egress-gateway
    version: master<|MERGE_RESOLUTION|>--- conflicted
+++ resolved
@@ -1,112 +1,101 @@
 # Components defined here are required to be kept in sync with hack/gen-versions/enterprise.go.tpl
-title: v3.15.1
+title: master
 components:
   libcalico-go:
-    version: v3.15.1
+    version: master
   cnx-manager:
     image: tigera/cnx-manager
-    version: v3.15.2-2
+    version: master
   voltron:
     image: tigera/voltron
-    version: v3.15.1
+    version: master
   cnx-apiserver:
     image: tigera/cnx-apiserver
-    version: v3.15.1
+    version: master
   cnx-queryserver:
     image: tigera/cnx-queryserver
-    version: v3.15.1
+    version: master
   cnx-kube-controllers:
     image: tigera/kube-controllers
-    version: v3.16.0-3
+    version: master
   typha:
     image: tigera/typha
-    version: v3.15.1
+    version: master
   cnx-node:
     image: tigera/cnx-node
-    version: v3.15.1
+    version: master
   fluentd:
     image: tigera/fluentd
-    version: v3.15.1
+    version: master
   fluentd-windows:
     image: tigera/fluentd-windows
-    version: v3.15.1
+    version: master
   es-proxy:
     image: tigera/es-proxy
-<<<<<<< HEAD
-    version: v3.15.1
-=======
     version: master
   linseed:
     image: tigera/linseed
     version: master
->>>>>>> 3151543d
   es-gateway:
     image: tigera/es-gateway
-    version: v3.15.1
+    version: master
   dex:
     image: tigera/dex
-    version: v3.15.1
+    version: master
   eck-kibana:
     version: 7.17.9
   kibana:
     image: tigera/kibana
-    version: v3.15.1
+    version: master
   eck-elasticsearch:
     version: 7.17.9
   elasticsearch:
     image: tigera/elasticsearch
-    version: v3.15.1
+    version: master
   elastic-tsee-installer:
     image: tigera/intrusion-detection-job-installer
-    version: v3.15.1
+    version: master
   es-curator:
     image: tigera/es-curator
-    version: v3.15.1
+    version: master
   intrusion-detection-controller:
     image: tigera/intrusion-detection-controller
-    version: v3.15.1
+    version: master
   anomaly_detection_jobs:
     image: tigera/anomaly_detection_jobs
-    version: v3.15.1
+    version: master
   anomaly-detection-api:
     image: tigera/anomaly-detection-api
-    version: v3.15.1
+    version: master
   compliance-controller:
     image: tigera/compliance-controller
-    version: v3.15.1
+    version: master
   compliance-reporter:
     image: tigera/compliance-reporter
-    version: v3.15.1
+    version: master
   compliance-snapshotter:
     image: tigera/compliance-snapshotter
-    version: v3.15.1
+    version: master
   compliance-server:
     image: tigera/compliance-server
-    version: v3.15.1
+    version: master
   compliance-benchmarker:
     image: tigera/compliance-benchmarker
-    version: v3.15.1
+    version: master
   guardian:
     image: tigera/guardian
-    version: v3.15.1
+    version: master
   tigera-cni:
     image: tigera/cni
-    version: v3.15.1
+    version: master
   cloud-controllers:
     image: tigera/cloud-controllers
-    version: v3.15.1
+    version: master
   elasticsearch-metrics:
     image: tigera/elasticsearch-metrics
-    version: v3.15.1
+    version: master
   packetcapture:
     image: tigera/packetcapture
-<<<<<<< HEAD
-    version: v3.15.1
-  # coreos-prometheus holds the version of prometheus built for tigera/prometheus,
-  # which prometheus operator uses to validate.
-  coreos-prometheus:
-    version: v2.32.1
-=======
     version: master
   policy-recommendation:
     image: tigera/policy-recommendation
@@ -115,23 +104,22 @@
   # which prometheus operator uses to validate.
   coreos-prometheus:
     version: v2.42.0
->>>>>>> 3151543d
   prometheus:
     image: tigera/prometheus
-    version: v3.15.1
+    version: master
   # coreos-prometheus holds the version of alertmanager built for tigera/alertmanager,
   # which prometheus operator uses to validate.
   coreos-alertmanager:
     version: v0.25.0
   alertmanager:
     image: tigera/alertmanager
-    version: v3.15.1
+    version: master
   tigera-prometheus-service:
     image: tigera/prometheus-service
-    version: v3.15.1
+    version: master
   deep-packet-inspection:
     image: tigera/deep-packet-inspection
-    version: v3.15.1
+    version: master
   windows-upgrade:
     image: tigera/calico-windows-upgrade
     version: master
@@ -148,15 +136,15 @@
   # quay.io/tigera so all enterprise images come from the same repository and org.
   elasticsearch-operator:
     image: tigera/eck-operator
-    version: v3.15.1
+    version: master
   eck-elasticsearch-operator:
     version: 2.6.1
   l7-collector:
     image: tigera/l7-collector
-    version: v3.15.1
+    version: master
   envoy:
     image: tigera/envoy
-    version: v3.15.1
+    version: master
   dikastes:
     image: tigera/dikastes
     version: master
