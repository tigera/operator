// Copyright (c) 2020-2022 Tigera, Inc. All rights reserved.
/*

Licensed under the Apache License, Version 2.0 (the "License");
you may not use this file except in compliance with the License.
You may obtain a copy of the License at

    http://www.apache.org/licenses/LICENSE-2.0

Unless required by applicable law or agreed to in writing, software
distributed under the License is distributed on an "AS IS" BASIS,
WITHOUT WARRANTIES OR CONDITIONS OF ANY KIND, either express or implied.
See the License for the specific language governing permissions and
limitations under the License.
*/

package controllers

import (
	"fmt"

	"github.com/tigera/operator/pkg/controller/options"
	ctrl "sigs.k8s.io/controller-runtime"
)

func AddToManager(mgr ctrl.Manager, options options.AddOptions) error {
	if err := (&InstallationReconciler{
		Client: mgr.GetClient(),
		Log:    ctrl.Log.WithName("controllers").WithName("Installation"),
		Scheme: mgr.GetScheme(),
	}).SetupWithManager(mgr, options); err != nil {
		return fmt.Errorf("failed to create controller %s: %v", "Installation", err)
	}
	if err := (&APIServerReconciler{
		Client: mgr.GetClient(),
		Log:    ctrl.Log.WithName("controllers").WithName("APIServer"),
		Scheme: mgr.GetScheme(),
	}).SetupWithManager(mgr, options); err != nil {
		return fmt.Errorf("failed to create controller %s: %v", "APIServer", err)
	}
	if err := (&LogStorageReconciler{
		Client: mgr.GetClient(),
		Log:    ctrl.Log.WithName("controllers").WithName("LogStorage"),
		Scheme: mgr.GetScheme(),
	}).SetupWithManager(mgr, options); err != nil {
		return fmt.Errorf("failed to create controller %s: %v", "LogStorage", err)
	}
	if err := (&IntrusionDetectionReconciler{
		Client: mgr.GetClient(),
		Log:    ctrl.Log.WithName("controllers").WithName("IntrusionDetection"),
		Scheme: mgr.GetScheme(),
	}).SetupWithManager(mgr, options); err != nil {
		return fmt.Errorf("failed to create controller %s: %v", "IntrusionDetection", err)
	}
	if err := (&LogCollectorReconciler{
		Client: mgr.GetClient(),
		Log:    ctrl.Log.WithName("controllers").WithName("LogCollector"),
		Scheme: mgr.GetScheme(),
	}).SetupWithManager(mgr, options); err != nil {
		return fmt.Errorf("failed to create controller %s: %v", "LogCollector", err)
	}
	if err := (&ComplianceReconciler{
		Client: mgr.GetClient(),
		Log:    ctrl.Log.WithName("controllers").WithName("Compliance"),
		Scheme: mgr.GetScheme(),
	}).SetupWithManager(mgr, options); err != nil {
		return fmt.Errorf("failed to create controller %s: %v", "Compliance", err)
	}
	if err := (&ApplicationLayerReconciler{
		Client: mgr.GetClient(),
		Log:    ctrl.Log.WithName("controllers").WithName("ApplicationLayer"),
		Scheme: mgr.GetScheme(),
	}).SetupWithManager(mgr, options); err != nil {
		return fmt.Errorf("failed to create controller %s: %v", "ApplicationLayer", err)
	}
	if err := (&MonitorReconciler{
		Client: mgr.GetClient(),
		Log:    ctrl.Log.WithName("controllers").WithName("Monitor"),
		Scheme: mgr.GetScheme(),
	}).SetupWithManager(mgr, options); err != nil {
		return fmt.Errorf("failed to create controller %s: %v", "Monitor", err)
	}
	if err := (&ManagerReconciler{
		Client: mgr.GetClient(),
		Log:    ctrl.Log.WithName("controllers").WithName("Manager"),
		Scheme: mgr.GetScheme(),
	}).SetupWithManager(mgr, options); err != nil {
		return fmt.Errorf("failed to create controller %s: %v", "Manager", err)
	}
	if err := (&ManagementClusterConnectionReconciler{
		Client: mgr.GetClient(),
		Log:    ctrl.Log.WithName("controllers").WithName("ManagementClusterConnection"),
		Scheme: mgr.GetScheme(),
	}).SetupWithManager(mgr, options); err != nil {
		return fmt.Errorf("failed to create controller %s: %v", "ManagementClusterConnection", err)
	}
	if err := (&AmazonCloudIntegrationReconciler{
		Client: mgr.GetClient(),
		Log:    ctrl.Log.WithName("controllers").WithName("AmazonCloudIntegration"),
		Scheme: mgr.GetScheme(),
	}).SetupWithManager(mgr, options); err != nil {
		return fmt.Errorf("failed to create controller %s: %v", "AmazonCloudIntegration", err)
	}
	if err := (&AuthenticationReconciler{
		Client: mgr.GetClient(),
		Log:    ctrl.Log.WithName("controllers").WithName("Authentication"),
		Scheme: mgr.GetScheme(),
	}).SetupWithManager(mgr, options); err != nil {
		return fmt.Errorf("failed to create controller %s: %v", "Authentication", err)
	}
<<<<<<< HEAD
	if err := addCloudControllersToManager(mgr, options); err != nil {
		return err
=======
	if err := (&TiersReconciler{
		Client: mgr.GetClient(),
		Log:    ctrl.Log.WithName("controllers").WithName("Tiers"),
		Scheme: mgr.GetScheme(),
	}).SetupWithManager(mgr, options); err != nil {
		return fmt.Errorf("failed to create controller %s: %v", "Tiers", err)
>>>>>>> d93d2e72
	}
	// +kubebuilder:scaffold:builder
	return nil
}<|MERGE_RESOLUTION|>--- conflicted
+++ resolved
@@ -108,17 +108,15 @@
 	}).SetupWithManager(mgr, options); err != nil {
 		return fmt.Errorf("failed to create controller %s: %v", "Authentication", err)
 	}
-<<<<<<< HEAD
-	if err := addCloudControllersToManager(mgr, options); err != nil {
-		return err
-=======
 	if err := (&TiersReconciler{
 		Client: mgr.GetClient(),
 		Log:    ctrl.Log.WithName("controllers").WithName("Tiers"),
 		Scheme: mgr.GetScheme(),
 	}).SetupWithManager(mgr, options); err != nil {
 		return fmt.Errorf("failed to create controller %s: %v", "Tiers", err)
->>>>>>> d93d2e72
+	}
+	if err := addCloudControllersToManager(mgr, options); err != nil {
+		return err
 	}
 	// +kubebuilder:scaffold:builder
 	return nil
