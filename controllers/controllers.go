--- conflicted
+++ resolved
@@ -115,17 +115,15 @@
 	}).SetupWithManager(mgr, options); err != nil {
 		return fmt.Errorf("failed to create controller %s: %v", "Tiers", err)
 	}
-<<<<<<< HEAD
-	if err := addCloudControllersToManager(mgr, options); err != nil {
-		return err
-=======
 	if err := (&EgressGatewayReconciler{
 		Client: mgr.GetClient(),
 		Log:    ctrl.Log.WithName("controllers").WithName("EgressGateway"),
 		Scheme: mgr.GetScheme(),
 	}).SetupWithManager(mgr, options); err != nil {
 		return fmt.Errorf("failed to create controller %s: %v", "EgressGateway", err)
->>>>>>> 9ea83bc4
+	}
+	if err := addCloudControllersToManager(mgr, options); err != nil {
+		return err
 	}
 	// +kubebuilder:scaffold:builder
 	return nil
