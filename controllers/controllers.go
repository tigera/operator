// Copyright (c) 2020-2023 Tigera, Inc. All rights reserved.
/*

Licensed under the Apache License, Version 2.0 (the "License");
you may not use this file except in compliance with the License.
You may obtain a copy of the License at

    http://www.apache.org/licenses/LICENSE-2.0

Unless required by applicable law or agreed to in writing, software
distributed under the License is distributed on an "AS IS" BASIS,
WITHOUT WARRANTIES OR CONDITIONS OF ANY KIND, either express or implied.
See the License for the specific language governing permissions and
limitations under the License.
*/

package controllers

import (
	"fmt"

	"github.com/tigera/operator/pkg/controller/options"
	ctrl "sigs.k8s.io/controller-runtime"
)

func AddToManager(mgr ctrl.Manager, options options.AddOptions) error {
	if err := (&InstallationReconciler{
		Client: mgr.GetClient(),
		Log:    ctrl.Log.WithName("controllers").WithName("Installation"),
		Scheme: mgr.GetScheme(),
	}).SetupWithManager(mgr, options); err != nil {
		return fmt.Errorf("failed to create controller %s: %v", "Installation", err)
	}
	if err := (&APIServerReconciler{
		Client: mgr.GetClient(),
		Log:    ctrl.Log.WithName("controllers").WithName("APIServer"),
		Scheme: mgr.GetScheme(),
	}).SetupWithManager(mgr, options); err != nil {
		return fmt.Errorf("failed to create controller %s: %v", "APIServer", err)
	}
	if err := (&LogStorageReconciler{
		Client: mgr.GetClient(),
		Log:    ctrl.Log.WithName("controllers").WithName("LogStorage"),
		Scheme: mgr.GetScheme(),
	}).SetupWithManager(mgr, options); err != nil {
		return fmt.Errorf("failed to create controller %s: %v", "LogStorage", err)
	}
	if err := (&IntrusionDetectionReconciler{
		Client: mgr.GetClient(),
		Log:    ctrl.Log.WithName("controllers").WithName("IntrusionDetection"),
		Scheme: mgr.GetScheme(),
	}).SetupWithManager(mgr, options); err != nil {
		return fmt.Errorf("failed to create controller %s: %v", "IntrusionDetection", err)
	}
	if err := (&LogCollectorReconciler{
		Client: mgr.GetClient(),
		Log:    ctrl.Log.WithName("controllers").WithName("LogCollector"),
		Scheme: mgr.GetScheme(),
	}).SetupWithManager(mgr, options); err != nil {
		return fmt.Errorf("failed to create controller %s: %v", "LogCollector", err)
	}
	if err := (&ComplianceReconciler{
		Client: mgr.GetClient(),
		Log:    ctrl.Log.WithName("controllers").WithName("Compliance"),
		Scheme: mgr.GetScheme(),
	}).SetupWithManager(mgr, options); err != nil {
		return fmt.Errorf("failed to create controller %s: %v", "Compliance", err)
	}
	if err := (&ApplicationLayerReconciler{
		Client: mgr.GetClient(),
		Log:    ctrl.Log.WithName("controllers").WithName("ApplicationLayer"),
		Scheme: mgr.GetScheme(),
	}).SetupWithManager(mgr, options); err != nil {
		return fmt.Errorf("failed to create controller %s: %v", "ApplicationLayer", err)
	}
	if err := (&MonitorReconciler{
		Client: mgr.GetClient(),
		Log:    ctrl.Log.WithName("controllers").WithName("Monitor"),
		Scheme: mgr.GetScheme(),
	}).SetupWithManager(mgr, options); err != nil {
		return fmt.Errorf("failed to create controller %s: %v", "Monitor", err)
	}
	if err := (&ManagerReconciler{
		Client: mgr.GetClient(),
		Log:    ctrl.Log.WithName("controllers").WithName("Manager"),
		Scheme: mgr.GetScheme(),
	}).SetupWithManager(mgr, options); err != nil {
		return fmt.Errorf("failed to create controller %s: %v", "Manager", err)
	}
	if err := (&ManagementClusterConnectionReconciler{
		Client: mgr.GetClient(),
		Log:    ctrl.Log.WithName("controllers").WithName("ManagementClusterConnection"),
		Scheme: mgr.GetScheme(),
	}).SetupWithManager(mgr, options); err != nil {
		return fmt.Errorf("failed to create controller %s: %v", "ManagementClusterConnection", err)
	}
	if err := (&AmazonCloudIntegrationReconciler{
		Client: mgr.GetClient(),
		Log:    ctrl.Log.WithName("controllers").WithName("AmazonCloudIntegration"),
		Scheme: mgr.GetScheme(),
	}).SetupWithManager(mgr, options); err != nil {
		return fmt.Errorf("failed to create controller %s: %v", "AmazonCloudIntegration", err)
	}
	if err := (&AuthenticationReconciler{
		Client: mgr.GetClient(),
		Log:    ctrl.Log.WithName("controllers").WithName("Authentication"),
		Scheme: mgr.GetScheme(),
	}).SetupWithManager(mgr, options); err != nil {
		return fmt.Errorf("failed to create controller %s: %v", "Authentication", err)
	}
	if err := (&TiersReconciler{
		Client: mgr.GetClient(),
		Log:    ctrl.Log.WithName("controllers").WithName("Tiers"),
		Scheme: mgr.GetScheme(),
	}).SetupWithManager(mgr, options); err != nil {
		return fmt.Errorf("failed to create controller %s: %v", "Tiers", err)
	}
	if err := (&PolicyRecommendationReconciler{
		Client: mgr.GetClient(),
		Log:    ctrl.Log.WithName("controllers").WithName("PolicyRecommendation"),
		Scheme: mgr.GetScheme(),
	}).SetupWithManager(mgr, options); err != nil {
		return fmt.Errorf("failed to create controller %s: %v", "PolicyRecommendation", err)
	}
	if err := (&EgressGatewayReconciler{
		Client: mgr.GetClient(),
		Log:    ctrl.Log.WithName("controllers").WithName("EgressGateway"),
		Scheme: mgr.GetScheme(),
	}).SetupWithManager(mgr, options); err != nil {
		return fmt.Errorf("failed to create controller %s: %v", "EgressGateway", err)
	}
<<<<<<< HEAD
	if err := (&WindowsReconciler{
		Client: mgr.GetClient(),
		Log:    ctrl.Log.WithName("controllers").WithName("Windows"),
		Scheme: mgr.GetScheme(),
	}).SetupWithManager(mgr, options); err != nil {
		return fmt.Errorf("failed to create controller %s: %v", "Windows", err)
=======
	if err := (&SecretsReconciler{
		Client: mgr.GetClient(),
		Log:    ctrl.Log.WithName("controllers").WithName("Secrets"),
		Scheme: mgr.GetScheme(),
	}).SetupWithManager(mgr, options); err != nil {
		return fmt.Errorf("failed to create controller %s: %v", "Secrets", err)
>>>>>>> 7bf0aa12
	}
	// +kubebuilder:scaffold:builder
	return nil
}<|MERGE_RESOLUTION|>--- conflicted
+++ resolved
@@ -129,21 +129,19 @@
 	}).SetupWithManager(mgr, options); err != nil {
 		return fmt.Errorf("failed to create controller %s: %v", "EgressGateway", err)
 	}
-<<<<<<< HEAD
+	if err := (&SecretsReconciler{
+		Client: mgr.GetClient(),
+		Log:    ctrl.Log.WithName("controllers").WithName("Secrets"),
+		Scheme: mgr.GetScheme(),
+	}).SetupWithManager(mgr, options); err != nil {
+		return fmt.Errorf("failed to create controller %s: %v", "Secrets", err)
+	}
 	if err := (&WindowsReconciler{
 		Client: mgr.GetClient(),
 		Log:    ctrl.Log.WithName("controllers").WithName("Windows"),
 		Scheme: mgr.GetScheme(),
 	}).SetupWithManager(mgr, options); err != nil {
 		return fmt.Errorf("failed to create controller %s: %v", "Windows", err)
-=======
-	if err := (&SecretsReconciler{
-		Client: mgr.GetClient(),
-		Log:    ctrl.Log.WithName("controllers").WithName("Secrets"),
-		Scheme: mgr.GetScheme(),
-	}).SetupWithManager(mgr, options); err != nil {
-		return fmt.Errorf("failed to create controller %s: %v", "Secrets", err)
->>>>>>> 7bf0aa12
 	}
 	// +kubebuilder:scaffold:builder
 	return nil
