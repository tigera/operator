--- conflicted
+++ resolved
@@ -38,9 +38,9 @@
 	k8s.io/client-go v0.30.5
 	k8s.io/kube-aggregator v0.30.5
 	sigs.k8s.io/controller-runtime v0.18.5
+	sigs.k8s.io/gateway-api v1.1.0
 	sigs.k8s.io/kind v0.24.0 // Do not remove, not used by code but used by build
 	sigs.k8s.io/yaml v1.4.0
-	sigs.k8s.io/gateway-api v1.1.0
 )
 
 require (
@@ -117,10 +117,6 @@
 	k8s.io/klog/v2 v2.130.1 // indirect
 	k8s.io/kube-openapi v0.0.0-20240521193020-835d969ad83a // indirect
 	k8s.io/utils v0.0.0-20240502163921-fe8a2dddb1d0 // indirect
-<<<<<<< HEAD
-	sigs.k8s.io/gateway-api v1.1.0
-=======
->>>>>>> 24424db7
 	sigs.k8s.io/json v0.0.0-20221116044647-bc3834ca7abd // indirect
 	sigs.k8s.io/structured-merge-diff/v4 v4.4.1 // indirect
 )
