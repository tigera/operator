module github.com/tigera/operator

go 1.24.2

require (
	github.com/aws/aws-sdk-go v1.55.5
	github.com/cloudflare/cfssl v1.6.5
	github.com/containernetworking/cni v1.2.3
	github.com/corazawaf/coraza-coreruleset/v4 v4.7.0
	github.com/elastic/cloud-on-k8s/v2 v2.0.0-20250129010100-648f902d9807
	github.com/envoyproxy/gateway v1.3.2
	github.com/go-ldap/ldap v3.0.3+incompatible
	github.com/go-logr/logr v1.4.2
	github.com/google/go-cmp v0.6.0
	github.com/hashicorp/go-version v1.7.0
	github.com/olivere/elastic/v7 v7.0.32
	github.com/onsi/ginkgo v1.16.5
	github.com/onsi/ginkgo/v2 v2.22.0
	github.com/onsi/gomega v1.36.1
	github.com/openshift/api v0.0.0-20240924220842-3c700b6cb32b
	github.com/openshift/library-go v0.0.0-20240930172803-190f286b06b1
	github.com/pkg/errors v0.9.1
	github.com/projectcalico/api v0.0.0-20240708202104-e3f70b269c2c
	github.com/prometheus-operator/prometheus-operator/pkg/apis/monitoring v0.80.1
	github.com/r3labs/diff/v2 v2.15.1
	github.com/sirupsen/logrus v1.9.3
	github.com/stretchr/testify v1.10.0
	github.com/tigera/api v0.0.0-20230406222214-ca74195900cb
	github.com/urfave/cli/v3 v3.0.0-beta1
	go.uber.org/zap v1.27.0
<<<<<<< HEAD
	golang.org/x/crypto v0.38.0
	golang.org/x/net v0.40.0
=======
	golang.org/x/crypto v0.39.0
	golang.org/x/net v0.41.0
>>>>>>> cccb5eca
	gopkg.in/inf.v0 v0.9.1
	gopkg.in/yaml.v2 v2.4.0
	gopkg.in/yaml.v3 v3.0.1
	k8s.io/api v0.32.5
	k8s.io/apiextensions-apiserver v0.32.5
	k8s.io/apimachinery v0.32.5
	k8s.io/apiserver v0.32.5
	k8s.io/client-go v0.32.5
	k8s.io/kube-aggregator v0.30.5
	sigs.k8s.io/controller-runtime v0.20.2
	sigs.k8s.io/gateway-api v1.2.1
	sigs.k8s.io/kind v0.24.0 // Do not remove, not used by code but used by build
	sigs.k8s.io/yaml v1.4.0
)

require (
	github.com/BurntSushi/toml v1.4.0 // indirect
	github.com/alessio/shellescape v1.4.2 // indirect
	github.com/armon/go-radix v1.0.0 // indirect
	github.com/beorn7/perks v1.0.1 // indirect
	github.com/blang/semver/v4 v4.0.0 // indirect
	github.com/cespare/xxhash/v2 v2.3.0 // indirect
	github.com/davecgh/go-spew v1.1.2-0.20180830191138-d8f796af33cc // indirect
	github.com/elastic/go-sysinfo v1.13.1 // indirect
	github.com/elastic/go-ucfg v0.8.8 // indirect
	github.com/elastic/go-windows v1.0.1 // indirect
	github.com/emicklei/go-restful/v3 v3.12.1 // indirect
	github.com/evanphx/json-patch v5.9.0+incompatible // indirect
	github.com/evanphx/json-patch/v5 v5.9.11 // indirect
	github.com/fsnotify/fsnotify v1.8.0 // indirect
	github.com/fxamacker/cbor/v2 v2.7.0 // indirect
	github.com/go-logr/zapr v1.3.0 // indirect
	github.com/go-openapi/jsonpointer v0.21.0 // indirect
	github.com/go-openapi/jsonreference v0.21.0 // indirect
	github.com/go-openapi/swag v0.23.0 // indirect
	github.com/go-task/slim-sprig/v3 v3.0.0 // indirect
	github.com/gogo/protobuf v1.3.2 // indirect
	github.com/golang/protobuf v1.5.4 // indirect
	github.com/google/btree v1.1.3 // indirect
	github.com/google/gnostic-models v0.6.9 // indirect
	github.com/google/gofuzz v1.2.0 // indirect
	github.com/google/pprof v0.0.0-20241029153458-d1b30febd7db // indirect
	github.com/google/safetext v0.0.0-20220905092116-b49f7bc46da2 // indirect
	github.com/google/uuid v1.6.0 // indirect
	github.com/hashicorp/errwrap v1.1.0 // indirect
	github.com/hashicorp/go-multierror v1.1.1 // indirect
	github.com/inconshreveable/mousetrap v1.1.0 // indirect
	github.com/jinzhu/copier v0.3.5 // indirect
	github.com/jmespath/go-jmespath v0.4.0 // indirect
	github.com/joeshaw/multierror v0.0.0-20140124173710-69b34d4ec901 // indirect
	github.com/josharian/intern v1.0.0 // indirect
	github.com/json-iterator/go v1.1.12 // indirect
	github.com/klauspost/compress v1.17.11 // indirect
	github.com/magefile/mage v1.14.0 // indirect
	github.com/mailru/easyjson v0.7.7 // indirect
	github.com/mattn/go-isatty v0.0.20 // indirect
	github.com/modern-go/concurrent v0.0.0-20180306012644-bacd9c7ef1dd // indirect
	github.com/modern-go/reflect2 v1.0.2 // indirect
	github.com/munnerz/goautoneg v0.0.0-20191010083416-a7dc8b61c822 // indirect
	github.com/nxadm/tail v1.4.8 // indirect
	github.com/pelletier/go-toml v1.9.5 // indirect
	github.com/pmezard/go-difflib v1.0.1-0.20181226105442-5d4384ee4fb2 // indirect
	github.com/prometheus/client_golang v1.20.5 // indirect
	github.com/prometheus/client_model v0.6.1 // indirect
	github.com/prometheus/common v0.62.0 // indirect
	github.com/prometheus/procfs v0.15.1 // indirect
	github.com/spf13/cobra v1.8.1 // indirect
	github.com/spf13/pflag v1.0.5 // indirect
	github.com/stretchr/objx v0.5.2 // indirect
	github.com/tigera/operator/api v0.0.0-00010101000000-000000000000
	github.com/vmihailenco/msgpack v4.0.4+incompatible // indirect
	github.com/x448/float16 v0.8.4 // indirect
	go.elastic.co/apm/module/apmzap/v2 v2.6.2 // indirect
	go.elastic.co/apm/v2 v2.6.2 // indirect
	go.elastic.co/fastjson v1.3.0 // indirect
	go.uber.org/multierr v1.11.0 // indirect
	golang.org/x/oauth2 v0.30.0 // indirect
<<<<<<< HEAD
	golang.org/x/sync v0.14.0 // indirect
	golang.org/x/sys v0.33.0 // indirect
	golang.org/x/term v0.32.0 // indirect
	golang.org/x/text v0.25.0 // indirect
=======
	golang.org/x/sync v0.15.0 // indirect
	golang.org/x/sys v0.33.0 // indirect
	golang.org/x/term v0.32.0 // indirect
	golang.org/x/text v0.26.0 // indirect
>>>>>>> cccb5eca
	golang.org/x/time v0.11.0 // indirect
	golang.org/x/tools v0.33.0 // indirect
	gomodules.xyz/jsonpatch/v2 v2.4.0 // indirect
	google.golang.org/appengine v1.6.7 // indirect
	google.golang.org/protobuf v1.36.3 // indirect
	gopkg.in/asn1-ber.v1 v1.0.0-20181015200546-f715ec2f112d // indirect
	gopkg.in/evanphx/json-patch.v4 v4.12.0 // indirect
	gopkg.in/tomb.v1 v1.0.0-20141024135613-dd632973f1e7 // indirect
	howett.net/plist v1.0.1 // indirect
	k8s.io/klog/v2 v2.130.1 // indirect
	k8s.io/kube-openapi v0.0.0-20241212222426-2c72e554b1e7 // indirect
	k8s.io/utils v0.0.0-20241210054802-24370beab758 // indirect
	sigs.k8s.io/json v0.0.0-20241014173422-cfa47c3a1cc8 // indirect
	sigs.k8s.io/structured-merge-diff/v4 v4.5.0 // indirect
)

replace (
	github.com/Azure/go-autorest => github.com/Azure/go-autorest v13.3.2+incompatible // Required by OLM
	github.com/imdario/mergo => github.com/imdario/mergo v0.3.16 // Per advice at https://github.com/darccio/mergo?tab=readme-ov-file#100
	github.com/operator-framework/operator-sdk => github.com/operator-framework/operator-sdk v1.0.1
)

replace github.com/tigera/operator/api => ./api<|MERGE_RESOLUTION|>--- conflicted
+++ resolved
@@ -28,13 +28,8 @@
 	github.com/tigera/api v0.0.0-20230406222214-ca74195900cb
 	github.com/urfave/cli/v3 v3.0.0-beta1
 	go.uber.org/zap v1.27.0
-<<<<<<< HEAD
-	golang.org/x/crypto v0.38.0
-	golang.org/x/net v0.40.0
-=======
 	golang.org/x/crypto v0.39.0
 	golang.org/x/net v0.41.0
->>>>>>> cccb5eca
 	gopkg.in/inf.v0 v0.9.1
 	gopkg.in/yaml.v2 v2.4.0
 	gopkg.in/yaml.v3 v3.0.1
@@ -112,17 +107,10 @@
 	go.elastic.co/fastjson v1.3.0 // indirect
 	go.uber.org/multierr v1.11.0 // indirect
 	golang.org/x/oauth2 v0.30.0 // indirect
-<<<<<<< HEAD
-	golang.org/x/sync v0.14.0 // indirect
-	golang.org/x/sys v0.33.0 // indirect
-	golang.org/x/term v0.32.0 // indirect
-	golang.org/x/text v0.25.0 // indirect
-=======
 	golang.org/x/sync v0.15.0 // indirect
 	golang.org/x/sys v0.33.0 // indirect
 	golang.org/x/term v0.32.0 // indirect
 	golang.org/x/text v0.26.0 // indirect
->>>>>>> cccb5eca
 	golang.org/x/time v0.11.0 // indirect
 	golang.org/x/tools v0.33.0 // indirect
 	gomodules.xyz/jsonpatch/v2 v2.4.0 // indirect
@@ -134,7 +122,7 @@
 	howett.net/plist v1.0.1 // indirect
 	k8s.io/klog/v2 v2.130.1 // indirect
 	k8s.io/kube-openapi v0.0.0-20241212222426-2c72e554b1e7 // indirect
-	k8s.io/utils v0.0.0-20241210054802-24370beab758 // indirect
+	k8s.io/utils v0.0.0-20241210054802-24370beab758
 	sigs.k8s.io/json v0.0.0-20241014173422-cfa47c3a1cc8 // indirect
 	sigs.k8s.io/structured-merge-diff/v4 v4.5.0 // indirect
 )
