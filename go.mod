module github.com/tigera/operator

go 1.24.6

require (
	github.com/aws/aws-sdk-go v1.55.5
	github.com/cloudflare/cfssl v1.6.5
	github.com/containernetworking/cni v1.2.3
	github.com/corazawaf/coraza-coreruleset/v4 v4.7.0
	github.com/elastic/cloud-on-k8s/v2 v2.0.0-20250129010100-648f902d9807
	github.com/envoyproxy/gateway v1.5.0
	github.com/go-ldap/ldap v3.0.3+incompatible
<<<<<<< HEAD
	github.com/go-logr/logr v1.4.3
=======
	github.com/go-logr/logr v1.4.2
>>>>>>> 03fb64ee
	github.com/google/go-cmp v0.7.0
	github.com/hashicorp/go-version v1.7.0
	github.com/olivere/elastic/v7 v7.0.32
	github.com/onsi/ginkgo v1.16.5
	github.com/onsi/ginkgo/v2 v2.22.0
	github.com/onsi/gomega v1.36.1
	github.com/openshift/api v0.0.0-20240924220842-3c700b6cb32b
	github.com/openshift/library-go v0.0.0-20240930172803-190f286b06b1
	github.com/pkg/errors v0.9.1
	github.com/projectcalico/api v0.0.0-20240708202104-e3f70b269c2c
	github.com/prometheus-operator/prometheus-operator/pkg/apis/monitoring v0.80.1
	github.com/r3labs/diff/v2 v2.15.1
	github.com/sirupsen/logrus v1.9.3
	github.com/stretchr/testify v1.10.0
	github.com/tigera/api v0.0.0-20230406222214-ca74195900cb
	github.com/tigera/operator/api v0.0.0-20250718195010-e4328952af47
	github.com/urfave/cli/v3 v3.0.0-beta1
	go.uber.org/zap v1.27.0
	golang.org/x/crypto v0.42.0
	golang.org/x/net v0.44.0
	gopkg.in/inf.v0 v0.9.1
	gopkg.in/yaml.v2 v2.4.0
	gopkg.in/yaml.v3 v3.0.1
	k8s.io/api v0.33.3
	k8s.io/apiextensions-apiserver v0.33.3
	k8s.io/apimachinery v0.33.3
	k8s.io/apiserver v0.33.3
	k8s.io/client-go v0.33.3
<<<<<<< HEAD
	k8s.io/kube-aggregator v0.30.5
	k8s.io/utils v0.0.0-20250604170112-4c0f3b243397
	sigs.k8s.io/controller-runtime v0.21.0
	sigs.k8s.io/gateway-api v1.3.1-0.20250527223622-54df0a899c1c
	sigs.k8s.io/kind v0.29.0 // Do not remove, not used by code but used by build
=======
	k8s.io/kube-aggregator v0.33.3
	k8s.io/utils v0.0.0-20241210054802-24370beab758
	sigs.k8s.io/controller-runtime v0.20.2
	sigs.k8s.io/gateway-api v1.2.1
	sigs.k8s.io/kind v0.24.0 // Do not remove, not used by code but used by build
>>>>>>> 03fb64ee
	sigs.k8s.io/secrets-store-csi-driver v1.4.8
	sigs.k8s.io/yaml v1.6.0
)

require (
	al.essio.dev/pkg/shellescape v1.5.1 // indirect
	github.com/BurntSushi/toml v1.5.0 // indirect
	github.com/armon/go-radix v1.0.0 // indirect
	github.com/beorn7/perks v1.0.1 // indirect
	github.com/blang/semver/v4 v4.0.0 // indirect
	github.com/cespare/xxhash/v2 v2.3.0 // indirect
	github.com/davecgh/go-spew v1.1.2-0.20180830191138-d8f796af33cc // indirect
	github.com/elastic/go-sysinfo v1.13.1 // indirect
	github.com/elastic/go-ucfg v0.8.8 // indirect
	github.com/elastic/go-windows v1.0.1 // indirect
	github.com/emicklei/go-restful/v3 v3.12.1 // indirect
	github.com/evanphx/json-patch v5.9.11+incompatible // indirect
	github.com/evanphx/json-patch/v5 v5.9.11 // indirect
	github.com/fsnotify/fsnotify v1.9.0 // indirect
	github.com/fxamacker/cbor/v2 v2.8.0 // indirect
	github.com/go-logr/zapr v1.3.0 // indirect
	github.com/go-openapi/jsonpointer v0.21.1 // indirect
	github.com/go-openapi/jsonreference v0.21.0 // indirect
	github.com/go-openapi/swag v0.23.1 // indirect
	github.com/go-task/slim-sprig/v3 v3.0.0 // indirect
	github.com/gogo/protobuf v1.3.2 // indirect
	github.com/golang/protobuf v1.5.4 // indirect
	github.com/google/btree v1.1.3 // indirect
	github.com/google/gnostic-models v0.6.9 // indirect
	github.com/google/pprof v0.0.0-20241029153458-d1b30febd7db // indirect
	github.com/google/uuid v1.6.0 // indirect
	github.com/hashicorp/errwrap v1.1.0 // indirect
	github.com/hashicorp/go-multierror v1.1.1 // indirect
	github.com/inconshreveable/mousetrap v1.1.0 // indirect
	github.com/jinzhu/copier v0.3.5 // indirect
	github.com/jmespath/go-jmespath v0.4.0 // indirect
	github.com/joeshaw/multierror v0.0.0-20140124173710-69b34d4ec901 // indirect
	github.com/josharian/intern v1.0.0 // indirect
	github.com/json-iterator/go v1.1.12 // indirect
	github.com/magefile/mage v1.14.0 // indirect
	github.com/mailru/easyjson v0.9.0 // indirect
	github.com/mattn/go-isatty v0.0.20 // indirect
	github.com/modern-go/concurrent v0.0.0-20180306012644-bacd9c7ef1dd // indirect
	github.com/modern-go/reflect2 v1.0.3-0.20250322232337-35a7c28c31ee // indirect
	github.com/munnerz/goautoneg v0.0.0-20191010083416-a7dc8b61c822 // indirect
	github.com/nxadm/tail v1.4.8 // indirect
	github.com/pelletier/go-toml v1.9.5 // indirect
	github.com/pmezard/go-difflib v1.0.1-0.20181226105442-5d4384ee4fb2 // indirect
<<<<<<< HEAD
	github.com/prometheus/client_golang v1.23.0 // indirect
	github.com/prometheus/client_model v0.6.2 // indirect
	github.com/prometheus/common v0.65.0 // indirect
	github.com/prometheus/procfs v0.17.0 // indirect
	github.com/spf13/cobra v1.9.1 // indirect
	github.com/spf13/pflag v1.0.7 // indirect
=======
	github.com/prometheus/client_golang v1.22.0 // indirect
	github.com/prometheus/client_model v0.6.1 // indirect
	github.com/prometheus/common v0.62.0 // indirect
	github.com/prometheus/procfs v0.15.1 // indirect
	github.com/spf13/cobra v1.8.1 // indirect
	github.com/spf13/pflag v1.0.5 // indirect
>>>>>>> 03fb64ee
	github.com/stretchr/objx v0.5.2 // indirect
	github.com/vmihailenco/msgpack v4.0.4+incompatible // indirect
	github.com/x448/float16 v0.8.4 // indirect
	go.elastic.co/apm/module/apmzap/v2 v2.6.2 // indirect
	go.elastic.co/apm/v2 v2.6.2 // indirect
	go.elastic.co/fastjson v1.3.0 // indirect
	go.uber.org/multierr v1.11.0 // indirect
<<<<<<< HEAD
	go.yaml.in/yaml/v2 v2.4.2 // indirect
	go.yaml.in/yaml/v3 v3.0.4 // indirect
	golang.org/x/oauth2 v0.30.0 // indirect
	golang.org/x/sync v0.16.0 // indirect
	golang.org/x/sys v0.35.0 // indirect
	golang.org/x/term v0.34.0 // indirect
	golang.org/x/text v0.28.0 // indirect
	golang.org/x/time v0.12.0 // indirect
	golang.org/x/tools v0.35.0 // indirect
	gomodules.xyz/jsonpatch/v2 v2.5.0 // indirect
	google.golang.org/appengine v1.6.7 // indirect
	google.golang.org/protobuf v1.36.6 // indirect
=======
	golang.org/x/oauth2 v0.31.0 // indirect
	golang.org/x/sync v0.17.0 // indirect
	golang.org/x/sys v0.36.0 // indirect
	golang.org/x/term v0.35.0 // indirect
	golang.org/x/text v0.29.0 // indirect
	golang.org/x/time v0.13.0 // indirect
	golang.org/x/tools v0.37.0 // indirect
	gomodules.xyz/jsonpatch/v2 v2.4.0 // indirect
	google.golang.org/appengine v1.6.7 // indirect
	google.golang.org/protobuf v1.36.5 // indirect
>>>>>>> 03fb64ee
	gopkg.in/asn1-ber.v1 v1.0.0-20181015200546-f715ec2f112d // indirect
	gopkg.in/evanphx/json-patch.v4 v4.12.0 // indirect
	gopkg.in/tomb.v1 v1.0.0-20141024135613-dd632973f1e7 // indirect
	howett.net/plist v1.0.1 // indirect
	k8s.io/klog/v2 v2.130.1 // indirect
	k8s.io/kube-openapi v0.0.0-20250318190949-c8a335a9a2ff // indirect
	sigs.k8s.io/json v0.0.0-20241014173422-cfa47c3a1cc8 // indirect
	sigs.k8s.io/randfill v1.0.0 // indirect
<<<<<<< HEAD
	sigs.k8s.io/structured-merge-diff/v4 v4.7.0 // indirect
=======
	sigs.k8s.io/structured-merge-diff/v4 v4.6.0 // indirect
>>>>>>> 03fb64ee
)

replace (
	github.com/Azure/go-autorest => github.com/Azure/go-autorest v13.3.2+incompatible // Required by OLM
	github.com/imdario/mergo => github.com/imdario/mergo v0.3.16 // Per advice at https://github.com/darccio/mergo?tab=readme-ov-file#100
	github.com/operator-framework/operator-sdk => github.com/operator-framework/operator-sdk v1.0.1
)

replace github.com/tigera/operator/api => ./api<|MERGE_RESOLUTION|>--- conflicted
+++ resolved
@@ -10,11 +10,7 @@
 	github.com/elastic/cloud-on-k8s/v2 v2.0.0-20250129010100-648f902d9807
 	github.com/envoyproxy/gateway v1.5.0
 	github.com/go-ldap/ldap v3.0.3+incompatible
-<<<<<<< HEAD
 	github.com/go-logr/logr v1.4.3
-=======
-	github.com/go-logr/logr v1.4.2
->>>>>>> 03fb64ee
 	github.com/google/go-cmp v0.7.0
 	github.com/hashicorp/go-version v1.7.0
 	github.com/olivere/elastic/v7 v7.0.32
@@ -43,19 +39,11 @@
 	k8s.io/apimachinery v0.33.3
 	k8s.io/apiserver v0.33.3
 	k8s.io/client-go v0.33.3
-<<<<<<< HEAD
-	k8s.io/kube-aggregator v0.30.5
+	k8s.io/kube-aggregator v0.33.3
 	k8s.io/utils v0.0.0-20250604170112-4c0f3b243397
 	sigs.k8s.io/controller-runtime v0.21.0
 	sigs.k8s.io/gateway-api v1.3.1-0.20250527223622-54df0a899c1c
 	sigs.k8s.io/kind v0.29.0 // Do not remove, not used by code but used by build
-=======
-	k8s.io/kube-aggregator v0.33.3
-	k8s.io/utils v0.0.0-20241210054802-24370beab758
-	sigs.k8s.io/controller-runtime v0.20.2
-	sigs.k8s.io/gateway-api v1.2.1
-	sigs.k8s.io/kind v0.24.0 // Do not remove, not used by code but used by build
->>>>>>> 03fb64ee
 	sigs.k8s.io/secrets-store-csi-driver v1.4.8
 	sigs.k8s.io/yaml v1.6.0
 )
@@ -104,21 +92,12 @@
 	github.com/nxadm/tail v1.4.8 // indirect
 	github.com/pelletier/go-toml v1.9.5 // indirect
 	github.com/pmezard/go-difflib v1.0.1-0.20181226105442-5d4384ee4fb2 // indirect
-<<<<<<< HEAD
 	github.com/prometheus/client_golang v1.23.0 // indirect
 	github.com/prometheus/client_model v0.6.2 // indirect
 	github.com/prometheus/common v0.65.0 // indirect
 	github.com/prometheus/procfs v0.17.0 // indirect
 	github.com/spf13/cobra v1.9.1 // indirect
 	github.com/spf13/pflag v1.0.7 // indirect
-=======
-	github.com/prometheus/client_golang v1.22.0 // indirect
-	github.com/prometheus/client_model v0.6.1 // indirect
-	github.com/prometheus/common v0.62.0 // indirect
-	github.com/prometheus/procfs v0.15.1 // indirect
-	github.com/spf13/cobra v1.8.1 // indirect
-	github.com/spf13/pflag v1.0.5 // indirect
->>>>>>> 03fb64ee
 	github.com/stretchr/objx v0.5.2 // indirect
 	github.com/vmihailenco/msgpack v4.0.4+incompatible // indirect
 	github.com/x448/float16 v0.8.4 // indirect
@@ -126,31 +105,18 @@
 	go.elastic.co/apm/v2 v2.6.2 // indirect
 	go.elastic.co/fastjson v1.3.0 // indirect
 	go.uber.org/multierr v1.11.0 // indirect
-<<<<<<< HEAD
 	go.yaml.in/yaml/v2 v2.4.2 // indirect
 	go.yaml.in/yaml/v3 v3.0.4 // indirect
-	golang.org/x/oauth2 v0.30.0 // indirect
-	golang.org/x/sync v0.16.0 // indirect
-	golang.org/x/sys v0.35.0 // indirect
-	golang.org/x/term v0.34.0 // indirect
-	golang.org/x/text v0.28.0 // indirect
-	golang.org/x/time v0.12.0 // indirect
-	golang.org/x/tools v0.35.0 // indirect
-	gomodules.xyz/jsonpatch/v2 v2.5.0 // indirect
-	google.golang.org/appengine v1.6.7 // indirect
-	google.golang.org/protobuf v1.36.6 // indirect
-=======
 	golang.org/x/oauth2 v0.31.0 // indirect
 	golang.org/x/sync v0.17.0 // indirect
 	golang.org/x/sys v0.36.0 // indirect
-	golang.org/x/term v0.35.0 // indirect
+	golang.org/x/term v0.34.0 // indirect
 	golang.org/x/text v0.29.0 // indirect
 	golang.org/x/time v0.13.0 // indirect
 	golang.org/x/tools v0.37.0 // indirect
-	gomodules.xyz/jsonpatch/v2 v2.4.0 // indirect
+	gomodules.xyz/jsonpatch/v2 v2.5.0 // indirect
 	google.golang.org/appengine v1.6.7 // indirect
 	google.golang.org/protobuf v1.36.5 // indirect
->>>>>>> 03fb64ee
 	gopkg.in/asn1-ber.v1 v1.0.0-20181015200546-f715ec2f112d // indirect
 	gopkg.in/evanphx/json-patch.v4 v4.12.0 // indirect
 	gopkg.in/tomb.v1 v1.0.0-20141024135613-dd632973f1e7 // indirect
@@ -159,11 +125,7 @@
 	k8s.io/kube-openapi v0.0.0-20250318190949-c8a335a9a2ff // indirect
 	sigs.k8s.io/json v0.0.0-20241014173422-cfa47c3a1cc8 // indirect
 	sigs.k8s.io/randfill v1.0.0 // indirect
-<<<<<<< HEAD
 	sigs.k8s.io/structured-merge-diff/v4 v4.7.0 // indirect
-=======
-	sigs.k8s.io/structured-merge-diff/v4 v4.6.0 // indirect
->>>>>>> 03fb64ee
 )
 
 replace (
