--- conflicted
+++ resolved
@@ -65,8 +65,6 @@
 {{- end }}
 {{ with index .Components "calico/windows-upgrade"}}
 	ComponentWindowsUpgrade = component{
-<<<<<<< HEAD
-=======
 		Version: "{{ .Version }}",
 		Image:   "{{ .Image }}",
 	}
@@ -79,7 +77,6 @@
 {{- end }}
 {{ with index .Components "csi-node-driver-registrar"}}
 	ComponentCalicoCSIRegistrar = component{
->>>>>>> d93d2e72
 		Version: "{{ .Version }}",
 		Image:   "{{ .Image }}",
 	}
@@ -99,10 +96,7 @@
 		ComponentOperatorInit,
 		ComponentCalicoAPIServer,
 		ComponentWindowsUpgrade,
-<<<<<<< HEAD
-=======
 		ComponentCalicoCSI,
 		ComponentCalicoCSIRegistrar,
->>>>>>> d93d2e72
 	}
 )