--- conflicted
+++ resolved
@@ -132,7 +132,6 @@
 		}
 		// Image must not contain any '/' characters - indicating an image path.
 		imageParts := strings.SplitAfterN(component.Image, "/", 2)
-<<<<<<< HEAD
 		if len(imageParts) == 2 {
 			if component.ImagePath != "" {
 				return cv, fmt.Errorf("component '%s' has both imagePath and image with a path. "+
@@ -140,11 +139,6 @@
 			}
 			component.ImagePath = imageParts[0]
 			component.Image = imageParts[1]
-=======
-		if len(imageParts) > 1 {
-			return cv, fmt.Errorf("component %q has %q image which contains a '/' "+
-				"indicating an image path, it should only contain the image name", key, component.Image)
->>>>>>> ccdf12df
 		}
 
 		// ensure that imagePath and registry end with a '/' if they are set
