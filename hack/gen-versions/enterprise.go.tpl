// Copyright (c) 2020-2023 Tigera, Inc. All rights reserved.

// Licensed under the Apache License, Version 2.0 (the "License");
// you may not use this file except in compliance with the License.
// You may obtain a copy of the License at
//
//     http://www.apache.org/licenses/LICENSE-2.0
//
// Unless required by applicable law or agreed to in writing, software
// distributed under the License is distributed on an "AS IS" BASIS,
// WITHOUT WARRANTIES OR CONDITIONS OF ANY KIND, either express or implied.
// See the License for the specific language governing permissions and
// limitations under the License.

// Components defined here are required to be kept in sync with
// config/enterprise_versions.yml

package components

var (
	EnterpriseRelease string = "{{ .Title }}"
{{ with index .Components "cnx-apiserver" }}
	ComponentAPIServer = component{
		Version: "{{ .Version }}",
		Image:   "{{ .Image }}",
	}
{{- end }}
{{ with index .Components "compliance-benchmarker" }}
	ComponentComplianceBenchmarker = component{
		Version: "{{ .Version }}",
		Image:   "{{ .Image }}",
	}
{{- end }}
{{ with index .Components "compliance-controller" }}
	ComponentComplianceController = component{
		Version: "{{ .Version }}",
		Image:   "{{ .Image }}",
	}
{{- end }}
{{ with index .Components "compliance-reporter" }}
	ComponentComplianceReporter = component{
		Version: "{{ .Version }}",
		Image:   "{{ .Image }}",
	}
{{- end }}
{{ with index .Components "compliance-server" }}
	ComponentComplianceServer = component{
		Version: "{{ .Version }}",
		Image:   "{{ .Image }}",
	}
{{- end }}
{{ with index .Components "compliance-snapshotter" }}
	ComponentComplianceSnapshotter = component{
		Version: "{{ .Version }}",
		Image:   "{{ .Image }}",
	}
{{- end }}
{{ with index .Components "deep-packet-inspection" }}
	ComponentDeepPacketInspection = component{
		Version: "{{ .Version }}",
		Image:   "{{ .Image }}",
	}
{{- end }}
{{ with index .Components "eck-elasticsearch" }}
	ComponentEckElasticsearch = component{
		Version: "{{ .Version }}",
	}
{{- end }}
{{ with index .Components "eck-kibana" }}
	ComponentEckKibana = component{
		Version: "{{ .Version }}",
	}
{{- end }}
{{ with index .Components "elastic-tsee-installer" }}
	ComponentElasticTseeInstaller = component{
		Version: "{{ .Version }}",
		Image:   "{{ .Image }}",
	}
{{- end }}
{{ with .Components.elasticsearch }}
	ComponentElasticsearch = component{
		Version: "{{ .Version }}",
		Image:   "{{ .Image }}",
	}
{{- end }}
{{ with .Components.elasticsearch }}
	ComponentElasticsearchFIPS = component{
		Version: "{{ .Version }}-fips",
		Image:   "{{ .Image }}",
	}
{{- end }}
{{ with index .Components "eck-elasticsearch-operator" }}
	ComponentECKElasticsearchOperator = component{
		Version: "{{ .Version }}",
	}
{{- end }}
{{ with index .Components "elasticsearch-operator" }}
	ComponentElasticsearchOperator = component{
		Version: "{{ .Version }}",
		Image:   "{{ .Image }}",
	}
{{- end }}
{{ with index .Components "es-curator" }}
	ComponentEsCurator = component{
		Version: "{{ .Version }}",
		Image:   "{{ .Image }}",
	}
{{- end }}
{{ with index .Components "es-proxy" }}
	ComponentEsProxy = component{
		Version: "{{ .Version }}",
		Image:   "{{ .Image }}",
	}
{{- end }}
{{ with index .Components "es-gateway" }}
	ComponentESGateway = component{
		Version: "{{ .Version }}",
		Image:   "{{ .Image }}",
	}
{{- end }}
{{ with .Components.fluentd }}
	ComponentFluentd = component{
		Version: "{{ .Version }}",
		Image:   "{{ .Image }}",
	}
{{- end }}
{{ with index .Components "fluentd-windows" }}
	ComponentFluentdWindows = component{
		Version: "{{ .Version }}",
		Image:   "{{ .Image }}",
	}
{{- end }}
{{ with .Components.guardian }}
	ComponentGuardian = component{
		Version: "{{ .Version }}",
		Image:   "{{ .Image }}",
	}
{{- end }}
{{ with index .Components "intrusion-detection-controller" }}
	ComponentIntrusionDetectionController = component{
		Version: "{{ .Version }}",
		Image:   "{{ .Image }}",
	}
{{- end }}
{{ with index .Components "anomaly_detection_jobs" }}
	ComponentAnomalyDetectionJobs = component{
		Version: "{{ .Version }}",
		Image:   "{{ .Image }}",
	}
{{- end }}
{{ with index .Components "anomaly-detection-api" }}
	ComponentAnomalyDetectionAPI = component{
		Version: "{{ .Version }}",
		Image:   "{{ .Image }}",
	}
{{- end }}
{{ with .Components.kibana }}
	ComponentKibana = component{
		Version: "tesla-{{ .Version }}",
		Image:   "{{ .Image }}",
	}
{{- end }}
{{ with index .Components "cnx-manager" }}
	ComponentManager = component{
		Version: "tesla-{{ .Version }}",
		Image:   "{{ .Image }}",
	}
{{- end }}
{{ with index .Components "dex" }}
	ComponentDex = component{
		Version: "{{ .Version }}",
		Image:   "{{ .Image }}",
	}
{{- end }}
{{ with .Components.voltron }}
	ComponentManagerProxy = component{
		Version: "{{ .Version }}",
		Image:   "{{ .Image }}",
	}
{{- end }}
{{ with index .Components "packetcapture" }}
	ComponentPacketCapture = component{
		Version: "{{ .Version }}",
		Image:   "{{ .Image }}",
	}
{{- end }}
{{ with index .Components "l7-collector" }}
	ComponentL7Collector = component{
		Version: "{{ .Version }}",
		Image:   "{{ .Image }}",
	}
{{- end }}
{{ with index .Components "envoy" }}
	ComponentEnvoyProxy = component{
		Version: "{{ .Version }}",
		Image:   "{{ .Image }}",
	}
{{- end }}
{{ with index .Components "dikastes" }}
	ComponentDikastes = component{
		Version: "{{ .Version }}",
		Image:   "{{ .Image }}",
	}
{{- end }}
{{ with index .Components "coreos-prometheus" }}
	ComponentCoreOSPrometheus = component{
		Version: "{{ .Version }}",
	}
{{- end }}
{{ with index .Components "prometheus" }}
	ComponentPrometheus = component{
		Version: "{{ .Version }}",
		Image:   "{{ .Image }}",
	}
{{- end }}
{{ with index .Components "tigera-prometheus-service" }}
	ComponentTigeraPrometheusService = component{
		Version: "{{ .Version }}",
		Image:   "{{ .Image }}",
	}
{{- end }}
{{ with index .Components "coreos-alertmanager" }}
	ComponentCoreOSAlertmanager = component{
		Version: "{{ .Version }}",
	}
{{- end }}
{{ with index .Components "alertmanager" }}
	ComponentPrometheusAlertmanager = component{
		Version: "{{ .Version }}",
		Image:   "{{ .Image }}",
	}
{{- end }}
{{ with index .Components "cnx-queryserver" }}
	ComponentQueryServer = component{
		Version: "{{ .Version }}",
		Image:   "{{ .Image }}",
	}
{{- end }}
{{ with index .Components "cnx-kube-controllers" }}
	ComponentTigeraKubeControllers = component{
		Version: "{{ .Version }}",
		Image:   "{{ .Image }}",
	}
{{- end }}
{{ with index .Components "cnx-node" }}
	ComponentTigeraNode = component{
		Version: "{{ .Version }}",
		Image:   "{{ .Image }}",
	}
{{- end }}
{{ with .Components.typha }}
	ComponentTigeraTypha = component{
		Version: "{{ .Version }}",
		Image:   "{{ .Image }}",
	}
{{- end }}
{{ with index .Components "tigera-cni" }}
	ComponentTigeraCNI = component{
		Version: "{{ .Version }}",
		Image:   "{{ .Image }}",
	}
{{- end }}
{{ with index .Components "tigera-cni" }}
	ComponentTigeraCNIFIPS = component{
		Version: "{{ .Version }}-fips",
		Image:   "{{ .Image }}",
	}
{{- end }}
{{ with index .Components "cloud-controllers" }}
	ComponentCloudControllers = component{
		Version: "{{ .Version }}",
		Image:   "{{ .Image }}",
	}
{{- end }}
{{ with index .Components "elasticsearch-metrics" }}
	ComponentElasticsearchMetrics = component{
		Version: "{{ .Version }}",
		Image:   "{{ .Image }}",
	}
{{- end }}
{{ with index .Components "windows-upgrade" }}
	ComponentTigeraWindowsUpgrade = component{
		Version: "{{ .Version }}",
		Image:   "{{ .Image }}",
	}
{{- end }}
<<<<<<< HEAD
{{ with index .Components "image-assurance-api-proxy" }}
	ComponentImageAssuranceApiProxy = component{
=======
{{ with index .Components "flexvol" }}
	ComponentFlexVolumePrivate = component{
>>>>>>> c2b027c0
		Version: "{{ .Version }}",
		Image:   "{{ .Image }}",
	}
{{- end }}
<<<<<<< HEAD
{{ with index .Components "image-assurance-scanner" }}
	ComponentImageAssuranceScanner = component{
=======
{{ with index .Components "csi" }}
	ComponentCSIPrivate = component{
>>>>>>> c2b027c0
		Version: "{{ .Version }}",
		Image:   "{{ .Image }}",
	}
{{- end }}
<<<<<<< HEAD
{{ with index .Components "image-assurance-pod-watcher" }}
	ComponentImageAssurancePodWatcher = component{
=======
{{ with index .Components "csi-node-driver-registrar" }}
	ComponentCSINodeDriverRegistrarPrivate = component{
>>>>>>> c2b027c0
		Version: "{{ .Version }}",
		Image:   "{{ .Image }}",
	}
{{- end }}
<<<<<<< HEAD
{{ with index .Components "sasha" }}
	ComponentSasha = component{
		Version: "{{ .Version }}",
		Image:   "{{ .Image }}",
	}
{{- end }}
{{ with index .Components "threat-id" }}
	ComponentThreatId = component{
		Version: "{{ .Version }}",
		Image:   "{{ .Image }}",
	}
{{- end }}
{{ with index .Components "cloud-rbac-api" }}
	ComponentCloudRBACApi = component{
		Version: "{{ .Version }}",
		Image:   "{{ .Image }}",
	}
{{- end }}

=======
>>>>>>> c2b027c0
	// Only components that correspond directly to images should be included in this list,
	// Components that are only for providing a version should be left out of this list.
	EnterpriseImages = []component{
		ComponentAPIServer,
		ComponentComplianceBenchmarker,
		ComponentComplianceController,
		ComponentComplianceReporter,
		ComponentComplianceServer,
		ComponentComplianceSnapshotter,
		ComponentDeepPacketInspection,
		ComponentElasticTseeInstaller,
		ComponentElasticsearch,
		ComponentElasticsearchFIPS,
		ComponentElasticsearchOperator,
		ComponentEsCurator,
		ComponentEsProxy,
		ComponentFluentd,
		ComponentFluentdWindows,
		ComponentGuardian,
		ComponentIntrusionDetectionController,
		ComponentAnomalyDetectionJobs,
		ComponentAnomalyDetectionAPI,
		ComponentKibana,
		ComponentManager,
		ComponentDex,
		ComponentManagerProxy,
		ComponentPacketCapture,
		ComponentL7Collector,
		ComponentEnvoyProxy,
		ComponentPrometheus,
		ComponentTigeraPrometheusService,
		ComponentPrometheusAlertmanager,
		ComponentQueryServer,
		ComponentTigeraKubeControllers,
		ComponentTigeraNode,
		ComponentTigeraTypha,
		ComponentTigeraCNI,
		ComponentTigeraCNIFIPS,
		ComponentCloudControllers,
		ComponentElasticsearchMetrics,
		ComponentESGateway,
		ComponentTigeraWindowsUpgrade,
		ComponentDikastes,
<<<<<<< HEAD
		ComponentImageAssuranceApiProxy,
		ComponentImageAssuranceScanner,
		ComponentImageAssurancePodWatcher,
		ComponentSasha,
		ComponentThreatId,
		ComponentCloudRBACApi,
=======
		ComponentFlexVolumePrivate,
		ComponentCSIPrivate,
		ComponentCSINodeDriverRegistrarPrivate,
>>>>>>> c2b027c0
	}
)<|MERGE_RESOLUTION|>--- conflicted
+++ resolved
@@ -284,40 +284,42 @@
 		Image:   "{{ .Image }}",
 	}
 {{- end }}
-<<<<<<< HEAD
+{{ with index .Components "flexvol" }}
+	ComponentFlexVolumePrivate = component{
+		Version: "{{ .Version }}",
+		Image:   "{{ .Image }}",
+	}
+{{- end }}
+{{ with index .Components "csi" }}
+	ComponentCSIPrivate = component{
+		Version: "{{ .Version }}",
+		Image:   "{{ .Image }}",
+	}
+{{- end }}
+{{ with index .Components "csi-node-driver-registrar" }}
+	ComponentCSINodeDriverRegistrarPrivate = component{
+		Version: "{{ .Version }}",
+		Image:   "{{ .Image }}",
+	}
+{{- end }}
 {{ with index .Components "image-assurance-api-proxy" }}
 	ComponentImageAssuranceApiProxy = component{
-=======
-{{ with index .Components "flexvol" }}
-	ComponentFlexVolumePrivate = component{
->>>>>>> c2b027c0
-		Version: "{{ .Version }}",
-		Image:   "{{ .Image }}",
-	}
-{{- end }}
-<<<<<<< HEAD
+		Version: "{{ .Version }}",
+		Image:   "{{ .Image }}",
+	}
+{{- end }}
 {{ with index .Components "image-assurance-scanner" }}
 	ComponentImageAssuranceScanner = component{
-=======
-{{ with index .Components "csi" }}
-	ComponentCSIPrivate = component{
->>>>>>> c2b027c0
-		Version: "{{ .Version }}",
-		Image:   "{{ .Image }}",
-	}
-{{- end }}
-<<<<<<< HEAD
+		Version: "{{ .Version }}",
+		Image:   "{{ .Image }}",
+	}
+{{- end }}
 {{ with index .Components "image-assurance-pod-watcher" }}
 	ComponentImageAssurancePodWatcher = component{
-=======
-{{ with index .Components "csi-node-driver-registrar" }}
-	ComponentCSINodeDriverRegistrarPrivate = component{
->>>>>>> c2b027c0
-		Version: "{{ .Version }}",
-		Image:   "{{ .Image }}",
-	}
-{{- end }}
-<<<<<<< HEAD
+		Version: "{{ .Version }}",
+		Image:   "{{ .Image }}",
+	}
+{{- end }}
 {{ with index .Components "sasha" }}
 	ComponentSasha = component{
 		Version: "{{ .Version }}",
@@ -337,8 +339,6 @@
 	}
 {{- end }}
 
-=======
->>>>>>> c2b027c0
 	// Only components that correspond directly to images should be included in this list,
 	// Components that are only for providing a version should be left out of this list.
 	EnterpriseImages = []component{
@@ -382,17 +382,14 @@
 		ComponentESGateway,
 		ComponentTigeraWindowsUpgrade,
 		ComponentDikastes,
-<<<<<<< HEAD
+		ComponentFlexVolumePrivate,
+		ComponentCSIPrivate,
+		ComponentCSINodeDriverRegistrarPrivate,
 		ComponentImageAssuranceApiProxy,
 		ComponentImageAssuranceScanner,
 		ComponentImageAssurancePodWatcher,
 		ComponentSasha,
 		ComponentThreatId,
 		ComponentCloudRBACApi,
-=======
-		ComponentFlexVolumePrivate,
-		ComponentCSIPrivate,
-		ComponentCSINodeDriverRegistrarPrivate,
->>>>>>> c2b027c0
 	}
 )