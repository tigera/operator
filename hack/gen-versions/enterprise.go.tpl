--- conflicted
+++ resolved
@@ -308,7 +308,6 @@
 		Image:   "{{ .Image }}",
 	}
 {{- end }}
-<<<<<<< HEAD
 {{ with index .Components "image-assurance-api-proxy" }}
 	ComponentImageAssuranceApiProxy = component{
 		Version: "{{ .Version }}",
@@ -346,8 +345,6 @@
 	}
 {{- end }}
 
-=======
->>>>>>> 9ea83bc4
 	// Only components that correspond directly to images should be included in this list,
 	// Components that are only for providing a version should be left out of this list.
 	EnterpriseImages = []component{
@@ -395,14 +392,11 @@
 		ComponentFlexVolumePrivate,
 		ComponentCSIPrivate,
 		ComponentCSINodeDriverRegistrarPrivate,
-<<<<<<< HEAD
 		ComponentImageAssuranceApiProxy,
 		ComponentImageAssuranceScanner,
 		ComponentImageAssuranceRuntimeCleaner,
 		ComponentSasha,
 		ComponentThreatId,
 		ComponentCloudRBACApi,
-=======
->>>>>>> 9ea83bc4
 	}
 )