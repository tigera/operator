// Copyright (c) 2020-2022 Tigera, Inc. All rights reserved.

// Licensed under the Apache License, Version 2.0 (the "License");
// you may not use this file except in compliance with the License.
// You may obtain a copy of the License at
//
//     http://www.apache.org/licenses/LICENSE-2.0
//
// Unless required by applicable law or agreed to in writing, software
// distributed under the License is distributed on an "AS IS" BASIS,
// WITHOUT WARRANTIES OR CONDITIONS OF ANY KIND, either express or implied.
// See the License for the specific language governing permissions and
// limitations under the License.

// Components defined here are required to be kept in sync with
// config/enterprise_versions.yml

package components

var (
	EnterpriseRelease string = "{{ .Title }}"
{{ with index .Components "cnx-apiserver" }}
	ComponentAPIServer = component{
		Version: "{{ .Version }}",
		Image:   "{{ .Image }}",
	}
{{- end }}
{{ with index .Components "compliance-benchmarker" }}
	ComponentComplianceBenchmarker = component{
		Version: "{{ .Version }}",
		Image:   "{{ .Image }}",
	}
{{- end }}
{{ with index .Components "compliance-controller" }}
	ComponentComplianceController = component{
		Version: "{{ .Version }}",
		Image:   "{{ .Image }}",
	}
{{- end }}
{{ with index .Components "compliance-reporter" }}
	ComponentComplianceReporter = component{
		Version: "{{ .Version }}",
		Image:   "{{ .Image }}",
	}
{{- end }}
{{ with index .Components "compliance-server" }}
	ComponentComplianceServer = component{
		Version: "{{ .Version }}",
		Image:   "{{ .Image }}",
	}
{{- end }}
{{ with index .Components "compliance-snapshotter" }}
	ComponentComplianceSnapshotter = component{
		Version: "{{ .Version }}",
		Image:   "{{ .Image }}",
	}
{{- end }}
{{ with index .Components "deep-packet-inspection" }}
	ComponentDeepPacketInspection = component{
		Version: "{{ .Version }}",
		Image:   "{{ .Image }}",
	}
{{- end }}
{{ with index .Components "eck-elasticsearch" }}
	ComponentEckElasticsearch = component{
		Version: "{{ .Version }}",
		Image:   "{{ .Image }}",
	}
{{- end }}
{{ with index .Components "eck-kibana" }}
	ComponentEckKibana = component{
		Version: "{{ .Version }}",
		Image:   "{{ .Image }}",
	}
{{- end }}
{{ with index .Components "elastic-tsee-installer" }}
	ComponentElasticTseeInstaller = component{
		Version: "{{ .Version }}",
		Image:   "{{ .Image }}",
	}
{{- end }}
{{ with .Components.elasticsearch }}
	ComponentElasticsearch = component{
		Version: "{{ .Version }}",
		Image:   "{{ .Image }}",
	}
{{- end }}
{{ with index .Components "eck-elasticsearch-operator" }}
	ComponentECKElasticsearchOperator = component{
		Version: "{{ .Version }}",
		Image:   "{{ .Image }}",
	}
{{- end }}
{{ with index .Components "elasticsearch-operator" }}
	ComponentElasticsearchOperator = component{
		Version: "{{ .Version }}",
		Image:   "{{ .Image }}",
	}
{{- end }}
{{ with index .Components "es-curator" }}
	ComponentEsCurator = component{
		Version: "{{ .Version }}",
		Image:   "{{ .Image }}",
	}
{{- end }}
{{ with index .Components "es-proxy" }}
	ComponentEsProxy = component{
		Version: "{{ .Version }}",
		Image:   "{{ .Image }}",
	}
{{- end }}
{{ with index .Components "es-gateway" }}
	ComponentESGateway = component{
		Version: "{{ .Version }}",
		Image:   "{{ .Image }}",
	}
{{- end }}
{{ with .Components.fluentd }}
	ComponentFluentd = component{
		Version: "{{ .Version }}",
		Image:   "{{ .Image }}",
	}
{{- end }}
{{ with index .Components "fluentd-windows" }}
	ComponentFluentdWindows = component{
		Version: "{{ .Version }}",
		Image:   "{{ .Image }}",
	}
{{- end }}
{{ with .Components.guardian }}
	ComponentGuardian = component{
		Version: "{{ .Version }}",
		Image:   "{{ .Image }}",
	}
{{- end }}
{{ with index .Components "intrusion-detection-controller" }}
	ComponentIntrusionDetectionController = component{
		Version: "{{ .Version }}",
		Image:   "{{ .Image }}",
	}
{{- end }}
{{ with index .Components "anomaly_detection_jobs" }}
	ComponentAnomalyDetectionJobs = component{
		Version: "{{ .Version }}",
		Image:   "{{ .Image }}",
	}
{{- end }}
{{ with .Components.kibana }}
	ComponentKibana = component{
		Version: "tesla-{{ .Version }}",
		Image:   "{{ .Image }}",
	}
{{- end }}
{{ with index .Components "cnx-manager" }}
	ComponentManager = component{
		Version: "tesla-{{ .Version }}",
		Image:   "{{ .Image }}",
	}
{{- end }}
{{ with index .Components "dex" }}
	ComponentDex = component{
		Version: "{{ .Version }}",
		Image:   "{{ .Image }}",
	}
{{- end }}
{{ with .Components.voltron }}
	ComponentManagerProxy = component{
		Version: "{{ .Version }}",
		Image:   "{{ .Image }}",
	}
{{- end }}
{{ with index .Components "packetcapture-api" }}
	ComponentPacketCapture = component{
		Version: "{{ .Version }}",
		Image:   "{{ .Image }}",
	}
{{- end }}
{{ with index .Components "l7-collector" }}
	ComponentL7Collector = component{
		Version: "{{ .Version }}",
		Image:   "{{ .Image }}",
	}
{{- end }}
{{ with index .Components "envoy" }}
	ComponentEnvoyProxy = component{
		Version: "{{ .Version }}",
		Image:   "{{ .Image }}",
	}
{{- end }}
{{ with index .Components "dikastes" }}
	ComponentDikastes = component{
		Version: "{{ .Version }}",
		Image:   "{{ .Image }}",
	}
{{- end }}
{{ with index .Components "coreos-prometheus" }}
	ComponentCoreOSPrometheus = component{
		Version: "{{ .Version }}",
		Image:   "{{ .Image }}",
	}
{{- end }}
{{ with index .Components "prometheus" }}
	ComponentPrometheus = component{
		Version: "{{ .Version }}",
		Image:   "{{ .Image }}",
	}
{{- end }}
{{ with index .Components "tigera-prometheus-service" }}
	ComponentTigeraPrometheusService = component{
		Version: "{{ .Version }}",
		Image:   "{{ .Image }}",
	}
{{- end }}
{{ with index .Components "coreos-alertmanager" }}
	ComponentCoreOSAlertmanager = component{
		Version: "{{ .Version }}",
		Image:   "{{ .Image }}",
	}
{{- end }}
{{ with index .Components "alertmanager" }}
	ComponentPrometheusAlertmanager = component{
		Version: "{{ .Version }}",
		Image:   "{{ .Image }}",
	}
{{- end }}
{{ with index .Components "cnx-queryserver" }}
	ComponentQueryServer = component{
		Version: "{{ .Version }}",
		Image:   "{{ .Image }}",
	}
{{- end }}
{{ with index .Components "cnx-kube-controllers" }}
	ComponentTigeraKubeControllers = component{
		Version: "{{ .Version }}",
		Image:   "{{ .Image }}",
	}
{{- end }}
{{ with index .Components "cnx-node" }}
	ComponentTigeraNode = component{
		Version: "{{ .Version }}",
		Image:   "{{ .Image }}",
	}
{{- end }}
{{ with .Components.typha }}
	ComponentTigeraTypha = component{
		Version: "{{ .Version }}",
		Image:   "{{ .Image }}",
	}
{{- end }}
{{ with index .Components "tigera-cni" }}
	ComponentTigeraCNI = component{
		Version: "{{ .Version }}",
		Image:   "{{ .Image }}",
	}
{{- end }}
{{ with index .Components "cloud-controllers" }}
	ComponentCloudControllers = component{
		Version: "{{ .Version }}",
		Image:   "{{ .Image }}",
	}
{{- end }}
{{ with index .Components "elasticsearch-metrics" }}
	ComponentElasticsearchMetrics = component{
		Version: "{{ .Version }}",
		Image:   "{{ .Image }}",
	}
{{- end }}
{{ with index .Components "windows-upgrade" }}
	ComponentTigeraWindowsUpgrade = component{
		Version: "{{ .Version }}",
		Image:   "{{ .Image }}",
	}
{{- end }}
{{ with index .Components "image-assurance-api" }}
	ComponentImageAssuranceApi = component{
		Version: "{{ .Version }}",
		Image:   "{{ .Image }}",
	}
{{- end }}
{{ with index .Components "image-assurance-scanner" }}
	ComponentImageAssuranceScanner = component{
		Version: "{{ .Version }}",
		Image:   "{{ .Image }}",
	}
{{- end }}
{{ with index .Components "image-assurance-db-migrator" }}
	ComponentImageAssuranceDBMigrator = component{
		Version: "{{ .Version }}",
		Image:   "{{ .Image }}",
	}
{{- end }}
{{ with index .Components "image-assurance-caw" }}
	ComponentImageAssuranceCAW = component{
		Version: "{{ .Version }}",
		Image:   "{{ .Image }}",
	}
{{- end }}
{{ with index .Components "sasha" }}
	ComponentSasha = component{
		Version: "{{ .Version }}",
		Image:   "{{ .Image }}",
	}
{{- end }}
	EnterpriseComponents = []component{
		ComponentAPIServer,
		ComponentComplianceBenchmarker,
		ComponentComplianceController,
		ComponentComplianceReporter,
		ComponentComplianceServer,
		ComponentComplianceSnapshotter,
		ComponentDeepPacketInspection,
		ComponentEckElasticsearch,
		ComponentEckKibana,
		ComponentElasticTseeInstaller,
		ComponentElasticsearch,
		ComponentECKElasticsearchOperator,
		ComponentElasticsearchOperator,
		ComponentEsCurator,
		ComponentEsProxy,
		ComponentFluentd,
		ComponentFluentdWindows,
		ComponentGuardian,
		ComponentIntrusionDetectionController,
		ComponentAnomalyDetectionJobs,
		ComponentKibana,
		ComponentManager,
		ComponentDex,
		ComponentManagerProxy,
		ComponentPacketCapture,
		ComponentL7Collector,
		ComponentEnvoyProxy,
		ComponentCoreOSPrometheus,
		ComponentPrometheus,
		ComponentTigeraPrometheusService,
		ComponentCoreOSAlertmanager,
		ComponentPrometheusAlertmanager,
		ComponentQueryServer,
		ComponentTigeraKubeControllers,
		ComponentTigeraNode,
		ComponentTigeraTypha,
		ComponentTigeraCNI,
		ComponentCloudControllers,
		ComponentElasticsearchMetrics,
		ComponentESGateway,
<<<<<<< HEAD
		ComponentTigeraWindows,
		ComponentImageAssuranceApi,
		ComponentImageAssuranceScanner,
		ComponentImageAssuranceDBMigrator,
		ComponentImageAssuranceCAW,
=======
		ComponentTigeraWindowsUpgrade,
>>>>>>> c5bd8769
		ComponentDikastes,
		ComponentSasha,
	}
)<|MERGE_RESOLUTION|>--- conflicted
+++ resolved
@@ -342,16 +342,12 @@
 		ComponentCloudControllers,
 		ComponentElasticsearchMetrics,
 		ComponentESGateway,
-<<<<<<< HEAD
-		ComponentTigeraWindows,
+		ComponentTigeraWindowsUpgrade,
+		ComponentDikastes,
 		ComponentImageAssuranceApi,
 		ComponentImageAssuranceScanner,
 		ComponentImageAssuranceDBMigrator,
 		ComponentImageAssuranceCAW,
-=======
-		ComponentTigeraWindowsUpgrade,
->>>>>>> c5bd8769
-		ComponentDikastes,
 		ComponentSasha,
 	}
 )