--- conflicted
+++ resolved
@@ -224,13 +224,11 @@
 		ClientDisableCacheFor: []client.Object{
 			&v3.LicenseKey{},
 		},
-<<<<<<< HEAD
 
 		// Cloud tweaks: All the following are multiplying the defaults by 4
 		LeaseDuration: ptr.DurationToPtr(60 * time.Second),
 		RenewDeadline: ptr.DurationToPtr(40 * time.Second),
 		RetryPeriod:   ptr.DurationToPtr(8 * time.Second),
-=======
 		// NetworkPolicy is served through the Tigera API Server, which currently restricts List and Watch
 		// operations on NetworkPolicy to a single tier only, specified via label or field selector. If no
 		// selector is specified, List and Watch return policies from the 'default' tier. The manager cache
@@ -243,7 +241,6 @@
 				&v3.NetworkPolicy{}: {Label: policySelector},
 			},
 		}),
->>>>>>> d93d2e72
 	})
 	if err != nil {
 		setupLog.Error(err, "unable to start manager")
