--- conflicted
+++ resolved
@@ -56,16 +56,14 @@
 	// +kubebuilder:validation:Enum=Standalone,Management,Managed
 	ClusterManagementType ClusterManagementType `json:"clusterManagementType,omitempty"`
 
-<<<<<<< HEAD
 	// ControlPlaneNodeSelector is used to select control plane nodes on which to run specific Calico
-	// components.
+	// components. This currently only applies to kube-controllers and the apiserver.
 	// +optional
 	ControlPlaneNodeSelector map[string]string `json:"controlPlaneNodeSelector,omitempty"`
-=======
+
 	// NodeMetricsPort specifies which port calico/node serves metrics on. If omitted, then metrics are disabled.
 	// +optional
 	NodeMetricsPort *int32 `json:"nodeMetricsPort,omitempty"`
->>>>>>> 5647531e
 }
 
 // Provider represents a particular provider or flavor of Kubernetes. Valid options
