--- conflicted
+++ resolved
@@ -17,53 +17,30 @@
 import "github.com/tigera/operator/version"
 
 var (
-<<<<<<< HEAD
-	CalicoRelease string = "v3.19.0"
-
-	ComponentCalicoCNI = component{
-		Version: "v3.19.0",
-=======
 	CalicoRelease string = "v3.19.1"
 
 	ComponentCalicoCNI = component{
 		Version: "v3.19.1",
->>>>>>> a0b4943b
 		Image:   "calico/cni",
 	}
 
 	ComponentCalicoKubeControllers = component{
-<<<<<<< HEAD
-		Version: "v3.19.0",
-=======
 		Version: "v3.19.1",
->>>>>>> a0b4943b
 		Image:   "calico/kube-controllers",
 	}
 
 	ComponentCalicoNode = component{
-<<<<<<< HEAD
-		Version: "v3.19.0",
-=======
 		Version: "v3.19.1",
->>>>>>> a0b4943b
 		Image:   "calico/node",
 	}
 
 	ComponentCalicoTypha = component{
-<<<<<<< HEAD
-		Version: "v3.19.0",
-=======
 		Version: "v3.19.1",
->>>>>>> a0b4943b
 		Image:   "calico/typha",
 	}
 
 	ComponentFlexVolume = component{
-<<<<<<< HEAD
-		Version: "v3.19.0",
-=======
 		Version: "v3.19.1",
->>>>>>> a0b4943b
 		Image:   "calico/pod2daemon-flexvol",
 	}
 
