// Copyright (c) 2020-2021 Tigera, Inc. All rights reserved.

// Licensed under the Apache License, Version 2.0 (the "License");
// you may not use this file except in compliance with the License.
// You may obtain a copy of the License at
//
//     http://www.apache.org/licenses/LICENSE-2.0
//
// Unless required by applicable law or agreed to in writing, software
// distributed under the License is distributed on an "AS IS" BASIS,
// WITHOUT WARRANTIES OR CONDITIONS OF ANY KIND, either express or implied.
// See the License for the specific language governing permissions and
// limitations under the License.

package components

import "github.com/tigera/operator/version"

var (
<<<<<<< HEAD
	CalicoRelease string = "v3.20.0"

	ComponentCalicoCNI = component{
		Version: "v3.20.0",
=======
	CalicoRelease string = "v3.20.2"

	ComponentCalicoCNI = component{
		Version: "v3.20.2",
>>>>>>> 3efa29e5
		Image:   "calico/cni",
	}

	ComponentCalicoKubeControllers = component{
<<<<<<< HEAD
		Version: "v3.20.0",
=======
		Version: "v3.20.2",
>>>>>>> 3efa29e5
		Image:   "calico/kube-controllers",
	}

	ComponentCalicoNode = component{
<<<<<<< HEAD
		Version: "v3.20.0",
=======
		Version: "v3.20.2",
>>>>>>> 3efa29e5
		Image:   "calico/node",
	}

	ComponentCalicoTypha = component{
<<<<<<< HEAD
		Version: "v3.20.0",
=======
		Version: "v3.20.2",
>>>>>>> 3efa29e5
		Image:   "calico/typha",
	}

	ComponentFlexVolume = component{
<<<<<<< HEAD
		Version: "v3.20.0",
=======
		Version: "v3.20.2",
>>>>>>> 3efa29e5
		Image:   "calico/pod2daemon-flexvol",
	}

	ComponentCalicoAPIServer = component{
<<<<<<< HEAD
		Version: "v3.20.0",
=======
		Version: "v3.20.2",
>>>>>>> 3efa29e5
		Image:   "calico/apiserver",
	}
	ComponentOperatorInit = component{
		Version: version.VERSION,
		Image:   "tigera/operator",
	}

	CalicoComponents = []component{
		ComponentCalicoCNI,
		ComponentCalicoKubeControllers,
		ComponentCalicoNode,
		ComponentCalicoTypha,
		ComponentFlexVolume,
		ComponentOperatorInit,
		ComponentCalicoAPIServer,
	}
)<|MERGE_RESOLUTION|>--- conflicted
+++ resolved
@@ -17,62 +17,35 @@
 import "github.com/tigera/operator/version"
 
 var (
-<<<<<<< HEAD
-	CalicoRelease string = "v3.20.0"
-
-	ComponentCalicoCNI = component{
-		Version: "v3.20.0",
-=======
 	CalicoRelease string = "v3.20.2"
 
 	ComponentCalicoCNI = component{
 		Version: "v3.20.2",
->>>>>>> 3efa29e5
 		Image:   "calico/cni",
 	}
 
 	ComponentCalicoKubeControllers = component{
-<<<<<<< HEAD
-		Version: "v3.20.0",
-=======
 		Version: "v3.20.2",
->>>>>>> 3efa29e5
 		Image:   "calico/kube-controllers",
 	}
 
 	ComponentCalicoNode = component{
-<<<<<<< HEAD
-		Version: "v3.20.0",
-=======
 		Version: "v3.20.2",
->>>>>>> 3efa29e5
 		Image:   "calico/node",
 	}
 
 	ComponentCalicoTypha = component{
-<<<<<<< HEAD
-		Version: "v3.20.0",
-=======
 		Version: "v3.20.2",
->>>>>>> 3efa29e5
 		Image:   "calico/typha",
 	}
 
 	ComponentFlexVolume = component{
-<<<<<<< HEAD
-		Version: "v3.20.0",
-=======
 		Version: "v3.20.2",
->>>>>>> 3efa29e5
 		Image:   "calico/pod2daemon-flexvol",
 	}
 
 	ComponentCalicoAPIServer = component{
-<<<<<<< HEAD
-		Version: "v3.20.0",
-=======
 		Version: "v3.20.2",
->>>>>>> 3efa29e5
 		Image:   "calico/apiserver",
 	}
 	ComponentOperatorInit = component{
