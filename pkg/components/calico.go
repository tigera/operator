--- conflicted
+++ resolved
@@ -20,71 +20,40 @@
 import "github.com/tigera/operator/version"
 
 var (
-<<<<<<< HEAD
-	CalicoRelease string = "v3.22.2"
-
-	ComponentCalicoCNI = component{
-		Version: "v3.22.2",
-=======
 	CalicoRelease string = "v3.23.0"
 
 	ComponentCalicoCNI = component{
 		Version: "v3.23.0",
->>>>>>> b19e1de7
 		Image:   "calico/cni",
 	}
 
 	ComponentCalicoKubeControllers = component{
-<<<<<<< HEAD
-		Version: "v3.22.2",
-=======
 		Version: "v3.23.0",
->>>>>>> b19e1de7
 		Image:   "calico/kube-controllers",
 	}
 
 	ComponentCalicoNode = component{
-<<<<<<< HEAD
-		Version: "v3.22.2",
-=======
 		Version: "v3.23.0",
->>>>>>> b19e1de7
 		Image:   "calico/node",
 	}
 
 	ComponentCalicoTypha = component{
-<<<<<<< HEAD
-		Version: "v3.22.2",
-=======
 		Version: "v3.23.0",
->>>>>>> b19e1de7
 		Image:   "calico/typha",
 	}
 
 	ComponentFlexVolume = component{
-<<<<<<< HEAD
-		Version: "v3.22.2",
-=======
 		Version: "v3.23.0",
->>>>>>> b19e1de7
 		Image:   "calico/pod2daemon-flexvol",
 	}
 
 	ComponentCalicoAPIServer = component{
-<<<<<<< HEAD
-		Version: "v3.22.2",
-=======
 		Version: "v3.23.0",
->>>>>>> b19e1de7
 		Image:   "calico/apiserver",
 	}
 
 	ComponentWindows = component{
-<<<<<<< HEAD
-		Version: "v3.22.2",
-=======
 		Version: "v3.23.0",
->>>>>>> b19e1de7
 		Image:   "calico/windows-upgrade",
 	}
 	ComponentOperatorInit = component{
