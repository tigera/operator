--- conflicted
+++ resolved
@@ -16,14 +16,9 @@
 
 var (
 	ComponentCSRInitContainer = component{
-<<<<<<< HEAD
-		Version: "v1.1.5",
-		Image:   "tigera/key-cert-provisioner",
-=======
 		Version:  "master",
 		Image:    "tigera/key-cert-provisioner",
 		Registry: "",
->>>>>>> 88d6475f
 	}
 	CommonImages = []component{
 		ComponentCSRInitContainer,
