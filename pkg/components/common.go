// Copyright (c) 2021-2022 Tigera, Inc. All rights reserved.

// Licensed under the Apache License, Version 2.0 (the "License");
// you may not use this file except in compliance with the License.
// You may obtain a copy of the License at
//
//     http://www.apache.org/licenses/LICENSE-2.0
//
// Unless required by applicable law or agreed to in writing, software
// distributed under the License is distributed on an "AS IS" BASIS,
// WITHOUT WARRANTIES OR CONDITIONS OF ANY KIND, either express or implied.
// See the License for the specific language governing permissions and
// limitations under the License.

package components

var (
	ComponentCSRInitContainer = component{
<<<<<<< HEAD
		Version: "v1.1.4",
=======
		Version: "v1.1.5",
>>>>>>> d93d2e72
		Image:   "tigera/key-cert-provisioner",
	}
	CommonImages = []component{
		ComponentCSRInitContainer,
	}
)<|MERGE_RESOLUTION|>--- conflicted
+++ resolved
@@ -16,11 +16,7 @@
 
 var (
 	ComponentCSRInitContainer = component{
-<<<<<<< HEAD
-		Version: "v1.1.4",
-=======
 		Version: "v1.1.5",
->>>>>>> d93d2e72
 		Image:   "tigera/key-cert-provisioner",
 	}
 	CommonImages = []component{
