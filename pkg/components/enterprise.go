--- conflicted
+++ resolved
@@ -173,7 +173,7 @@
 	}
 
 	ComponentDikastes = component{
-		Version: "v3.15.1",
+		Version: "master",
 		Image:   "tigera/dikastes",
 	}
 
@@ -241,31 +241,22 @@
 	}
 
 	ComponentTigeraWindowsUpgrade = component{
-		Version: "v3.15.1",
+		Version: "master",
 		Image:   "tigera/calico-windows-upgrade",
 	}
 
 	ComponentFlexVolumePrivate = component{
-<<<<<<< HEAD
-		Version: "v3.15.1",
-=======
-		Version: "master",
->>>>>>> 9ea83bc4
+		Version: "master",
 		Image:   "tigera/pod2daemon-flexvol",
 	}
 
 	ComponentCSIPrivate = component{
-<<<<<<< HEAD
-		Version: "v3.15.1",
-=======
-		Version: "master",
->>>>>>> 9ea83bc4
+		Version: "master",
 		Image:   "tigera/csi",
 	}
 
 	ComponentCSINodeDriverRegistrarPrivate = component{
-<<<<<<< HEAD
-		Version: "v3.15.1",
+		Version: "master",
 		Image:   "tigera/node-driver-registrar",
 	}
 
@@ -299,11 +290,6 @@
 		Image:   "tigera/cc-rbac-api",
 	}
 
-=======
-		Version: "master",
-		Image:   "tigera/node-driver-registrar",
-	}
->>>>>>> 9ea83bc4
 	// Only components that correspond directly to images should be included in this list,
 	// Components that are only for providing a version should be left out of this list.
 	EnterpriseImages = []component{
@@ -351,14 +337,11 @@
 		ComponentFlexVolumePrivate,
 		ComponentCSIPrivate,
 		ComponentCSINodeDriverRegistrarPrivate,
-<<<<<<< HEAD
 		ComponentImageAssuranceApiProxy,
 		ComponentImageAssuranceScanner,
 		ComponentImageAssuranceRuntimeCleaner,
 		ComponentSasha,
 		ComponentThreatId,
 		ComponentCloudRBACApi,
-=======
->>>>>>> 9ea83bc4
 	}
 )