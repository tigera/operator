// Copyright (c) 2020-2022 Tigera, Inc. All rights reserved.

// Licensed under the Apache License, Version 2.0 (the "License");
// you may not use this file except in compliance with the License.
// You may obtain a copy of the License at
//
//     http://www.apache.org/licenses/LICENSE-2.0
//
// Unless required by applicable law or agreed to in writing, software
// distributed under the License is distributed on an "AS IS" BASIS,
// WITHOUT WARRANTIES OR CONDITIONS OF ANY KIND, either express or implied.
// See the License for the specific language governing permissions and
// limitations under the License.

// Components defined here are required to be kept in sync with
// config/enterprise_versions.yml

package components

var (
	EnterpriseRelease string = "v3.14.0-1"

	ComponentAPIServer = component{
		Version: "v3.14.0-1",
		Image:   "tigera/cnx-apiserver",
	}

	ComponentComplianceBenchmarker = component{
		Version: "v3.14.0-1",
		Image:   "tigera/compliance-benchmarker",
	}

	ComponentComplianceController = component{
		Version: "v3.14.0-1",
		Image:   "tigera/compliance-controller",
	}

	ComponentComplianceReporter = component{
		Version: "v3.14.0-1",
		Image:   "tigera/compliance-reporter",
	}

	ComponentComplianceServer = component{
		Version: "v3.14.0-1",
		Image:   "tigera/compliance-server",
	}

	ComponentComplianceSnapshotter = component{
		Version: "v3.14.0-1",
		Image:   "tigera/compliance-snapshotter",
	}

	ComponentDeepPacketInspection = component{
		Version: "v3.14.0-1",
		Image:   "tigera/deep-packet-inspection",
	}

	ComponentEckElasticsearch = component{
		Version: "7.16.2",
		Image:   "tigera/elasticsearch",
	}

	ComponentEckKibana = component{
		Version: "7.16.2",
		Image:   "tigera/kibana",
	}

	ComponentElasticTseeInstaller = component{
		Version: "v3.14.0-1",
		Image:   "tigera/intrusion-detection-job-installer",
	}

	ComponentElasticsearch = component{
		Version: "v3.14.0-1",
		Image:   "tigera/elasticsearch",
	}

	ComponentECKElasticsearchOperator = component{
		Version: "1.8.0",
		Image:   "tigera/eck-operator",
	}

	ComponentElasticsearchOperator = component{
		Version: "v3.14.0-1",
		Image:   "tigera/eck-operator",
	}

	ComponentEsCurator = component{
		Version: "v3.14.0-1",
		Image:   "tigera/es-curator",
	}

	ComponentEsProxy = component{
		Version: "v3.14.0-1",
		Image:   "tigera/es-proxy",
	}

	ComponentESGateway = component{
		Version: "v3.14.0-1",
		Image:   "tigera/es-gateway",
	}

	ComponentFluentd = component{
		Version: "v3.14.0-1",
		Image:   "tigera/fluentd",
	}

	ComponentFluentdWindows = component{
		Version: "v3.14.0-1",
		Image:   "tigera/fluentd-windows",
	}

	ComponentGuardian = component{
		Version: "v3.14.0-1",
		Image:   "tigera/guardian",
	}

	ComponentIntrusionDetectionController = component{
		Version: "v3.14.0-1",
		Image:   "tigera/intrusion-detection-controller",
	}

	ComponentAnomalyDetectionJobs = component{
		Version: "v3.14.0-1",
		Image:   "tigera/anomaly_detection_jobs",
	}

	ComponentKibana = component{
		Version: "tesla-v3.14.0-1",
		Image:   "tigera/kibana",
	}

	ComponentManager = component{
		Version: "tesla-v3.14.0-1",
		Image:   "tigera/cnx-manager",
	}

	ComponentDex = component{
		Version: "v3.14.0-1",
		Image:   "tigera/dex",
	}

	ComponentManagerProxy = component{
		Version: "v3.14.0-1",
		Image:   "tigera/voltron",
	}

	ComponentPacketCapture = component{
		Version: "v3.14.0-1",
		Image:   "tigera/packetcapture-api",
	}

	ComponentL7Collector = component{
		Version: "v3.14.0-1",
		Image:   "tigera/l7-collector",
	}

	ComponentEnvoyProxy = component{
		Version: "v3.14.0-1",
		Image:   "tigera/envoy",
	}

	ComponentDikastes = component{
		Version: "v3.14.0-1",
		Image:   "tigera/dikastes",
	}

	ComponentCoreOSPrometheus = component{
		Version: "v2.32.0",
		Image:   "tigera/prometheus",
	}

	ComponentPrometheus = component{
		Version: "v3.14.0-1",
		Image:   "tigera/prometheus",
	}

	ComponentTigeraPrometheusService = component{
		Version: "v3.14.0-1",
		Image:   "tigera/prometheus-service",
	}

	ComponentCoreOSAlertmanager = component{
		Version: "v0.23.0",
		Image:   "tigera/alertmanager",
	}

	ComponentPrometheusAlertmanager = component{
		Version: "v3.14.0-1",
		Image:   "tigera/alertmanager",
	}

	ComponentQueryServer = component{
		Version: "v3.14.0-1",
		Image:   "tigera/cnx-queryserver",
	}

	ComponentTigeraKubeControllers = component{
		Version: "v3.14.0-1",
		Image:   "tigera/kube-controllers",
	}

	ComponentTigeraNode = component{
		Version: "v3.14.0-1",
		Image:   "tigera/cnx-node",
	}

	ComponentTigeraTypha = component{
		Version: "v3.14.0-1",
		Image:   "tigera/typha",
	}

	ComponentTigeraCNI = component{
		Version: "v3.14.0-1",
		Image:   "tigera/cni",
	}

	ComponentCloudControllers = component{
		Version: "v3.14.0-1",
		Image:   "tigera/cloud-controllers",
	}

	ComponentElasticsearchMetrics = component{
		Version: "v3.14.0-1",
		Image:   "tigera/elasticsearch-metrics",
	}

	ComponentTigeraWindowsUpgrade = component{
		Version: "v3.14.0-1",
		Image:   "tigera/calico-windows-upgrade",
	}

	ComponentImageAssuranceApi = component{
		Version: "v0.9.0",
		Image:   "tigera/image-assurance-api",
	}

	ComponentImageAssuranceScanner = component{
		Version: "v0.9.0",
		Image:   "tigera/image-assurance-scanner",
	}

	ComponentImageAssuranceDBMigrator = component{
		Version: "v0.9.0",
		Image:   "tigera/image-assurance-db-migrator",
	}

	ComponentImageAssuranceCAW = component{
		Version: "v0.9.0",
		Image:   "tigera/image-assurance-caw",
	}

	ComponentSasha = component{
		Version: "v0.9.0-amd64",
		Image:   "tigera/sasha",
	}
	EnterpriseComponents = []component{
		ComponentAPIServer,
		ComponentComplianceBenchmarker,
		ComponentComplianceController,
		ComponentComplianceReporter,
		ComponentComplianceServer,
		ComponentComplianceSnapshotter,
		ComponentDeepPacketInspection,
		ComponentEckElasticsearch,
		ComponentEckKibana,
		ComponentElasticTseeInstaller,
		ComponentElasticsearch,
		ComponentECKElasticsearchOperator,
		ComponentElasticsearchOperator,
		ComponentEsCurator,
		ComponentEsProxy,
		ComponentFluentd,
		ComponentFluentdWindows,
		ComponentGuardian,
		ComponentIntrusionDetectionController,
		ComponentAnomalyDetectionJobs,
		ComponentKibana,
		ComponentManager,
		ComponentDex,
		ComponentManagerProxy,
		ComponentPacketCapture,
		ComponentL7Collector,
		ComponentEnvoyProxy,
		ComponentCoreOSPrometheus,
		ComponentPrometheus,
		ComponentTigeraPrometheusService,
		ComponentCoreOSAlertmanager,
		ComponentPrometheusAlertmanager,
		ComponentQueryServer,
		ComponentTigeraKubeControllers,
		ComponentTigeraNode,
		ComponentTigeraTypha,
		ComponentTigeraCNI,
		ComponentCloudControllers,
		ComponentElasticsearchMetrics,
		ComponentESGateway,
<<<<<<< HEAD
		ComponentTigeraWindows,
		ComponentImageAssuranceApi,
		ComponentImageAssuranceScanner,
		ComponentImageAssuranceDBMigrator,
		ComponentImageAssuranceCAW,
=======
		ComponentTigeraWindowsUpgrade,
>>>>>>> c5bd8769
		ComponentDikastes,
		ComponentSasha,
	}
)<|MERGE_RESOLUTION|>--- conflicted
+++ resolved
@@ -295,16 +295,12 @@
 		ComponentCloudControllers,
 		ComponentElasticsearchMetrics,
 		ComponentESGateway,
-<<<<<<< HEAD
-		ComponentTigeraWindows,
+		ComponentTigeraWindowsUpgrade,
+		ComponentDikastes,
 		ComponentImageAssuranceApi,
 		ComponentImageAssuranceScanner,
 		ComponentImageAssuranceDBMigrator,
 		ComponentImageAssuranceCAW,
-=======
-		ComponentTigeraWindowsUpgrade,
->>>>>>> c5bd8769
-		ComponentDikastes,
 		ComponentSasha,
 	}
 )