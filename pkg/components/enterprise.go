--- conflicted
+++ resolved
@@ -18,40 +18,40 @@
 package components
 
 var (
-	EnterpriseRelease string = "v3.15.1"
+	EnterpriseRelease string = "master"
 
 	ComponentAPIServer = component{
-		Version: "v3.15.1",
+		Version: "master",
 		Image:   "tigera/cnx-apiserver",
 	}
 
 	ComponentComplianceBenchmarker = component{
-		Version: "v3.15.1",
+		Version: "master",
 		Image:   "tigera/compliance-benchmarker",
 	}
 
 	ComponentComplianceController = component{
-		Version: "v3.15.1",
+		Version: "master",
 		Image:   "tigera/compliance-controller",
 	}
 
 	ComponentComplianceReporter = component{
-		Version: "v3.15.1",
+		Version: "master",
 		Image:   "tigera/compliance-reporter",
 	}
 
 	ComponentComplianceServer = component{
-		Version: "v3.15.1",
+		Version: "master",
 		Image:   "tigera/compliance-server",
 	}
 
 	ComponentComplianceSnapshotter = component{
-		Version: "v3.15.1",
+		Version: "master",
 		Image:   "tigera/compliance-snapshotter",
 	}
 
 	ComponentDeepPacketInspection = component{
-		Version: "v3.15.1",
+		Version: "master",
 		Image:   "tigera/deep-packet-inspection",
 	}
 
@@ -64,17 +64,17 @@
 	}
 
 	ComponentElasticTseeInstaller = component{
-		Version: "v3.15.1",
+		Version: "master",
 		Image:   "tigera/intrusion-detection-job-installer",
 	}
 
 	ComponentElasticsearch = component{
-		Version: "v3.15.1",
+		Version: "master",
 		Image:   "tigera/elasticsearch",
 	}
 
 	ComponentElasticsearchFIPS = component{
-		Version: "v3.15.1-fips",
+		Version: "master-fips",
 		Image:   "tigera/elasticsearch",
 	}
 
@@ -83,22 +83,22 @@
 	}
 
 	ComponentElasticsearchOperator = component{
-		Version: "v3.15.1",
+		Version: "master",
 		Image:   "tigera/eck-operator",
 	}
 
 	ComponentEsCurator = component{
-		Version: "v3.15.1",
+		Version: "master",
 		Image:   "tigera/es-curator",
 	}
 
 	ComponentEsProxy = component{
-		Version: "v3.15.1",
+		Version: "master",
 		Image:   "tigera/es-proxy",
 	}
 
 	ComponentESGateway = component{
-		Version: "v3.15.1",
+		Version: "master",
 		Image:   "tigera/es-gateway",
 	}
 
@@ -108,57 +108,57 @@
 	}
 
 	ComponentFluentd = component{
-		Version: "v3.15.1",
+		Version: "master",
 		Image:   "tigera/fluentd",
 	}
 
 	ComponentFluentdWindows = component{
-		Version: "v3.15.1",
+		Version: "master",
 		Image:   "tigera/fluentd-windows",
 	}
 
 	ComponentGuardian = component{
-		Version: "v3.15.1",
+		Version: "master",
 		Image:   "tigera/guardian",
 	}
 
 	ComponentIntrusionDetectionController = component{
-		Version: "v3.15.1",
+		Version: "master",
 		Image:   "tigera/intrusion-detection-controller",
 	}
 
 	ComponentAnomalyDetectionJobs = component{
-		Version: "v3.15.1",
+		Version: "master",
 		Image:   "tigera/anomaly_detection_jobs",
 	}
 
 	ComponentAnomalyDetectionAPI = component{
-		Version: "v3.15.1",
+		Version: "master",
 		Image:   "tigera/anomaly-detection-api",
 	}
 
 	ComponentKibana = component{
-		Version: "tesla-v3.15.1",
+		Version: "tesla-master",
 		Image:   "tigera/kibana",
 	}
 
 	ComponentManager = component{
-		Version: "tesla-v3.15.2-2",
+		Version: "tesla-master",
 		Image:   "tigera/cnx-manager",
 	}
 
 	ComponentDex = component{
-		Version: "v3.15.1",
+		Version: "master",
 		Image:   "tigera/dex",
 	}
 
 	ComponentManagerProxy = component{
-		Version: "v3.15.1",
+		Version: "master",
 		Image:   "tigera/voltron",
 	}
 
 	ComponentPacketCapture = component{
-		Version: "v3.15.1",
+		Version: "master",
 		Image:   "tigera/packetcapture",
 	}
 
@@ -173,12 +173,12 @@
 	}
 
 	ComponentL7Collector = component{
-		Version: "v3.15.1",
+		Version: "master",
 		Image:   "tigera/l7-collector",
 	}
 
 	ComponentEnvoyProxy = component{
-		Version: "v3.15.1",
+		Version: "master",
 		Image:   "tigera/envoy",
 	}
 
@@ -188,20 +188,16 @@
 	}
 
 	ComponentCoreOSPrometheus = component{
-<<<<<<< HEAD
-		Version: "v2.32.1",
-=======
 		Version: "v2.42.0",
->>>>>>> 3151543d
 	}
 
 	ComponentPrometheus = component{
-		Version: "v3.15.1",
+		Version: "master",
 		Image:   "tigera/prometheus",
 	}
 
 	ComponentTigeraPrometheusService = component{
-		Version: "v3.15.1",
+		Version: "master",
 		Image:   "tigera/prometheus-service",
 	}
 
@@ -210,47 +206,47 @@
 	}
 
 	ComponentPrometheusAlertmanager = component{
-		Version: "v3.15.1",
+		Version: "master",
 		Image:   "tigera/alertmanager",
 	}
 
 	ComponentQueryServer = component{
-		Version: "v3.15.1",
+		Version: "master",
 		Image:   "tigera/cnx-queryserver",
 	}
 
 	ComponentTigeraKubeControllers = component{
-		Version: "v3.16.0-3",
+		Version: "master",
 		Image:   "tigera/kube-controllers",
 	}
 
 	ComponentTigeraNode = component{
-		Version: "v3.15.1",
+		Version: "master",
 		Image:   "tigera/cnx-node",
 	}
 
 	ComponentTigeraTypha = component{
-		Version: "v3.15.1",
+		Version: "master",
 		Image:   "tigera/typha",
 	}
 
 	ComponentTigeraCNI = component{
-		Version: "v3.15.1",
+		Version: "master",
 		Image:   "tigera/cni",
 	}
 
 	ComponentTigeraCNIFIPS = component{
-		Version: "v3.15.1-fips",
+		Version: "master-fips",
 		Image:   "tigera/cni",
 	}
 
 	ComponentCloudControllers = component{
-		Version: "v3.15.1",
+		Version: "master",
 		Image:   "tigera/cloud-controllers",
 	}
 
 	ComponentElasticsearchMetrics = component{
-		Version: "v3.15.1",
+		Version: "master",
 		Image:   "tigera/elasticsearch-metrics",
 	}
 
