--- conflicted
+++ resolved
@@ -18,46 +18,46 @@
 package components
 
 var (
-	EnterpriseRelease string = "v3.18.0-1.1"
+	EnterpriseRelease string = "master"
 
 	ComponentAPIServer = component{
-		Version:  "v3.18.0-1.1",
+		Version:  "master",
 		Image:    "tigera/cnx-apiserver",
 		Registry: "",
 	}
 
 	ComponentComplianceBenchmarker = component{
-		Version:  "v3.18.0-1.1",
+		Version:  "master",
 		Image:    "tigera/compliance-benchmarker",
 		Registry: "",
 	}
 
 	ComponentComplianceController = component{
-		Version:  "v3.18.0-1.1",
+		Version:  "master",
 		Image:    "tigera/compliance-controller",
 		Registry: "",
 	}
 
 	ComponentComplianceReporter = component{
-		Version:  "v3.18.0-1.1",
+		Version:  "master",
 		Image:    "tigera/compliance-reporter",
 		Registry: "",
 	}
 
 	ComponentComplianceServer = component{
-		Version:  "v3.18.0-1.1",
+		Version:  "master",
 		Image:    "tigera/compliance-server",
 		Registry: "",
 	}
 
 	ComponentComplianceSnapshotter = component{
-		Version:  "v3.18.0-1.1",
+		Version:  "master",
 		Image:    "tigera/compliance-snapshotter",
 		Registry: "",
 	}
 
 	ComponentDeepPacketInspection = component{
-		Version:  "v3.18.0-1.1",
+		Version:  "master",
 		Image:    "tigera/deep-packet-inspection",
 		Registry: "",
 	}
@@ -73,19 +73,19 @@
 	}
 
 	ComponentElasticTseeInstaller = component{
-		Version:  "v3.18.0-1.1",
+		Version:  "master",
 		Image:    "tigera/intrusion-detection-job-installer",
 		Registry: "",
 	}
 
 	ComponentElasticsearch = component{
-		Version:  "v3.18.0-1.1",
+		Version:  "master",
 		Image:    "tigera/elasticsearch",
 		Registry: "",
 	}
 
 	ComponentElasticsearchFIPS = component{
-		Version:  "v3.18.0-1.1-fips",
+		Version:  "master-fips",
 		Image:    "tigera/elasticsearch",
 		Registry: "",
 	}
@@ -96,176 +96,161 @@
 	}
 
 	ComponentElasticsearchOperator = component{
-		Version:  "v3.18.0-1.1",
+		Version:  "master",
 		Image:    "tigera/eck-operator",
 		Registry: "",
 	}
 
 	ComponentEsCurator = component{
-		Version:  "v3.18.0-1.1",
+		Version:  "master",
 		Image:    "tigera/es-curator",
 		Registry: "",
 	}
 
 	ComponentEsProxy = component{
-		Version:  "v3.18.0-1.1",
+		Version:  "master",
 		Image:    "tigera/es-proxy",
 		Registry: "",
 	}
 
 	ComponentESGateway = component{
-		Version:  "v3.18.0-1.1",
+		Version:  "master",
 		Image:    "tigera/es-gateway",
 		Registry: "",
 	}
 
 	ComponentLinseed = component{
-		Version:  "v3.18.0-1.1",
+		Version:  "master",
 		Image:    "tigera/linseed",
 		Registry: "",
 	}
 
 	ComponentFluentd = component{
-		Version:  "v3.18.0-1.1",
+		Version:  "master",
 		Image:    "tigera/fluentd",
 		Registry: "",
 	}
 
 	ComponentFluentdWindows = component{
-		Version:  "v3.18.0-1.1",
+		Version:  "master",
 		Image:    "tigera/fluentd-windows",
 		Registry: "",
 	}
 
 	ComponentGuardian = component{
-		Version:  "v3.18.0-1.1",
+		Version:  "master",
 		Image:    "tigera/guardian",
 		Registry: "",
 	}
 
 	ComponentIntrusionDetectionController = component{
-		Version:  "v3.18.0-1.1",
+		Version:  "master",
 		Image:    "tigera/intrusion-detection-controller",
 		Registry: "",
 	}
 
-<<<<<<< HEAD
-	ComponentAnomalyDetectionJobs = component{
-		Version:  "v3.18.0-1.1",
-		Image:    "tigera/anomaly_detection_jobs",
-		Registry: "",
-	}
-
-	ComponentAnomalyDetectionAPI = component{
-		Version:  "v3.18.0-1.1",
-		Image:    "tigera/anomaly-detection-api",
-		Registry: "",
-	}
-
-=======
->>>>>>> 077f7483
 	ComponentKibana = component{
-		Version:  "v3.18.0-1.1",
+		Version:  "master",
 		Image:    "tigera/kibana",
 		Registry: "",
 	}
 
 	ComponentManager = component{
-		Version:  "v3.18.0-1.1",
+		Version:  "master",
 		Image:    "tigera/cnx-manager",
 		Registry: "",
 	}
 
 	ComponentDex = component{
-		Version:  "v3.18.0-1.1",
+		Version:  "master",
 		Image:    "tigera/dex",
 		Registry: "",
 	}
 
 	ComponentManagerProxy = component{
-		Version:  "v3.18.0-1.1",
+		Version:  "master",
 		Image:    "tigera/voltron",
 		Registry: "",
 	}
 
 	ComponentPacketCapture = component{
-		Version:  "v3.18.0-1.1",
+		Version:  "master",
 		Image:    "tigera/packetcapture",
 		Registry: "",
 	}
 
 	ComponentPolicyRecommendation = component{
-		Version:  "v3.18.0-1.1",
+		Version:  "master",
 		Image:    "tigera/policy-recommendation",
 		Registry: "",
 	}
 
 	ComponentEgressGateway = component{
-		Version:  "v3.18.0-1.1",
+		Version:  "master",
 		Image:    "tigera/egress-gateway",
 		Registry: "",
 	}
 
 	ComponentL7Collector = component{
-		Version:  "v3.18.0-1.1",
+		Version:  "master",
 		Image:    "tigera/l7-collector",
 		Registry: "",
 	}
 
 	ComponentEnvoyProxy = component{
-		Version:  "v3.18.0-1.1",
+		Version:  "master",
 		Image:    "tigera/envoy",
 		Registry: "",
 	}
 
 	ComponentDikastes = component{
-		Version:  "v3.18.0-1.1",
+		Version:  "master",
 		Image:    "tigera/dikastes",
 		Registry: "",
 	}
 
 	ComponentCoreOSPrometheus = component{
-		Version:  "v2.45.0",
+		Version:  "v2.43.1",
 		Registry: "",
 	}
 
 	ComponentPrometheus = component{
-		Version:  "v3.18.0-1.1",
+		Version:  "master",
 		Image:    "tigera/prometheus",
 		Registry: "",
 	}
 
 	ComponentTigeraPrometheusService = component{
-		Version:  "v3.18.0-1.1",
+		Version:  "master",
 		Image:    "tigera/prometheus-service",
 		Registry: "",
 	}
 
 	ComponentCoreOSAlertmanager = component{
-		Version:  "v0.25.1",
+		Version:  "v0.25.0",
 		Registry: "",
 	}
 
 	ComponentPrometheusAlertmanager = component{
-		Version:  "v3.18.0-1.1",
+		Version:  "master",
 		Image:    "tigera/alertmanager",
 		Registry: "",
 	}
 
 	ComponentQueryServer = component{
-		Version:  "v3.18.0-1.1",
+		Version:  "master",
 		Image:    "tigera/cnx-queryserver",
 		Registry: "",
 	}
 
 	ComponentTigeraKubeControllers = component{
-		Version:  "v3.18.0-1.1",
+		Version:  "master",
 		Image:    "tigera/kube-controllers",
 		Registry: "",
 	}
 
 	ComponentTigeraNode = component{
-		Version:  "v3.18.0-1.1",
+		Version:  "master",
 		Image:    "tigera/cnx-node",
 		Registry: "",
 	}
@@ -277,73 +262,55 @@
 	}
 
 	ComponentTigeraTypha = component{
-		Version:  "v3.18.0-1.1",
+		Version:  "master",
 		Image:    "tigera/typha",
 		Registry: "",
 	}
 
 	ComponentTigeraCNI = component{
-		Version:  "v3.18.0-1.1",
+		Version:  "master",
 		Image:    "tigera/cni",
 		Registry: "",
 	}
 
 	ComponentTigeraCNIFIPS = component{
-		Version:  "v3.18.0-1.1-fips",
+		Version:  "master-fips",
 		Image:    "tigera/cni",
 		Registry: "",
 	}
 
-<<<<<<< HEAD
+	ComponentTigeraCNIWindows = component{
+		Version:  "master",
+		Image:    "tigera/cni-windows",
+		Registry: "",
+	}
+
 	ComponentCloudControllers = component{
-		Version:  "v3.18.0-1.1",
+		Version:  "master",
 		Image:    "tigera/cloud-controllers",
 		Registry: "",
 	}
 
 	ComponentElasticsearchMetrics = component{
-		Version:  "v3.18.0-1.1",
+		Version:  "master",
 		Image:    "tigera/elasticsearch-metrics",
 		Registry: "",
 	}
 
-	ComponentTigeraWindowsUpgrade = component{
-		Version:  "v3.18.0-1.1",
-		Image:    "tigera/calico-windows-upgrade",
-=======
-	ComponentTigeraCNIWindows = component{
-		Version:  "master",
-		Image:    "tigera/cni-windows",
-		Registry: "",
-	}
-
-	ComponentCloudControllers = component{
-		Version:  "master",
-		Image:    "tigera/cloud-controllers",
-		Registry: "",
-	}
-
-	ComponentElasticsearchMetrics = component{
-		Version:  "master",
-		Image:    "tigera/elasticsearch-metrics",
->>>>>>> 077f7483
-		Registry: "",
-	}
-
 	ComponentFlexVolumePrivate = component{
-		Version:  "v3.18.0-1.1",
+		Version:  "master",
 		Image:    "tigera/pod2daemon-flexvol",
 		Registry: "",
 	}
 
 	ComponentCSIPrivate = component{
-		Version:  "v3.18.0-1.1",
+		Version:  "master",
 		Image:    "tigera/csi",
 		Registry: "",
 	}
 
 	ComponentCSINodeDriverRegistrarPrivate = component{
-		Version:  "v3.18.0-1.1",
+		Version:  "master",
 		Image:    "tigera/node-driver-registrar",
 		Registry: "",
 	}
