--- conflicted
+++ resolved
@@ -131,20 +131,12 @@
 	}
 
 	ComponentKibana = component{
-<<<<<<< HEAD
-		Version: "tesla-v3.14.0-4",
-=======
-		Version: "v3.14.1",
->>>>>>> 53d2ed99
+		Version: "tesla-v3.14.1",
 		Image:   "tigera/kibana",
 	}
 
 	ComponentManager = component{
-<<<<<<< HEAD
-		Version: "tesla-v3.14.0-4",
-=======
-		Version: "v3.14.1",
->>>>>>> 53d2ed99
+		Version: "tesla-v3.14.1",
 		Image:   "tigera/cnx-manager",
 	}
 
