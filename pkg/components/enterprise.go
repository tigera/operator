// Copyright (c) 2020-2022 Tigera, Inc. All rights reserved.

// Licensed under the Apache License, Version 2.0 (the "License");
// you may not use this file except in compliance with the License.
// You may obtain a copy of the License at
//
//     http://www.apache.org/licenses/LICENSE-2.0
//
// Unless required by applicable law or agreed to in writing, software
// distributed under the License is distributed on an "AS IS" BASIS,
// WITHOUT WARRANTIES OR CONDITIONS OF ANY KIND, either express or implied.
// See the License for the specific language governing permissions and
// limitations under the License.

// Components defined here are required to be kept in sync with
// config/enterprise_versions.yml

package components

var (
	EnterpriseRelease string = "v3.14.0-4"

	ComponentAPIServer = component{
		Version: "v3.14.0-4",
		Image:   "tigera/cnx-apiserver",
	}

	ComponentComplianceBenchmarker = component{
		Version: "v3.14.0-4",
		Image:   "tigera/compliance-benchmarker",
	}

	ComponentComplianceController = component{
		Version: "v3.14.0-4",
		Image:   "tigera/compliance-controller",
	}

	ComponentComplianceReporter = component{
		Version: "v3.14.0-4",
		Image:   "tigera/compliance-reporter",
	}

	ComponentComplianceServer = component{
		Version: "v3.14.0-4",
		Image:   "tigera/compliance-server",
	}

	ComponentComplianceSnapshotter = component{
		Version: "v3.14.0-4",
		Image:   "tigera/compliance-snapshotter",
	}

	ComponentDeepPacketInspection = component{
		Version: "v3.14.0-4",
		Image:   "tigera/deep-packet-inspection",
	}

	ComponentEckElasticsearch = component{
		Version: "7.16.2",
		Image:   "tigera/elasticsearch",
	}

	ComponentEckKibana = component{
		Version: "7.16.2",
		Image:   "tigera/kibana",
	}

	ComponentElasticTseeInstaller = component{
		Version: "v3.14.0-4",
		Image:   "tigera/intrusion-detection-job-installer",
	}

	ComponentElasticsearch = component{
		Version: "v3.14.0-4",
		Image:   "tigera/elasticsearch",
	}

	ComponentECKElasticsearchOperator = component{
		Version: "1.8.0",
		Image:   "tigera/eck-operator",
	}

	ComponentElasticsearchOperator = component{
		Version: "v3.14.0-4",
		Image:   "tigera/eck-operator",
	}

	ComponentEsCurator = component{
		Version: "v3.14.0-4",
		Image:   "tigera/es-curator",
	}

	ComponentEsProxy = component{
		Version: "v3.14.0-4",
		Image:   "tigera/es-proxy",
	}

	ComponentESGateway = component{
		Version: "v3.14.0-4",
		Image:   "tigera/es-gateway",
	}

	ComponentFluentd = component{
		Version: "v3.14.0-4",
		Image:   "tigera/fluentd",
	}

	ComponentFluentdWindows = component{
		Version: "v3.14.0-4",
		Image:   "tigera/fluentd-windows",
	}

	ComponentGuardian = component{
		Version: "v3.14.0-4",
		Image:   "tigera/guardian",
	}

	ComponentIntrusionDetectionController = component{
		Version: "v3.14.0-4",
		Image:   "tigera/intrusion-detection-controller",
	}

	ComponentAnomalyDetectionJobs = component{
		Version: "v3.14.0-4",
		Image:   "tigera/anomaly_detection_jobs",
	}

	ComponentAnomalyDetectionAPI = component{
		Version: "v3.14.0-4",
		Image:   "tigera/anomaly-detection-api",
	}

	ComponentKibana = component{
<<<<<<< HEAD
		Version: "tesla-v3.14.0-3",
=======
		Version: "v3.14.0-4",
>>>>>>> 7b75227a
		Image:   "tigera/kibana",
	}

	ComponentManager = component{
<<<<<<< HEAD
		Version: "tesla-v3.14.0-3",
=======
		Version: "v3.14.0-4",
>>>>>>> 7b75227a
		Image:   "tigera/cnx-manager",
	}

	ComponentDex = component{
		Version: "v3.14.0-4",
		Image:   "tigera/dex",
	}

	ComponentManagerProxy = component{
		Version: "v3.14.0-4",
		Image:   "tigera/voltron",
	}

	ComponentPacketCapture = component{
		Version: "v3.14.0-4",
		Image:   "tigera/packetcapture-api",
	}

	ComponentL7Collector = component{
		Version: "v3.14.0-4",
		Image:   "tigera/l7-collector",
	}

	ComponentEnvoyProxy = component{
		Version: "v3.14.0-4",
		Image:   "tigera/envoy",
	}

	ComponentDikastes = component{
		Version: "v3.14.0-4",
		Image:   "tigera/dikastes",
	}

	ComponentCoreOSPrometheus = component{
		Version: "v2.32.0",
		Image:   "tigera/prometheus",
	}

	ComponentPrometheus = component{
		Version: "v3.14.0-4",
		Image:   "tigera/prometheus",
	}

	ComponentTigeraPrometheusService = component{
		Version: "v3.14.0-4",
		Image:   "tigera/prometheus-service",
	}

	ComponentCoreOSAlertmanager = component{
		Version: "v0.23.0",
		Image:   "tigera/alertmanager",
	}

	ComponentPrometheusAlertmanager = component{
		Version: "v3.14.0-4",
		Image:   "tigera/alertmanager",
	}

	ComponentQueryServer = component{
		Version: "v3.14.0-4",
		Image:   "tigera/cnx-queryserver",
	}

	ComponentTigeraKubeControllers = component{
		Version: "v3.14.0-4",
		Image:   "tigera/kube-controllers",
	}

	ComponentTigeraNode = component{
		Version: "v3.14.0-4",
		Image:   "tigera/cnx-node",
	}

	ComponentTigeraTypha = component{
		Version: "v3.14.0-4",
		Image:   "tigera/typha",
	}

	ComponentTigeraCNI = component{
		Version: "v3.14.0-4",
		Image:   "tigera/cni",
	}

	ComponentCloudControllers = component{
		Version: "v3.14.0-4",
		Image:   "tigera/cloud-controllers",
	}

	ComponentElasticsearchMetrics = component{
		Version: "v3.14.0-4",
		Image:   "tigera/elasticsearch-metrics",
	}

	ComponentTigeraWindowsUpgrade = component{
		Version: "v3.14.0-4",
		Image:   "tigera/calico-windows-upgrade",
	}

	ComponentImageAssuranceApi = component{
		Version: "v0.9.0",
		Image:   "tigera/image-assurance-api",
	}

	ComponentImageAssuranceScanner = component{
		Version: "v0.9.0",
		Image:   "tigera/image-assurance-scanner",
	}

	ComponentImageAssuranceDBMigrator = component{
		Version: "v0.9.0",
		Image:   "tigera/image-assurance-db-migrator",
	}

	ComponentImageAssuranceCAW = component{
		Version: "v0.9.0",
		Image:   "tigera/image-assurance-caw",
	}

	ComponentSasha = component{
		Version: "v0.9.0-amd64",
		Image:   "tigera/sasha",
	}
	EnterpriseComponents = []component{
		ComponentAPIServer,
		ComponentComplianceBenchmarker,
		ComponentComplianceController,
		ComponentComplianceReporter,
		ComponentComplianceServer,
		ComponentComplianceSnapshotter,
		ComponentDeepPacketInspection,
		ComponentEckElasticsearch,
		ComponentEckKibana,
		ComponentElasticTseeInstaller,
		ComponentElasticsearch,
		ComponentECKElasticsearchOperator,
		ComponentElasticsearchOperator,
		ComponentEsCurator,
		ComponentEsProxy,
		ComponentFluentd,
		ComponentFluentdWindows,
		ComponentGuardian,
		ComponentIntrusionDetectionController,
		ComponentAnomalyDetectionJobs,
		ComponentAnomalyDetectionAPI,
		ComponentKibana,
		ComponentManager,
		ComponentDex,
		ComponentManagerProxy,
		ComponentPacketCapture,
		ComponentL7Collector,
		ComponentEnvoyProxy,
		ComponentCoreOSPrometheus,
		ComponentPrometheus,
		ComponentTigeraPrometheusService,
		ComponentCoreOSAlertmanager,
		ComponentPrometheusAlertmanager,
		ComponentQueryServer,
		ComponentTigeraKubeControllers,
		ComponentTigeraNode,
		ComponentTigeraTypha,
		ComponentTigeraCNI,
		ComponentCloudControllers,
		ComponentElasticsearchMetrics,
		ComponentESGateway,
		ComponentTigeraWindowsUpgrade,
		ComponentDikastes,
		ComponentImageAssuranceApi,
		ComponentImageAssuranceScanner,
		ComponentImageAssuranceDBMigrator,
		ComponentImageAssuranceCAW,
		ComponentSasha,
	}
)<|MERGE_RESOLUTION|>--- conflicted
+++ resolved
@@ -131,20 +131,12 @@
 	}
 
 	ComponentKibana = component{
-<<<<<<< HEAD
-		Version: "tesla-v3.14.0-3",
-=======
-		Version: "v3.14.0-4",
->>>>>>> 7b75227a
+		Version: "tesla-v3.14.0-4",
 		Image:   "tigera/kibana",
 	}
 
 	ComponentManager = component{
-<<<<<<< HEAD
-		Version: "tesla-v3.14.0-3",
-=======
-		Version: "v3.14.0-4",
->>>>>>> 7b75227a
+		Version: "tesla-v3.14.0-4",
 		Image:   "tigera/cnx-manager",
 	}
 
