--- conflicted
+++ resolved
@@ -126,20 +126,12 @@
 	}
 
 	ComponentKibana = component{
-<<<<<<< HEAD
-		Version: "tesla-v3.14.0-2",
-=======
-		Version: "v3.14.0-3",
->>>>>>> aecbdafa
+		Version: "tesla-v3.14.0-3",
 		Image:   "tigera/kibana",
 	}
 
 	ComponentManager = component{
-<<<<<<< HEAD
-		Version: "tesla-v3.14.0-2",
-=======
-		Version: "v3.14.0-3",
->>>>>>> aecbdafa
+		Version: "tesla-v3.14.0-3",
 		Image:   "tigera/cnx-manager",
 	}
 
