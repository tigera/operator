--- conflicted
+++ resolved
@@ -50,13 +50,9 @@
 			ComponentCalicoKubeControllers,
 			ComponentFlexVolume,
 			ComponentCalicoAPIServer,
-<<<<<<< HEAD
-			ComponentWindowsUpgrade:
-=======
 			ComponentWindowsUpgrade,
 			ComponentCalicoCSI,
 			ComponentCalicoCSIRegistrar:
->>>>>>> d93d2e72
 
 			registry = CalicoRegistry
 		case ComponentOperatorInit:
