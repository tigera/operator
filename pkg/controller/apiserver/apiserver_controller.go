// Copyright (c) 2020-2023 Tigera, Inc. All rights reserved.

// Licensed under the Apache License, Version 2.0 (the "License");
// you may not use this file except in compliance with the License.
// You may obtain a copy of the License at
//
//     http://www.apache.org/licenses/LICENSE-2.0
//
// Unless required by applicable law or agreed to in writing, software
// distributed under the License is distributed on an "AS IS" BASIS,
// WITHOUT WARRANTIES OR CONDITIONS OF ANY KIND, either express or implied.
// See the License for the specific language governing permissions and
// limitations under the License.

package apiserver

import (
	"context"
	"fmt"
	"time"

	"k8s.io/apimachinery/pkg/api/errors"
	"k8s.io/apimachinery/pkg/api/meta"
	"k8s.io/apimachinery/pkg/runtime"
	"k8s.io/apimachinery/pkg/types"
	"k8s.io/client-go/kubernetes"

	"sigs.k8s.io/controller-runtime/pkg/client"
	"sigs.k8s.io/controller-runtime/pkg/controller"
	"sigs.k8s.io/controller-runtime/pkg/handler"
	logf "sigs.k8s.io/controller-runtime/pkg/log"
	"sigs.k8s.io/controller-runtime/pkg/manager"
	"sigs.k8s.io/controller-runtime/pkg/reconcile"
	"sigs.k8s.io/controller-runtime/pkg/source"

	v3 "github.com/tigera/api/pkg/apis/projectcalico/v3"
	operatorv1 "github.com/tigera/operator/api/v1"
	"github.com/tigera/operator/pkg/common"
	"github.com/tigera/operator/pkg/common/validation"
	apiserver "github.com/tigera/operator/pkg/common/validation/apiserver"
	"github.com/tigera/operator/pkg/controller/certificatemanager"
	"github.com/tigera/operator/pkg/controller/k8sapi"
	"github.com/tigera/operator/pkg/controller/options"
	"github.com/tigera/operator/pkg/controller/status"
	"github.com/tigera/operator/pkg/controller/utils"
	"github.com/tigera/operator/pkg/controller/utils/imageset"
	"github.com/tigera/operator/pkg/dns"
	"github.com/tigera/operator/pkg/render"
	rcertificatemanagement "github.com/tigera/operator/pkg/render/certificatemanagement"
	rmeta "github.com/tigera/operator/pkg/render/common/meta"
	"github.com/tigera/operator/pkg/render/common/networkpolicy"
	"github.com/tigera/operator/pkg/render/monitor"
	"github.com/tigera/operator/pkg/tls/certificatemanagement"
)

const ResourceName string = "apiserver"

var log = logf.Log.WithName("controller_apiserver")

// Add creates a new APIServer Controller and adds it to the Manager. The Manager will set fields on the Controller
// and Start it when the Manager is Started.
func Add(mgr manager.Manager, opts options.AddOptions) error {
	r := newReconciler(mgr, opts)

	c, err := controller.New("apiserver-controller", mgr, controller.Options{Reconciler: r})
	if err != nil {
		return fmt.Errorf("failed to create apiserver-controller: %w", err)
	}

	// Established deferred watches against the v3 API that should succeed after the Enterprise API Server becomes available.
	if opts.EnterpriseCRDExists {
		k8sClient, err := kubernetes.NewForConfig(mgr.GetConfig())
		if err != nil {
			log.Error(err, "Failed to establish a connection to k8s")
			return err
		}

		// Watch for changes to Tier, as its status is used as input to determine whether network policy should be reconciled by this controller.
		go utils.WaitToAddTierWatch(networkpolicy.TigeraComponentTierName, c, k8sClient, log, r.tierWatchReady)

		go utils.WaitToAddNetworkPolicyWatches(c, k8sClient, log, []types.NamespacedName{
			{Name: render.APIServerPolicyName, Namespace: rmeta.APIServerNamespace(operatorv1.TigeraSecureEnterprise)},
			{Name: render.PacketCapturePolicyName, Namespace: render.PacketCaptureNamespace},
		})
	}

	return add(c, r)
}

// newReconciler returns a new reconcile.Reconciler
func newReconciler(mgr manager.Manager, opts options.AddOptions) *ReconcileAPIServer {
	r := &ReconcileAPIServer{
		client:              mgr.GetClient(),
		scheme:              mgr.GetScheme(),
		provider:            opts.DetectedProvider,
		amazonCRDExists:     opts.AmazonCRDExists,
		enterpriseCRDsExist: opts.EnterpriseCRDExists,
		status:              status.New(mgr.GetClient(), "apiserver", opts.KubernetesVersion),
		clusterDomain:       opts.ClusterDomain,
		usePSP:              opts.UsePSP,
		tierWatchReady:      &utils.ReadyFlag{},
	}
	r.status.Run(opts.ShutdownContext)
	return r
}

// add adds watches for resources that are available at startup
func add(c controller.Controller, r *ReconcileAPIServer) error {
	// Watch for changes to primary resource APIServer
	err := c.Watch(&source.Kind{Type: &operatorv1.APIServer{}}, &handler.EnqueueRequestForObject{})
	if err != nil {
		log.V(5).Info("Failed to create APIServer watch", "err", err)
		return fmt.Errorf("apiserver-controller failed to watch primary resource: %v", err)
	}

	if err = utils.AddNetworkWatch(c); err != nil {
		log.V(5).Info("Failed to create network watch", "err", err)
		return fmt.Errorf("apiserver-controller failed to watch Tigera network resource: %v", err)
	}

	if err = utils.AddConfigMapWatch(c, render.K8sSvcEndpointConfigMapName, common.OperatorNamespace()); err != nil {
		return fmt.Errorf("apiserver-controller failed to watch ConfigMap %s: %w", render.K8sSvcEndpointConfigMapName, err)
	}

	if r.amazonCRDExists {
		err = c.Watch(&source.Kind{Type: &operatorv1.AmazonCloudIntegration{}}, &handler.EnqueueRequestForObject{})
		if err != nil {
			log.V(5).Info("Failed to create AmazonCloudIntegration watch", "err", err)
			return fmt.Errorf("apiserver-controller failed to watch primary resource: %v", err)
		}
	}

	if r.enterpriseCRDsExist {
		// Watch for changes to primary resource ManagementCluster
		err = c.Watch(&source.Kind{Type: &operatorv1.ManagementCluster{}}, &handler.EnqueueRequestForObject{})
		if err != nil {
			return fmt.Errorf("apiserver-controller failed to watch primary resource: %v", err)
		}

		// Watch for changes to primary resource ManagementClusterConnection
		err = c.Watch(&source.Kind{Type: &operatorv1.ManagementClusterConnection{}}, &handler.EnqueueRequestForObject{})
		if err != nil {
			return fmt.Errorf("apiserver-controller failed to watch primary resource: %v", err)
		}

		for _, namespace := range []string{common.OperatorNamespace(), rmeta.APIServerNamespace(operatorv1.TigeraSecureEnterprise)} {
			if err = utils.AddSecretsWatch(c, render.VoltronTunnelSecretName, namespace); err != nil {
				return fmt.Errorf("apiserver-controller failed to watch the Secret resource: %v", err)
			}
		}

		// Watch for changes to authentication
		err = c.Watch(&source.Kind{Type: &operatorv1.Authentication{}}, &handler.EnqueueRequestForObject{})
		if err != nil {
			return fmt.Errorf("apiserver-controller failed to watch resource: %w", err)
		}
	}

	for _, secretName := range []string{
		"calico-apiserver-certs", "tigera-apiserver-certs", render.PacketCaptureCertSecret,
		certificatemanagement.CASecretName, render.DexTLSSecretName, monitor.PrometheusClientTLSSecretName,
	} {
		if err = utils.AddSecretsWatch(c, secretName, common.OperatorNamespace()); err != nil {
			return fmt.Errorf("apiserver-controller failed to watch the Secret resource: %v", err)
		}
	}

	if err = imageset.AddImageSetWatch(c); err != nil {
		return fmt.Errorf("apiserver-controller failed to watch ImageSet: %w", err)
	}
	// Watch for changes to TigeraStatus.
	if err = utils.AddTigeraStatusWatch(c, ResourceName); err != nil {
		return fmt.Errorf("apiserver-controller failed to watch apiserver Tigerastatus: %w", err)
	}
	log.V(5).Info("Controller created and Watches setup")
	return nil
}

// blank assignment to verify that ReconcileAPIServer implements reconcile.Reconciler
var _ reconcile.Reconciler = &ReconcileAPIServer{}

// ReconcileAPIServer reconciles a APIServer object
type ReconcileAPIServer struct {
	// This client, initialized using mgr.Client() above, is a split client
	// that reads objects from the cache and writes to the apiserver
	client              client.Client
	scheme              *runtime.Scheme
	provider            operatorv1.Provider
	amazonCRDExists     bool
	enterpriseCRDsExist bool
	status              status.StatusManager
	clusterDomain       string
	usePSP              bool
	tierWatchReady      *utils.ReadyFlag
}

// Reconcile reads that state of the cluster for a APIServer object and makes changes based on the state read
// and what is in the APIServer.Spec
// Note:
// The Controller will requeue the Request to be processed again if the returned error is non-nil or
// Result.Requeue is true, otherwise upon completion it will remove the work from the queue.
func (r *ReconcileAPIServer) Reconcile(ctx context.Context, request reconcile.Request) (reconcile.Result, error) {
	reqLogger := log.WithValues("Request.Namespace", request.Namespace, "Request.Name", request.Name)
	reqLogger.Info("Reconciling APIServer")

	instance, msg, err := utils.GetAPIServer(ctx, r.client)
	if err != nil {
		if errors.IsNotFound(err) {
			reqLogger.Info("APIServer config not found")
			r.status.OnCRNotFound()
			return reconcile.Result{}, nil
		}
		r.status.SetDegraded(operatorv1.ResourceReadError, fmt.Sprintf("An error occurred when querying the APIServer resource: %s", msg), err, reqLogger)
		return reconcile.Result{}, err
	}
	r.status.OnCRFound()
	reqLogger.V(2).Info("Loaded config", "config", instance)

	// Validate APIServer resource.
	if err := validateAPIServerResource(instance); err != nil {
		r.status.SetDegraded(operatorv1.ResourceValidationError, "APIServer is invalid", err, reqLogger)
		return reconcile.Result{}, err
	}

	// SetMetaData in the TigeraStatus such as observedGenerations.
	defer r.status.SetMetaData(&instance.ObjectMeta)

	// Changes for updating ApiServer status conditions.
	if request.Name == ResourceName && request.Namespace == "" {
		ts := &operatorv1.TigeraStatus{}
		err := r.client.Get(ctx, types.NamespacedName{Name: ResourceName}, ts)
		if err != nil {
			return reconcile.Result{}, err
		}
		instance.Status.Conditions = status.UpdateStatusCondition(instance.Status.Conditions, ts.Status.Conditions)
		if err := r.client.Status().Update(ctx, instance); err != nil {
			log.WithValues("reason", err).Info("Failed to create apiserver status conditions.")
			return reconcile.Result{}, err
		}
	}

	// Query for the installation object.
	variant, network, err := utils.GetInstallation(context.Background(), r.client)
	if err != nil {
		if errors.IsNotFound(err) {
			r.status.SetDegraded(operatorv1.ResourceNotFound, "Installation not found", err, reqLogger)
			return reconcile.Result{}, err
		}
		r.status.SetDegraded(operatorv1.ResourceReadError, "Error querying installation", err, reqLogger)
		return reconcile.Result{}, err
	}
	if variant == "" {
		r.status.SetDegraded(operatorv1.ResourceNotReady, "Waiting for Installation to be ready", nil, reqLogger)
		return reconcile.Result{}, nil
	}
	ns := rmeta.APIServerNamespace(variant)

	certificateManager, err := certificatemanager.Create(r.client, network, r.clusterDomain)
	if err != nil {
		r.status.SetDegraded(operatorv1.ResourceCreateError, "Unable to create the Tigera CA", err, reqLogger)
		return reconcile.Result{}, err
	}

	// We need separate certificates for OSS vs Enterprise.
	secretName := render.ProjectCalicoApiServerTLSSecretName(network.Variant)
	tlsSecret, err := certificateManager.GetOrCreateKeyPair(r.client, secretName, common.OperatorNamespace(), dns.GetServiceDNSNames(render.ProjectCalicoApiServerServiceName(network.Variant), rmeta.APIServerNamespace(network.Variant), r.clusterDomain))
	if err != nil {
		r.status.SetDegraded(operatorv1.ResourceCreateError, "Unable to get or create tls key pair", err, reqLogger)
		return reconcile.Result{}, err
	}

	certificateManager.AddToStatusManager(r.status, ns)

	pullSecrets, err := utils.GetNetworkingPullSecrets(network, r.client)
	if err != nil {
		r.status.SetDegraded(operatorv1.ResourceReadError, "Error retrieving pull secrets", err, reqLogger)
		return reconcile.Result{}, err
	}

	// Query enterprise-only data.
	var tunnelCASecret certificatemanagement.KeyPairInterface
	var trustedBundle certificatemanagement.TrustedBundle
	var amazon *operatorv1.AmazonCloudIntegration
	var managementCluster *operatorv1.ManagementCluster
	var managementClusterConnection *operatorv1.ManagementClusterConnection
	var tunnelSecretPassthrough render.Component
	includeV3NetworkPolicy := false
	if variant == operatorv1.TigeraSecureEnterprise {
		managementCluster, err = utils.GetManagementCluster(ctx, r.client)
		if err != nil {
			r.status.SetDegraded(operatorv1.ResourceReadError, "Error reading ManagementCluster", err, reqLogger)
			return reconcile.Result{}, err
		}

		managementClusterConnection, err = utils.GetManagementClusterConnection(ctx, r.client)
		if err != nil {
			r.status.SetDegraded(operatorv1.ResourceReadError, "Error reading ManagementClusterConnection", err, reqLogger)
			return reconcile.Result{}, err
		}

		if managementClusterConnection != nil && managementCluster != nil {
			err = fmt.Errorf("having both a ManagementCluster and a ManagementClusterConnection is not supported")
			r.status.SetDegraded(operatorv1.ResourceValidationError, "", err, reqLogger)
			return reconcile.Result{}, err
		}

		if managementCluster != nil {
			tunnelCASecret, err = certificateManager.GetKeyPair(r.client, render.VoltronTunnelSecretName, common.OperatorNamespace())
			if tunnelCASecret == nil {
				tunnelSecret, err := certificatemanagement.CreateSelfSignedSecret(render.VoltronTunnelSecretName, common.OperatorNamespace(), "tigera-voltron", []string{"voltron"})
				if err == nil {
					tunnelCASecret = certificatemanagement.NewKeyPair(tunnelSecret, nil, "")
					// Creating the voltron tunnel secret is not (yet) supported by certificate mananger.
					tunnelSecretPassthrough = render.NewPassthrough(tunnelCASecret.Secret(common.OperatorNamespace()))
				}
			}
			if err != nil {
				r.status.SetDegraded(operatorv1.ResourceCreateError, "Unable to get or create the tunnel secret", err, reqLogger)
				return reconcile.Result{}, err
			}
		}

		if r.amazonCRDExists {
			amazon, err = utils.GetAmazonCloudIntegration(ctx, r.client)
			if errors.IsNotFound(err) {
				amazon = nil
			} else if err != nil {
				r.status.SetDegraded(operatorv1.ResourceReadError, "Error reading AmazonCloudIntegration", err, reqLogger)
				return reconcile.Result{}, err
			}
		}

		// Ensure the allow-tigera tier exists, before rendering any network policies within it.
		//
		// The creation of the Tier depends on this controller to reconcile it's non-NetworkPolicy resources so that
		// the API Server becomes available. Therefore, if we fail to query the Tier, we exclude NetworkPolicy from
		// reconciliation and tolerate errors arising from the Tier not being created or the API server not being available.
		// We also exclude NetworkPolicy and do not degrade when the Tier watch is not ready, as this means the API server is not available.
		if r.tierWatchReady.IsReady() {
			if err := r.client.Get(ctx, client.ObjectKey{Name: networkpolicy.TigeraComponentTierName}, &v3.Tier{}); err != nil {
				if !errors.IsNotFound(err) && !meta.IsNoMatchError(err) {
					r.status.SetDegraded(operatorv1.ResourceReadError, "Error querying allow-tigera tier", err, reqLogger)
					return reconcile.Result{}, err
				}
			} else {
				includeV3NetworkPolicy = true
			}
		}

		prometheusCertificate, err := certificateManager.GetCertificate(r.client, monitor.PrometheusClientTLSSecretName, common.OperatorNamespace())
		if err != nil {
<<<<<<< HEAD
			log.Error(err, "Failed to get certificate")
=======
>>>>>>> 9ea83bc4
			r.status.SetDegraded(operatorv1.ResourceReadError, "Failed to get certificate", err, reqLogger)
			return reconcile.Result{}, err
		} else if prometheusCertificate != nil {
			trustedBundle = certificatemanagement.CreateTrustedBundle(prometheusCertificate)
		}
	}

	err = utils.GetK8sServiceEndPoint(r.client)
	if err != nil {
		r.status.SetDegraded(operatorv1.ResourceReadError, "Error reading services endpoint configmap", err, reqLogger)
		return reconcile.Result{}, err
	}
	// Create a component handler to manage the rendered component.
	handler := utils.NewComponentHandler(log, r.client, r.scheme, instance)

	// Render the desired objects from the CRD and create or update them.
	reqLogger.V(3).Info("rendering components")

	apiServerCfg := render.APIServerConfiguration{
		K8SServiceEndpoint:          k8sapi.Endpoint,
		Installation:                network,
		APIServer:                   &instance.Spec,
		ForceHostNetwork:            false,
		ManagementCluster:           managementCluster,
		ManagementClusterConnection: managementClusterConnection,
		AmazonCloudIntegration:      amazon,
		TLSKeyPair:                  tlsSecret,
		PullSecrets:                 pullSecrets,
		Openshift:                   r.provider == operatorv1.ProviderOpenShift,
		TunnelCASecret:              tunnelCASecret,
		TrustedBundle:               trustedBundle,
		UsePSP:                      r.usePSP,
	}

	component, err := render.APIServer(&apiServerCfg)
	if err != nil {
		r.status.SetDegraded(operatorv1.ResourceRenderingError, "Error rendering APIServer", err, reqLogger)
		return reconcile.Result{}, err
	}
	components := []render.Component{
		component,
		rcertificatemanagement.CertificateManagement(&rcertificatemanagement.Config{
			Namespace:       rmeta.APIServerNamespace(variant),
			ServiceAccounts: []string{render.ApiServerServiceAccountName(variant)},
			KeyPairOptions: []rcertificatemanagement.KeyPairOption{
				rcertificatemanagement.NewKeyPairOption(tlsSecret, true, true),
				rcertificatemanagement.NewKeyPairOption(tunnelCASecret, true, true),
			},
			TrustedBundle: trustedBundle,
		}),
	}
	if tunnelSecretPassthrough != nil {
		components = append(components, tunnelSecretPassthrough)
	}

	var pcPolicy render.Component
	if variant == operatorv1.TigeraSecureEnterprise {
		packetCaptureCertSecret, err := certificateManager.GetOrCreateKeyPair(
			r.client,
			render.PacketCaptureCertSecret,
			common.OperatorNamespace(),
			dns.GetServiceDNSNames(render.PacketCaptureServiceName, render.PacketCaptureNamespace, r.clusterDomain))
		if err != nil {
			r.status.SetDegraded(operatorv1.ResourceReadError, "Error retrieve or creating packet capture TLS certificate", err, reqLogger)
			return reconcile.Result{}, err
		}

		// Fetch the Authentication spec. If present, we use to configure user authentication.
		authenticationCR, err := utils.GetAuthentication(ctx, r.client)
		if err != nil && !errors.IsNotFound(err) {
			r.status.SetDegraded(operatorv1.ResourceReadError, "Error querying Authentication", err, reqLogger)
			return reconcile.Result{}, err
		}

		keyValidatorConfig, err := utils.GetKeyValidatorConfig(ctx, r.client, authenticationCR, r.clusterDomain)
		if err != nil {
			r.status.SetDegraded(operatorv1.ResourceUpdateError, "Failed to process the authentication CR.", err, reqLogger)
			return reconcile.Result{}, err
		}

		var certificates []certificatemanagement.CertificateInterface
		if keyValidatorConfig != nil {
			dexSecret, err := certificateManager.GetCertificate(r.client, render.DexTLSSecretName, common.OperatorNamespace())
			if err != nil {
				r.status.SetDegraded(operatorv1.ResourceReadError, fmt.Sprintf("Failed to retrieve %s", render.DexTLSSecretName), err, reqLogger)
				return reconcile.Result{}, err
			} else if dexSecret != nil {
				certificates = append(certificates, dexSecret)
			}
		}
		trustedBundle := certificateManager.CreateTrustedBundle(certificates...)

		packetCaptureApiCfg := &render.PacketCaptureApiConfiguration{
			PullSecrets:                 pullSecrets,
			Openshift:                   r.provider == operatorv1.ProviderOpenShift,
			Installation:                network,
			KeyValidatorConfig:          keyValidatorConfig,
			ServerCertSecret:            packetCaptureCertSecret,
			ClusterDomain:               r.clusterDomain,
			ManagementClusterConnection: managementClusterConnection,
			TrustedBundle:               trustedBundle,
		}
		pc := render.PacketCaptureAPI(packetCaptureApiCfg)
		pcPolicy = render.PacketCaptureAPIPolicy(packetCaptureApiCfg)
		components = append(components, pc,
			rcertificatemanagement.CertificateManagement(&rcertificatemanagement.Config{
				Namespace:       render.PacketCaptureNamespace,
				ServiceAccounts: []string{render.PacketCaptureServiceAccountName},
				KeyPairOptions: []rcertificatemanagement.KeyPairOption{
					rcertificatemanagement.NewKeyPairOption(packetCaptureCertSecret, true, true),
				},
				TrustedBundle: trustedBundle,
			}),
		)
		certificateManager.AddToStatusManager(r.status, render.PacketCaptureNamespace)
	}

	// v3 NetworkPolicy will fail to reconcile if the API server deployment is unhealthy. In case the API Server
	// deployment becomes unhealthy and reconciliation of non-NetworkPolicy resources in the apiserver controller
	// would resolve it, we render the network policies of components last to prevent a chicken-and-egg scenario.
	if includeV3NetworkPolicy {
		components = append(components, render.APIServerPolicy(&apiServerCfg))
		if pcPolicy != nil {
			components = append(components, pcPolicy)
		}
	}

	if err = imageset.ApplyImageSet(ctx, r.client, variant, components...); err != nil {
		r.status.SetDegraded(operatorv1.ResourceUpdateError, "Error with images from ImageSet", err, reqLogger)
		return reconcile.Result{}, err
	}

	for _, component := range components {
		if err := handler.CreateOrUpdateOrDelete(context.Background(), component, r.status); err != nil {
			r.status.SetDegraded(operatorv1.ResourceUpdateError, "Error creating / updating resource", err, reqLogger)
			return reconcile.Result{}, err
		}
	}
	// Clear the degraded bit if we've reached this far.
	r.status.ClearDegraded()

	if !r.status.IsAvailable() {
		// Schedule a kick to check again in the near future. Hopefully by then
		// things will be available.
		return reconcile.Result{RequeueAfter: 30 * time.Second}, nil
	}

	// Everything is available - update the CRD status.
	instance.Status.State = operatorv1.TigeraStatusReady
	if err = r.client.Status().Update(ctx, instance); err != nil {
		return reconcile.Result{}, err
	}
	return reconcile.Result{}, nil
}

func validateAPIServerResource(instance *operatorv1.APIServer) error {
	// Verify the APIServerDeployment overrides, if specified, is valid.
	if d := instance.Spec.APIServerDeployment; d != nil {
		err := validation.ValidateReplicatedPodResourceOverrides(d, apiserver.ValidateAPIServerDeploymentContainer, apiserver.ValidateAPIServerDeploymentInitContainer)
		if err != nil {
			return fmt.Errorf("APIServer spec.APIServerDeployment is not valid: %w", err)
		}
	}
	return nil
}<|MERGE_RESOLUTION|>--- conflicted
+++ resolved
@@ -349,10 +349,6 @@
 
 		prometheusCertificate, err := certificateManager.GetCertificate(r.client, monitor.PrometheusClientTLSSecretName, common.OperatorNamespace())
 		if err != nil {
-<<<<<<< HEAD
-			log.Error(err, "Failed to get certificate")
-=======
->>>>>>> 9ea83bc4
 			r.status.SetDegraded(operatorv1.ResourceReadError, "Failed to get certificate", err, reqLogger)
 			return reconcile.Result{}, err
 		} else if prometheusCertificate != nil {
