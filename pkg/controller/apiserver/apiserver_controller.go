--- conflicted
+++ resolved
@@ -20,14 +20,11 @@
 	"fmt"
 	"time"
 
-<<<<<<< HEAD
 	"github.com/go-logr/logr"
+	v3 "github.com/tigera/api/pkg/apis/projectcalico/v3"
 	"github.com/tigera/operator/pkg/controller/migration/convert"
-=======
-	v3 "github.com/tigera/api/pkg/apis/projectcalico/v3"
 	"k8s.io/apimachinery/pkg/api/meta"
 
->>>>>>> fa9c4eea
 	"github.com/tigera/operator/pkg/render/common/networkpolicy"
 	"k8s.io/apimachinery/pkg/types"
 	"k8s.io/client-go/kubernetes"
@@ -361,7 +358,7 @@
 		// We also exclude NetworkPolicy and do not degrade when the Tier watch is not ready, as this means the API server is not available.
 		if r.tierWatchReady.IsReady() {
 			if err := r.client.Get(ctx, client.ObjectKey{Name: networkpolicy.TigeraComponentTierName}, &v3.Tier{}); err != nil {
-				if !errors.IsNotFound(err) && !meta.IsNoMatchError(err) {
+				if !apierrors.IsNotFound(err) && !meta.IsNoMatchError(err) {
 					log.Error(err, "Error querying allow-tigera tier")
 					r.status.SetDegraded("Error querying allow-tigera tier", err.Error())
 					return reconcile.Result{}, err
