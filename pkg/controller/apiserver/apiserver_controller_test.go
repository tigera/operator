--- conflicted
+++ resolved
@@ -739,10 +739,7 @@
 					amazonCRDExists:     false,
 					status:              mockStatus,
 					tierWatchReady:      ready,
-<<<<<<< HEAD
-=======
 					multiTenant:         false,
->>>>>>> 077f7483
 				}
 
 				// Reconcile the API server
@@ -759,17 +756,11 @@
 
 				// Ensure that the tunnel secret was copied in tigera-system namespace
 				err = test.GetResource(cli, &clusterConnectionInAppNs)
-<<<<<<< HEAD
-				Expect(err).Should(BeNil())
-=======
 				Expect(kerror.IsNotFound(err)).Should(BeFalse())
->>>>>>> 077f7483
 				Expect(clusterConnectionInAppNs.Data).Should(HaveKeyWithValue("tls.crt", []byte("certvalue")))
 				Expect(clusterConnectionInAppNs.Data).Should(HaveKeyWithValue("tls.key", []byte("keyvalue")))
 			})
 
-<<<<<<< HEAD
-=======
 			It("Should reconcile multi-cluster setup for a management cluster for a single tenant", func() {
 				// Create the tunnel secret in operator namespace
 				// In a production cluster, this would be created by Manager controller in tigera-operator namespace
@@ -860,7 +851,6 @@
 				err = test.GetResource(cli, &clusterConnectionInAppNs)
 				Expect(kerror.IsNotFound(err)).Should(BeTrue())
 			})
->>>>>>> 077f7483
 		})
 	})
 })