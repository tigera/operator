--- conflicted
+++ resolved
@@ -97,12 +97,9 @@
 		status:          status.New(mgr.GetClient(), "compliance", opts.KubernetesVersion),
 		clusterDomain:   opts.ClusterDomain,
 		licenseAPIReady: licenseAPIReady,
-<<<<<<< HEAD
 		elasticExternal: opts.ElasticExternal,
-=======
 		tierWatchReady:  tierWatchReady,
 		usePSP:          opts.UsePSP,
->>>>>>> d93d2e72
 	}
 	r.status.Run(opts.ShutdownContext)
 	return r
@@ -181,12 +178,9 @@
 	status          status.StatusManager
 	clusterDomain   string
 	licenseAPIReady *utils.ReadyFlag
-<<<<<<< HEAD
 	elasticExternal bool
-=======
 	tierWatchReady  *utils.ReadyFlag
 	usePSP          bool
->>>>>>> d93d2e72
 }
 
 func GetCompliance(ctx context.Context, cli client.Client) (*operatorv1.Compliance, error) {
@@ -430,11 +424,8 @@
 		KeyValidatorConfig:          keyValidatorConfig,
 		ClusterDomain:               r.clusterDomain,
 		HasNoLicense:                hasNoLicense,
-<<<<<<< HEAD
 		TenantID:                    tenantId,
-=======
 		UsePSP:                      r.usePSP,
->>>>>>> d93d2e72
 	}
 	// Render the desired objects from the CRD and create or update them.
 	comp, err := render.Compliance(complianceCfg)
