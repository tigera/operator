--- conflicted
+++ resolved
@@ -59,11 +59,8 @@
 		return nil
 	}
 	licenseAPIReady := &utils.ReadyFlag{}
-<<<<<<< HEAD
 	policyWatchesReady := &utils.ReadyFlag{}
 
-=======
->>>>>>> 2840816b
 	// create the reconciler
 	reconciler := newReconciler(mgr, opts, licenseAPIReady, policyWatchesReady)
 
@@ -93,7 +90,6 @@
 // newReconciler returns a new *reconcile.Reconciler
 func newReconciler(mgr manager.Manager, opts options.AddOptions, licenseAPIReady *utils.ReadyFlag, policyWatchesReady *utils.ReadyFlag) reconcile.Reconciler {
 	r := &ReconcileCompliance{
-<<<<<<< HEAD
 		client:             mgr.GetClient(),
 		scheme:             mgr.GetScheme(),
 		provider:           opts.DetectedProvider,
@@ -101,15 +97,7 @@
 		clusterDomain:      opts.ClusterDomain,
 		licenseAPIReady:    licenseAPIReady,
 		policyWatchesReady: policyWatchesReady,
-=======
-		client:          mgr.GetClient(),
-		scheme:          mgr.GetScheme(),
-		provider:        opts.DetectedProvider,
-		status:          status.New(mgr.GetClient(), "compliance", opts.KubernetesVersion),
-		clusterDomain:   opts.ClusterDomain,
-		licenseAPIReady: licenseAPIReady,
-		usePSP:          opts.UsePSP,
->>>>>>> 2840816b
+		usePSP:             opts.UsePSP,
 	}
 	r.status.Run(opts.ShutdownContext)
 	return r
@@ -182,7 +170,6 @@
 type ReconcileCompliance struct {
 	// This client, initialized using mgr.Client() above, is a split client
 	// that reads objects from the cache and writes to the apiserver
-<<<<<<< HEAD
 	client             client.Client
 	scheme             *runtime.Scheme
 	provider           operatorv1.Provider
@@ -190,15 +177,7 @@
 	clusterDomain      string
 	licenseAPIReady    *utils.ReadyFlag
 	policyWatchesReady *utils.ReadyFlag
-=======
-	client          client.Client
-	scheme          *runtime.Scheme
-	provider        operatorv1.Provider
-	status          status.StatusManager
-	clusterDomain   string
-	licenseAPIReady *utils.ReadyFlag
-	usePSP          bool
->>>>>>> 2840816b
+	usePSP             bool
 }
 
 func GetCompliance(ctx context.Context, cli client.Client) (*operatorv1.Compliance, error) {
