// Copyright (c) 2019 Tigera, Inc. All rights reserved.

// Licensed under the Apache License, Version 2.0 (the "License");
// you may not use this file except in compliance with the License.
// You may obtain a copy of the License at
//
//     http://www.apache.org/licenses/LICENSE-2.0
//
// Unless required by applicable law or agreed to in writing, software
// distributed under the License is distributed on an "AS IS" BASIS,
// WITHOUT WARRANTIES OR CONDITIONS OF ANY KIND, either express or implied.
// See the License for the specific language governing permissions and
// limitations under the License.

package core

import (
	"context"
	"os"

	"github.com/go-logr/logr"
	operatorv1alpha1 "github.com/tigera/operator/pkg/apis/operator/v1alpha1"
	"github.com/tigera/operator/pkg/render"

	configv1 "github.com/openshift/api/config/v1"

	apps "k8s.io/api/apps/v1"
	v1 "k8s.io/api/core/v1"
	rbacv1 "k8s.io/api/rbac/v1"
	"k8s.io/apimachinery/pkg/api/errors"
	apierrors "k8s.io/apimachinery/pkg/api/errors"
	metav1 "k8s.io/apimachinery/pkg/apis/meta/v1"
	"k8s.io/apimachinery/pkg/runtime"
	"k8s.io/apimachinery/pkg/types"
	"sigs.k8s.io/controller-runtime/pkg/client"
	"sigs.k8s.io/controller-runtime/pkg/controller"
	"sigs.k8s.io/controller-runtime/pkg/controller/controllerutil"
	"sigs.k8s.io/controller-runtime/pkg/handler"
	"sigs.k8s.io/controller-runtime/pkg/manager"
	"sigs.k8s.io/controller-runtime/pkg/reconcile"
	logf "sigs.k8s.io/controller-runtime/pkg/runtime/log"
	"sigs.k8s.io/controller-runtime/pkg/source"
)

var log = logf.Log.WithName("controller_core")
var openshiftEnv = "OPENSHIFT"
var defaultInstanceKey = client.ObjectKey{Name: "default"}
var openshiftNetworkConfig = "cluster"

// Add creates a new Core Controller and adds it to the Manager. The Manager will set fields on the Controller
// and Start it when the Manager is Started.
func Add(mgr manager.Manager) error {
	return add(mgr, newReconciler(mgr))
}

// newReconciler returns a new reconcile.Reconciler
func newReconciler(mgr manager.Manager) reconcile.Reconciler {
	return &ReconcileCore{client: mgr.GetClient(), scheme: mgr.GetScheme()}
}

// add adds a new Controller to mgr with r as the reconcile.Reconciler
func add(mgr manager.Manager, r reconcile.Reconciler) error {
	// Create a new controller
	c, err := controller.New("core-controller", mgr, controller.Options{Reconciler: r})
	if err != nil {
		return err
	}

	// Watch for changes to primary resource Core
	err = c.Watch(&source.Kind{Type: &operatorv1alpha1.Core{}}, &handler.EnqueueRequestForObject{})
	if err != nil {
		return err
	}

	if os.Getenv(openshiftEnv) == "true" {
		// Watch for openshift network configuration as well. If we're running in OpenShift, we need to
		// merge this configuration with our own and the write back the status object.
		err = c.Watch(&source.Kind{Type: &configv1.Network{}}, &handler.EnqueueRequestForObject{})
		if err != nil {
			if !apierrors.IsNotFound(err) {
				return err
			}
		}
	}

	for _, t := range secondaryResources() {
		err = c.Watch(&source.Kind{Type: t}, &handler.EnqueueRequestForOwner{
			IsController: true,
			OwnerType:    &operatorv1alpha1.Core{},
		})
		if err != nil {
			return err
		}
	}

	return nil
}

// secondaryResources returns a list of the secondary resources that this controller
// monitors for changes. Add resources here which correspond to the resources created by
// this controller.
func secondaryResources() []runtime.Object {
	return []runtime.Object{
		&apps.DaemonSet{},
		&rbacv1.ClusterRole{},
		&rbacv1.ClusterRoleBinding{},
		&v1.ServiceAccount{},
	}
}

var _ reconcile.Reconciler = &ReconcileCore{}

// ReconcileCore reconciles a Core object
type ReconcileCore struct {
	// This client, initialized using mgr.Client() above, is a split client
	// that reads objects from the cache and writes to the apiserver
	client client.Client
	scheme *runtime.Scheme
}

<<<<<<< HEAD
func fillDefaults(instance *operatorv1alpha1.Core) {
	if instance.Spec.Version == "" {
		instance.Spec.Version = "latest"
	}
	if len(instance.Spec.Registry) == 0 {
		instance.Spec.Registry = "docker.io/"
	}
	if !strings.HasSuffix(instance.Spec.Registry, "/") {
		instance.Spec.Registry = fmt.Sprintf("%s/", instance.Spec.Registry)
	}
	if len(instance.Spec.Variant) == 0 {
		instance.Spec.Variant = operatorv1alpha1.Calico
	}
	if len(instance.Spec.CNINetDir) == 0 {
		instance.Spec.CNINetDir = "/etc/cni/net.d"
	}
	if len(instance.Spec.CNIBinDir) == 0 {
		instance.Spec.CNIBinDir = "/opt/cni/bin"
	}
	if len(instance.Spec.IPPools) == 0 {
		instance.Spec.IPPools = []operatorv1alpha1.IPPool{
			{CIDR: "192.168.0.0/16"},
		}
	}
	if len(instance.Spec.KubeProxyImage) == 0 {
		instance.Spec.KubeProxyImage = "k8s.gcr.io/kube-proxy:v1.12.7"
	}
}

=======
>>>>>>> f05c25a8
// Reconcile reads that state of the cluster for a Core object and makes changes based on the state read
// and what is in the Core.Spec. The Controller will requeue the Request to be processed again if the returned error is non-nil or
// Result.Requeue is true, otherwise upon completion it will remove the work from the queue.
func (r *ReconcileCore) Reconcile(request reconcile.Request) (reconcile.Result, error) {
	reqLogger := log.WithValues("Request.Namespace", request.Namespace, "Request.Name", request.Name)
	reqLogger.V(1).Info("Reconciling network installation")

	// Fetch the Core instance. We only support a single instance named "default".
	instance := &operatorv1alpha1.Core{}
	err := r.client.Get(context.TODO(), defaultInstanceKey, instance)
	if err != nil {
		if errors.IsNotFound(err) {
			// Request object not found, could have been deleted after reconcile request.
			// Owned objects are automatically garbage collected. For additional cleanup logic use finalizers.
			// Return and don't requeue
			reqLogger.Info("Network installation config not found")
			return reconcile.Result{}, nil
		}
		// Error reading the object - requeue the request.
		return reconcile.Result{}, err
	}
	fillDefaults(instance)
	reqLogger.V(2).Info("Loaded config", "config", instance)

	openshiftConfig := &configv1.Network{}
	if os.Getenv(openshiftEnv) == "true" {
		// If configured to run in openshift, then also fetch the openshift configuration API.
		reqLogger.V(1).Info("Querying for openshift network config")
		err = r.client.Get(context.TODO(), types.NamespacedName{Name: openshiftNetworkConfig}, openshiftConfig)
		if err != nil {
			// Error reading the object - requeue the request.
			return reconcile.Result{}, err
		}

		// Use the openshift provided CIDRs.
		instance.Spec.IPPools = []operatorv1alpha1.IPPool{}
		for _, net := range openshiftConfig.Spec.ClusterNetwork {
			instance.Spec.IPPools = append(instance.Spec.IPPools, operatorv1alpha1.IPPool{CIDR: net.CIDR})
		}
	}

	// Validate the configuration.
	if err = validateCustomResource(instance); err != nil {
		return reconcile.Result{}, err
	}

	// Render the desired objects based on our configuration.
	objs := render.Render(instance)

	// Set Core instance as the owner and controller
	for _, obj := range objs {
		if err := controllerutil.SetControllerReference(instance, obj.(metav1.ObjectMetaAccessor).GetObjectMeta(), r.scheme); err != nil {
			return reconcile.Result{}, err
		}
	}

	// Create the objects.
	for _, obj := range objs {
		logCtx := contextLoggerForResource(obj)
		var old runtime.Object = obj.DeepCopyObject()
		var key client.ObjectKey
		key, err = client.ObjectKeyFromObject(obj)
		if err != nil {
			return reconcile.Result{}, err
		}
		err = r.client.Get(context.TODO(), key, old)
		if err != nil {
			if !apierrors.IsNotFound(err) {
				// Anything other than "Not found" we should retry.
				return reconcile.Result{}, err
			}
			// Otherwise, if it was not found, we should create it.
			logCtx.V(2).Info("Object does not exist", "error", err)
		} else {
			// Resource exists, skip it.
			// TODO: Reconcile any changes if the object doesn't match.
			logCtx.V(1).Info("Resource exists")
			continue
		}

		logCtx.Info("Creating new object")
		err = r.client.Create(context.TODO(), obj)
		if err != nil {
			// Hit an error creating object - we need to requeue.
			return reconcile.Result{}, err
		}
	}

	if os.Getenv(openshiftEnv) == "true" {
		// If configured to run in openshift, update the config status with the current state.
		reqLogger.V(1).Info("Updating openshift cluster network status")
		openshiftConfig.Status.ClusterNetwork = openshiftConfig.Spec.ClusterNetwork
		openshiftConfig.Status.ServiceNetwork = openshiftConfig.Spec.ServiceNetwork
		openshiftConfig.Status.ClusterNetworkMTU = 1440
		openshiftConfig.Status.NetworkType = "Calico"
		if err = r.client.Update(context.TODO(), openshiftConfig); err != nil {
			return reconcile.Result{}, err
		}
	}

	// Created successfully - don't requeue
	reqLogger.V(1).Info("Finished reconciling network installation")
	return reconcile.Result{}, nil
}

func contextLoggerForResource(obj runtime.Object) logr.Logger {
	gvk := obj.GetObjectKind().GroupVersionKind()
	name := obj.(metav1.ObjectMetaAccessor).GetObjectMeta().GetName()
	namespace := obj.(metav1.ObjectMetaAccessor).GetObjectMeta().GetNamespace()
	return log.WithValues("Name", name, "Namespace", namespace, "Kind", gvk.Kind)
}<|MERGE_RESOLUTION|>--- conflicted
+++ resolved
@@ -118,38 +118,6 @@
 	scheme *runtime.Scheme
 }
 
-<<<<<<< HEAD
-func fillDefaults(instance *operatorv1alpha1.Core) {
-	if instance.Spec.Version == "" {
-		instance.Spec.Version = "latest"
-	}
-	if len(instance.Spec.Registry) == 0 {
-		instance.Spec.Registry = "docker.io/"
-	}
-	if !strings.HasSuffix(instance.Spec.Registry, "/") {
-		instance.Spec.Registry = fmt.Sprintf("%s/", instance.Spec.Registry)
-	}
-	if len(instance.Spec.Variant) == 0 {
-		instance.Spec.Variant = operatorv1alpha1.Calico
-	}
-	if len(instance.Spec.CNINetDir) == 0 {
-		instance.Spec.CNINetDir = "/etc/cni/net.d"
-	}
-	if len(instance.Spec.CNIBinDir) == 0 {
-		instance.Spec.CNIBinDir = "/opt/cni/bin"
-	}
-	if len(instance.Spec.IPPools) == 0 {
-		instance.Spec.IPPools = []operatorv1alpha1.IPPool{
-			{CIDR: "192.168.0.0/16"},
-		}
-	}
-	if len(instance.Spec.KubeProxyImage) == 0 {
-		instance.Spec.KubeProxyImage = "k8s.gcr.io/kube-proxy:v1.12.7"
-	}
-}
-
-=======
->>>>>>> f05c25a8
 // Reconcile reads that state of the cluster for a Core object and makes changes based on the state read
 // and what is in the Core.Spec. The Controller will requeue the Request to be processed again if the returned error is non-nil or
 // Result.Requeue is true, otherwise upon completion it will remove the work from the queue.
