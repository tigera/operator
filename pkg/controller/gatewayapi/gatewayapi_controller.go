--- conflicted
+++ resolved
@@ -18,12 +18,8 @@
 	"context"
 	"fmt"
 
-<<<<<<< HEAD
 	v3 "github.com/tigera/api/pkg/apis/projectcalico/v3"
-=======
-	crdv1 "github.com/tigera/operator/pkg/apis/crd.projectcalico.org/v1"
 	v1 "k8s.io/api/apps/v1"
->>>>>>> ebeed661
 	corev1 "k8s.io/api/core/v1"
 	"k8s.io/apimachinery/pkg/api/errors"
 	metav1 "k8s.io/apimachinery/pkg/apis/meta/v1"
@@ -462,15 +458,9 @@
 
 // patchFelixConfiguration patches the FelixConfiguration resource with the desired policy sync path prefix.
 func (r *ReconcileGatewayAPI) patchFelixConfiguration(ctx context.Context) error {
-<<<<<<< HEAD
 	_, err := utils.PatchFelixConfiguration(ctx, r.client, func(fc *v3.FelixConfiguration) (bool, error) {
 		policySyncPrefix := r.getPolicySyncPathPrefix(&fc.Spec)
-		policySyncPrefixSetDesired := fc.Spec.PolicySyncPathPrefix == policySyncPrefix
-=======
-	_, err := utils.PatchFelixConfiguration(ctx, r.client, func(fc *crdv1.FelixConfiguration) (bool, error) {
-		policySyncPrefix := fc.Spec.PolicySyncPathPrefix
 		policySyncPrefixSetDesired := DefaultPolicySyncPrefix == policySyncPrefix
->>>>>>> ebeed661
 
 		if !policySyncPrefixSetDesired && policySyncPrefix != "" {
 			return false, nil
@@ -488,7 +478,6 @@
 	return err
 }
 
-<<<<<<< HEAD
 func (r *ReconcileGatewayAPI) getPolicySyncPathPrefix(fcSpec *v3.FelixConfigurationSpec) string {
 	// Respect existing policySyncPathPrefix if it's already set (e.g. EGW)
 	// This will cause policySyncPathPrefix value to remain when ApplicationLayer is disabled.
@@ -498,7 +487,8 @@
 	}
 
 	return DefaultPolicySyncPrefix
-=======
+}
+
 // maintainFinalizer manages this controller's finalizer on the Installation resource.
 // We add a finalizer to the Installation when the API server has been installed, and only remove that finalizer when
 // the API server has been deleted and its pods have stopped running. This allows for a graceful cleanup of API server resources
@@ -508,5 +498,4 @@
 	// These objects require graceful termination before the CNI plugin is torn down.
 	gatewayAPIDeployment := v1.Deployment{ObjectMeta: metav1.ObjectMeta{Name: "envoy-gateway", Namespace: "tigera-gateway"}}
 	return utils.MaintainInstallationFinalizer(ctx, r.client, gatewayAPI, render.GatewayAPIFinalizer, &gatewayAPIDeployment)
->>>>>>> ebeed661
 }