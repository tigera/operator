--- conflicted
+++ resolved
@@ -292,15 +292,6 @@
 			return fmt.Errorf("tigera-installation-controller failed to watch primary resource: %v", err)
 		}
 
-<<<<<<< HEAD
-		// Watch the internal manager TLS secret in the operator namespace, which is mounted in the bundle for es-kube-controllers.
-		if err = utils.AddSecretsWatch(c, render.ManagerInternalTLSSecretName, common.OperatorNamespace()); err != nil {
-			return fmt.Errorf("tigera-installation-controller failed to watch secret '%s' in '%s' namespace: %w", render.ManagerInternalTLSSecretName, common.OperatorNamespace(), err)
-		}
-
-		// Watch the internal manager TLS secret in the calico namespace, where it's copied for kube-controllers.
-=======
->>>>>>> 077f7483
 		if err = utils.AddSecretsWatch(c, monitor.PrometheusTLSSecretName, common.TigeraPrometheusNamespace); err != nil {
 			return fmt.Errorf("tigera-installation-controller failed to watch secret '%s' in '%s' namespace: %w", monitor.PrometheusTLSSecretName, common.OperatorNamespace(), err)
 		}
@@ -1099,11 +1090,8 @@
 			r.status.SetDegraded(operator.ResourceReadError, fmt.Sprintf("Error fetching TLS secret %s in namespace %s", render.ManagerInternalTLSSecretName, common.OperatorNamespace()), err, reqLogger)
 			return reconcile.Result{}, nil
 		} else if managerInternalTLSSecret != nil {
-<<<<<<< HEAD
-=======
 			// It may seem odd to add the manager internal TLS secret to the trusted bundle for Typha / calico-node, but this bundle is also used
 			// for other components in this namespace such as es-kube-controllers, who communicates with Voltron and thus needs to trust this certificate.
->>>>>>> 077f7483
 			typhaNodeTLS.TrustedBundle.AddCertificates(managerInternalTLSSecret)
 		}
 	}
