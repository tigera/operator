// Copyright (c) 2019-2022 Tigera, Inc. All rights reserved.

// Licensed under the Apache License, Version 2.0 (the "License");
// you may not use this file except in compliance with the License.
// You may obtain a copy of the License at
//
//     http://www.apache.org/licenses/LICENSE-2.0
//
// Unless required by applicable law or agreed to in writing, software
// distributed under the License is distributed on an "AS IS" BASIS,
// WITHOUT WARRANTIES OR CONDITIONS OF ANY KIND, either express or implied.
// See the License for the specific language governing permissions and
// limitations under the License.

package installation

import (
	"context"
	"errors"
	"fmt"
	"io/ioutil"
	"net"
	"os"
	"reflect"
	"strconv"
	"strings"
	"time"

<<<<<<< HEAD
	"github.com/go-logr/logr"
	configv1 "github.com/openshift/api/config/v1"
	"github.com/openshift/library-go/pkg/crypto"
=======
>>>>>>> b19e1de7
	apps "k8s.io/api/apps/v1"
	appsv1 "k8s.io/api/apps/v1"
	corev1 "k8s.io/api/core/v1"
	v1 "k8s.io/api/core/v1"
	rbacv1 "k8s.io/api/rbac/v1"
	apierrors "k8s.io/apimachinery/pkg/api/errors"
	metav1 "k8s.io/apimachinery/pkg/apis/meta/v1"
	"k8s.io/apimachinery/pkg/fields"
	"k8s.io/apimachinery/pkg/runtime"
	"k8s.io/apimachinery/pkg/types"
	"k8s.io/apimachinery/pkg/util/intstr"
	"k8s.io/client-go/kubernetes"
	"k8s.io/client-go/rest"
	"k8s.io/client-go/tools/cache"
	apiregv1 "k8s.io/kube-aggregator/pkg/apis/apiregistration/v1"
	"sigs.k8s.io/controller-runtime/pkg/client"
	"sigs.k8s.io/controller-runtime/pkg/controller"
	"sigs.k8s.io/controller-runtime/pkg/event"
	"sigs.k8s.io/controller-runtime/pkg/handler"
	logf "sigs.k8s.io/controller-runtime/pkg/log"
	"sigs.k8s.io/controller-runtime/pkg/manager"
	"sigs.k8s.io/controller-runtime/pkg/predicate"
	"sigs.k8s.io/controller-runtime/pkg/reconcile"
	"sigs.k8s.io/controller-runtime/pkg/source"
<<<<<<< HEAD
=======

	"github.com/elastic/cloud-on-k8s/pkg/utils/stringsutil"
>>>>>>> b19e1de7

	"github.com/go-logr/logr"
	configv1 "github.com/openshift/api/config/v1"
	operator "github.com/tigera/operator/api/v1"
	"github.com/tigera/operator/pkg/active"
	crdv1 "github.com/tigera/operator/pkg/apis/crd.projectcalico.org/v1"
	"github.com/tigera/operator/pkg/common"
	"github.com/tigera/operator/pkg/components"
	"github.com/tigera/operator/pkg/controller/certificatemanager"
	"github.com/tigera/operator/pkg/controller/installation/windows"
	"github.com/tigera/operator/pkg/controller/k8sapi"
	"github.com/tigera/operator/pkg/controller/migration"
	"github.com/tigera/operator/pkg/controller/migration/convert"
	"github.com/tigera/operator/pkg/controller/options"
	"github.com/tigera/operator/pkg/controller/status"
	"github.com/tigera/operator/pkg/controller/utils"
	"github.com/tigera/operator/pkg/controller/utils/imageset"
	"github.com/tigera/operator/pkg/crds"
	"github.com/tigera/operator/pkg/dns"
	"github.com/tigera/operator/pkg/render"
	rcertificatemanagement "github.com/tigera/operator/pkg/render/certificatemanagement"
	"github.com/tigera/operator/pkg/render/common/resourcequota"
<<<<<<< HEAD
	"github.com/tigera/operator/pkg/render/common/secret"
	"github.com/tigera/operator/pkg/render/kubecontrollers"
	"github.com/tigera/operator/pkg/tls"
=======
	"github.com/tigera/operator/pkg/render/kubecontrollers"
	"github.com/tigera/operator/pkg/render/monitor"
	"github.com/tigera/operator/pkg/tls/certificatemanagement"
>>>>>>> b19e1de7
)

const (
	techPreviewFeatureSeccompApparmor = "tech-preview.operator.tigera.io/node-apparmor-profile"

	// The default port used by calico/node to report Calico Enterprise internal metrics.
	// This is separate from the calico/node prometheus metrics port, which is user configurable.
	defaultNodeReporterPort = 9081
	CalicoFinalizer         = "tigera.io/operator-cleanup"
)

//// Node and Installation finalizer
// There is a problem with tearing down the calico resources where removing the calico-node ClusterRoleBinding
// will block the kube-controller pod from teminating because the CNI plugin no longer has permissions.
// To ensure this problem does not happen we add a finalizer to the Installation resource and to the
// calico-node ClusterRoleBinding, ClusterRole, and ServiceAccount.
// The finalizer on the Installation resource is so that the controller knows that it is time to tear down
// and cleanup. This also allows the Installation resource to remain while the controller cleans up.
// The finalizer on the calico-node resources is to ensure those resources remain when the Installation
// is deleted (has the DeletionTimestamp added) because kubernetes will start cleaning up the resources.
//
// When the Installation resource is not being deleted the core controller will add a finalizer to
// the Installation CR and a separate finalizer to the calico-node ClusterRoleBinding, ClusterRole,
// and ServiceAccount.
//
// When the Installation resource is being deleted (has a DeletionTimestamp) the following sequence is
// expected:
//   * While terminating a successful Reconcile will requeue with a 5 second time to ensure we keep
//     checking if the resources have been cleaned up.
//   1. The kubernetes system will begin cleaning up the installation resources.
//   2. Core reconciliation will pass terminating to the kube-controller render, this will ensure
//      the kube-controller resources are returned to be deleted.
//   3. Once the kube-controller pod is terminated we will re-render the calico-node ClusterRoleBinding,
//      ClusterRole, and ServiceAccount resources to remove the finalizers on them.
//   4. Once the calico-node ClusterRoleBinding finalizer is removed we have cleaned up everything
//      necessary so we can remove the Installation finalizer and we're done.

var (
	log                    = logf.Log.WithName("controller_installation")
	openshiftNetworkConfig = "cluster"
)

// Add creates a new Installation Controller and adds it to the Manager. The Manager will set fields on the Controller
// and Start it when the Manager is Started.
func Add(mgr manager.Manager, opts options.AddOptions) error {
	ri, err := newReconciler(mgr, opts)
	if err != nil {
		return fmt.Errorf("failed to create Core Reconciler: %w", err)
	}
	return add(mgr, ri)
}

// newReconciler returns a new reconcile.Reconciler
func newReconciler(mgr manager.Manager, opts options.AddOptions) (*ReconcileInstallation, error) {
	nm, err := migration.NewCoreNamespaceMigration(mgr.GetConfig())
	if err != nil {
		return nil, fmt.Errorf("Failed to initialize Namespace migration: %w", err)
	}

	statusManager := status.New(mgr.GetClient(), "calico", opts.KubernetesVersion)

	// The typhaAutoscaler and calicoWindowsUpgrader need a clientset.
	cs, err := kubernetes.NewForConfig(mgr.GetConfig())
	if err != nil {
		return nil, err
	}

	// Create the SharedIndexInformer used by the typhaAutoscaler and
	// calicoWindowsUpgrader.
	nodeListWatch := cache.NewListWatchFromClient(cs.CoreV1().RESTClient(), "nodes", "", fields.Everything())
	nodeIndexInformer := cache.NewSharedIndexInformer(nodeListWatch, &corev1.Node{}, 0, cache.Indexers{})
	go nodeIndexInformer.Run(opts.ShutdownContext.Done())

	// Create a Typha autoscaler.
	typhaListWatch := cache.NewListWatchFromClient(cs.AppsV1().RESTClient(), "deployments", "calico-system", fields.OneTermEqualSelector("metadata.name", "calico-typha"))
	typhaScaler := newTyphaAutoscaler(cs, nodeIndexInformer, typhaListWatch, statusManager)

	// Create a Calico Windows upgrader.
	calicoWindowsUpgrader := windows.NewCalicoWindowsUpgrader(cs, mgr.GetClient(), nodeIndexInformer, statusManager)

	r := &ReconcileInstallation{
		config:                mgr.GetConfig(),
		client:                mgr.GetClient(),
		scheme:                mgr.GetScheme(),
		watches:               make(map[runtime.Object]struct{}),
		autoDetectedProvider:  opts.DetectedProvider,
		status:                statusManager,
		typhaAutoscaler:       typhaScaler,
		calicoWindowsUpgrader: calicoWindowsUpgrader,
		namespaceMigration:    nm,
		amazonCRDExists:       opts.AmazonCRDExists,
		enterpriseCRDsExist:   opts.EnterpriseCRDExists,
		clusterDomain:         opts.ClusterDomain,
		manageCRDs:            opts.ManageCRDs,
	}
	r.status.Run(opts.ShutdownContext)
	r.typhaAutoscaler.start(opts.ShutdownContext)
	r.calicoWindowsUpgrader.Start(opts.ShutdownContext)
	return r, nil
}

// add adds a new Controller to mgr with r as the reconcile.Reconciler
func add(mgr manager.Manager, r *ReconcileInstallation) error {
	// Create a new controller
	c, err := controller.New("tigera-installation-controller", mgr, controller.Options{Reconciler: r})
	if err != nil {
		return fmt.Errorf("Failed to create tigera-installation-controller: %w", err)
	}

	r.controller = c

	// Watch for changes to primary resource Installation
	err = c.Watch(&source.Kind{Type: &operator.Installation{}}, &handler.EnqueueRequestForObject{})
	if err != nil {
		return fmt.Errorf("tigera-installation-controller failed to watch primary resource: %w", err)
	}

	if r.autoDetectedProvider == operator.ProviderOpenShift {
		// Watch for openshift network configuration as well. If we're running in OpenShift, we need to
		// merge this configuration with our own and the write back the status object.
		err = c.Watch(&source.Kind{Type: &configv1.Network{}}, &handler.EnqueueRequestForObject{})
		if err != nil {
			if !apierrors.IsNotFound(err) {
				return fmt.Errorf("tigera-installation-controller failed to watch openshift network config: %w", err)
			}
		}
	}

	// Watch for secrets in the operator namespace. We watch for all secrets, since we care
	// about specifically named ones - e.g., manager-tls, as well as image pull secrets that
	// may have been provided by the user with arbitrary names.
	err = utils.AddSecretsWatch(c, "", common.OperatorNamespace())
	if err != nil {
		return fmt.Errorf("tigera-installation-controller failed to watch secrets: %w", err)
	}

	for _, cm := range []string{render.BirdTemplatesConfigMapName, render.BGPLayoutConfigMapName, render.K8sSvcEndpointConfigMapName, render.TyphaCAConfigMapName} {
		if err = utils.AddConfigMapWatch(c, cm, common.OperatorNamespace()); err != nil {
			return fmt.Errorf("tigera-installation-controller failed to watch ConfigMap %s: %w", cm, err)
		}
	}

	if err = utils.AddConfigMapWatch(c, active.ActiveConfigMapName, common.CalicoNamespace); err != nil {
		return fmt.Errorf("tigera-installation-controller failed to watch ConfigMap %s: %w", active.ActiveConfigMapName, err)
	}

	// Only watch the AmazonCloudIntegration if the CRD is available
	if r.amazonCRDExists {
		err = c.Watch(&source.Kind{Type: &operator.AmazonCloudIntegration{}}, &handler.EnqueueRequestForObject{})
		if err != nil {
			log.V(5).Info("Failed to create AmazonCloudIntegration watch", "err", err)
			return fmt.Errorf("amazoncloudintegration-controller failed to watch primary resource: %w", err)
		}
	}

	if err = imageset.AddImageSetWatch(c); err != nil {
		return fmt.Errorf("tigera-installation-controller failed to watch ImageSet: %w", err)
	}

	for _, t := range secondaryResources() {
		pred := predicate.Funcs{
			CreateFunc: func(e event.CreateEvent) bool {
				// Create occurs because we've created it, so we can safely ignore it.
				return false
			},
			UpdateFunc: func(e event.UpdateEvent) bool {
				if utils.IgnoreObject(e.ObjectOld) && !utils.IgnoreObject(e.ObjectNew) {
					// Don't skip the removal of the "ignore" annotation. We want to
					// reconcile when that happens.
					return true
				}
				// Otherwise, ignore updates to objects when metadata.Generation does not change.
				return e.ObjectOld.GetGeneration() != e.ObjectNew.GetGeneration()
			},
		}
		err = c.Watch(&source.Kind{Type: t}, &handler.EnqueueRequestForOwner{
			IsController: true,
			OwnerType:    &operator.Installation{},
		}, pred)
		if err != nil {
			return fmt.Errorf("tigera-installation-controller failed to watch %s: %w", t, err)
		}
	}

	// Watch for changes to KubeControllersConfiguration.
	err = c.Watch(&source.Kind{Type: &crdv1.KubeControllersConfiguration{}}, &handler.EnqueueRequestForObject{})
	if err != nil {
		return fmt.Errorf("tigera-installation-controller failed to watch KubeControllersConfiguration resource: %w", err)
	}

	// Watch for changes to FelixConfiguration.
	err = c.Watch(&source.Kind{Type: &crdv1.FelixConfiguration{}}, &handler.EnqueueRequestForObject{})
	if err != nil {
		return fmt.Errorf("tigera-installation-controller failed to watch FelixConfiguration resource: %w", err)
	}

	// Watch for changes to BGPConfiguration.
	err = c.Watch(&source.Kind{Type: &crdv1.BGPConfiguration{}}, &handler.EnqueueRequestForObject{})
	if err != nil {
		return fmt.Errorf("tigera-installation-controller failed to watch BGPConfiguration resource: %w", err)
	}

	if r.enterpriseCRDsExist {
		// Watch for changes to primary resource ManagementCluster
		err = c.Watch(&source.Kind{Type: &operator.ManagementCluster{}}, &handler.EnqueueRequestForObject{})
		if err != nil {
			return fmt.Errorf("tigera-installation-controller failed to watch primary resource: %v", err)
		}

		// Watch for changes to primary resource ManagementClusterConnection
		err = c.Watch(&source.Kind{Type: &operator.ManagementClusterConnection{}}, &handler.EnqueueRequestForObject{})
		if err != nil {
			return fmt.Errorf("tigera-installation-controller failed to watch primary resource: %v", err)
		}

		// Watch the internal manager TLS secret in the calico namespace, where it's copied for kube-controllers.
		if err = utils.AddSecretsWatch(c, render.ManagerInternalTLSSecretName, common.CalicoNamespace); err != nil {
			return fmt.Errorf("tigera-installation-controller failed to watch secret '%s' in '%s' namespace: %w", render.ManagerInternalTLSSecretName, common.OperatorNamespace(), err)
		}

		// Watch the internal manager TLS secret in the calico namespace, where it's copied for kube-controllers.
		if err = utils.AddSecretsWatch(c, "calico-node-prometheus-tls", common.TigeraPrometheusNamespace); err != nil {
			return fmt.Errorf("tigera-installation-controller failed to watch secret '%s' in '%s' namespace: %w", render.ManagerInternalTLSSecretName, common.OperatorNamespace(), err)
		}

<<<<<<< HEAD
		//watch for change to primary resource LogCollector
=======
		// watch for change to primary resource LogCollector
>>>>>>> b19e1de7
		err = c.Watch(&source.Kind{Type: &operator.LogCollector{}}, &handler.EnqueueRequestForObject{})
		if err != nil {
			return fmt.Errorf("tigera-installation-controller failed to watch primary resource: %v", err)
		}

		if r.manageCRDs {
			if err = addCRDWatches(c, operator.TigeraSecureEnterprise); err != nil {
				return fmt.Errorf("tigera-installation-controller failed to watch CRD resource: %v", err)
			}
		}
	} else {
		if r.manageCRDs {
			if err = addCRDWatches(c, operator.Calico); err != nil {
				return fmt.Errorf("tigera-installation-controller failed to watch CRD resource: %v", err)
			}
		}
	}

	return nil
}

// secondaryResources returns a list of the secondary resources that this controller
// monitors for changes. Add resources here which correspond to the resources created by
// this controller.
func secondaryResources() []client.Object {
	return []client.Object{
		&apps.DaemonSet{},
		&rbacv1.ClusterRole{},
		&rbacv1.ClusterRoleBinding{},
		&corev1.ServiceAccount{},
		&apiregv1.APIService{},
		&corev1.Service{},
	}
}

var _ reconcile.Reconciler = &ReconcileInstallation{}

// ReconcileInstallation reconciles a Installation object
type ReconcileInstallation struct {
	// This client, initialized using mgr.Client() above, is a split client
	// that reads objects from the cache and writes to the apiserver
	config                *rest.Config
	client                client.Client
	scheme                *runtime.Scheme
	controller            controller.Controller
	watches               map[runtime.Object]struct{}
	autoDetectedProvider  operator.Provider
	status                status.StatusManager
	typhaAutoscaler       *typhaAutoscaler
	calicoWindowsUpgrader windows.CalicoWindowsUpgrader
	namespaceMigration    migration.NamespaceMigration
	enterpriseCRDsExist   bool
	amazonCRDExists       bool
	migrationChecked      bool
	clusterDomain         string
	manageCRDs            bool
}

// updateInstallationWithDefaults returns the default installation instance with defaults populated.
func updateInstallationWithDefaults(ctx context.Context, client client.Client, instance *operator.Installation, provider operator.Provider) error {
	// Determine the provider in use by combining any auto-detected value with any value
	// specified in the Installation CR. mergeProvider updates the CR with the correct value.
	err := mergeProvider(instance, provider)
	if err != nil {
		return err
	}

	var openshiftConfig *configv1.Network
	var kubeadmConfig *v1.ConfigMap
	if instance.Spec.KubernetesProvider == operator.ProviderOpenShift {
		openshiftConfig = &configv1.Network{}
		// If configured to run in openshift, then also fetch the openshift configuration API.
		err = client.Get(ctx, types.NamespacedName{Name: openshiftNetworkConfig}, openshiftConfig)
		if err != nil {
			return fmt.Errorf("Unable to read openshift network configuration: %s", err.Error())
		}
	} else {
		// Check if we're running on kubeadm by getting the config map.
		kubeadmConfig = &v1.ConfigMap{}
		key := types.NamespacedName{Name: kubeadmConfigMap, Namespace: metav1.NamespaceSystem}
		err = client.Get(ctx, key, kubeadmConfig)
		if err != nil {
			if !apierrors.IsNotFound(err) {
				return fmt.Errorf("Unable to read kubeadm config map: %s", err.Error())
			}
			kubeadmConfig = nil
		}
	}
	awsNode := &apps.DaemonSet{}
	key := types.NamespacedName{Name: "aws-node", Namespace: metav1.NamespaceSystem}
	err = client.Get(ctx, key, awsNode)
	if err != nil {
		if !apierrors.IsNotFound(err) {
			return fmt.Errorf("Unable to read aws-node daemonset: %s", err.Error())
		}
		awsNode = nil
	}

	err = mergeAndFillDefaults(instance, openshiftConfig, kubeadmConfig, awsNode)
	if err != nil {
		return err
	}
	return nil
}

// mergeAndFillDefaults merges in configuration from the Kubernetes provider, if applicable, and then
// populates defaults in the Installation instance.
func mergeAndFillDefaults(i *operator.Installation, o *configv1.Network, kubeadmConfig *v1.ConfigMap, awsNode *apps.DaemonSet) error {
	if o != nil {
		// Merge in OpenShift configuration.
		if err := updateInstallationForOpenshiftNetwork(i, o); err != nil {
			return fmt.Errorf("Could not resolve CalicoNetwork IPPool and OpenShift network: %s", err.Error())
		}
	} else if kubeadmConfig != nil {
		// Merge in kubeadm configuration.
		if err := updateInstallationForKubeadm(i, kubeadmConfig); err != nil {
			return fmt.Errorf("Could not resolve CalicoNetwork IPPool and kubeadm configuration: %s", err.Error())
		}
	}
	if awsNode != nil {
		if err := updateInstallationForAWSNode(i, awsNode); err != nil {
			return fmt.Errorf("Could not resolve AWS node configuration: %s", err.Error())
		}
	}

	return fillDefaults(i)
}

// fillDefaults populates the default values onto an Installation object.
func fillDefaults(instance *operator.Installation) error {
	// Populate the instance with defaults for any fields not provided by the user.
	if len(instance.Spec.Registry) != 0 && instance.Spec.Registry != components.UseDefault && !strings.HasSuffix(instance.Spec.Registry, "/") {
		// Make sure registry, except for the special case "UseDefault", always ends with a slash.
		instance.Spec.Registry = fmt.Sprintf("%s/", instance.Spec.Registry)
	}

	if len(instance.Spec.Variant) == 0 {
		// Default to installing Calico.
		instance.Spec.Variant = operator.Calico
	}

	// Default to running Calico as privileged.
	if instance.Spec.NonPrivileged == nil {
		npd := operator.NonPrivilegedDisabled
		instance.Spec.NonPrivileged = &npd
	}

	// Default the CNI plugin based on the Kubernetes provider.
	if instance.Spec.CNI == nil {
		instance.Spec.CNI = &operator.CNISpec{}
	}
	if instance.Spec.CNI.Type == "" {
		switch instance.Spec.KubernetesProvider {
		case operator.ProviderAKS:
			instance.Spec.CNI.Type = operator.PluginAzureVNET
		case operator.ProviderEKS:
			instance.Spec.CNI.Type = operator.PluginAmazonVPC
		case operator.ProviderGKE:
			instance.Spec.CNI.Type = operator.PluginGKE
		default:
			instance.Spec.CNI.Type = operator.PluginCalico
		}
	}

	if instance.Spec.TyphaAffinity == nil {
		switch instance.Spec.KubernetesProvider {
		// in AKS, there is a feature called 'virtual-nodes' which represent azure's container service as a node in the kubernetes cluster.
		// virtual-nodes have many limitations, namely it's unable to run hostNetworked pods. virtual-kubelets are tainted to prevent pods from running on them,
		// but typha tolerates all taints and will run there.
		// as such, we add a required anti-affinity for virtual-nodes if running on azure
		case operator.ProviderAKS:
			instance.Spec.TyphaAffinity = &operator.TyphaAffinity{
				NodeAffinity: &operator.NodeAffinity{
					RequiredDuringSchedulingIgnoredDuringExecution: &v1.NodeSelector{
						NodeSelectorTerms: []v1.NodeSelectorTerm{{
							MatchExpressions: []v1.NodeSelectorRequirement{
								{
									Key:      "type",
									Operator: corev1.NodeSelectorOpNotIn,
									Values:   []string{"virtual-node"},
								},
								{
									Key:      "kubernetes.azure.com/cluster",
									Operator: v1.NodeSelectorOpExists,
								},
							},
						}},
					},
				},
			}
		default:
			instance.Spec.TyphaAffinity = nil
		}
	}

	// Default IPAM based on CNI.
	if instance.Spec.CNI.IPAM == nil {
		instance.Spec.CNI.IPAM = &operator.IPAMSpec{}
	}

	if instance.Spec.CNI.IPAM.Type == "" {
		switch instance.Spec.CNI.Type {
		case operator.PluginAzureVNET:
			instance.Spec.CNI.IPAM.Type = operator.IPAMPluginAzureVNET
		case operator.PluginAmazonVPC:
			instance.Spec.CNI.IPAM.Type = operator.IPAMPluginAmazonVPC
		case operator.PluginGKE:
			instance.Spec.CNI.IPAM.Type = operator.IPAMPluginHostLocal
		default:
			instance.Spec.CNI.IPAM.Type = operator.IPAMPluginCalico
		}
	}

	// Default any unspecified fields within the CalicoNetworkSpec.
	if instance.Spec.CalicoNetwork == nil {
		instance.Spec.CalicoNetwork = &operator.CalicoNetworkSpec{}
	}

	// Default dataplane is iptables.
	if instance.Spec.CalicoNetwork.LinuxDataplane == nil {
		dpIptables := operator.LinuxDataplaneIptables
		instance.Spec.CalicoNetwork.LinuxDataplane = &dpIptables
	}

	// Only default IP pools if explicitly nil; we use the empty slice to mean "no IP pools".
	// Only default IP pools if we're using Calico IPAM, otherwise there's no-one to use the IP pool.
	if instance.Spec.CalicoNetwork.IPPools == nil && instance.Spec.CNI.IPAM.Type == operator.IPAMPluginCalico {
		switch instance.Spec.KubernetesProvider {
		case operator.ProviderEKS:
			// On EKS, default to a CIDR that doesn't overlap with the host range,
			// and also use VXLAN encap by default.
			instance.Spec.CalicoNetwork.IPPools = []operator.IPPool{
				{
					CIDR:          "172.16.0.0/16",
					Encapsulation: operator.EncapsulationVXLAN,
				},
			}
		default:
			instance.Spec.CalicoNetwork.IPPools = []operator.IPPool{
				{CIDR: "192.168.0.0/16"},
			}
		}
	}

	// Default BGP enablement based on CNI plugin and provider.
	if instance.Spec.CalicoNetwork.BGP == nil {
		enabled := operator.BGPEnabled
		disabled := operator.BGPDisabled
		switch instance.Spec.CNI.Type {
		case operator.PluginCalico:
			switch instance.Spec.KubernetesProvider {
			case operator.ProviderEKS:
				// On EKS, we use VXLAN mode with Calico CNI so default BGP off.
				instance.Spec.CalicoNetwork.BGP = &disabled
			default:
				// Other platforms assume BGP is needed.
				instance.Spec.CalicoNetwork.BGP = &enabled
			}
		default:
			// For non-Calico CNIs, assume BGP should be off.
			instance.Spec.CalicoNetwork.BGP = &disabled
		}
	}

	needIPv4Autodetection := false
	if *instance.Spec.CalicoNetwork.LinuxDataplane == operator.LinuxDataplaneBPF {
		// BPF dataplane requires IP autodetection even if we're not using Calico IPAM.
		needIPv4Autodetection = true
	}

	var v4pool, v6pool *operator.IPPool
	v4pool = render.GetIPv4Pool(instance.Spec.CalicoNetwork.IPPools)
	v6pool = render.GetIPv6Pool(instance.Spec.CalicoNetwork.IPPools)

	if v4pool != nil {
		if v4pool.Encapsulation == "" {
			if instance.Spec.CNI.Type == operator.PluginCalico {
				v4pool.Encapsulation = operator.EncapsulationIPIP
			} else {
				v4pool.Encapsulation = operator.EncapsulationNone
			}
		}
		if v4pool.NATOutgoing == "" {
			v4pool.NATOutgoing = operator.NATOutgoingEnabled
		}
		if v4pool.NodeSelector == "" {
			v4pool.NodeSelector = operator.NodeSelectorDefault
		}
		if v4pool.BlockSize == nil {
			var twentySix int32 = 26
			v4pool.BlockSize = &twentySix
		}
		needIPv4Autodetection = true
	}

	if needIPv4Autodetection && instance.Spec.CalicoNetwork.NodeAddressAutodetectionV4 == nil {
		switch instance.Spec.KubernetesProvider {
		case operator.ProviderDockerEE:
			// firstFound finds the Docker Enterprise interface prefixed with br-, which is unusable for the
			// node address, so instead skip the interface br-.
			instance.Spec.CalicoNetwork.NodeAddressAutodetectionV4 = &operator.NodeAddressAutodetection{
				SkipInterface: "^br-.*",
			}
		case operator.ProviderEKS:
			// EKS uses multiple interfaces to spread load; we want to pick the main interface with the
			// default route.
			instance.Spec.CalicoNetwork.NodeAddressAutodetectionV4 = &operator.NodeAddressAutodetection{
				CanReach: "8.8.8.8",
			}
		default:
			// Default IPv4 address detection to "first found" if not specified.
			t := true
			instance.Spec.CalicoNetwork.NodeAddressAutodetectionV4 = &operator.NodeAddressAutodetection{
				FirstFound: &t,
			}
		}
	}

	if v6pool != nil {
		if v6pool.Encapsulation == "" {
			v6pool.Encapsulation = operator.EncapsulationNone
		}
		if v6pool.NATOutgoing == "" {
			v6pool.NATOutgoing = operator.NATOutgoingDisabled
		}
		if v6pool.NodeSelector == "" {
			v6pool.NodeSelector = operator.NodeSelectorDefault
		}
		if instance.Spec.CalicoNetwork.NodeAddressAutodetectionV6 == nil {
			// Default IPv6 address detection to "first found" if not specified.
			t := true
			instance.Spec.CalicoNetwork.NodeAddressAutodetectionV6 = &operator.NodeAddressAutodetection{
				FirstFound: &t,
			}
		}
		if v6pool.BlockSize == nil {
			var oneTwentyTwo int32 = 122
			v6pool.BlockSize = &oneTwentyTwo
		}
	}

	// While a number of the fields in this section are relevant to all CNI plugins,
	// there are some settings which are currently only applicable if using Calico CNI.
	// Handle those here.
	if instance.Spec.CNI.Type == operator.PluginCalico {
		if instance.Spec.CalicoNetwork.HostPorts == nil {
			var hp operator.HostPortsType
			if *instance.Spec.CalicoNetwork.LinuxDataplane == operator.LinuxDataplaneBPF {
				// Host ports not supported with BPF mode.
				hp = operator.HostPortsDisabled
			} else {
				hp = operator.HostPortsEnabled
			}
			instance.Spec.CalicoNetwork.HostPorts = &hp
		}

		if instance.Spec.CalicoNetwork.MultiInterfaceMode == nil {
			mm := operator.MultiInterfaceModeNone
			instance.Spec.CalicoNetwork.MultiInterfaceMode = &mm
		}
	}

	// If not specified by the user, set the default control plane replicas to 2.
	if instance.Spec.ControlPlaneReplicas == nil {
		var replicas int32 = 2
		instance.Spec.ControlPlaneReplicas = &replicas
	}

	// If not specified by the user, set the flex volume plugin location based on platform.
	if len(instance.Spec.FlexVolumePath) == 0 {
		if instance.Spec.KubernetesProvider == operator.ProviderOpenShift {
			// In OpenShift 4.x, the location for flexvolume plugins has changed.
			// See: https://bugzilla.redhat.com/show_bug.cgi?id=1667606#c5
			instance.Spec.FlexVolumePath = "/etc/kubernetes/kubelet-plugins/volume/exec/"
		} else if instance.Spec.KubernetesProvider == operator.ProviderGKE {
			instance.Spec.FlexVolumePath = "/home/kubernetes/flexvolume/"
		} else if instance.Spec.KubernetesProvider == operator.ProviderAKS {
			instance.Spec.FlexVolumePath = "/etc/kubernetes/volumeplugins/"
		} else {
			instance.Spec.FlexVolumePath = "/usr/libexec/kubernetes/kubelet-plugins/volume/exec/"
		}
	}

	// Default rolling update parameters.
	one := intstr.FromInt(1)
	if instance.Spec.NodeUpdateStrategy.RollingUpdate == nil {
		instance.Spec.NodeUpdateStrategy.RollingUpdate = &apps.RollingUpdateDaemonSet{}
	}
	if instance.Spec.NodeUpdateStrategy.RollingUpdate.MaxUnavailable == nil {
		instance.Spec.NodeUpdateStrategy.RollingUpdate.MaxUnavailable = &one
	}
	if instance.Spec.NodeUpdateStrategy.Type == "" {
		instance.Spec.NodeUpdateStrategy.Type = appsv1.RollingUpdateDaemonSetStrategyType
	}

	return nil
}

// mergeProvider determines the correct provider based on the auto-detected value, and the user-provided one,
// and updates the Installation CR accordingly. It returns an error if incompatible values are provided.
func mergeProvider(cr *operator.Installation, provider operator.Provider) error {
	// If we detected one provider but user set provider to something else, throw an error
	if provider != operator.ProviderNone && cr.Spec.KubernetesProvider != operator.ProviderNone && cr.Spec.KubernetesProvider != provider {
		msg := "Installation spec.kubernetesProvider '%s' does not match auto-detected value '%s'"
		return fmt.Errorf(msg, cr.Spec.KubernetesProvider, provider)
	}

	// If we've reached this point, it means only one source of provider is being used - auto-detection or
	// user-provided, but not both. Or, it means that both have been specified but are the same.
	// If it's the CR provided one, then just use that. Otherwise, use the auto-detected one.
	if cr.Spec.KubernetesProvider == operator.ProviderNone {
		cr.Spec.KubernetesProvider = provider
	}
	log.WithValues("provider", cr.Spec.KubernetesProvider).V(1).Info("Determined provider")
	return nil
}

// Reconcile reads that state of the cluster for a Installation object and makes changes based on the state read
// and what is in the Installation.Spec. The Controller will requeue the Request to be processed again if the returned error is non-nil or
// Result.Requeue is true, otherwise upon completion it will remove the work from the queue.
func (r *ReconcileInstallation) Reconcile(ctx context.Context, request reconcile.Request) (reconcile.Result, error) {
	reqLogger := log.WithValues("Request.Namespace", request.Namespace, "Request.Name", request.Name)
	reqLogger.V(1).Info("Reconciling Installation.operator.tigera.io")

	newActiveCM, err := r.checkActive(reqLogger)
	if err != nil {
		return reconcile.Result{}, err
	}

	// Get the installation object if it exists so that we can save the original
	// status before we merge/fill that object with other values.
	instance := &operator.Installation{}
	if err := r.client.Get(ctx, utils.DefaultInstanceKey, instance); err != nil {
		if apierrors.IsNotFound(err) {
			reqLogger.Info("Installation config not found")
			r.status.OnCRNotFound()
			return reconcile.Result{}, nil
		}
		reqLogger.Error(err, "An error occurred when querying the Installation resource")
		return reconcile.Result{}, err
	}
	status := instance.Status
	terminating := (instance.DeletionTimestamp != nil)
	preDefaultPatchFrom := client.MergeFrom(instance.DeepCopy())

	// Mark CR found so we can report converter problems via tigerastatus
	r.status.OnCRFound()

	if !r.migrationChecked {
		// update Installation resource with existing install if it exists.
		nc, err := convert.NeedsConversion(ctx, r.client)
		if err != nil {
			r.SetDegraded("Error checking for existing installation", err, reqLogger)
			return reconcile.Result{}, err
		}
		if nc {
			install, err := convert.Convert(ctx, r.client)
			if err != nil {
				if errors.As(err, &convert.ErrIncompatibleCluster{}) {
					r.SetDegraded("Existing Calico installation can not be managed by Tigera Operator as it is configured in a way that Operator does not currently support. Please update your existing Calico install config", err, reqLogger)
					// We should always requeue a convert problem. Don't return error
					// to make sure we never back off retrying.
					return reconcile.Result{RequeueAfter: 15 * time.Second}, nil
				}
				r.SetDegraded("Error converting existing installation", err, reqLogger)
				return reconcile.Result{}, err
			}
			instance.Spec = utils.OverrideInstallationSpec(install.Spec, instance.Spec)
		}
	}

	// update Installation with defaults
	if err := updateInstallationWithDefaults(ctx, r.client, instance, r.autoDetectedProvider); err != nil {
		r.SetDegraded("Error querying installation", err, reqLogger)
		return reconcile.Result{}, err
	}

	reqLogger.V(2).Info("Loaded config", "config", instance)

	// Validate the configuration.
	if err := validateCustomResource(instance); err != nil {
		r.SetDegraded("Invalid Installation provided", err, reqLogger)
		return reconcile.Result{}, err
	}

	// See the section 'Node and Installation finalizer' at the top of this file for details.
	if terminating {
		// Keep the finalizer on the Installation until the ClusterRoleBinding for calico-node
		// (and ClusterRole and ServiceAccount) is removed.
		crb := rbacv1.ClusterRoleBinding{}
		crbKey := types.NamespacedName{Name: "calico-node"}
		err := r.client.Get(ctx, crbKey, &crb)
		if err != nil && !apierrors.IsNotFound(err) {
			r.SetDegraded("Unable to get ClusterRoleBinding", err, reqLogger)
			return reconcile.Result{}, err
		}
		found := false
		for _, x := range crb.Finalizers {
			if x == render.NodeFinalizer {
				found = true
			}
		}
		if !found {
			reqLogger.Info("Removing installation finalizer")
			removeInstallationFinalizer(instance)
		}
	} else {
		setInstallationFinalizer(instance)
	}

	// Write the discovered configuration back to the API. This is essentially a poor-man's defaulting, and
	// ensures that we don't surprise anyone by changing defaults in a future version of the operator.
	// Note that we only write the 'base' installation back. We don't want to write the changes from 'overlay', as those should only
	// be stored in the 'overlay' resource.
	if err := r.client.Patch(ctx, instance, preDefaultPatchFrom); err != nil {
		r.SetDegraded("Failed to write defaults", err, reqLogger)
		return reconcile.Result{}, err
	}

	// update Installation with 'overlay'
	overlay := operator.Installation{}
	if err := r.client.Get(ctx, utils.OverlayInstanceKey, &overlay); err != nil {
		if !apierrors.IsNotFound(err) {
			reqLogger.Error(err, "An error occurred when querying the 'overlay' Installation resource")
			return reconcile.Result{}, err
		}
		reqLogger.V(5).Info("no 'overlay' installation found")
	} else {
		instance.Spec = utils.OverrideInstallationSpec(instance.Spec, overlay.Spec)
		reqLogger.V(2).Info("loaded final computed config", "config", instance)

		// Validate the configuration.
		if err := validateCustomResource(instance); err != nil {
			r.SetDegraded("Invalid computed config", err, reqLogger)
			return reconcile.Result{}, err
		}
	}

	if err = r.updateCRDs(ctx, instance.Spec.Variant, reqLogger); err != nil {
		return reconcile.Result{}, err
	}

	// Update calicoWindowsUpgrader with the installation it needs to
	// process Calico Windows upgrades.
	r.calicoWindowsUpgrader.UpdateConfig(&instance.Spec)

	// now that migrated config is stored in the installation resource, we no longer need
	// to check if a migration is needed for the lifetime of the operator.
	r.migrationChecked = true

	// A status is needed at this point for operator scorecard tests.
	// status.variant is written later but for some tests the reconciliation
	// does not get to that point.
	if reflect.DeepEqual(status, operator.InstallationStatus{}) {
		instance.Status = operator.InstallationStatus{}
		if err := r.client.Status().Update(ctx, instance); err != nil {
			r.SetDegraded("Failed to write default status", err, reqLogger)
			return reconcile.Result{}, err
		}
	}

	// If the autoscalar is degraded then trigger a run and recheck the degraded status. If it is still degraded after the
	// the run the reset the degraded status and requeue the request.
	if r.typhaAutoscaler.isDegraded() {
		if err := r.typhaAutoscaler.triggerRun(); err != nil {
			r.SetDegraded("Failed to scale typha", err, reqLogger)
			return reconcile.Result{RequeueAfter: 30 * time.Second}, nil
		}
	}

	// The operator supports running in a "Calico only" mode so that it doesn't need to run TSEE specific controllers.
	// If we are switching from this mode to one that enables TSEE, we need to restart the operator to enable the other controllers.
	if !r.enterpriseCRDsExist && instance.Spec.Variant == operator.TigeraSecureEnterprise {
		// Perform an API discovery to determine if the necessary APIs exist. If they do, we can reboot into TSEE mode.
		// if they do not, we need to notify the user that the requested configuration is invalid.
		b, err := utils.RequiresTigeraSecure(r.config)
		if b {
			log.Info("Rebooting to enable TigeraSecure controllers")
			os.Exit(0)
		} else if err != nil {
			r.SetDegraded("Error discovering Tigera Secure availability", err, reqLogger)
		} else {
			r.SetDegraded("Cannot deploy Tigera Secure", fmt.Errorf("Missing Tigera Secure custom resource definitions"), reqLogger)
		}

		// Queue a retry. We don't want to watch the APIServer API since it might not exist and would cause
		// this controller to fail.
		reqLogger.Info("Scheduling a retry in 30 seconds")
		return reconcile.Result{RequeueAfter: 30 * time.Second}, nil
	}

	// The operator supports running without the AmazonCloudIntegration when it's CRD is not installed.
	// If, when this controller was started, the CRD didn't exist, but it does now, then reboot.
	if !r.amazonCRDExists {
		amazonCRDRequired, err := utils.RequiresAmazonController(r.config)
		if err != nil {
			r.SetDegraded("Error discovering AmazonCloudIntegration CRD", err, reqLogger)
			reqLogger.Info("Scheduling a retry in 30 seconds")
			return reconcile.Result{RequeueAfter: 30 * time.Second}, nil
		}
		if amazonCRDRequired {
			log.Info("Rebooting to enable AWS controllers")
			os.Exit(0)
		}
	}

	// Query for pull secrets in operator namespace
	pullSecrets, err := utils.GetNetworkingPullSecrets(&instance.Spec, r.client)
	if err != nil {
		r.SetDegraded("Error retrieving pull secrets", err, reqLogger)
		return reconcile.Result{}, err
	}

	var managementCluster *operator.ManagementCluster
	var managementClusterConnection *operator.ManagementClusterConnection
	var logCollector *operator.LogCollector
	if r.enterpriseCRDsExist {
		logCollector, err = utils.GetLogCollector(ctx, r.client)
		if logCollector != nil {
			if err != nil {
				log.Error(err, "Error reading LogCollector")
				r.status.SetDegraded("Error reading LogCollector", err.Error())
				return reconcile.Result{}, err
			}
		}

		managementCluster, err = utils.GetManagementCluster(ctx, r.client)
		if managementCluster != nil {
			if err != nil {
				log.Error(err, "Error reading ManagementCluster")
				r.status.SetDegraded("Error reading ManagementCluster", err.Error())
				return reconcile.Result{}, err
			}
		}

		managementClusterConnection, err = utils.GetManagementClusterConnection(ctx, r.client)
		if err != nil {
			log.Error(err, "Error reading ManagementClusterConnection")
			r.status.SetDegraded("Error reading ManagementClusterConnection", err.Error())
			return reconcile.Result{}, err
		}

		if managementClusterConnection != nil && managementCluster != nil {
			err = fmt.Errorf("having both a managementCluster and a managementClusterConnection is not supported")
			log.Error(err, "")
			r.status.SetDegraded(err.Error(), "")
			return reconcile.Result{}, err
		}
	}

	certificateManager, err := certificatemanager.Create(r.client, &instance.Spec, r.clusterDomain)
	if err != nil {
		log.Error(err, "unable to create the Tigera CA")
		r.status.SetDegraded("Unable to create the Tigera CA", err.Error())
		return reconcile.Result{}, err
	}
	var managerInternalTLSSecret certificatemanagement.KeyPairInterface
	if instance.Spec.Variant == operator.TigeraSecureEnterprise && managementCluster != nil {
		dnsNames := append(dns.GetServiceDNSNames(render.ManagerServiceName, render.ManagerNamespace, r.clusterDomain), render.ManagerServiceIP)
		managerInternalTLSSecret, err = certificateManager.GetOrCreateKeyPair(r.client, render.ManagerInternalTLSSecretName, common.OperatorNamespace(), dnsNames)
		if err != nil {
			r.status.SetDegraded(fmt.Sprintf("Error ensuring internal manager TLS certificate %q exists and has valid DNS names", render.ManagerInternalTLSSecretName), err.Error())
			return reconcile.Result{}, err
		}
	}

	typhaNodeTLS, err := GetOrCreateTyphaNodeTLSConfig(r.client, certificateManager)
	if err != nil {
		log.Error(err, "Error with Typha/Felix secrets")
		r.SetDegraded("Error with Typha/Felix secrets", err, reqLogger)
		return reconcile.Result{}, err
	}

	birdTemplates, err := getBirdTemplates(r.client)
	if err != nil {
		log.Error(err, "Error retrieving confd templates")
		r.SetDegraded("Error retrieving confd templates", err, reqLogger)
		return reconcile.Result{}, err
	}

	bgpLayout, err := getConfigMap(r.client, render.BGPLayoutConfigMapName)
	if err != nil {
		log.Error(err, "Error retrieving BGP layout ConfigMap")
		r.SetDegraded("Error retrieving BGP layout ConfigMap", err, reqLogger)
		return reconcile.Result{}, err
	}

	if bgpLayout != nil {
		// Validate that BGP layout ConfigMap has the expected key.
		if _, ok := bgpLayout.Data[render.BGPLayoutConfigMapKey]; !ok {
			err = fmt.Errorf("BGP layout ConfigMap does not have %v key", render.BGPLayoutConfigMapKey)
			r.SetDegraded("Error in BGP layout ConfigMap", err, reqLogger)
			return reconcile.Result{}, err
		}
	}

	err = utils.GetK8sServiceEndPoint(r.client)
	if err != nil {
		log.Error(err, "Error reading services endpoint configmap")
		r.SetDegraded("Error reading services endpoint configmap", err, reqLogger)
		return reconcile.Result{}, err
	}

	openShiftOnAws := false
	if instance.Spec.KubernetesProvider == operator.ProviderOpenShift {
		openShiftOnAws, err = isOpenshiftOnAws(instance, ctx, r.client)
		if err != nil {
			log.Error(err, "Error checking if OpenShift is on AWS")
			r.SetDegraded("Error checking if OpenShift is on AWS", err, reqLogger)
			return reconcile.Result{}, err
		}
	}

	// Determine if we need to migrate resources from the kube-system namespace. If
	// we do then we'll render the Calico components with additional node selectors to
	// prevent scheduling, later we will run a migration that migrates nodes one by one
	// to mimic a 'normal' rolling update.
	needNsMigration, err := r.namespaceMigration.NeedsCoreNamespaceMigration(ctx)
	if err != nil {
		log.Error(err, "Error checking if namespace migration is needed")
		r.status.SetDegraded("Error checking if namespace migration is needed", err.Error())
		return reconcile.Result{}, err
	}

	var aci *operator.AmazonCloudIntegration
	if r.amazonCRDExists {
		aci, err = utils.GetAmazonCloudIntegration(ctx, r.client)
		if apierrors.IsNotFound(err) {
			aci = nil
		} else if err != nil {
			log.Error(err, "Error reading AmazonCloudIntegration")
			r.status.SetDegraded("Error reading AmazonCloudIntegration", err.Error())
			return reconcile.Result{}, err
		}
	}

	// Fetch any existing default FelixConfiguration object.
	felixConfiguration := &crdv1.FelixConfiguration{}
	err = r.client.Get(ctx, types.NamespacedName{Name: "default"}, felixConfiguration)
	if err != nil && !apierrors.IsNotFound(err) {
		r.SetDegraded("Unable to read FelixConfiguration", err, reqLogger)
		return reconcile.Result{}, err
	}

	if err = r.setDefaultsOnFelixConfiguration(ctx, instance, felixConfiguration, reqLogger); err != nil {
		return reconcile.Result{}, err
	}

	// nodeReporterMetricsPort is a port used in Enterprise to host internal metrics.
	// Operator is responsible for creating a service which maps to that port.
	// Here, we'll check the default felixconfiguration to see if the user is specifying
	// a non-default port, and use that value if they are.
	nodeReporterMetricsPort := defaultNodeReporterPort
<<<<<<< HEAD
	var metricsBundle *corev1.ConfigMap
	var nodePrometheusTLS *corev1.Secret
=======
	var nodePrometheusTLS certificatemanagement.KeyPairInterface
>>>>>>> b19e1de7
	if instance.Spec.Variant == operator.TigeraSecureEnterprise {

		// Determine the port to use for nodeReporter metrics.
		if felixConfiguration.Spec.PrometheusReporterPort != nil {
			nodeReporterMetricsPort = *felixConfiguration.Spec.PrometheusReporterPort
		}

		if nodeReporterMetricsPort == 0 {
			err := errors.New("felixConfiguration prometheusReporterPort=0 not supported")
			r.SetDegraded("invalid metrics port", err, reqLogger)
			return reconcile.Result{}, err
		}

<<<<<<< HEAD
		nodePrometheusTLS, err = utils.ValidateCertPair(r.client,
			common.OperatorNamespace(),
			render.NodePrometheusTLSServerSecret,
			corev1.TLSPrivateKeyKey,
			corev1.TLSCertKey,
		)
		if err != nil {
			log.Error(err, "Invalid TLS Cert")
			r.status.SetDegraded("Error validating TLS certificate", err.Error())
			return reconcile.Result{}, err
		}

		var pems [][]byte
		if instance.Spec.CertificateManagement == nil {
			if nodePrometheusTLS == nil {
				dnsNames := dns.GetServiceDNSNames(render.CalicoNodeMetricsService, common.CalicoNamespace, r.clusterDomain)
				nodePrometheusTLS, err = secret.CreateTLSSecret(nil,
					render.NodePrometheusTLSServerSecret,
					common.OperatorNamespace(),
					corev1.TLSPrivateKeyKey,
					corev1.TLSCertKey,
					rmeta.DefaultCertificateDuration,
					[]crypto.CertificateExtensionFunc{tls.SetServerAuth, tls.SetClientAuth},
					dnsNames...,
				)
				if err != nil {
					log.Error(err, "Error creating TLS certificate")
					r.status.SetDegraded("Error creating TLS certificate", err.Error())
					return reconcile.Result{}, err
				}
			}
			// Let the metrics server trust itself, so the health check does not fail.
			pems = append(pems, nodePrometheusTLS.Data[corev1.TLSCertKey])
		}

		metricsBundle, err = utils.GetPrometheusCertificateBundle(ctx, r.client, common.CalicoNamespace, instance.Spec.CertificateManagement, pems...)
		if err != nil {
			log.Error(err, "Unable to create a metrics certificate bundle")
			r.status.SetDegraded("Unable to create a metrics certificate bundle", err.Error())
			return reconcile.Result{}, err
		}
=======
		nodePrometheusTLS, err = certificateManager.GetOrCreateKeyPair(r.client, render.NodePrometheusTLSServerSecret, common.OperatorNamespace(), dns.GetServiceDNSNames(render.CalicoNodeMetricsService, common.CalicoNamespace, r.clusterDomain))
		if err != nil {
			log.Error(err, "Error creating TLS certificate")
			r.status.SetDegraded("Error creating TLS certificate", err.Error())
			return reconcile.Result{}, err
		}
		if nodePrometheusTLS != nil {
			typhaNodeTLS.TrustedBundle.AddCertificates(nodePrometheusTLS)
		}
		prometheusClientCert, err := certificateManager.GetCertificate(r.client, monitor.PrometheusClientTLSSecretName, common.OperatorNamespace())
		if err != nil {
			log.Error(err, "Error creating TLS certificate")
			r.status.SetDegraded("Error creating TLS certificate", err.Error())
			return reconcile.Result{}, err
		}
		if prometheusClientCert != nil {
			typhaNodeTLS.TrustedBundle.AddCertificates(prometheusClientCert)
		}
>>>>>>> b19e1de7
	}

	// Query the KubeControllersConfiguration object. We'll use this to help configure kube-controllers.
	kubeControllersConfig := &crdv1.KubeControllersConfiguration{}
	err = r.client.Get(ctx, types.NamespacedName{Name: "default"}, kubeControllersConfig)
	if err != nil && !apierrors.IsNotFound(err) {
		r.SetDegraded("Unable to read KubeControllersConfiguration", err, reqLogger)
		return reconcile.Result{}, err
	}

	// Determine the port to use for kube-controllers metrics.
	kubeControllersMetricsPort := 0
	if kubeControllersConfig.Spec.PrometheusMetricsPort != nil {
		kubeControllersMetricsPort = *kubeControllersConfig.Spec.PrometheusMetricsPort
	}

	nodeAppArmorProfile := ""
	a := instance.GetObjectMeta().GetAnnotations()
	if val, ok := a[techPreviewFeatureSeccompApparmor]; ok {
		nodeAppArmorProfile = val
	}

	components := []render.Component{}

	namespaceCfg := &render.NamespaceConfiguration{
		Installation: &instance.Spec,
		PullSecrets:  pullSecrets,
	}
	// Render namespaces for Calico.
	components = append(components, render.Namespaces(namespaceCfg))

	if newActiveCM != nil && !terminating {
		log.Info("adding active configmap")
		components = append(components, render.NewPassthrough(newActiveCM))
	}

	// If we're on OpenShift on AWS render a Job (and needed resources) to
	// setup the security groups we need for IPIP, BGP, and Typha communication.
	if openShiftOnAws {
		awsSGSetupCfg := &render.AWSSGSetupConfiguration{
			PullSecrets:  instance.Spec.ImagePullSecrets,
			Installation: &instance.Spec,
		}
		awsSetup, err := render.AWSSecurityGroupSetup(awsSGSetupCfg)
		if err != nil {
			// If there is a problem rendering this do not degrade or stop rendering
			// anything else.
			log.Info(err.Error())
		} else {
			components = append(components, awsSetup)
		}
	}

	if instance.Spec.KubernetesProvider == operator.ProviderGKE {
		// We do this only for GKE as other providers don't (yet?)
		// automatically add resource quota that constrains whether
		// Calico components that are marked cluster or node critical
		// can be scheduled.
		criticalPriorityClasses := []string{render.NodePriorityClassName, render.ClusterPriorityClassName}
		resourceQuotaObj := resourcequota.ResourceQuotaForPriorityClassScope(resourcequota.CalicoCriticalResourceQuotaName,
			common.CalicoNamespace, criticalPriorityClasses)
		resourceQuotaComponent := render.NewPassthrough(resourceQuotaObj)
		components = append(components, resourceQuotaComponent)

	}

	// Build a configuration for rendering calico/typha.
	typhaCfg := render.TyphaConfiguration{
		K8sServiceEp:           k8sapi.Endpoint,
		Installation:           &instance.Spec,
		TLS:                    typhaNodeTLS,
		AmazonCloudIntegration: aci,
		MigrateNamespaces:      needNsMigration,
		ClusterDomain:          r.clusterDomain,
		FelixHealthPort:        *felixConfiguration.Spec.HealthPort,
	}
	components = append(components, render.Typha(&typhaCfg))

	// See the section 'Node and Installation finalizer' at the top of this file for terminating details.
	nodeTerminating := false
	if terminating {
		// When terminating, after kube-controllers has terminated then
		// node can finish terminating by removing the finalizers on the ClusterRole,
		// ClusterRoleBinding, and ServiceAccount.
		l := corev1.PodList{}
		err := r.client.List(ctx, &l,
			client.MatchingLabels(map[string]string{
				"k8s-app": kubecontrollers.KubeController,
			}),
			client.InNamespace(common.CalicoNamespace))
		if err != nil {
			r.SetDegraded("Failed to query for KubeController pods", err, reqLogger)
			return reconcile.Result{}, err
		}
		if len(l.Items) == 0 {
			reqLogger.Info("calico-kube-controllers is removed, calico-node RBAC resources can be removed")
			nodeTerminating = true
		}
	}

	// Fetch any existing default BGPConfiguration object.
	bgpConfiguration := &crdv1.BGPConfiguration{}
	err = r.client.Get(ctx, types.NamespacedName{Name: "default"}, bgpConfiguration)
	if err != nil && !apierrors.IsNotFound(err) {
		r.SetDegraded("Unable to read BGPConfiguration", err, reqLogger)
		return reconcile.Result{}, err
	}

	// Build a configuration for rendering calico/node.
	nodeCfg := render.NodeConfiguration{
<<<<<<< HEAD
		K8sServiceEp:              k8sapi.Endpoint,
		Installation:              &instance.Spec,
		AmazonCloudIntegration:    aci,
		LogCollector:              logCollector,
		BirdTemplates:             birdTemplates,
		TLS:                       typhaNodeTLS,
		ClusterDomain:             r.clusterDomain,
		NodeReporterMetricsPort:   nodeReporterMetricsPort,
		BGPLayouts:                bgpLayout,
		NodeAppArmorProfile:       nodeAppArmorProfile,
		MigrateNamespaces:         needNsMigration,
		PrometheusServerTLS:       nodePrometheusTLS,
		PrometheusMetricsCABundle: metricsBundle,
=======
		K8sServiceEp:            k8sapi.Endpoint,
		Installation:            &instance.Spec,
		AmazonCloudIntegration:  aci,
		LogCollector:            logCollector,
		BirdTemplates:           birdTemplates,
		TLS:                     typhaNodeTLS,
		ClusterDomain:           r.clusterDomain,
		NodeReporterMetricsPort: nodeReporterMetricsPort,
		BGPLayouts:              bgpLayout,
		NodeAppArmorProfile:     nodeAppArmorProfile,
		MigrateNamespaces:       needNsMigration,
		Terminating:             nodeTerminating,
		PrometheusServerTLS:     nodePrometheusTLS,
		FelixHealthPort:         *felixConfiguration.Spec.HealthPort,
		BindMode:                bgpConfiguration.Spec.BindMode,
>>>>>>> b19e1de7
	}
	components = append(components, render.Node(&nodeCfg))

	components = append(components,
		rcertificatemanagement.CertificateManagement(&rcertificatemanagement.Config{
			Namespace:       common.CalicoNamespace,
			ServiceAccounts: []string{render.CalicoNodeObjectName, render.TyphaServiceAccountName},
			KeyPairOptions: []rcertificatemanagement.KeyPairOption{
				// this controller is responsible for rendering the tigera-ca-private secret.
				rcertificatemanagement.NewKeyPairOption(certificateManager.KeyPair(), true, false),
				rcertificatemanagement.NewKeyPairOption(typhaNodeTLS.NodeSecret, true, true),
				rcertificatemanagement.NewKeyPairOption(nodePrometheusTLS, true, true),
				rcertificatemanagement.NewKeyPairOption(managerInternalTLSSecret, true, true),
				rcertificatemanagement.NewKeyPairOption(typhaNodeTLS.TyphaSecret, true, true),
			},
			TrustedBundle: typhaNodeTLS.TrustedBundle,
		}))

	// Build a configuration for rendering calico/kube-controllers.
	kubeControllersCfg := kubecontrollers.KubeControllersConfiguration{
		K8sServiceEp:                k8sapi.Endpoint,
		Installation:                &instance.Spec,
		ManagementCluster:           managementCluster,
		ManagementClusterConnection: managementClusterConnection,
		ClusterDomain:               r.clusterDomain,
		MetricsPort:                 kubeControllersMetricsPort,
		ManagerInternalSecret:       managerInternalTLSSecret,
		Terminating:                 terminating,
	}
	components = append(components, kubecontrollers.NewCalicoKubeControllers(&kubeControllersCfg))

	windowsCfg := render.WindowsConfig{
		Installation: &instance.Spec,
		Terminating:  terminating,
	}
	components = append(components, render.Windows(&windowsCfg))

	if nodePrometheusTLS != nil {
		oprIssued, err := utils.IsCertOperatorIssued(nodePrometheusTLS.Data[corev1.TLSCertKey])
		if err != nil {
			reqLogger.Error(err, "Error checking certificate issuer")
			r.status.SetDegraded("Error checking certificate issuer", err.Error())
		}
		if oprIssued {
			components = append(components, render.NewPassthrough(nodePrometheusTLS))
		}
	}

	imageSet, err := imageset.GetImageSet(ctx, r.client, instance.Spec.Variant)
	if err != nil {
		r.SetDegraded("Error getting ImageSet", err, reqLogger)
		return reconcile.Result{}, err
	}

	if err = imageset.ValidateImageSet(imageSet); err != nil {
		r.SetDegraded("Error validating ImageSet", err, reqLogger)
		return reconcile.Result{}, err
	}

	if err = imageset.ResolveImages(imageSet, components...); err != nil {
		r.SetDegraded("Error resolving ImageSet for components", err, reqLogger)
		return reconcile.Result{}, err
	}

	// Create a component handler to create or update the rendered components.
	handler := utils.NewComponentHandler(log, r.client, r.scheme, instance)
	for _, component := range components {
		if err := handler.CreateOrUpdateOrDelete(ctx, component, nil); err != nil {
			r.SetDegraded("Error creating / updating resource", err, reqLogger)
			return reconcile.Result{}, err
		}
	}

	// TODO: We handle too many components in this controller at the moment. Once we are done consolidating,
	// we can have the CreateOrUpdate logic handle this for us.
	r.status.AddDaemonsets([]types.NamespacedName{{Name: "calico-node", Namespace: "calico-system"}})
	r.status.AddDeployments([]types.NamespacedName{{Name: "calico-kube-controllers", Namespace: "calico-system"}})
	certificateManager.AddToStatusManager(r.status, render.CSRLabelCalicoSystem)

	// Run this after we have rendered our components so the new (operator created)
	// Deployments and Daemonset exist with our special migration nodeSelectors.
	if needNsMigration {
		if err := r.namespaceMigration.Run(ctx, reqLogger); err != nil {
			r.SetDegraded("error migrating resources to calico-system", err, reqLogger)
			// We should always requeue a migration problem. Don't return error
			// to make sure we never start backing off retrying.
			return reconcile.Result{Requeue: true}, nil
		}
		// Requeue so we can update our resources (without the migration changes)
		return reconcile.Result{Requeue: true}, nil
	} else if r.namespaceMigration.NeedCleanup() {
		if err := r.namespaceMigration.CleanupMigration(ctx); err != nil {
			r.SetDegraded("error migrating resources to calico-system", err, reqLogger)
			return reconcile.Result{}, err
		}
	}

	// Determine which MTU to use in the status fields.
	statusMTU := 0
	if instance.Spec.CalicoNetwork != nil && instance.Spec.CalicoNetwork.MTU != nil {
		// If set explicitly in the spec, then use that.
		statusMTU = int(*instance.Spec.CalicoNetwork.MTU)
	} else if calicoDirectoryExists() {
		// Otherwise, if the /var/lib/calico directory is present, see if we can read
		// a value from there.
		statusMTU, err = readMTUFile()
		if err != nil {
			r.SetDegraded("error reading network MTU", err, reqLogger)
			return reconcile.Result{}, err
		}
	} else {
		// If neither is present, then we don't have MTU information available.
		// Auto-detection will still be used for Calico, but the operator won't know
		// what the value is.
		reqLogger.V(1).Info("Unable to determine MTU - no explicit config, and /var/lib/calico is not mounted")
	}

	// Check whether the calicoWindowsUpgrader is degraded. If so, requeue
	// a reconcile.
	if r.calicoWindowsUpgrader.IsDegraded() {
		return reconcile.Result{RequeueAfter: 30 * time.Second}, nil
	}

	// We have successfully reconciled the Calico installation.
	if instance.Spec.KubernetesProvider == operator.ProviderOpenShift {
		openshiftConfig := &configv1.Network{}
		err = r.client.Get(ctx, types.NamespacedName{Name: openshiftNetworkConfig}, openshiftConfig)
		if err != nil {
			r.SetDegraded("Unable to update OpenShift Network config: failed to read OpenShift network configuration", err, reqLogger)
			return reconcile.Result{}, err
		}

		// Get resource before updating to use in the Patch call.
		patchFrom := client.MergeFrom(openshiftConfig.DeepCopy())

		// Update the config status with the current state.
		reqLogger.WithValues("openshiftConfig", openshiftConfig).V(1).Info("Updating OpenShift cluster network status")
		openshiftConfig.Status.ClusterNetwork = openshiftConfig.Spec.ClusterNetwork
		openshiftConfig.Status.ServiceNetwork = openshiftConfig.Spec.ServiceNetwork
		openshiftConfig.Status.NetworkType = "Calico"
		openshiftConfig.Status.ClusterNetworkMTU = statusMTU

		if err = r.client.Patch(ctx, openshiftConfig, patchFrom); err != nil {
			r.SetDegraded("Error patching openshift network status", err, reqLogger.WithValues("openshiftConfig", openshiftConfig))
			return reconcile.Result{}, err
		}
	}

	// Tell the status manager that we're ready to monitor the resources we've told it about and receive statuses.
	r.status.ReadyToMonitor()

	// We can clear the degraded state now since as far as we know everything is in order.
	r.status.ClearDegraded()

	if !r.status.IsAvailable() {
		// Schedule a kick to check again in the near future. Hopefully by then
		// things will be available.
		return reconcile.Result{RequeueAfter: 30 * time.Second}, nil
	}

	// Write updated status.
	instance.Status.MTU = int32(statusMTU)
	instance.Status.Variant = instance.Spec.Variant
	if imageSet == nil {
		instance.Status.ImageSet = ""
	} else {
		instance.Status.ImageSet = imageSet.Name
	}
	instance.Status.Computed = &instance.Spec
	if err = r.client.Status().Update(ctx, instance); err != nil {
		return reconcile.Result{}, err
	}

	// Created successfully. Requeue anyway so that we perform periodic reconciliation.
	// This acts as a backstop to catch reconcile issues, and also makes sure we spot when
	// things change that might not trigger a reconciliation.
	reqLogger.V(1).Info("Finished reconciling network installation")
	if terminating {
		return reconcile.Result{RequeueAfter: 5 * time.Second}, nil
	}
	return reconcile.Result{RequeueAfter: 5 * time.Minute}, nil
}

func readMTUFile() (int, error) {
	filename := "/var/lib/calico/mtu"
	data, err := ioutil.ReadFile(filename)
	if err != nil {
		if os.IsNotExist(err) {
			// File doesn't exist, return zero.
			return 0, nil
		}
		return 0, err
	}
	res, err := strconv.Atoi(strings.TrimSpace(string(data)))
	return res, err
}

func calicoDirectoryExists() bool {
	_, err := os.Stat("/var/lib/calico")
	return err == nil
}

func (r *ReconcileInstallation) SetDegraded(reason string, err error, log logr.Logger) {
	log.Error(err, reason)
	r.status.SetDegraded(reason, err.Error())
}

// GetOrCreateTyphaNodeTLSConfig reads and validates the CA ConfigMap and Secrets for
// Typha and Felix configuration. It returns the validated resources or error
// if there was one.
func GetOrCreateTyphaNodeTLSConfig(cli client.Client, certificateManager certificatemanager.CertificateManager) (*render.TyphaNodeTLS, error) {
	// accumulate all the error messages so all problems with the certs
	// and CA are reported.
	var errMsgs []string
	getKeyPair := func(secretName, commonName string) (keyPair certificatemanagement.KeyPairInterface, cn string, uriSAN string) {
		keyPair, err := certificateManager.GetOrCreateKeyPair(cli, secretName, common.OperatorNamespace(), []string{commonName})
		if err != nil {
			errMsgs = append(errMsgs, err.Error())
		} else {

<<<<<<< HEAD
	node, err := utils.ValidateCertPair(
		r.client,
		common.OperatorNamespace(),
		render.NodeTLSSecretName,
		render.TLSSecretKeyName,
		render.TLSSecretCertName,
	)
	if err != nil {
		errMsgs = append(errMsgs, fmt.Sprintf("CertPair for Felix is invalid: %s", err))
	} else if node != nil {
		if node.Data != nil {
			// We need the CommonName, URISAN, or both to be set
			_, okCN := node.Data[render.CommonName]
			_, okUS := node.Data[render.URISAN]
			if !(okCN || okUS) {
				if node.Data[corev1.TLSCertKey] != nil {
					// This is a cluster downgraded from v1.26+, where the common name is assumed to be render.FelixCommonName.
					node.Data[render.CommonName] = []byte(render.FelixCommonName)
				} else {
					errMsgs = append(errMsgs, fmt.Sprintf("CertPair for Felix does not contain common-name or uri-san"))
				}
			}
		}
	}

	typha, err := utils.ValidateCertPair(
		r.client,
		common.OperatorNamespace(),
		render.TyphaTLSSecretName,
		render.TLSSecretKeyName,
		render.TLSSecretCertName,
	)
	if err != nil {
		errMsgs = append(errMsgs, fmt.Sprintf("CertPair for Typha is invalid: %s", err))
	} else if typha != nil {
		if typha.Data != nil {
			// We need the CommonName, URISAN, or both to be set
			_, okCN := typha.Data[render.CommonName]
			_, okUS := typha.Data[render.URISAN]
			if !(okCN || okUS) {
				if typha.Data[corev1.TLSCertKey] != nil {
					// This is a cluster downgraded from v1.26+, where the common name is assumed to be render.TyphaCommonName.
					typha.Data[render.CommonName] = []byte(render.TyphaCommonName)
				} else {
					errMsgs = append(errMsgs, fmt.Sprintf("CertPair for Typha does not contain common-name or uri-san"))
				}
=======
			if !keyPair.BYO() {
				cn = commonName
			} else {
				// todo: Integrate this with the new certificate manager or find another alternative for uriSAN and cn.
				secret, err := utils.GetSecret(context.Background(), cli, secretName, common.OperatorNamespace())
				if err != nil {
					errMsgs = append(errMsgs, err.Error())
				} else if secret != nil {
					data := secret.Data
					if data != nil {
						cn, uriSAN = string(data[render.CommonName]), string(data[render.URISAN])
					}
				}
			}
			if cn == "" && uriSAN == "" {
				errMsgs = append(errMsgs, "CertPair for Felix does not contain common-name or uri-san")
>>>>>>> b19e1de7
			}
		}
		return
	}
<<<<<<< HEAD

	if ca == nil && typha != nil && typha.Data[corev1.TLSCertKey] != nil && node != nil && node.Data[corev1.TLSCertKey] != nil {
		// This is a cluster downgraded from v1.26+, where the configmap is no longer automatically created.
		// We can create a compatible configmap by combining the PEM data of both certificates.
		ca = &corev1.ConfigMap{
			TypeMeta:   metav1.TypeMeta{Kind: "ConfigMap", APIVersion: "v1"},
			ObjectMeta: metav1.ObjectMeta{Name: render.TyphaCAConfigMapName, Namespace: common.OperatorNamespace()},
			Data: map[string]string{
				render.TyphaCABundleName: fmt.Sprintf("# certificate: typha-certs\n%s\n\n# certificate: node-certs\n%s", string(typha.Data[corev1.TLSCertKey]), string(node.Data[corev1.TLSCertKey])),
			},
		}
	}

	// CA, typha, and node are all not set
	allNil := (ca == nil && typha == nil && node == nil)
	// CA, typha, and node are all are set
	allSet := (ca != nil && typha != nil && node != nil)
	// All CA, typha, and node must be set or not set.
	if !(allNil || allSet) {
		errMsgs = append(errMsgs, fmt.Sprintf("Typha-Node CA and Secrets should all be set or none set: ca(%t) typha(%t) node(%t)", ca != nil, typha != nil, node != nil))
		errMsgs = append(errMsgs, "If not providing custom CA and certs, feel free to remove them from the operator namespace, they will be recreated")
	}

	// TODO: We could make sure both TLS Secrets were signed by the CA

	if len(errMsgs) != 0 {
		return nil, fmt.Errorf(strings.Join(errMsgs, ";"))
	}
	return &render.TyphaNodeTLS{CAConfigMap: ca, TyphaSecret: typha, NodeSecret: node}, nil
}

// validateTyphaCAConfigMap reads the Typha CA config map from the Operator
// namespace and validates that it has a CA Bundle. It returns the validated
// ConfigMap or an error.
func (r *ReconcileInstallation) validateTyphaCAConfigMap() (*corev1.ConfigMap, error) {
	cm := &corev1.ConfigMap{}
	cmNamespacedName := types.NamespacedName{
		Name:      render.TyphaCAConfigMapName,
		Namespace: common.OperatorNamespace(),
	}
	err := r.client.Get(context.Background(), cmNamespacedName, cm)
=======
	node, nodeCommonName, nodeURISAN := getKeyPair(render.NodeTLSSecretName, render.FelixCommonName)
	typha, typhaCommonName, typhaURISAN := getKeyPair(render.TyphaTLSSecretName, render.TyphaCommonName)
	var trustedBundle certificatemanagement.TrustedBundle
	configMap, err := getConfigMap(cli, render.TyphaCAConfigMapName)
>>>>>>> b19e1de7
	if err != nil {
		errMsgs = append(errMsgs, fmt.Sprintf("CA for Typha is invalid: %s", err))
	} else if configMap != nil {
		if len(configMap.Data[render.TyphaCABundleName]) == 0 {
			errMsgs = append(errMsgs, fmt.Sprintf("ConfigMap %q does not have a field named %q", render.TyphaCAConfigMapName, render.TyphaCABundleName))
		} else {
			trustedBundle = certificateManager.CreateTrustedBundle(node, typha,
				certificatemanagement.NewCertificate(render.TyphaCAConfigMapName, []byte(configMap.Data[render.TyphaCABundleName]), nil))
		}
	} else {
		trustedBundle = certificateManager.CreateTrustedBundle(node, typha)
	}
	if len(errMsgs) != 0 {
		return nil, fmt.Errorf(strings.Join(errMsgs, ";"))
	}
	return &render.TyphaNodeTLS{
		TrustedBundle:   trustedBundle,
		TyphaSecret:     typha,
		TyphaCommonName: typhaCommonName,
		TyphaURISAN:     typhaURISAN,
		NodeSecret:      node,
		NodeCommonName:  nodeCommonName,
		NodeURISAN:      nodeURISAN,
	}, nil
}

// setDefaultOnFelixConfiguration will take the passed in fc and add any defaulting needed
// based on the install config. If the FelixConfig ResourceVersion is empty,
// then the FelixConfig default will be created, otherwise a patch will be performed.
func (r *ReconcileInstallation) setDefaultsOnFelixConfiguration(ctx context.Context, install *operator.Installation, fc *crdv1.FelixConfiguration, log logr.Logger) error {
	patchFrom := client.MergeFrom(fc.DeepCopy())
	fc.ObjectMeta.Name = "default"
	updated := false

	switch install.Spec.CNI.Type {
	// If we're using the AWS CNI plugin we need to ensure the route tables that calico-node
	// uses do not conflict with the ones the AWS CNI plugin uses so default them
	// in the FelixConfiguration if they are not already set.
	case operator.PluginAmazonVPC:
		if fc.Spec.RouteTableRange == nil {
			updated = true
			// Defaulting based on that AWS might be using the following:
			// - The ENI device number + 1
			//   Currently the max number of ENIs for any host is 15.
			//   p4d.24xlarge is reported to support 4x15 ENI but it uses 4 cards
			//   and AWS CNI only uses ENIs on card 0.
			// - The VLAN table ID + 100 (there is doubt if this is true)
			fc.Spec.RouteTableRange = &crdv1.RouteTableRange{
				Min: 65,
				Max: 99,
			}
		}
	case operator.PluginGKE:
		if fc.Spec.RouteTableRange == nil {
			updated = true
			// Don't conflict with the GKE CNI plugin's routes.
			fc.Spec.RouteTableRange = &crdv1.RouteTableRange{
				Min: 10,
				Max: 250,
			}
		}
	}

	// Determine the felix health port to use. Prefer the configuration from FelixConfiguration,
	// but default to 9099 (or 9199 on OpenShift). We will also write back whatever we select to FelixConfiguration.
	felixHealthPort := 9099
	if install.Spec.KubernetesProvider == operator.ProviderOpenShift {
		felixHealthPort = 9199
	}
	if fc.Spec.HealthPort == nil {
		fc.Spec.HealthPort = &felixHealthPort
		updated = true
	}

	if !updated {
		return nil
	}
	if fc.ResourceVersion == "" {
		if err := r.client.Create(ctx, fc); err != nil {
			r.SetDegraded("Unable to Create default FelixConfiguration", err, log)
			return err
		}
	} else {
		if err := r.client.Patch(ctx, fc, patchFrom); err != nil {
			r.SetDegraded("Unable to Patch default FelixConfiguration", err, log)
			return err
		}
	}
	return nil
}

var osExitOverride = os.Exit

// checkActive verifies the operator that calls this function is designated as the active operator.
// If this operator is not designated as active then this function does an os.Exit(0) so the operator
// gets restarted.
// If this operator is the designated operator (or assumed because there is no designation) then
// this function returns with no error.
// If the active operator designation needs to be set then the first return field is a ConfigMap that
// should be created to set the designation, other wise the field is nil.
// The second returned field reports if there was an error when trying to determine active operator.
func (r *ReconcileInstallation) checkActive(log logr.Logger) (*corev1.ConfigMap, error) {
	cm, err := active.GetActiveConfigMap(r.client)
	if err != nil {
		r.SetDegraded(
			fmt.Sprintf("Error determining if operator in %s namespace is active", common.OperatorNamespace()),
			err,
			log)
		return nil, err
	}
	imActive, activeNs := active.IsThisOperatorActive(cm)
	if !imActive {
		log.Info("Exiting because this operator is not designated active",
			"my-namespace", common.OperatorNamespace(),
			"active-namespace", activeNs)
		osExitOverride(0)
		return nil, fmt.Errorf("Returning error for test purposes")
	}

	if cm == nil {
		return active.GenerateMyActiveConfigMap(), nil
	} else {
		return nil, nil
	}
}

func (r *ReconcileInstallation) updateCRDs(ctx context.Context, variant operator.ProductVariant, log logr.Logger) error {
	if !r.manageCRDs {
		return nil
	}
	crdComponent := render.NewPassthrough(crds.ToRuntimeObjects(crds.GetCRDs(variant)...)...)
	// Specify nil for the CR so no ownership is put on the CRDs. We do this so removing the
	// Installation CR will not remove the CRDs.
	handler := utils.NewComponentHandler(log, r.client, r.scheme, nil)
	if err := handler.CreateOrUpdateOrDelete(ctx, crdComponent, nil); err != nil {
		r.SetDegraded("Error creating / updating CRD resource", err, log)
		return err
	}
	return nil
}

func getConfigMap(client client.Client, cmName string) (*corev1.ConfigMap, error) {
	cm := &corev1.ConfigMap{}
	cmNamespacedName := types.NamespacedName{
		Name:      cmName,
		Namespace: common.OperatorNamespace(),
	}
	if err := client.Get(context.Background(), cmNamespacedName, cm); err != nil {
		if apierrors.IsNotFound(err) {
			return nil, nil
		}
		return nil, fmt.Errorf("Failed to read ConfigMap %q: %s", cmName, err)
	}
	return cm, nil
}

func getBirdTemplates(client client.Client) (map[string]string, error) {
	cm, err := getConfigMap(client, render.BirdTemplatesConfigMapName)
	if err != nil || cm == nil {
		return nil, err
	}
	bt := make(map[string]string)
	for k, v := range cm.Data {
		bt[k] = v
	}
	return bt, nil
}

// isOpenshiftOnAws returns true if running on OpenShift on AWS, this is determined
// by the KubernetesProvider on the installation and the infrastructure OpenShift
// status.
func isOpenshiftOnAws(install *operator.Installation, ctx context.Context, client client.Client) (bool, error) {
	if install.Spec.KubernetesProvider != operator.ProviderOpenShift {
		return false, nil
	}
	infra := configv1.Infrastructure{}
	// If configured to run in openshift, then also fetch the openshift configuration API.
	if err := client.Get(ctx, types.NamespacedName{Name: openshiftNetworkConfig}, &infra); err != nil {
		return false, fmt.Errorf("Unable to read OpenShift infrastructure configuration: %s", err.Error())
	}
	return (infra.Status.PlatformStatus.Type == "AWS"), nil
}

func updateInstallationForOpenshiftNetwork(i *operator.Installation, o *configv1.Network) error {
	// If CNI plugin is specified and not Calico then skip any CalicoNetwork initialization
	if i.Spec.CNI != nil && i.Spec.CNI.Type != operator.PluginCalico {
		return nil
	}
	if i.Spec.CalicoNetwork == nil {
		i.Spec.CalicoNetwork = &operator.CalicoNetworkSpec{}
	}

	platformCIDRs := []string{}
	for _, c := range o.Spec.ClusterNetwork {
		platformCIDRs = append(platformCIDRs, c.CIDR)
	}
	return mergePlatformPodCIDRs(i, platformCIDRs)
}

func updateInstallationForKubeadm(i *operator.Installation, c *v1.ConfigMap) error {
	// If CNI plugin is specified and not Calico then skip any CalicoNetwork initialization
	if i.Spec.CNI != nil && i.Spec.CNI.Type != operator.PluginCalico {
		return nil
	}
	if i.Spec.CalicoNetwork == nil {
		i.Spec.CalicoNetwork = &operator.CalicoNetworkSpec{}
	}

	platformCIDRs, err := extractKubeadmCIDRs(c)
	if err != nil {
		return err
	}
	return mergePlatformPodCIDRs(i, platformCIDRs)
}

func updateInstallationForAWSNode(i *operator.Installation, ds *apps.DaemonSet) error {
	if ds == nil {
		return nil
	}

	if i.Spec.CNI == nil {
		i.Spec.CNI = &operator.CNISpec{}
	}

	if i.Spec.CNI.Type == "" {
		i.Spec.CNI.Type = operator.PluginAmazonVPC
	}
	return nil
}

func mergePlatformPodCIDRs(i *operator.Installation, platformCIDRs []string) error {
	// If IPPools is nil, add IPPool with CIDRs detected from platform configuration.
	if i.Spec.CalicoNetwork.IPPools == nil {
		if len(platformCIDRs) == 0 {
			// If the platform has no CIDRs defined as well, then return and let the
			// normal defaulting happen.
			return nil
		}
		v4found := false
		v6found := false

		// Currently we only support a single IPv4 and a single IPv6 CIDR configured via the operator.
		// So, grab the 1st IPv4 and IPv6 cidrs we find and use those. This will allow the
		// operator to work in situations where there are more than one of each.
		for _, c := range platformCIDRs {
			addr, _, err := net.ParseCIDR(c)
			if err != nil {
				log.Error(err, "Failed to parse platform's pod network CIDR.")
				continue
			}

			if addr.To4() == nil {
				if v6found {
					continue
				}
				v6found = true
				i.Spec.CalicoNetwork.IPPools = append(i.Spec.CalicoNetwork.IPPools,
					operator.IPPool{CIDR: c})
			} else {
				if v4found {
					continue
				}
				v4found = true
				i.Spec.CalicoNetwork.IPPools = append(i.Spec.CalicoNetwork.IPPools,
					operator.IPPool{CIDR: c})
			}
			if v6found && v4found {
				break
			}
		}
	} else if len(i.Spec.CalicoNetwork.IPPools) == 0 {
		// Empty IPPools list so nothing to do.
		return nil
	} else {
		// Pools are configured on the Installation. Make sure they are compatible with
		// the configuration set in the underlying Kubernetes platform.
		for _, pool := range i.Spec.CalicoNetwork.IPPools {
			within := false
			for _, c := range platformCIDRs {
				within = within || cidrWithinCidr(c, pool.CIDR)
			}
			if !within {
				return fmt.Errorf("IPPool %v is not within the platform's configured pod network CIDR(s) %v", pool.CIDR, platformCIDRs)
			}
		}
	}
	return nil
}

// cidrWithinCidr checks that all IPs in the pool passed in are within the
// passed in CIDR
func cidrWithinCidr(cidr, pool string) bool {
	_, cNet, err := net.ParseCIDR(cidr)
	if err != nil {
		return false
	}
	_, pNet, err := net.ParseCIDR(pool)
	if err != nil {
		return false
	}
	ipMin := pNet.IP
	pOnes, _ := pNet.Mask.Size()
	cOnes, _ := cNet.Mask.Size()

	// If the cidr contains the network (1st) address of the pool and the
	// prefix on the pool is larger than or equal to the cidr prefix (the pool size is
	// smaller than the cidr) then the pool network is within the cidr network.
	if cNet.Contains(ipMin) && pOnes >= cOnes {
		return true
	}
	return false
}

func addCRDWatches(c controller.Controller, v operator.ProductVariant) error {
	pred := predicate.Funcs{
		CreateFunc: func(e event.CreateEvent) bool {
			// Create occurs because we've created it, so we can safely ignore it.
			return false
		},
		UpdateFunc: func(e event.UpdateEvent) bool {
			if utils.IgnoreObject(e.ObjectOld) && !utils.IgnoreObject(e.ObjectNew) {
				// Don't skip the removal of the "ignore" annotation. We want to
				// reconcile when that happens.
				return true
			}
			// Otherwise, ignore updates to objects when metadata.Generation does not change.
			return e.ObjectOld.GetGeneration() != e.ObjectNew.GetGeneration()
		},
		DeleteFunc: func(e event.DeleteEvent) bool { return true },
	}
	for _, x := range crds.GetCRDs(v) {
		if err := c.Watch(&source.Kind{Type: x}, &handler.EnqueueRequestForObject{}, pred); err != nil {
			return err
		}
	}
	return nil
}

func setInstallationFinalizer(i *operator.Installation) {
	if !stringsutil.StringInSlice(CalicoFinalizer, i.GetFinalizers()) {
		i.SetFinalizers(append(i.GetFinalizers(), CalicoFinalizer))
	}
}

func removeInstallationFinalizer(i *operator.Installation) {
	if stringsutil.StringInSlice(CalicoFinalizer, i.GetFinalizers()) {
		i.SetFinalizers(stringsutil.RemoveStringInSlice(CalicoFinalizer, i.GetFinalizers()))
	}
}<|MERGE_RESOLUTION|>--- conflicted
+++ resolved
@@ -26,12 +26,6 @@
 	"strings"
 	"time"
 
-<<<<<<< HEAD
-	"github.com/go-logr/logr"
-	configv1 "github.com/openshift/api/config/v1"
-	"github.com/openshift/library-go/pkg/crypto"
-=======
->>>>>>> b19e1de7
 	apps "k8s.io/api/apps/v1"
 	appsv1 "k8s.io/api/apps/v1"
 	corev1 "k8s.io/api/core/v1"
@@ -56,11 +50,8 @@
 	"sigs.k8s.io/controller-runtime/pkg/predicate"
 	"sigs.k8s.io/controller-runtime/pkg/reconcile"
 	"sigs.k8s.io/controller-runtime/pkg/source"
-<<<<<<< HEAD
-=======
 
 	"github.com/elastic/cloud-on-k8s/pkg/utils/stringsutil"
->>>>>>> b19e1de7
 
 	"github.com/go-logr/logr"
 	configv1 "github.com/openshift/api/config/v1"
@@ -83,15 +74,9 @@
 	"github.com/tigera/operator/pkg/render"
 	rcertificatemanagement "github.com/tigera/operator/pkg/render/certificatemanagement"
 	"github.com/tigera/operator/pkg/render/common/resourcequota"
-<<<<<<< HEAD
-	"github.com/tigera/operator/pkg/render/common/secret"
-	"github.com/tigera/operator/pkg/render/kubecontrollers"
-	"github.com/tigera/operator/pkg/tls"
-=======
 	"github.com/tigera/operator/pkg/render/kubecontrollers"
 	"github.com/tigera/operator/pkg/render/monitor"
 	"github.com/tigera/operator/pkg/tls/certificatemanagement"
->>>>>>> b19e1de7
 )
 
 const (
@@ -317,11 +302,7 @@
 			return fmt.Errorf("tigera-installation-controller failed to watch secret '%s' in '%s' namespace: %w", render.ManagerInternalTLSSecretName, common.OperatorNamespace(), err)
 		}
 
-<<<<<<< HEAD
-		//watch for change to primary resource LogCollector
-=======
 		// watch for change to primary resource LogCollector
->>>>>>> b19e1de7
 		err = c.Watch(&source.Kind{Type: &operator.LogCollector{}}, &handler.EnqueueRequestForObject{})
 		if err != nil {
 			return fmt.Errorf("tigera-installation-controller failed to watch primary resource: %v", err)
@@ -1075,12 +1056,7 @@
 	// Here, we'll check the default felixconfiguration to see if the user is specifying
 	// a non-default port, and use that value if they are.
 	nodeReporterMetricsPort := defaultNodeReporterPort
-<<<<<<< HEAD
-	var metricsBundle *corev1.ConfigMap
-	var nodePrometheusTLS *corev1.Secret
-=======
 	var nodePrometheusTLS certificatemanagement.KeyPairInterface
->>>>>>> b19e1de7
 	if instance.Spec.Variant == operator.TigeraSecureEnterprise {
 
 		// Determine the port to use for nodeReporter metrics.
@@ -1094,49 +1070,6 @@
 			return reconcile.Result{}, err
 		}
 
-<<<<<<< HEAD
-		nodePrometheusTLS, err = utils.ValidateCertPair(r.client,
-			common.OperatorNamespace(),
-			render.NodePrometheusTLSServerSecret,
-			corev1.TLSPrivateKeyKey,
-			corev1.TLSCertKey,
-		)
-		if err != nil {
-			log.Error(err, "Invalid TLS Cert")
-			r.status.SetDegraded("Error validating TLS certificate", err.Error())
-			return reconcile.Result{}, err
-		}
-
-		var pems [][]byte
-		if instance.Spec.CertificateManagement == nil {
-			if nodePrometheusTLS == nil {
-				dnsNames := dns.GetServiceDNSNames(render.CalicoNodeMetricsService, common.CalicoNamespace, r.clusterDomain)
-				nodePrometheusTLS, err = secret.CreateTLSSecret(nil,
-					render.NodePrometheusTLSServerSecret,
-					common.OperatorNamespace(),
-					corev1.TLSPrivateKeyKey,
-					corev1.TLSCertKey,
-					rmeta.DefaultCertificateDuration,
-					[]crypto.CertificateExtensionFunc{tls.SetServerAuth, tls.SetClientAuth},
-					dnsNames...,
-				)
-				if err != nil {
-					log.Error(err, "Error creating TLS certificate")
-					r.status.SetDegraded("Error creating TLS certificate", err.Error())
-					return reconcile.Result{}, err
-				}
-			}
-			// Let the metrics server trust itself, so the health check does not fail.
-			pems = append(pems, nodePrometheusTLS.Data[corev1.TLSCertKey])
-		}
-
-		metricsBundle, err = utils.GetPrometheusCertificateBundle(ctx, r.client, common.CalicoNamespace, instance.Spec.CertificateManagement, pems...)
-		if err != nil {
-			log.Error(err, "Unable to create a metrics certificate bundle")
-			r.status.SetDegraded("Unable to create a metrics certificate bundle", err.Error())
-			return reconcile.Result{}, err
-		}
-=======
 		nodePrometheusTLS, err = certificateManager.GetOrCreateKeyPair(r.client, render.NodePrometheusTLSServerSecret, common.OperatorNamespace(), dns.GetServiceDNSNames(render.CalicoNodeMetricsService, common.CalicoNamespace, r.clusterDomain))
 		if err != nil {
 			log.Error(err, "Error creating TLS certificate")
@@ -1155,7 +1088,6 @@
 		if prometheusClientCert != nil {
 			typhaNodeTLS.TrustedBundle.AddCertificates(prometheusClientCert)
 		}
->>>>>>> b19e1de7
 	}
 
 	// Query the KubeControllersConfiguration object. We'll use this to help configure kube-controllers.
@@ -1266,21 +1198,6 @@
 
 	// Build a configuration for rendering calico/node.
 	nodeCfg := render.NodeConfiguration{
-<<<<<<< HEAD
-		K8sServiceEp:              k8sapi.Endpoint,
-		Installation:              &instance.Spec,
-		AmazonCloudIntegration:    aci,
-		LogCollector:              logCollector,
-		BirdTemplates:             birdTemplates,
-		TLS:                       typhaNodeTLS,
-		ClusterDomain:             r.clusterDomain,
-		NodeReporterMetricsPort:   nodeReporterMetricsPort,
-		BGPLayouts:                bgpLayout,
-		NodeAppArmorProfile:       nodeAppArmorProfile,
-		MigrateNamespaces:         needNsMigration,
-		PrometheusServerTLS:       nodePrometheusTLS,
-		PrometheusMetricsCABundle: metricsBundle,
-=======
 		K8sServiceEp:            k8sapi.Endpoint,
 		Installation:            &instance.Spec,
 		AmazonCloudIntegration:  aci,
@@ -1296,7 +1213,6 @@
 		PrometheusServerTLS:     nodePrometheusTLS,
 		FelixHealthPort:         *felixConfiguration.Spec.HealthPort,
 		BindMode:                bgpConfiguration.Spec.BindMode,
->>>>>>> b19e1de7
 	}
 	components = append(components, render.Node(&nodeCfg))
 
@@ -1334,17 +1250,6 @@
 	}
 	components = append(components, render.Windows(&windowsCfg))
 
-	if nodePrometheusTLS != nil {
-		oprIssued, err := utils.IsCertOperatorIssued(nodePrometheusTLS.Data[corev1.TLSCertKey])
-		if err != nil {
-			reqLogger.Error(err, "Error checking certificate issuer")
-			r.status.SetDegraded("Error checking certificate issuer", err.Error())
-		}
-		if oprIssued {
-			components = append(components, render.NewPassthrough(nodePrometheusTLS))
-		}
-	}
-
 	imageSet, err := imageset.GetImageSet(ctx, r.client, instance.Spec.Variant)
 	if err != nil {
 		r.SetDegraded("Error getting ImageSet", err, reqLogger)
@@ -1517,54 +1422,6 @@
 			errMsgs = append(errMsgs, err.Error())
 		} else {
 
-<<<<<<< HEAD
-	node, err := utils.ValidateCertPair(
-		r.client,
-		common.OperatorNamespace(),
-		render.NodeTLSSecretName,
-		render.TLSSecretKeyName,
-		render.TLSSecretCertName,
-	)
-	if err != nil {
-		errMsgs = append(errMsgs, fmt.Sprintf("CertPair for Felix is invalid: %s", err))
-	} else if node != nil {
-		if node.Data != nil {
-			// We need the CommonName, URISAN, or both to be set
-			_, okCN := node.Data[render.CommonName]
-			_, okUS := node.Data[render.URISAN]
-			if !(okCN || okUS) {
-				if node.Data[corev1.TLSCertKey] != nil {
-					// This is a cluster downgraded from v1.26+, where the common name is assumed to be render.FelixCommonName.
-					node.Data[render.CommonName] = []byte(render.FelixCommonName)
-				} else {
-					errMsgs = append(errMsgs, fmt.Sprintf("CertPair for Felix does not contain common-name or uri-san"))
-				}
-			}
-		}
-	}
-
-	typha, err := utils.ValidateCertPair(
-		r.client,
-		common.OperatorNamespace(),
-		render.TyphaTLSSecretName,
-		render.TLSSecretKeyName,
-		render.TLSSecretCertName,
-	)
-	if err != nil {
-		errMsgs = append(errMsgs, fmt.Sprintf("CertPair for Typha is invalid: %s", err))
-	} else if typha != nil {
-		if typha.Data != nil {
-			// We need the CommonName, URISAN, or both to be set
-			_, okCN := typha.Data[render.CommonName]
-			_, okUS := typha.Data[render.URISAN]
-			if !(okCN || okUS) {
-				if typha.Data[corev1.TLSCertKey] != nil {
-					// This is a cluster downgraded from v1.26+, where the common name is assumed to be render.TyphaCommonName.
-					typha.Data[render.CommonName] = []byte(render.TyphaCommonName)
-				} else {
-					errMsgs = append(errMsgs, fmt.Sprintf("CertPair for Typha does not contain common-name or uri-san"))
-				}
-=======
 			if !keyPair.BYO() {
 				cn = commonName
 			} else {
@@ -1581,59 +1438,14 @@
 			}
 			if cn == "" && uriSAN == "" {
 				errMsgs = append(errMsgs, "CertPair for Felix does not contain common-name or uri-san")
->>>>>>> b19e1de7
 			}
 		}
 		return
 	}
-<<<<<<< HEAD
-
-	if ca == nil && typha != nil && typha.Data[corev1.TLSCertKey] != nil && node != nil && node.Data[corev1.TLSCertKey] != nil {
-		// This is a cluster downgraded from v1.26+, where the configmap is no longer automatically created.
-		// We can create a compatible configmap by combining the PEM data of both certificates.
-		ca = &corev1.ConfigMap{
-			TypeMeta:   metav1.TypeMeta{Kind: "ConfigMap", APIVersion: "v1"},
-			ObjectMeta: metav1.ObjectMeta{Name: render.TyphaCAConfigMapName, Namespace: common.OperatorNamespace()},
-			Data: map[string]string{
-				render.TyphaCABundleName: fmt.Sprintf("# certificate: typha-certs\n%s\n\n# certificate: node-certs\n%s", string(typha.Data[corev1.TLSCertKey]), string(node.Data[corev1.TLSCertKey])),
-			},
-		}
-	}
-
-	// CA, typha, and node are all not set
-	allNil := (ca == nil && typha == nil && node == nil)
-	// CA, typha, and node are all are set
-	allSet := (ca != nil && typha != nil && node != nil)
-	// All CA, typha, and node must be set or not set.
-	if !(allNil || allSet) {
-		errMsgs = append(errMsgs, fmt.Sprintf("Typha-Node CA and Secrets should all be set or none set: ca(%t) typha(%t) node(%t)", ca != nil, typha != nil, node != nil))
-		errMsgs = append(errMsgs, "If not providing custom CA and certs, feel free to remove them from the operator namespace, they will be recreated")
-	}
-
-	// TODO: We could make sure both TLS Secrets were signed by the CA
-
-	if len(errMsgs) != 0 {
-		return nil, fmt.Errorf(strings.Join(errMsgs, ";"))
-	}
-	return &render.TyphaNodeTLS{CAConfigMap: ca, TyphaSecret: typha, NodeSecret: node}, nil
-}
-
-// validateTyphaCAConfigMap reads the Typha CA config map from the Operator
-// namespace and validates that it has a CA Bundle. It returns the validated
-// ConfigMap or an error.
-func (r *ReconcileInstallation) validateTyphaCAConfigMap() (*corev1.ConfigMap, error) {
-	cm := &corev1.ConfigMap{}
-	cmNamespacedName := types.NamespacedName{
-		Name:      render.TyphaCAConfigMapName,
-		Namespace: common.OperatorNamespace(),
-	}
-	err := r.client.Get(context.Background(), cmNamespacedName, cm)
-=======
 	node, nodeCommonName, nodeURISAN := getKeyPair(render.NodeTLSSecretName, render.FelixCommonName)
 	typha, typhaCommonName, typhaURISAN := getKeyPair(render.TyphaTLSSecretName, render.TyphaCommonName)
 	var trustedBundle certificatemanagement.TrustedBundle
 	configMap, err := getConfigMap(cli, render.TyphaCAConfigMapName)
->>>>>>> b19e1de7
 	if err != nil {
 		errMsgs = append(errMsgs, fmt.Sprintf("CA for Typha is invalid: %s", err))
 	} else if configMap != nil {
