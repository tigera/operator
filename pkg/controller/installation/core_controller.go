--- conflicted
+++ resolved
@@ -920,17 +920,17 @@
 		return reconcile.Result{}, err
 	}
 
-<<<<<<< HEAD
 	bgpLayout, err := getConfigMap(r.client, render.BGPLayoutConfigMapName)
 	if err != nil {
 		log.Error(err, "Error retrieving BGP layout ConfigMap")
 		r.SetDegraded("Error retrieving BGP layout ConfigMap", err, reqLogger)
-=======
+		return reconcile.Result{}, err
+	}
+
 	err = utils.GetK8sServiceEndPoint(r.client)
 	if err != nil {
 		log.Error(err, "Error reading services endpoint configmap")
 		r.SetDegraded("Error reading services endpoint configmap", err, reqLogger)
->>>>>>> 1fe9d8d2
 		return reconcile.Result{}, err
 	}
 
