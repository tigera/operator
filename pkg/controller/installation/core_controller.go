--- conflicted
+++ resolved
@@ -436,17 +436,7 @@
 }
 
 // fillDefaults populates the default values onto an Installation object.
-<<<<<<< HEAD
 func fillDefaults(instance *operator.Installation, currentPools *v3.IPPoolList) error {
-	// Populate the instance with defaults for any fields not provided by the user.
-	if len(instance.Spec.Registry) != 0 && instance.Spec.Registry != components.UseDefault && !strings.HasSuffix(instance.Spec.Registry, "/") {
-		// Make sure registry, except for the special case "UseDefault", always ends with a slash.
-		instance.Spec.Registry = fmt.Sprintf("%s/", instance.Spec.Registry)
-	}
-
-=======
-func fillDefaults(instance *operator.Installation, currentPools *crdv1.IPPoolList) error {
->>>>>>> 41edbbe5
 	if len(instance.Spec.Variant) == 0 {
 		// Default to installing Calico.
 		instance.Spec.Variant = operator.Calico
@@ -1738,21 +1728,13 @@
 	if install.Spec.CalicoNetwork.LinuxDataplane != nil {
 		if *install.Spec.CalicoNetwork.LinuxDataplane == operatorv1.LinuxDataplaneNftables {
 			// The operator is configured to use the nftables dataplane. Configure Felix to use nftables.
-<<<<<<< HEAD
-			nftablesMode := v3.NFTablesMode(v3.NFTablesModeEnabled)
-=======
-			updated = fc.Spec.NFTablesMode == nil || *fc.Spec.NFTablesMode != crdv1.NFTablesModeEnabled
-			nftablesMode := crdv1.NFTablesModeEnabled
->>>>>>> 41edbbe5
+			updated = fc.Spec.NFTablesMode == nil || *fc.Spec.NFTablesMode != v3.NFTablesModeEnabled
+			var nftablesMode v3.NFTablesMode = v3.NFTablesModeEnabled
 			fc.Spec.NFTablesMode = &nftablesMode
 		} else {
 			// The operator is configured to use another dataplane. Disable nftables.
-<<<<<<< HEAD
-			nftablesMode := v3.NFTablesMode(v3.NFTablesModeDisabled)
-=======
-			updated = fc.Spec.NFTablesMode == nil || *fc.Spec.NFTablesMode != crdv1.NFTablesModeDisabled
-			nftablesMode := crdv1.NFTablesModeDisabled
->>>>>>> 41edbbe5
+			updated = fc.Spec.NFTablesMode == nil || *fc.Spec.NFTablesMode != v3.NFTablesModeDisabled
+			var nftablesMode v3.NFTablesMode = v3.NFTablesModeDisabled
 			fc.Spec.NFTablesMode = &nftablesMode
 		}
 	}
