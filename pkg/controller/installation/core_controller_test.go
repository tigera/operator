--- conflicted
+++ resolved
@@ -1220,7 +1220,6 @@
 						})
 				}
 
-<<<<<<< HEAD
 				table.DescribeTable("auto-detect cluster status to defaulting BPF",
 					func(funcs []func(), installation *operator.Installation, shouldDefaulted bool) {
 						for _, f := range funcs {
@@ -1271,7 +1270,7 @@
 				)
 			})
 		})
-=======
+
 		It("should push 'CALICO_CGROUP_PATH' env var to ebpf-bootstrap if specified in FelixConfiguration", func() {
 			customPath := "/foo/bar/path"
 			fc := &crdv1.FelixConfiguration{
@@ -1301,7 +1300,6 @@
 			))
 		})
 
->>>>>>> d00deeaa
 		It("should Reconcile with default config", func() {
 			Expect(c.Create(ctx, cr)).NotTo(HaveOccurred())
 			_, err := r.Reconcile(ctx, reconcile.Request{})
