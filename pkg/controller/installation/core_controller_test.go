// Copyright (c) 2019-2022 Tigera, Inc. All rights reserved.

// Licensed under the Apache License, Version 2.0 (the "License");
// you may not use this file except in compliance with the License.
// You may obtain a copy of the License at
//
//     http://www.apache.org/licenses/LICENSE-2.0
//
// Unless required by applicable law or agreed to in writing, software
// distributed under the License is distributed on an "AS IS" BASIS,
// WITHOUT WARRANTIES OR CONDITIONS OF ANY KIND, either express or implied.
// See the License for the specific language governing permissions and
// limitations under the License.

package installation

import (
	"bytes"
	"context"
	"fmt"
	v3 "github.com/tigera/api/pkg/apis/projectcalico/v3"
	"time"

	appsv1 "k8s.io/api/apps/v1"
	corev1 "k8s.io/api/core/v1"
	v1 "k8s.io/api/core/v1"
	rbacv1 "k8s.io/api/rbac/v1"
	schedv1 "k8s.io/api/scheduling/v1"
	metav1 "k8s.io/apimachinery/pkg/apis/meta/v1"
	"k8s.io/apimachinery/pkg/runtime"
	"k8s.io/apimachinery/pkg/types"
	"k8s.io/apimachinery/pkg/util/intstr"
	kfake "k8s.io/client-go/kubernetes/fake"
	"k8s.io/client-go/tools/cache"
	"sigs.k8s.io/controller-runtime/pkg/client"
	"sigs.k8s.io/controller-runtime/pkg/client/fake"
	"sigs.k8s.io/controller-runtime/pkg/reconcile"

	"github.com/go-logr/logr"
	. "github.com/onsi/ginkgo"
	"github.com/onsi/ginkgo/extensions/table"
	. "github.com/onsi/gomega"
	"github.com/stretchr/testify/mock"

	osconfigv1 "github.com/openshift/api/config/v1"
	operator "github.com/tigera/operator/api/v1"
	"github.com/tigera/operator/pkg/apis"
	crdv1 "github.com/tigera/operator/pkg/apis/crd.projectcalico.org/v1"
	"github.com/tigera/operator/pkg/common"
	"github.com/tigera/operator/pkg/components"
	"github.com/tigera/operator/pkg/controller/certificatemanager"
	"github.com/tigera/operator/pkg/controller/installation/windows"
	"github.com/tigera/operator/pkg/controller/status"
	"github.com/tigera/operator/pkg/controller/utils"
	"github.com/tigera/operator/pkg/dns"
	"github.com/tigera/operator/pkg/render"
	rmeta "github.com/tigera/operator/pkg/render/common/meta"
	"github.com/tigera/operator/pkg/render/common/secret"
	"github.com/tigera/operator/pkg/render/monitor"
	"github.com/tigera/operator/pkg/tls"
	"github.com/tigera/operator/pkg/tls/certificatemanagement"
	"github.com/tigera/operator/test"
)

var mismatchedError = fmt.Errorf("Installation spec.kubernetesProvider 'DockerEnterprise' does not match auto-detected value 'OpenShift'")

type fakeNamespaceMigration struct{}

func (f *fakeNamespaceMigration) NeedsCoreNamespaceMigration(ctx context.Context) (bool, error) {
	return false, nil
}
func (f *fakeNamespaceMigration) Run(ctx context.Context, log logr.Logger) error {
	return nil
}
func (f *fakeNamespaceMigration) NeedCleanup() bool {
	return false
}
func (f *fakeNamespaceMigration) CleanupMigration(ctx context.Context) error {
	return nil
}

var _ = Describe("Testing core-controller installation", func() {

	table.DescribeTable("checking rendering configuration",
		func(detectedProvider, configuredProvider operator.Provider, expectedErr error) {
			configuredInstallation := &operator.Installation{}
			configuredInstallation.Spec.KubernetesProvider = configuredProvider

			err := mergeProvider(configuredInstallation, detectedProvider)
			if expectedErr == nil {
				Expect(err).To(BeNil())
				Expect(configuredInstallation.Spec.KubernetesProvider).To(Equal(detectedProvider))
			} else {
				Expect(err).To(Equal(expectedErr))
			}
		},
		table.Entry("Same detected/configured provider", operator.ProviderOpenShift, operator.ProviderOpenShift, nil),
		table.Entry("Different detected/configured provider", operator.ProviderOpenShift, operator.ProviderDockerEE, mismatchedError),
		table.Entry("Same detected/configured managed provider", operator.ProviderEKS, operator.ProviderEKS, nil),
	)

	table.DescribeTable("test cidrWithinCidr function",
		func(CIDR, pool string, expectedResult bool) {
			if expectedResult {
				Expect(cidrWithinCidr(CIDR, pool)).To(BeTrue(), "Expected pool %s to be within CIDR %s", pool, CIDR)
			} else {
				Expect(cidrWithinCidr(CIDR, pool)).To(BeFalse(), "Expected pool %s to not be within CIDR %s", pool, CIDR)
			}
		},

		table.Entry("Default as CIDR and pool", "192.168.0.0/16", "192.168.0.0/16", true),
		table.Entry("Pool larger than CIDR should fail", "192.168.0.0/16", "192.168.0.0/15", false),
		table.Entry("Pool larger than CIDR should fail", "192.168.2.0/24", "192.168.0.0/16", false),
		table.Entry("Non overlapping CIDR and pool should fail", "192.168.0.0/16", "172.168.0.0/16", false),
		table.Entry("CIDR with smaller pool", "192.168.0.0/16", "192.168.2.0/24", true),
		table.Entry("IPv6 matching CIDR and pool", "fd00:1234::/32", "fd00:1234::/32", true),
		table.Entry("IPv6 Pool larger than CIDR should fail", "fd00:1234::/32", "fd00:1234::/31", false),
		table.Entry("IPv6 Pool larger than CIDR should fail", "fd00:1234:5600::/40", "fd00:1234::/32", false),
		table.Entry("IPv6 Non overlapping CIDR and pool should fail", "fd00:1234::/32", "fd00:5678::/32", false),
		table.Entry("IPv6 CIDR with smaller pool", "fd00:1234::/32", "fd00:1234:5600::/40", true),
	)
	var defaultMTU int32 = 1440
	var twentySix int32 = 26
	var hpEnabled operator.HostPortsType = operator.HostPortsEnabled
	var hpDisabled operator.HostPortsType = operator.HostPortsDisabled
	table.DescribeTable("Installation and Openshift should be merged and defaulted by mergeAndFillDefaults",
		func(i *operator.Installation, on *osconfigv1.Network, expectSuccess bool, calicoNet *operator.CalicoNetworkSpec) {
			if expectSuccess {
				Expect(mergeAndFillDefaults(i, on, nil, nil)).To(BeNil())
			} else {
				Expect(mergeAndFillDefaults(i, on, nil, nil)).ToNot(BeNil())
				return
			}

			if calicoNet == nil {
				Expect(i.Spec.CalicoNetwork).To(BeNil())
				return
			}
			if calicoNet.IPPools == nil {
				Expect(i.Spec.CalicoNetwork).To(BeNil())
				return
			}
			if len(calicoNet.IPPools) == 0 {
				Expect(i.Spec.CalicoNetwork.IPPools).To(HaveLen(0))
				return
			}
			Expect(i.Spec.CalicoNetwork.IPPools).To(HaveLen(1))
			pool := i.Spec.CalicoNetwork.IPPools[0]
			pExpect := calicoNet.IPPools[0]
			Expect(pool).To(Equal(pExpect))
			Expect(i.Spec.CalicoNetwork.HostPorts).To(Equal(calicoNet.HostPorts))
		},

		table.Entry("Empty config (with OpenShift) defaults IPPool", &operator.Installation{},
			&osconfigv1.Network{
				Spec: osconfigv1.NetworkSpec{
					ClusterNetwork: []osconfigv1.ClusterNetworkEntry{
						{CIDR: "192.168.0.0/16"},
					},
				},
			}, true,
			&operator.CalicoNetworkSpec{
				IPPools: []operator.IPPool{
					{
						CIDR:          "192.168.0.0/16",
						Encapsulation: "IPIP",
						NATOutgoing:   "Enabled",
						NodeSelector:  "all()",
						BlockSize:     &twentySix,
					},
				},
				MTU:       &defaultMTU,
				HostPorts: &hpEnabled,
			}),
		table.Entry("Openshift only CIDR",
			&operator.Installation{
				Spec: operator.InstallationSpec{
					CalicoNetwork: &operator.CalicoNetworkSpec{},
				},
			}, &osconfigv1.Network{
				Spec: osconfigv1.NetworkSpec{
					ClusterNetwork: []osconfigv1.ClusterNetworkEntry{
						{CIDR: "10.0.0.0/8"},
					},
				},
			}, true,
			&operator.CalicoNetworkSpec{
				IPPools: []operator.IPPool{
					{
						CIDR:          "10.0.0.0/8",
						Encapsulation: "IPIP",
						NATOutgoing:   "Enabled",
						NodeSelector:  "all()",
						BlockSize:     &twentySix,
					},
				},
				MTU:       &defaultMTU,
				HostPorts: &hpEnabled,
			}),
		table.Entry("CIDR specified from OpenShift config and Calico config",
			&operator.Installation{
				Spec: operator.InstallationSpec{
					CalicoNetwork: &operator.CalicoNetworkSpec{
						IPPools: []operator.IPPool{
							operator.IPPool{
								CIDR:          "10.0.0.0/24",
								Encapsulation: "VXLAN",
								NATOutgoing:   "Disabled",
							},
						},
					},
				},
			}, &osconfigv1.Network{
				Spec: osconfigv1.NetworkSpec{
					ClusterNetwork: []osconfigv1.ClusterNetworkEntry{
						{CIDR: "10.0.0.0/8"},
					},
				},
			}, true,
			&operator.CalicoNetworkSpec{
				IPPools: []operator.IPPool{
					{
						CIDR:          "10.0.0.0/24",
						Encapsulation: "VXLAN",
						NATOutgoing:   "Disabled",
						NodeSelector:  "all()",
						BlockSize:     &twentySix,
					},
				},
				MTU:       &defaultMTU,
				HostPorts: &hpEnabled,
			}),
		table.Entry("Failure when IPPool is smaller than OpenShift Network",
			&operator.Installation{
				Spec: operator.InstallationSpec{
					CalicoNetwork: &operator.CalicoNetworkSpec{
						IPPools: []operator.IPPool{
							operator.IPPool{
								CIDR:          "10.0.0.0/16",
								Encapsulation: "VXLAN",
								NATOutgoing:   "Disabled",
							},
						},
					},
				},
			}, &osconfigv1.Network{
				Spec: osconfigv1.NetworkSpec{
					ClusterNetwork: []osconfigv1.ClusterNetworkEntry{
						{CIDR: "10.0.0.0/24"},
					},
				},
			}, false, nil),
		table.Entry("Empty IPPool list results in no IPPool with OpenShift",
			&operator.Installation{
				Spec: operator.InstallationSpec{
					CalicoNetwork: &operator.CalicoNetworkSpec{
						IPPools: []operator.IPPool{},
					},
				},
			}, &osconfigv1.Network{
				Spec: osconfigv1.NetworkSpec{
					ClusterNetwork: []osconfigv1.ClusterNetworkEntry{
						{CIDR: "10.0.0.0/8"},
					},
				},
			}, true,
			&operator.CalicoNetworkSpec{
				IPPools:   []operator.IPPool{},
				MTU:       &defaultMTU,
				HostPorts: &hpEnabled,
			}),
		table.Entry("Normal defaults with no IPPools",
			&operator.Installation{
				Spec: operator.InstallationSpec{
					CalicoNetwork: &operator.CalicoNetworkSpec{},
				},
			}, nil, true,
			&operator.CalicoNetworkSpec{
				IPPools: []operator.IPPool{
					{
						CIDR:          "192.168.0.0/16",
						Encapsulation: "IPIP",
						NATOutgoing:   "Enabled",
						NodeSelector:  "all()",
						BlockSize:     &twentySix,
					},
				},
				MTU:       &defaultMTU,
				HostPorts: &hpEnabled,
			}),
		table.Entry("HostPorts disabled",
			&operator.Installation{
				Spec: operator.InstallationSpec{
					CalicoNetwork: &operator.CalicoNetworkSpec{
						HostPorts: &hpDisabled,
					},
				},
			}, nil, true,
			&operator.CalicoNetworkSpec{
				IPPools: []operator.IPPool{
					{
						CIDR:          "192.168.0.0/16",
						Encapsulation: "IPIP",
						NATOutgoing:   "Enabled",
						NodeSelector:  "all()",
						BlockSize:     &twentySix,
					},
				},
				MTU:       &defaultMTU,
				HostPorts: &hpDisabled,
			}),
	)

	notReady := &utils.ReadyFlag{}
	ready := &utils.ReadyFlag{}
	ready.MarkAsReady()

	Context("image reconciliation tests", func() {
		var c client.Client
		var cs *kfake.Clientset
		var ctx context.Context
		var cancel context.CancelFunc
		var r ReconcileInstallation
		var scheme *runtime.Scheme
		var mockStatus *status.MockStatus

		BeforeEach(func() {
			// The schema contains all objects that should be known to the fake client when the test runs.
			scheme = runtime.NewScheme()
			Expect(apis.AddToScheme(scheme)).NotTo(HaveOccurred())
			Expect(appsv1.SchemeBuilder.AddToScheme(scheme)).ShouldNot(HaveOccurred())
			Expect(rbacv1.SchemeBuilder.AddToScheme(scheme)).ShouldNot(HaveOccurred())
			Expect(schedv1.SchemeBuilder.AddToScheme(scheme)).ShouldNot(HaveOccurred())
			Expect(operator.SchemeBuilder.AddToScheme(scheme)).NotTo(HaveOccurred())

			// Create a client that will have a crud interface of k8s objects.
			c = fake.NewClientBuilder().WithScheme(scheme).Build()
			ctx, cancel = context.WithCancel(context.Background())

			// Create a fake clientset for the autoscaler.
			var replicas int32 = 1
			objs := []runtime.Object{
				&corev1.Node{
					TypeMeta: metav1.TypeMeta{},
					ObjectMeta: metav1.ObjectMeta{
						Name:   "node1",
						Labels: map[string]string{"kubernetes.io/os": "linux"},
					},
					Spec: corev1.NodeSpec{},
				},
				&appsv1.Deployment{
					TypeMeta:   metav1.TypeMeta{},
					ObjectMeta: metav1.ObjectMeta{Name: "calico-typha", Namespace: "calico-system"},
					Spec:       appsv1.DeploymentSpec{Replicas: &replicas},
				},
			}
			cs = kfake.NewSimpleClientset(objs...)

			// Create an object we can use throughout the test to do the compliance reconcile loops.
			mockStatus = &status.MockStatus{}
			mockStatus.On("AddDaemonsets", mock.Anything).Return()
			mockStatus.On("AddDeployments", mock.Anything).Return()
			mockStatus.On("AddStatefulSets", mock.Anything).Return()
			mockStatus.On("AddCronJobs", mock.Anything)
			mockStatus.On("IsAvailable").Return(true)
			mockStatus.On("OnCRFound").Return()
			mockStatus.On("ClearDegraded")
			mockStatus.On("AddCertificateSigningRequests", mock.Anything)
			mockStatus.On("RemoveCertificateSigningRequests", mock.Anything)
			mockStatus.On("ReadyToMonitor")
			mockStatus.On("SetMetaData", mock.Anything).Return()

			// Create the indexer and informer shared by the typhaAutoscaler and
			// calicoWindowsUpgrader.
			nlw := test.NewNodeListWatch(cs)
			nodeIndexInformer := cache.NewSharedIndexInformer(nlw, &corev1.Node{}, 0, cache.Indexers{})

			go nodeIndexInformer.Run(ctx.Done())
			for nodeIndexInformer.HasSynced() {
				time.Sleep(100 * time.Millisecond)
			}

			syncPeriodOption := windows.CalicoWindowsUpgraderSyncPeriod(2 * time.Second)

			// As the parameters in the client changes, we expect the outcomes of the reconcile loops to change.
			r = ReconcileInstallation{
				config:                nil, // there is no fake for config
				client:                c,
				scheme:                scheme,
				autoDetectedProvider:  operator.ProviderNone,
				status:                mockStatus,
				typhaAutoscaler:       newTyphaAutoscaler(cs, nodeIndexInformer, test.NewTyphaListWatch(cs), mockStatus),
				calicoWindowsUpgrader: windows.NewCalicoWindowsUpgrader(cs, c, nodeIndexInformer, mockStatus, syncPeriodOption),
				namespaceMigration:    &fakeNamespaceMigration{},
				amazonCRDExists:       true,
				enterpriseCRDsExist:   true,
				migrationChecked:      true,
				policyWatchesReady:    ready,
			}

			r.typhaAutoscaler.start(ctx)
			r.calicoWindowsUpgrader.Start(ctx)
			certificateManager, err := certificatemanager.Create(c, nil, "")
			Expect(err).NotTo(HaveOccurred())
			prometheusTLS, err := certificateManager.GetOrCreateKeyPair(c, monitor.PrometheusClientTLSSecretName, common.OperatorNamespace(), []string{render.PrometheusTLSSecretName})
			Expect(err).NotTo(HaveOccurred())
			Expect(c.Create(ctx, prometheusTLS.Secret(common.OperatorNamespace()))).NotTo(HaveOccurred())
			Expect(c.Create(ctx, certificateManager.KeyPair().Secret(common.OperatorNamespace()))).NotTo(HaveOccurred())
			Expect(c.Create(ctx, &v3.Tier{ObjectMeta: metav1.ObjectMeta{Name: "allow-tigera"}})).NotTo(HaveOccurred())
			// We start off with a 'standard' installation, with nothing special
			Expect(c.Create(
				ctx,
				&operator.Installation{
					ObjectMeta: metav1.ObjectMeta{Name: "default"},
					Spec: operator.InstallationSpec{
						Variant:               operator.TigeraSecureEnterprise,
						Registry:              "some.registry.org/",
						CertificateManagement: &operator.CertificateManagement{CACert: prometheusTLS.GetCertificatePEM()},
					},
					Status: operator.InstallationStatus{
						Variant: operator.TigeraSecureEnterprise,
						Computed: &operator.InstallationSpec{
							Registry: "my-reg",
							// The test is provider agnostic.
							KubernetesProvider: operator.ProviderNone,
						},
					},
				})).NotTo(HaveOccurred())
		})
		AfterEach(func() {
			cancel()
		})

		It("should use builtin images", func() {
			_, err := r.Reconcile(ctx, reconcile.Request{})
			Expect(err).ShouldNot(HaveOccurred())

			d := appsv1.Deployment{
				TypeMeta: metav1.TypeMeta{Kind: "Deployment", APIVersion: "v1"},
				ObjectMeta: metav1.ObjectMeta{
					Name:      "calico-kube-controllers",
					Namespace: common.CalicoNamespace,
				},
			}
			Expect(test.GetResource(c, &d)).To(BeNil())
			Expect(d.Spec.Template.Spec.Containers).To(HaveLen(1))
			controller := test.GetContainer(d.Spec.Template.Spec.Containers, "calico-kube-controllers")
			Expect(controller).ToNot(BeNil())
			Expect(controller.Image).To(Equal(
				fmt.Sprintf("some.registry.org/%s:%s",
					components.ComponentTigeraKubeControllers.Image,
					components.ComponentTigeraKubeControllers.Version)))

			d = appsv1.Deployment{
				TypeMeta: metav1.TypeMeta{Kind: "Deployment", APIVersion: "apps/v1"},
				ObjectMeta: metav1.ObjectMeta{
					Name:      common.TyphaDeploymentName,
					Namespace: common.CalicoNamespace,
				},
			}
			Expect(test.GetResource(c, &d)).To(BeNil())
			Expect(d.Spec.Template.Spec.Containers).To(HaveLen(1))
			typha := test.GetContainer(d.Spec.Template.Spec.Containers, "calico-typha")
			Expect(typha).ToNot(BeNil())
			Expect(typha.Image).To(Equal(
				fmt.Sprintf("some.registry.org/%s:%s",
					components.ComponentTigeraTypha.Image,
					components.ComponentTigeraTypha.Version)))
			Expect(d.Spec.Template.Spec.InitContainers).To(HaveLen(1))
			csrinit := test.GetContainer(d.Spec.Template.Spec.InitContainers, fmt.Sprintf("%s-key-cert-provisioner", render.TyphaTLSSecretName))
			Expect(csrinit).ToNot(BeNil())
			Expect(csrinit.Image).To(Equal(
				fmt.Sprintf("some.registry.org/%s:%s",
					components.ComponentCSRInitContainer.Image,
					components.ComponentCSRInitContainer.Version)))

			ds := appsv1.DaemonSet{
				TypeMeta: metav1.TypeMeta{Kind: "DaemonSet", APIVersion: "apps/v1"},
				ObjectMeta: metav1.ObjectMeta{
					Name:      common.NodeDaemonSetName,
					Namespace: common.CalicoNamespace,
				},
			}
			Expect(test.GetResource(c, &ds)).To(BeNil())
			Expect(ds.Spec.Template.Spec.Containers).To(HaveLen(1))
			node := test.GetContainer(ds.Spec.Template.Spec.Containers, "calico-node")
			Expect(node).ToNot(BeNil())
			Expect(node.Image).To(Equal(
				fmt.Sprintf("some.registry.org/%s:%s",
					components.ComponentTigeraNode.Image,
					components.ComponentTigeraNode.Version)))
			Expect(ds.Spec.Template.Spec.InitContainers).To(HaveLen(4))
			fv := test.GetContainer(ds.Spec.Template.Spec.InitContainers, "flexvol-driver")
			Expect(fv).ToNot(BeNil())
			Expect(fv.Image).To(Equal(
				fmt.Sprintf("some.registry.org/%s:%s",
					components.ComponentFlexVolume.Image,
					components.ComponentFlexVolume.Version)))
			cni := test.GetContainer(ds.Spec.Template.Spec.InitContainers, "install-cni")
			Expect(cni).ToNot(BeNil())
			Expect(cni.Image).To(Equal(
				fmt.Sprintf("some.registry.org/%s:%s",
					components.ComponentTigeraCNI.Image,
					components.ComponentTigeraCNI.Version)))
			csrinit = test.GetContainer(ds.Spec.Template.Spec.InitContainers, fmt.Sprintf("%s-key-cert-provisioner", render.NodeTLSSecretName))
			Expect(csrinit).ToNot(BeNil())
			Expect(csrinit.Image).To(Equal(
				fmt.Sprintf("some.registry.org/%s:%s",
					components.ComponentCSRInitContainer.Image,
					components.ComponentCSRInitContainer.Version)))
			csrinit2 := test.GetContainer(ds.Spec.Template.Spec.InitContainers, fmt.Sprintf("%s-key-cert-provisioner", render.NodePrometheusTLSServerSecret))
			Expect(csrinit2).ToNot(BeNil())
			Expect(csrinit2.Image).To(Equal(
				fmt.Sprintf("some.registry.org/%s:%s",
					components.ComponentCSRInitContainer.Image,
					components.ComponentCSRInitContainer.Version)))
		})
		It("should use images from imageset", func() {
			Expect(c.Create(ctx, &operator.ImageSet{
				ObjectMeta: metav1.ObjectMeta{Name: "enterprise-" + components.EnterpriseRelease},
				Spec: operator.ImageSetSpec{
					Images: []operator.Image{
						{Image: "tigera/kube-controllers", Digest: "sha256:tigerakubecontrollerhash"},
						{Image: "tigera/typha", Digest: "sha256:tigeratyphahash"},
						{Image: "tigera/cnx-node", Digest: "sha256:tigeracnxnodehash"},
						{Image: "tigera/cni", Digest: "sha256:tigeracnihash"},
						{Image: "calico/pod2daemon-flexvol", Digest: "sha256:calicoflexvolhash"},
						{Image: "tigera/key-cert-provisioner", Digest: "sha256:calicocsrinithash"},
						{Image: "tigera/calico-windows-upgrade", Digest: "sha256:calicowindowshash"},
					},
				},
			})).ToNot(HaveOccurred())

			_, err := r.Reconcile(ctx, reconcile.Request{})
			Expect(err).ShouldNot(HaveOccurred())

			d := appsv1.Deployment{
				TypeMeta: metav1.TypeMeta{Kind: "Deployment", APIVersion: "v1"},
				ObjectMeta: metav1.ObjectMeta{
					Name:      "calico-kube-controllers",
					Namespace: common.CalicoNamespace,
				},
			}
			Expect(test.GetResource(c, &d)).To(BeNil())
			Expect(d.Spec.Template.Spec.Containers).To(HaveLen(1))
			controller := test.GetContainer(d.Spec.Template.Spec.Containers, "calico-kube-controllers")
			Expect(controller).ToNot(BeNil())
			Expect(controller.Image).To(Equal(
				fmt.Sprintf("some.registry.org/%s@%s",
					components.ComponentTigeraKubeControllers.Image,
					"sha256:tigerakubecontrollerhash")))

			d = appsv1.Deployment{
				TypeMeta: metav1.TypeMeta{Kind: "Deployment", APIVersion: "apps/v1"},
				ObjectMeta: metav1.ObjectMeta{
					Name:      common.TyphaDeploymentName,
					Namespace: common.CalicoNamespace,
				},
			}
			Expect(test.GetResource(c, &d)).To(BeNil())
			Expect(d.Spec.Template.Spec.Containers).To(HaveLen(1))
			typha := test.GetContainer(d.Spec.Template.Spec.Containers, "calico-typha")
			Expect(typha).ToNot(BeNil())
			Expect(typha.Image).To(Equal(
				fmt.Sprintf("some.registry.org/%s@%s",
					components.ComponentTigeraTypha.Image,
					"sha256:tigeratyphahash")))
			Expect(d.Spec.Template.Spec.InitContainers).To(HaveLen(1))
			csrinit := test.GetContainer(d.Spec.Template.Spec.InitContainers, fmt.Sprintf("%s-key-cert-provisioner", render.TyphaTLSSecretName))
			Expect(csrinit).ToNot(BeNil())
			Expect(csrinit.Image).To(Equal(
				fmt.Sprintf("some.registry.org/%s@%s",
					components.ComponentCSRInitContainer.Image,
					"sha256:calicocsrinithash")))

			ds := appsv1.DaemonSet{
				TypeMeta: metav1.TypeMeta{Kind: "DaemonSet", APIVersion: "apps/v1"},
				ObjectMeta: metav1.ObjectMeta{
					Name:      common.NodeDaemonSetName,
					Namespace: common.CalicoNamespace,
				},
			}
			Expect(test.GetResource(c, &ds)).To(BeNil())
			Expect(ds.Spec.Template.Spec.Containers).To(HaveLen(1))
			node := test.GetContainer(ds.Spec.Template.Spec.Containers, "calico-node")
			Expect(node).ToNot(BeNil())
			Expect(node.Image).To(Equal(
				fmt.Sprintf("some.registry.org/%s@%s",
					components.ComponentTigeraNode.Image,
					"sha256:tigeracnxnodehash")))
			Expect(ds.Spec.Template.Spec.InitContainers).To(HaveLen(4))
			fv := test.GetContainer(ds.Spec.Template.Spec.InitContainers, "flexvol-driver")
			Expect(fv).ToNot(BeNil())
			Expect(fv.Image).To(Equal(
				fmt.Sprintf("some.registry.org/%s@%s",
					components.ComponentFlexVolume.Image,
					"sha256:calicoflexvolhash")))
			cni := test.GetContainer(ds.Spec.Template.Spec.InitContainers, "install-cni")
			Expect(cni).ToNot(BeNil())
			Expect(cni.Image).To(Equal(
				fmt.Sprintf("some.registry.org/%s@%s",
					components.ComponentTigeraCNI.Image,
					"sha256:tigeracnihash")))
			csrinit = test.GetContainer(ds.Spec.Template.Spec.InitContainers, fmt.Sprintf("%s-key-cert-provisioner", render.NodeTLSSecretName))
			Expect(csrinit).ToNot(BeNil())
			Expect(csrinit.Image).To(Equal(
				fmt.Sprintf("some.registry.org/%s@%s",
					components.ComponentCSRInitContainer.Image,
					"sha256:calicocsrinithash")))
			csrinit2 := test.GetContainer(ds.Spec.Template.Spec.InitContainers, fmt.Sprintf("%s-key-cert-provisioner", render.NodePrometheusTLSServerSecret))
			Expect(csrinit2).ToNot(BeNil())
			Expect(csrinit2.Image).To(Equal(
				fmt.Sprintf("some.registry.org/%s@%s",
					components.ComponentCSRInitContainer.Image,
					"sha256:calicocsrinithash")))

			inst := operator.Installation{
				ObjectMeta: metav1.ObjectMeta{
					Name: "default",
				},
			}
			Expect(test.GetResource(c, &inst)).To(BeNil())
			Expect(inst.Status.ImageSet).To(Equal("enterprise-" + components.EnterpriseRelease))
		})
	})

	Context("Docker Enterprise defaults", func() {
		It("Sets the default ipv4 autodetection method to skipInterface", func() {
			installation := &operator.Installation{
				Spec: operator.InstallationSpec{
					KubernetesProvider: operator.ProviderDockerEE,
				},
			}
			Expect(mergeAndFillDefaults(installation, nil, nil, nil)).To(BeNil())
			Expect(installation.Spec.CalicoNetwork.NodeAddressAutodetectionV4.SkipInterface).Should(Equal("^br-.*"))
		})
	})

	table.DescribeTable("test Node Affinity defaults",
		func(expected bool, provider operator.Provider, result []v1.NodeSelectorTerm) {
			installation := &operator.Installation{
				Spec: operator.InstallationSpec{
					KubernetesProvider: provider,
				},
			}
			Expect(mergeAndFillDefaults(installation, nil, nil, nil)).To(BeNil())
			if expected {
				Expect(installation.Spec.TyphaAffinity).ToNot(BeNil())
				Expect(installation.Spec.TyphaAffinity.NodeAffinity.RequiredDuringSchedulingIgnoredDuringExecution.NodeSelectorTerms).Should(Equal(result))
			} else {
				Expect(installation.Spec.TyphaAffinity).To(BeNil())
			}
		},
		table.Entry("AKS provider sets default",
			true,
			operator.ProviderAKS,
			[]v1.NodeSelectorTerm{{
				MatchExpressions: []v1.NodeSelectorRequirement{
					{
						Key:      "type",
						Operator: corev1.NodeSelectorOpNotIn,
						Values:   []string{"virtual-node"},
					},
					{
						Key:      "kubernetes.azure.com/cluster",
						Operator: v1.NodeSelectorOpExists,
					},
				},
			}},
		),
		table.Entry("Expect no default value for DockerEE provider",
			false,
			operator.ProviderDockerEE,
			[]v1.NodeSelectorTerm{},
		),
	)

	Context("management cluster exists", func() {
		var c client.Client
		var cs *kfake.Clientset
		var ctx context.Context
		var cancel context.CancelFunc
		var r ReconcileInstallation
		var cr *operator.Installation

		var scheme *runtime.Scheme
		var mockStatus *status.MockStatus

		var internalManagerTLSSecret *corev1.Secret
		var expectedDNSNames []string
		var certificateManager certificatemanager.CertificateManager

		BeforeEach(func() {
			// The schema contains all objects that should be known to the fake client when the test runs.
			scheme = runtime.NewScheme()
			Expect(apis.AddToScheme(scheme)).NotTo(HaveOccurred())
			Expect(appsv1.SchemeBuilder.AddToScheme(scheme)).ShouldNot(HaveOccurred())
			Expect(rbacv1.SchemeBuilder.AddToScheme(scheme)).ShouldNot(HaveOccurred())
			Expect(schedv1.SchemeBuilder.AddToScheme(scheme)).ShouldNot(HaveOccurred())
			Expect(operator.SchemeBuilder.AddToScheme(scheme)).NotTo(HaveOccurred())

			// Create a client that will have a crud interface of k8s objects.
			c = fake.NewClientBuilder().WithScheme(scheme).Build()
			ctx, cancel = context.WithCancel(context.Background())

			// Create a fake clientset for the autoscaler.
			var replicas int32 = 1
			objs := []runtime.Object{
				&corev1.Node{
					TypeMeta: metav1.TypeMeta{},
					ObjectMeta: metav1.ObjectMeta{
						Name:   "node1",
						Labels: map[string]string{"kubernetes.io/os": "linux"},
					},
					Spec: corev1.NodeSpec{},
				},
				&appsv1.Deployment{
					TypeMeta:   metav1.TypeMeta{},
					ObjectMeta: metav1.ObjectMeta{Name: "calico-typha", Namespace: "calico-system"},
					Spec: appsv1.DeploymentSpec{
						Replicas: &replicas,
					},
				},
			}
			cs = kfake.NewSimpleClientset(objs...)

			// Create an object we can use throughout the test to do the compliance reconcile loops.
			mockStatus = &status.MockStatus{}
			mockStatus.On("AddDaemonsets", mock.Anything).Return()
			mockStatus.On("AddDeployments", mock.Anything).Return()
			mockStatus.On("AddStatefulSets", mock.Anything).Return()
			mockStatus.On("AddCronJobs", mock.Anything)
			mockStatus.On("IsAvailable").Return(true)
			mockStatus.On("OnCRFound").Return()
			mockStatus.On("ClearDegraded")
			mockStatus.On("AddCertificateSigningRequests", mock.Anything)
			mockStatus.On("RemoveCertificateSigningRequests", mock.Anything)
			mockStatus.On("ReadyToMonitor")
			mockStatus.On("SetWindowsUpgradeStatus", mock.Anything, mock.Anything, mock.Anything, nil)
			mockStatus.On("SetMetaData", mock.Anything).Return()

			// Create the indexer and informer shared by the typhaAutoscaler and
			// calicoWindowsUpgrader.
			nlw := test.NewNodeListWatch(cs)
			nodeIndexInformer := cache.NewSharedIndexInformer(nlw, &corev1.Node{}, 0, cache.Indexers{})

			go nodeIndexInformer.Run(ctx.Done())
			for nodeIndexInformer.HasSynced() {
				time.Sleep(100 * time.Millisecond)
			}

			syncPeriodOption := windows.CalicoWindowsUpgraderSyncPeriod(2 * time.Second)

			// As the parameters in the client changes, we expect the outcomes of the reconcile loops to change.
			r = ReconcileInstallation{
				config:                nil, // there is no fake for config
				client:                c,
				scheme:                scheme,
				autoDetectedProvider:  operator.ProviderNone,
				status:                mockStatus,
				typhaAutoscaler:       newTyphaAutoscaler(cs, nodeIndexInformer, test.NewTyphaListWatch(cs), mockStatus),
				calicoWindowsUpgrader: windows.NewCalicoWindowsUpgrader(cs, c, nodeIndexInformer, mockStatus, syncPeriodOption),
				namespaceMigration:    &fakeNamespaceMigration{},
				amazonCRDExists:       true,
				enterpriseCRDsExist:   true,
				migrationChecked:      true,
				clusterDomain:         dns.DefaultClusterDomain,
				policyWatchesReady:    ready,
			}
			r.typhaAutoscaler.start(ctx)
			r.calicoWindowsUpgrader.Start(ctx)

			cr = &operator.Installation{
				ObjectMeta: metav1.ObjectMeta{Name: "default"},
				Spec: operator.InstallationSpec{
					Variant:  operator.TigeraSecureEnterprise,
					Registry: "some.registry.org/",
				},
				Status: operator.InstallationStatus{
					Variant: operator.TigeraSecureEnterprise,
					Computed: &operator.InstallationSpec{
						Registry: "my-reg",
						// The test is provider agnostic.
						KubernetesProvider: operator.ProviderNone,
					},
				},
			}
			// We start off with a 'standard' installation, with nothing special
			Expect(c.Create(ctx, cr)).NotTo(HaveOccurred())

			Expect(c.Create(
				ctx,
				&operator.ManagementCluster{
					ObjectMeta: metav1.ObjectMeta{Name: utils.DefaultTSEEInstanceKey.Name},
				})).NotTo(HaveOccurred())

			internalManagerTLSSecret = &corev1.Secret{
				TypeMeta: metav1.TypeMeta{Kind: "Secret", APIVersion: "v1"},
				ObjectMeta: metav1.ObjectMeta{
					Name:      render.ManagerInternalTLSSecretName,
					Namespace: common.OperatorNamespace(),
				},
			}

			expectedDNSNames = dns.GetServiceDNSNames(render.ManagerServiceName, render.ManagerNamespace, dns.DefaultClusterDomain)
			expectedDNSNames = append(expectedDNSNames, "localhost")
			var err error
			certificateManager, err = certificatemanager.Create(c, nil, "")
			Expect(err).NotTo(HaveOccurred())
			Expect(c.Create(ctx, certificateManager.KeyPair().Secret(common.OperatorNamespace()))) // Persist the root-ca in the operator namespace.
			prometheusTLS, err := certificateManager.GetOrCreateKeyPair(c, monitor.PrometheusClientTLSSecretName, common.OperatorNamespace(), []string{render.PrometheusTLSSecretName})
			Expect(err).NotTo(HaveOccurred())
			Expect(c.Create(ctx, prometheusTLS.Secret(common.OperatorNamespace()))).NotTo(HaveOccurred())
			Expect(c.Create(ctx, &v3.Tier{ObjectMeta: metav1.ObjectMeta{Name: "allow-tigera"}})).NotTo(HaveOccurred())
		})
		AfterEach(func() {
			cancel()
		})

		It("should create an internal manager TLS cert secret", func() {
			_, err := r.Reconcile(ctx, reconcile.Request{})
			Expect(err).ShouldNot(HaveOccurred())

			dnsNames := dns.GetServiceDNSNames(render.ManagerServiceName, render.ManagerNamespace, dns.DefaultClusterDomain)
			dnsNames = append(dnsNames, "localhost")
			Expect(test.GetResource(c, internalManagerTLSSecret)).To(BeNil())
			test.VerifyCert(internalManagerTLSSecret, dnsNames...)

		})

		It("should replace the internal manager TLS cert secret if its DNS names are invalid", func() {
			// Create a internal manager TLS secret with old DNS name.
			oldKp, err := certificateManager.GetOrCreateKeyPair(c, render.ManagerInternalTLSSecretName, common.OperatorNamespace(), []string{"tigera-manager.tigera-manager.svc"})
			Expect(err).ShouldNot(HaveOccurred())
			Expect(c.Create(ctx, oldKp.Secret(common.OperatorNamespace()))).NotTo(HaveOccurred())

			_, err = r.Reconcile(ctx, reconcile.Request{})
			Expect(err).ShouldNot(HaveOccurred())

			dnsNames := dns.GetServiceDNSNames(render.ManagerServiceName, render.ManagerNamespace, dns.DefaultClusterDomain)
			dnsNames = append(dnsNames, "localhost")
			Expect(test.GetResource(c, internalManagerTLSSecret)).To(BeNil())
			test.VerifyCert(internalManagerTLSSecret, dnsNames...)
		})

		It("should create node and typha TLS cert secrets if not provided and add OwnerReference to those", func() {

			_, err := r.Reconcile(ctx, reconcile.Request{})
			Expect(err).ShouldNot(HaveOccurred())

			secret := &corev1.Secret{}
			cfgMap := &corev1.ConfigMap{}

			Expect(c.Get(ctx, client.ObjectKey{Name: certificatemanagement.TrustedCertConfigMapName, Namespace: common.CalicoNamespace}, cfgMap)).ShouldNot(HaveOccurred())
			Expect(cfgMap.GetOwnerReferences()).To(HaveLen(1))

			Expect(c.Get(ctx, client.ObjectKey{Name: render.NodeTLSSecretName, Namespace: common.OperatorNamespace()}, secret)).ShouldNot(HaveOccurred())
			Expect(secret.GetOwnerReferences()).To(HaveLen(1))

			Expect(c.Get(ctx, client.ObjectKey{Name: render.TyphaTLSSecretName, Namespace: common.OperatorNamespace()}, secret)).ShouldNot(HaveOccurred())
			Expect(secret.GetOwnerReferences()).To(HaveLen(1))
		})

		It("should not add OwnerReference to user supplied node and typha certs", func() {

			testCA := test.MakeTestCA("core-test")
			crtContent := &bytes.Buffer{}
			keyContent := &bytes.Buffer{}
			Expect(testCA.Config.WriteCertConfig(crtContent, keyContent)).NotTo(HaveOccurred())

			// Take CA cert and create ConfigMap
			caConfigMap := &corev1.ConfigMap{
				TypeMeta: metav1.TypeMeta{Kind: "ConfigMap", APIVersion: "v1"},
				ObjectMeta: metav1.ObjectMeta{
					Name:      render.TyphaCAConfigMapName,
					Namespace: common.OperatorNamespace(),
				},
				Data: map[string]string{
					render.TyphaCABundleName: crtContent.String(),
				},
			}
			Expect(c.Create(ctx, caConfigMap)).NotTo(HaveOccurred())

			nodeSecret, err := secret.CreateTLSSecret(testCA,
				render.NodeTLSSecretName, common.OperatorNamespace(), "key.key",
				"cert.crt", rmeta.DefaultCertificateDuration, nil, render.FelixCommonName,
			)
			nodeSecret.Data[render.CommonName] = []byte(render.FelixCommonName)
			Expect(err).ShouldNot(HaveOccurred())
			Expect(c.Create(ctx, nodeSecret)).NotTo(HaveOccurred())

			typhaSecret, err := secret.CreateTLSSecret(testCA,
				render.TyphaTLSSecretName, common.OperatorNamespace(), "key.key",
				"cert.crt", rmeta.DefaultCertificateDuration, nil, render.TyphaCommonName,
			)
			typhaSecret.Data[render.CommonName] = []byte(render.TyphaCommonName)
			Expect(err).ShouldNot(HaveOccurred())
			Expect(c.Create(ctx, typhaSecret)).NotTo(HaveOccurred())

			_, err = r.Reconcile(ctx, reconcile.Request{})
			Expect(err).ShouldNot(HaveOccurred())

			Expect(test.GetResource(c, nodeSecret)).To(BeNil())
			Expect(nodeSecret.GetOwnerReferences()).To(HaveLen(0))

			Expect(test.GetResource(c, typhaSecret)).To(BeNil())
			Expect(typhaSecret.GetOwnerReferences()).To(HaveLen(0))
		})
	})

	Context("Reconcile tests", func() {
		var c client.Client
		var cs *kfake.Clientset
		var ctx context.Context
		var cancel context.CancelFunc
		var r ReconcileInstallation
		var scheme *runtime.Scheme
		var mockStatus *status.MockStatus
		var typhaAutoscaler *typhaAutoscaler
		var windowsUpgrader windows.CalicoWindowsUpgrader

		var cr *operator.Installation

		BeforeEach(func() {
			// The schema contains all objects that should be known to the fake client when the test runs.
			scheme = runtime.NewScheme()
			Expect(apis.AddToScheme(scheme)).NotTo(HaveOccurred())
			Expect(appsv1.SchemeBuilder.AddToScheme(scheme)).ShouldNot(HaveOccurred())
			Expect(rbacv1.SchemeBuilder.AddToScheme(scheme)).ShouldNot(HaveOccurred())
			Expect(schedv1.SchemeBuilder.AddToScheme(scheme)).ShouldNot(HaveOccurred())
			Expect(operator.SchemeBuilder.AddToScheme(scheme)).NotTo(HaveOccurred())

			// Create a client that will have a crud interface of k8s objects.
			c = fake.NewClientBuilder().WithScheme(scheme).Build()
			ctx, cancel = context.WithCancel(context.Background())

			// Create a fake clientset for the autoscaler.
			var replicas int32 = 1
			objs := []runtime.Object{
				&corev1.Node{
					TypeMeta: metav1.TypeMeta{},
					ObjectMeta: metav1.ObjectMeta{
						Name:   "node1",
						Labels: map[string]string{"kubernetes.io/os": "linux"},
					},
					Spec: corev1.NodeSpec{},
				},
				&corev1.Node{
					TypeMeta: metav1.TypeMeta{},
					ObjectMeta: metav1.ObjectMeta{
						Name:   "node2",
						Labels: map[string]string{"kubernetes.io/os": "linux"},
					},
					Spec: corev1.NodeSpec{},
				},
				&corev1.Node{
					TypeMeta: metav1.TypeMeta{},
					ObjectMeta: metav1.ObjectMeta{
						Name:   "node3",
						Labels: map[string]string{"kubernetes.io/os": "linux"},
					},
					Spec: corev1.NodeSpec{},
				},
				&appsv1.Deployment{
					TypeMeta:   metav1.TypeMeta{},
					ObjectMeta: metav1.ObjectMeta{Name: "calico-typha", Namespace: "calico-system"},
					Spec:       appsv1.DeploymentSpec{Replicas: &replicas},
				},
			}
			cs = kfake.NewSimpleClientset(objs...)

			// Create an object we can use throughout the test to do the core reconcile loops.
			mockStatus = &status.MockStatus{}
			mockStatus.On("AddDaemonsets", mock.Anything).Return()
			mockStatus.On("AddDeployments", mock.Anything).Return()
			mockStatus.On("IsAvailable").Return(true)
			mockStatus.On("OnCRFound").Return()
			mockStatus.On("ClearDegraded")
			mockStatus.On("AddCertificateSigningRequests", mock.Anything)
			mockStatus.On("ReadyToMonitor")
			mockStatus.On("SetMetaData", mock.Anything).Return()

			// Create the indexer and informer shared by the typhaAutoscaler and
			// calicoWindowsUpgrader.
			nlw := test.NewNodeListWatch(cs)

			nodeIndexInformer := cache.NewSharedIndexInformer(nlw, &corev1.Node{}, 0, cache.Indexers{})

			go nodeIndexInformer.Run(ctx.Done())
			for nodeIndexInformer.HasSynced() {
				time.Sleep(100 * time.Millisecond)
			}

			syncPeriodOption := windows.CalicoWindowsUpgraderSyncPeriod(2 * time.Second)

			typhaAutoscaler = newTyphaAutoscaler(cs, nodeIndexInformer, test.NewTyphaListWatch(cs), mockStatus)
			windowsUpgrader = windows.NewCalicoWindowsUpgrader(cs, c, nodeIndexInformer, mockStatus, syncPeriodOption)

			// As the parameters in the client changes, we expect the outcomes of the reconcile loops to change.
			r = ReconcileInstallation{
				config:                nil, // there is no fake for config
				client:                c,
				scheme:                scheme,
				autoDetectedProvider:  operator.ProviderNone,
				status:                mockStatus,
				typhaAutoscaler:       typhaAutoscaler,
				calicoWindowsUpgrader: windowsUpgrader,
				namespaceMigration:    &fakeNamespaceMigration{},
				amazonCRDExists:       true,
				enterpriseCRDsExist:   true,
				migrationChecked:      true,
				policyWatchesReady:    ready,
			}

			r.typhaAutoscaler.start(ctx)
			r.calicoWindowsUpgrader.Start(ctx)
			ca, err := tls.MakeCA("test")
			Expect(err).NotTo(HaveOccurred())
			cert, _, _ := ca.Config.GetPEMBytes() // create a valid pem block
			// We start off with a 'standard' installation, with nothing special
			cr = &operator.Installation{
				ObjectMeta: metav1.ObjectMeta{Name: "default"},
				Spec: operator.InstallationSpec{
					Variant:               operator.TigeraSecureEnterprise,
					Registry:              "some.registry.org/",
					CertificateManagement: &operator.CertificateManagement{CACert: cert},
				},
			}
			certificateManager, err := certificatemanager.Create(c, nil, "")
			Expect(err).NotTo(HaveOccurred())
			prometheusTLS, err := certificateManager.GetOrCreateKeyPair(c, monitor.PrometheusClientTLSSecretName, common.OperatorNamespace(), []string{render.PrometheusTLSSecretName})
			Expect(err).NotTo(HaveOccurred())
			Expect(c.Create(ctx, prometheusTLS.Secret(common.OperatorNamespace()))).NotTo(HaveOccurred())
			Expect(c.Create(ctx, &v3.Tier{ObjectMeta: metav1.ObjectMeta{Name: "allow-tigera"}})).NotTo(HaveOccurred())
		})
		AfterEach(func() {
			cancel()
		})

		It("should Reconcile with default config", func() {
			Expect(c.Create(ctx, cr)).NotTo(HaveOccurred())
			_, err := r.Reconcile(ctx, reconcile.Request{})
			Expect(err).ShouldNot(HaveOccurred())

			// We should get a felix configuration with the health port defaulted (but nothing else).
			fc := &crdv1.FelixConfiguration{}
			err = c.Get(ctx, types.NamespacedName{Name: "default"}, fc)
			Expect(err).ShouldNot(HaveOccurred())
			Expect(fc.Spec.HealthPort).NotTo(BeNil())
			Expect(*fc.Spec.HealthPort).To(Equal(9099))

			// This is only set on EKS / GKE.
			Expect(fc.Spec.RouteTableRange).To(BeNil())
		})

		It("should Reconcile with AWS CNI config", func() {
			cr.Spec.CNI = &operator.CNISpec{Type: operator.PluginAmazonVPC}
			Expect(c.Create(ctx, cr)).NotTo(HaveOccurred())
			_, err := r.Reconcile(ctx, reconcile.Request{})
			Expect(err).ShouldNot(HaveOccurred())

			// Check that FelixConfiguration is created with RouteTableRange
			fc := &crdv1.FelixConfiguration{}
			err = c.Get(ctx, types.NamespacedName{Name: "default"}, fc)
			Expect(err).ShouldNot(HaveOccurred())
			Expect(fc.Spec.RouteTableRange).NotTo(BeNil())
			Expect(*fc.Spec.RouteTableRange).To(Equal(crdv1.RouteTableRange{Min: 65, Max: 99}))
		})

		It("should Reconcile with GKE CNI config", func() {
			cr.Spec.CNI = &operator.CNISpec{Type: operator.PluginGKE}
			Expect(c.Create(ctx, cr)).NotTo(HaveOccurred())
			_, err := r.Reconcile(ctx, reconcile.Request{})
			Expect(err).ShouldNot(HaveOccurred())

			// Check that FelixConfiguration is created with RouteTableRange
			fc := &crdv1.FelixConfiguration{}
			err = c.Get(ctx, types.NamespacedName{Name: "default"}, fc)
			Expect(err).ShouldNot(HaveOccurred())
			Expect(fc.Spec.RouteTableRange).NotTo(BeNil())
			Expect(*fc.Spec.RouteTableRange).To(Equal(crdv1.RouteTableRange{Min: 10, Max: 250}))
		})

		It("should Reconcile with AWS CNI and not change existing FelixConfig", func() {
			fc := &crdv1.FelixConfiguration{
				ObjectMeta: metav1.ObjectMeta{
					Name: "default",
				},
				Spec: crdv1.FelixConfigurationSpec{
					RouteTableRange:   &crdv1.RouteTableRange{Min: 15, Max: 55},
					LogSeverityScreen: "Error",
				},
			}
			err := c.Create(ctx, fc)
			Expect(err).ShouldNot(HaveOccurred())
			cr.Spec.CNI = &operator.CNISpec{Type: operator.PluginAmazonVPC}
			Expect(c.Create(ctx, cr)).NotTo(HaveOccurred())
			_, err = r.Reconcile(ctx, reconcile.Request{})
			Expect(err).ShouldNot(HaveOccurred())

			// Check that FelixConfiguration has not changed
			fc = &crdv1.FelixConfiguration{}
			err = c.Get(ctx, types.NamespacedName{Name: "default"}, fc)
			Expect(err).ShouldNot(HaveOccurred())
			Expect(fc.Spec.RouteTableRange).NotTo(BeNil())
			Expect(*fc.Spec.RouteTableRange).To(Equal(crdv1.RouteTableRange{Min: 15, Max: 55}))
			Expect(fc.Spec.LogSeverityScreen).To(Equal("Error"))
		})

		It("should Reconcile with AWS CNI and update existing FelixConfig", func() {
			fc := &crdv1.FelixConfiguration{
				ObjectMeta: metav1.ObjectMeta{
					Name: "default",
				},
				Spec: crdv1.FelixConfigurationSpec{
					LogSeverityScreen: "Error",
				},
			}
			err := c.Create(ctx, fc)
			Expect(err).ShouldNot(HaveOccurred())
			cr.Spec.CNI = &operator.CNISpec{Type: operator.PluginAmazonVPC}
			Expect(c.Create(ctx, cr)).NotTo(HaveOccurred())
			_, err = r.Reconcile(ctx, reconcile.Request{})
			Expect(err).ShouldNot(HaveOccurred())

			// Check that FelixConfiguration is created with RouteTableRange
			fc = &crdv1.FelixConfiguration{}
			err = c.Get(ctx, types.NamespacedName{Name: "default"}, fc)
			Expect(err).ShouldNot(HaveOccurred())
			Expect(fc.Spec.RouteTableRange).NotTo(BeNil())
			Expect(*fc.Spec.RouteTableRange).To(Equal(crdv1.RouteTableRange{Min: 65, Max: 99}))
			Expect(fc.Spec.LogSeverityScreen).To(Equal("Error"))
		})
		It("should Reconcile with GKE and create a resource quota", func() {
			cr.Spec.KubernetesProvider = operator.ProviderGKE
			Expect(c.Create(ctx, cr)).NotTo(HaveOccurred())
			_, err := r.Reconcile(ctx, reconcile.Request{})
			Expect(err).ShouldNot(HaveOccurred())

			rq := corev1.ResourceQuota{
				TypeMeta: metav1.TypeMeta{Kind: "ResourceQuota", APIVersion: "v1"},
				ObjectMeta: metav1.ObjectMeta{
					Name:      "calico-critical-pods",
					Namespace: common.CalicoNamespace,
				},
			}
			Expect(test.GetResource(c, &rq)).To(BeNil())
		})

		It("should Reconcile with no active operator ConfigMap", func() {
			Expect(c.Create(ctx, cr)).NotTo(HaveOccurred())
			_, err := r.Reconcile(ctx, reconcile.Request{})
			Expect(err).ShouldNot(HaveOccurred())

			cm := corev1.ConfigMap{
				TypeMeta: metav1.TypeMeta{Kind: "ConfigMap", APIVersion: "v1"},
				ObjectMeta: metav1.ObjectMeta{
					Name:      "active-operator",
					Namespace: common.CalicoNamespace,
				},
			}
			Expect(test.GetResource(c, &cm)).To(BeNil())
			Expect(cm.Data["active-namespace"]).To(Equal("tigera-operator"))
		})
		It("should exit Reconcile when active operator is a different namespace", func() {
			Expect(c.Create(ctx, cr)).NotTo(HaveOccurred())
			Expect(c.Create(ctx, &corev1.ConfigMap{
				TypeMeta: metav1.TypeMeta{Kind: "ConfigMap", APIVersion: "v1"},
				ObjectMeta: metav1.ObjectMeta{
					Name:      "active-operator",
					Namespace: common.CalicoNamespace,
				},
				Data: map[string]string{"active-namespace": "other-namespace"},
			})).NotTo(HaveOccurred())

			exited := false
			osExitOverride = func(_ int) { exited = true }
			_, err := r.Reconcile(ctx, reconcile.Request{})
			Expect(err).Should(HaveOccurred())
			Expect(exited).Should(BeTrue())
		})
		It("should not exit Reconcile when active operator is current namespace", func() {
			Expect(c.Create(ctx, cr)).NotTo(HaveOccurred())
			Expect(c.Create(ctx, &corev1.ConfigMap{
				TypeMeta: metav1.TypeMeta{Kind: "ConfigMap", APIVersion: "v1"},
				ObjectMeta: metav1.ObjectMeta{
					Name:      "active-operator",
					Namespace: common.CalicoNamespace,
				},
				Data: map[string]string{"active-namespace": "tigera-operator"},
			})).NotTo(HaveOccurred())

			exited := false
			osExitOverride = func(_ int) { exited = false }
			_, err := r.Reconcile(ctx, reconcile.Request{})
			Expect(err).ShouldNot(HaveOccurred())
			Expect(exited).Should(BeFalse())
			cm := corev1.ConfigMap{
				TypeMeta: metav1.TypeMeta{Kind: "ConfigMap", APIVersion: "v1"},
				ObjectMeta: metav1.ObjectMeta{
					Name:      "active-operator",
					Namespace: common.CalicoNamespace,
				},
			}
			Expect(test.GetResource(c, &cm)).To(BeNil())
			Expect(cm.Data["active-namespace"]).To(Equal("tigera-operator"))
		})
		It("should not overwrite active-operator CM when it already exists", func() {
			Expect(c.Create(ctx, cr)).NotTo(HaveOccurred())
			Expect(c.Create(ctx, &corev1.ConfigMap{
				TypeMeta: metav1.TypeMeta{Kind: "ConfigMap", APIVersion: "v1"},
				ObjectMeta: metav1.ObjectMeta{
					Name:      "active-operator",
					Namespace: common.CalicoNamespace,
				},
				Data: map[string]string{
					"active-namespace": "tigera-operator",
					"extra-dummy":      "dummy-value",
				},
			})).NotTo(HaveOccurred())

			exited := false
			osExitOverride = func(_ int) { exited = false }
			_, err := r.Reconcile(ctx, reconcile.Request{})
			Expect(err).ShouldNot(HaveOccurred())
			Expect(exited).Should(BeFalse())
			cm := corev1.ConfigMap{
				TypeMeta: metav1.TypeMeta{Kind: "ConfigMap", APIVersion: "v1"},
				ObjectMeta: metav1.ObjectMeta{
					Name:      "active-operator",
					Namespace: common.CalicoNamespace,
				},
			}
			Expect(test.GetResource(c, &cm)).To(BeNil())
			Expect(cm.Data["active-namespace"]).To(Equal("tigera-operator"))
			Expect(cm.Data).To(HaveKey("extra-dummy"))
		})

		Context("calicoWindowsUpgrader", func() {
			BeforeEach(func() {
				// calicoWindowsUpgrader only upgrades nodes on AKS.
				cr.Spec.KubernetesProvider = operator.ProviderAKS
			})

			It("should do nothing if node is up to date", func() {
				cr.Spec.Variant = operator.TigeraSecureEnterprise
				Expect(c.Create(ctx, cr)).NotTo(HaveOccurred())
				_, err := r.Reconcile(ctx, reconcile.Request{})
				Expect(err).ShouldNot(HaveOccurred())

				// Create node with current Enterprise version.
				n1 := test.CreateWindowsNode(cs, "windows1", cr.Spec.Variant, components.ComponentTigeraWindowsUpgrade.Version)

				mockStatus.On("SetWindowsUpgradeStatus", []string{}, []string{}, []string{"windows1"}, nil)

				// Node is up to date and should not have changed.
				Consistently(func() error {
					return test.AssertNodesUnchanged(cs, n1)
				}, 10*time.Second, 100*time.Millisecond).Should(BeNil())
			})

			It("should trigger upgrade of out-of-date Calico Windows nodes", func() {
				// Set variant to Calico and set maxUnavailable to 2.
				cr.Spec.Variant = operator.TigeraSecureEnterprise
				two := intstr.FromInt(2)
				cr.Spec.NodeUpdateStrategy = appsv1.DaemonSetUpdateStrategy{
					RollingUpdate: &appsv1.RollingUpdateDaemonSet{
						MaxUnavailable: &two,
					},
				}
				Expect(c.Create(ctx, cr)).NotTo(HaveOccurred())
				_, err := r.Reconcile(ctx, reconcile.Request{})
				Expect(err).ShouldNot(HaveOccurred())

				// Create two nodes that should be upgraded to the latest Enterprise version
				// - n1 is running Calico
				// - n2 is running an older Enterprise version
				n1 := test.CreateWindowsNode(cs, "windows1", operator.Calico, "v3.21.999")
				n2 := test.CreateWindowsNode(cs, "windows2", operator.TigeraSecureEnterprise, "v3.11.999")

				mockStatus.On("SetWindowsUpgradeStatus", mock.Anything, mock.Anything, mock.Anything, nil)

				// Ensure that outdated nodes have the new label and taint.
				Eventually(func() error {
					return test.AssertNodesHadUpgradeTriggered(cs, n1, n2)
				}, 10*time.Second).Should(BeNil())

				Eventually(func() bool {
					return mockStatus.WasCalled("SetWindowsUpgradeStatus", mock.Anything, mock.Anything, mock.Anything, nil)
				}, 5*time.Second).Should(BeTrue())

				mockStatus.AssertExpectations(GinkgoT())

				Consistently(func() error {
					return test.AssertNodesHadUpgradeTriggered(cs, n1, n2)
				}, 10*time.Second).Should(BeNil())
			})
		})
<<<<<<< HEAD

		It("should render allow-tigera policy when tier and policy watch are ready", func() {
			Expect(c.Create(ctx, cr)).NotTo(HaveOccurred())

			_, err := r.Reconcile(ctx, reconcile.Request{})
			Expect(err).ShouldNot(HaveOccurred())

			policies := v3.NetworkPolicyList{}
			Expect(c.List(ctx, &policies)).ToNot(HaveOccurred())
			Expect(policies.Items).To(HaveLen(1))
			Expect(policies.Items[0].Name).To(Equal("allow-tigera.kube-controller-access"))
		})

		It("should omit allow-tigera policy and not degrade when tier is not ready", func() {
			Expect(c.Create(ctx, cr)).NotTo(HaveOccurred())
			Expect(c.Delete(ctx, &v3.Tier{ObjectMeta: metav1.ObjectMeta{Name: "allow-tigera"}})).NotTo(HaveOccurred())

			_, err := r.Reconcile(ctx, reconcile.Request{})
			Expect(err).ShouldNot(HaveOccurred())

			policies := v3.NetworkPolicyList{}
			Expect(c.List(ctx, &policies)).ToNot(HaveOccurred())
			Expect(policies.Items).To(HaveLen(0))
		})

		It("should omit allow-tigera policy and not degrade when installation is calico", func() {
			cr.Spec.Variant = operator.Calico
			cr.Status.Variant = operator.Calico
			Expect(c.Create(ctx, cr)).NotTo(HaveOccurred())
			r.enterpriseCRDsExist = false
			Expect(c.Delete(ctx, &v3.Tier{ObjectMeta: metav1.ObjectMeta{Name: "allow-tigera"}})).NotTo(HaveOccurred())

			_, err := r.Reconcile(ctx, reconcile.Request{})
			Expect(err).ShouldNot(HaveOccurred())

			policies := v3.NetworkPolicyList{}
			Expect(c.List(ctx, &policies)).ToNot(HaveOccurred())
			Expect(policies.Items).To(HaveLen(0))
		})

		It("should degrade and wait if tier is ready but policy watch is not ready", func() {
			Expect(c.Create(ctx, cr)).NotTo(HaveOccurred())
			r.policyWatchesReady = notReady
			mockStatus = &status.MockStatus{}
			mockStatus.On("OnCRFound").Return()
			r.status = mockStatus

			utils.ExpectWaitForPolicyWatches(ctx, &r, mockStatus)

			policies := v3.NetworkPolicyList{}
			Expect(c.List(ctx, &policies)).ToNot(HaveOccurred())
			Expect(policies.Items).To(HaveLen(0))
=======
		It("should reconcile with creating new installation status condition with one item", func() {
			generation := int64(2)
			ts := &operator.TigeraStatus{
				ObjectMeta: metav1.ObjectMeta{Name: "calico"},
				Spec:       operator.TigeraStatusSpec{},
				Status: operator.TigeraStatusStatus{
					Conditions: []operator.TigeraStatusCondition{
						{
							Type:               operator.ComponentAvailable,
							Status:             operator.ConditionTrue,
							Reason:             string(operator.AllObjectsAvailable),
							Message:            "All Objects are available",
							ObservedGeneration: generation,
						},
					},
				},
			}
			Expect(c.Create(ctx, ts)).NotTo(HaveOccurred())
			Expect(c.Create(ctx, cr)).NotTo(HaveOccurred())
			_, err := r.Reconcile(ctx, reconcile.Request{NamespacedName: types.NamespacedName{
				Name:      "calico",
				Namespace: "",
			}})
			Expect(err).ShouldNot(HaveOccurred())

			err = c.Get(ctx, types.NamespacedName{Name: "default"}, cr)
			Expect(err).ShouldNot(HaveOccurred())
			Expect(cr.Status.Conditions).To(HaveLen(1))

			Expect(cr.Status.Conditions[0].Type).To(Equal("Ready"))
			Expect(string(cr.Status.Conditions[0].Status)).To(Equal(string(operator.ConditionTrue)))
			Expect(cr.Status.Conditions[0].Reason).To(Equal(string(operator.AllObjectsAvailable)))
			Expect(cr.Status.Conditions[0].Message).To(Equal("All Objects are available"))
		})

		It("should reconcile with Empty tigera status condition", func() {
			ts := &operator.TigeraStatus{
				ObjectMeta: metav1.ObjectMeta{Name: "calico"},
				Spec:       operator.TigeraStatusSpec{},
				Status:     operator.TigeraStatusStatus{},
			}
			Expect(c.Create(ctx, ts)).NotTo(HaveOccurred())
			Expect(c.Create(ctx, cr)).NotTo(HaveOccurred())
			_, err := r.Reconcile(ctx, reconcile.Request{NamespacedName: types.NamespacedName{
				Name:      "calico",
				Namespace: "",
			}})
			Expect(err).ShouldNot(HaveOccurred())

			err = c.Get(ctx, types.NamespacedName{Name: "default"}, cr)
			Expect(err).ShouldNot(HaveOccurred())
			Expect(cr.Status.Conditions).To(HaveLen(0))
		})
		It("should reconcile with creating new installation status with multiple conditions as true", func() {
			generation := int64(2)
			ts := &operator.TigeraStatus{
				ObjectMeta: metav1.ObjectMeta{Name: "calico"},
				Spec:       operator.TigeraStatusSpec{},
				Status: operator.TigeraStatusStatus{
					Conditions: []operator.TigeraStatusCondition{
						{
							Type:               operator.ComponentAvailable,
							Status:             operator.ConditionTrue,
							Reason:             string(operator.AllObjectsAvailable),
							Message:            "All Objects are available",
							ObservedGeneration: generation,
						},
						{
							Type:               operator.ComponentProgressing,
							Status:             operator.ConditionTrue,
							Reason:             string(operator.ResourceNotReady),
							Message:            "Progressing Installation.operator.tigera.io",
							ObservedGeneration: generation,
						},
						{
							Type:               operator.ComponentDegraded,
							Status:             operator.ConditionTrue,
							Reason:             string(operator.ResourceUpdateError),
							Message:            "Error resolving ImageSet for components",
							ObservedGeneration: generation,
						},
					},
				},
			}
			Expect(c.Create(ctx, ts)).NotTo(HaveOccurred())
			Expect(c.Create(ctx, cr)).NotTo(HaveOccurred())
			_, err := r.Reconcile(ctx, reconcile.Request{NamespacedName: types.NamespacedName{
				Name:      "calico",
				Namespace: "",
			}})
			Expect(err).ShouldNot(HaveOccurred())

			err = c.Get(ctx, types.NamespacedName{Name: "default"}, cr)
			Expect(err).ShouldNot(HaveOccurred())
			Expect(cr.Status.Conditions).To(HaveLen(3))

			Expect(cr.Status.Conditions[0].Type).To(Equal("Ready"))
			Expect(string(cr.Status.Conditions[0].Status)).To(Equal(string(operator.ConditionTrue)))
			Expect(cr.Status.Conditions[0].Reason).To(Equal(string(operator.AllObjectsAvailable)))
			Expect(cr.Status.Conditions[0].Message).To(Equal("All Objects are available"))
			Expect(cr.Status.Conditions[0].ObservedGeneration).To(Equal(int64(2)))

			Expect(cr.Status.Conditions[1].Type).To(Equal("Progressing"))
			Expect(string(cr.Status.Conditions[1].Status)).To(Equal(string(operator.ConditionTrue)))
			Expect(cr.Status.Conditions[1].Reason).To(Equal(string(operator.ResourceNotReady)))
			Expect(cr.Status.Conditions[1].Message).To(Equal("Progressing Installation.operator.tigera.io"))
			Expect(cr.Status.Conditions[1].ObservedGeneration).To(Equal(int64(2)))

			Expect(cr.Status.Conditions[2].Type).To(Equal("Degraded"))
			Expect(string(cr.Status.Conditions[2].Status)).To(Equal(string(operator.ConditionTrue)))
			Expect(cr.Status.Conditions[2].Reason).To(Equal(string(operator.ResourceUpdateError)))
			Expect(cr.Status.Conditions[2].Message).To(Equal("Error resolving ImageSet for components"))
			Expect(cr.Status.Conditions[2].ObservedGeneration).To(Equal(int64(2)))
		})

		It("should reconcile with Existing conditions and toggle Available to true & others to false", func() {
			generation := int64(2)
			ts := &operator.TigeraStatus{
				ObjectMeta: metav1.ObjectMeta{Name: "calico"},
				Spec:       operator.TigeraStatusSpec{},
				Status: operator.TigeraStatusStatus{
					Conditions: []operator.TigeraStatusCondition{
						{
							Type:               operator.ComponentAvailable,
							Status:             operator.ConditionTrue,
							Reason:             string(operator.AllObjectsAvailable),
							Message:            "All Objects are available",
							ObservedGeneration: generation,
						},
						{
							Type:               operator.ComponentProgressing,
							Status:             operator.ConditionFalse,
							Reason:             string(operator.NotApplicable),
							Message:            "Not Applicable",
							ObservedGeneration: generation,
						},
						{
							Type:               operator.ComponentDegraded,
							Status:             operator.ConditionFalse,
							Reason:             string(operator.NotApplicable),
							Message:            "Not Applicable",
							ObservedGeneration: generation,
						},
					},
				},
			}
			Expect(c.Create(ctx, ts)).NotTo(HaveOccurred())
			cr.Status.Conditions = []metav1.Condition{
				{
					Type:               "Ready",
					Status:             metav1.ConditionStatus(operator.ConditionFalse),
					Reason:             string(operator.NotApplicable),
					Message:            "Not Applicable",
					LastTransitionTime: metav1.NewTime(time.Now()),
				},
				{
					Type:               "Progressing",
					Status:             metav1.ConditionStatus(operator.ConditionTrue),
					LastTransitionTime: metav1.NewTime(time.Now()),
					Reason:             string(operator.ResourceNotReady),
					Message:            "All resources are not available",
				},
				{
					Type:               "Degraded",
					Status:             metav1.ConditionStatus(operator.ConditionFalse),
					Reason:             string(operator.NotApplicable),
					Message:            "Not Applicable",
					LastTransitionTime: metav1.NewTime(time.Now()),
				},
			}
			Expect(c.Create(ctx, cr)).NotTo(HaveOccurred())
			_, err := r.Reconcile(ctx, reconcile.Request{NamespacedName: types.NamespacedName{
				Name:      "calico",
				Namespace: "",
			}})
			Expect(err).ShouldNot(HaveOccurred())

			err = c.Get(ctx, types.NamespacedName{Name: "default"}, cr)
			Expect(err).ShouldNot(HaveOccurred())
			Expect(cr.Status.Conditions).To(HaveLen(3))

			Expect(cr.Status.Conditions[0].Type).To(Equal("Ready"))
			Expect(string(cr.Status.Conditions[0].Status)).To(Equal(string(operator.ConditionTrue)))
			Expect(cr.Status.Conditions[0].Reason).To(Equal(string(operator.AllObjectsAvailable)))
			Expect(cr.Status.Conditions[0].Message).To(Equal("All Objects are available"))
			Expect(cr.Status.Conditions[0].ObservedGeneration).To(Equal(int64(2)))

			Expect(cr.Status.Conditions[1].Type).To(Equal("Progressing"))
			Expect(string(cr.Status.Conditions[1].Status)).To(Equal(string(operator.ConditionFalse)))
			Expect(cr.Status.Conditions[1].Reason).To(Equal(string(operator.NotApplicable)))
			Expect(cr.Status.Conditions[1].Message).To(Equal("Not Applicable"))
			Expect(cr.Status.Conditions[1].ObservedGeneration).To(Equal(int64(2)))

			Expect(cr.Status.Conditions[2].Type).To(Equal("Degraded"))
			Expect(string(cr.Status.Conditions[2].Status)).To(Equal(string(operator.ConditionFalse)))
			Expect(cr.Status.Conditions[2].Reason).To(Equal(string(operator.NotApplicable)))
			Expect(cr.Status.Conditions[2].Message).To(Equal("Not Applicable"))
			Expect(cr.Status.Conditions[2].ObservedGeneration).To(Equal(int64(2)))
>>>>>>> 663c8d18
		})
	})
})<|MERGE_RESOLUTION|>--- conflicted
+++ resolved
@@ -18,8 +18,9 @@
 	"bytes"
 	"context"
 	"fmt"
+	"time"
+
 	v3 "github.com/tigera/api/pkg/apis/projectcalico/v3"
-	"time"
 
 	appsv1 "k8s.io/api/apps/v1"
 	corev1 "k8s.io/api/core/v1"
@@ -1296,60 +1297,6 @@
 				}, 10*time.Second).Should(BeNil())
 			})
 		})
-<<<<<<< HEAD
-
-		It("should render allow-tigera policy when tier and policy watch are ready", func() {
-			Expect(c.Create(ctx, cr)).NotTo(HaveOccurred())
-
-			_, err := r.Reconcile(ctx, reconcile.Request{})
-			Expect(err).ShouldNot(HaveOccurred())
-
-			policies := v3.NetworkPolicyList{}
-			Expect(c.List(ctx, &policies)).ToNot(HaveOccurred())
-			Expect(policies.Items).To(HaveLen(1))
-			Expect(policies.Items[0].Name).To(Equal("allow-tigera.kube-controller-access"))
-		})
-
-		It("should omit allow-tigera policy and not degrade when tier is not ready", func() {
-			Expect(c.Create(ctx, cr)).NotTo(HaveOccurred())
-			Expect(c.Delete(ctx, &v3.Tier{ObjectMeta: metav1.ObjectMeta{Name: "allow-tigera"}})).NotTo(HaveOccurred())
-
-			_, err := r.Reconcile(ctx, reconcile.Request{})
-			Expect(err).ShouldNot(HaveOccurred())
-
-			policies := v3.NetworkPolicyList{}
-			Expect(c.List(ctx, &policies)).ToNot(HaveOccurred())
-			Expect(policies.Items).To(HaveLen(0))
-		})
-
-		It("should omit allow-tigera policy and not degrade when installation is calico", func() {
-			cr.Spec.Variant = operator.Calico
-			cr.Status.Variant = operator.Calico
-			Expect(c.Create(ctx, cr)).NotTo(HaveOccurred())
-			r.enterpriseCRDsExist = false
-			Expect(c.Delete(ctx, &v3.Tier{ObjectMeta: metav1.ObjectMeta{Name: "allow-tigera"}})).NotTo(HaveOccurred())
-
-			_, err := r.Reconcile(ctx, reconcile.Request{})
-			Expect(err).ShouldNot(HaveOccurred())
-
-			policies := v3.NetworkPolicyList{}
-			Expect(c.List(ctx, &policies)).ToNot(HaveOccurred())
-			Expect(policies.Items).To(HaveLen(0))
-		})
-
-		It("should degrade and wait if tier is ready but policy watch is not ready", func() {
-			Expect(c.Create(ctx, cr)).NotTo(HaveOccurred())
-			r.policyWatchesReady = notReady
-			mockStatus = &status.MockStatus{}
-			mockStatus.On("OnCRFound").Return()
-			r.status = mockStatus
-
-			utils.ExpectWaitForPolicyWatches(ctx, &r, mockStatus)
-
-			policies := v3.NetworkPolicyList{}
-			Expect(c.List(ctx, &policies)).ToNot(HaveOccurred())
-			Expect(policies.Items).To(HaveLen(0))
-=======
 		It("should reconcile with creating new installation status condition with one item", func() {
 			generation := int64(2)
 			ts := &operator.TigeraStatus{
@@ -1548,7 +1495,60 @@
 			Expect(cr.Status.Conditions[2].Reason).To(Equal(string(operator.NotApplicable)))
 			Expect(cr.Status.Conditions[2].Message).To(Equal("Not Applicable"))
 			Expect(cr.Status.Conditions[2].ObservedGeneration).To(Equal(int64(2)))
->>>>>>> 663c8d18
+		})
+
+		It("should render allow-tigera policy when tier and policy watch are ready", func() {
+			Expect(c.Create(ctx, cr)).NotTo(HaveOccurred())
+
+			_, err := r.Reconcile(ctx, reconcile.Request{})
+			Expect(err).ShouldNot(HaveOccurred())
+
+			policies := v3.NetworkPolicyList{}
+			Expect(c.List(ctx, &policies)).ToNot(HaveOccurred())
+			Expect(policies.Items).To(HaveLen(1))
+			Expect(policies.Items[0].Name).To(Equal("allow-tigera.kube-controller-access"))
+		})
+
+		It("should omit allow-tigera policy and not degrade when tier is not ready", func() {
+			Expect(c.Create(ctx, cr)).NotTo(HaveOccurred())
+			Expect(c.Delete(ctx, &v3.Tier{ObjectMeta: metav1.ObjectMeta{Name: "allow-tigera"}})).NotTo(HaveOccurred())
+
+			_, err := r.Reconcile(ctx, reconcile.Request{})
+			Expect(err).ShouldNot(HaveOccurred())
+
+			policies := v3.NetworkPolicyList{}
+			Expect(c.List(ctx, &policies)).ToNot(HaveOccurred())
+			Expect(policies.Items).To(HaveLen(0))
+		})
+
+		It("should omit allow-tigera policy and not degrade when installation is calico", func() {
+			cr.Spec.Variant = operator.Calico
+			cr.Status.Variant = operator.Calico
+			Expect(c.Create(ctx, cr)).NotTo(HaveOccurred())
+			r.enterpriseCRDsExist = false
+			Expect(c.Delete(ctx, &v3.Tier{ObjectMeta: metav1.ObjectMeta{Name: "allow-tigera"}})).NotTo(HaveOccurred())
+
+			_, err := r.Reconcile(ctx, reconcile.Request{})
+			Expect(err).ShouldNot(HaveOccurred())
+
+			policies := v3.NetworkPolicyList{}
+			Expect(c.List(ctx, &policies)).ToNot(HaveOccurred())
+			Expect(policies.Items).To(HaveLen(0))
+		})
+
+		It("should degrade and wait if tier is ready but policy watch is not ready", func() {
+			Expect(c.Create(ctx, cr)).NotTo(HaveOccurred())
+			r.policyWatchesReady = notReady
+			mockStatus = &status.MockStatus{}
+			mockStatus.On("OnCRFound").Return()
+			mockStatus.On("SetMetaData", mock.Anything).Return()
+			r.status = mockStatus
+
+			utils.ExpectWaitForPolicyWatches(ctx, &r, mockStatus)
+
+			policies := v3.NetworkPolicyList{}
+			Expect(c.List(ctx, &policies)).ToNot(HaveOccurred())
+			Expect(policies.Items).To(HaveLen(0))
 		})
 	})
 })