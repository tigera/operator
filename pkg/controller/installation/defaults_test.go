--- conflicted
+++ resolved
@@ -71,12 +71,10 @@
 		var false_ = false
 		var twentySeven int32 = 27
 		var oneTwoThree int32 = 123
-<<<<<<< HEAD
 		var one intstr.IntOrString = intstr.FromInt(1)
 
-=======
 		hpEnabled := operator.HostPortsEnabled
->>>>>>> a57af164
+
 		instance := &operator.Installation{
 			Spec: operator.InstallationSpec{
 				Variant:  operator.TigeraSecureEnterprise,
