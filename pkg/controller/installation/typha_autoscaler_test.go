--- conflicted
+++ resolved
@@ -144,18 +144,14 @@
 		// For clusters smaller than 3 nodes we only expect 1 replica.
 		verifyTyphaReplicas(c, 1)
 
-<<<<<<< HEAD
+		// For three and four node clusters, we expect 2.
 		n3 := CreateNode(c, "node3", map[string]string{"kubernetes.io/os": "linux"}, nil)
-=======
-		// For three and four node clusters, we expect 2.
-		n3 := createNode(c, "node3", map[string]string{"kubernetes.io/os": "linux"})
-		verifyTyphaReplicas(c, 2)
-		_ = createNode(c, "node4", map[string]string{"kubernetes.io/os": "linux"})
+		verifyTyphaReplicas(c, 2)
+		_ = CreateNode(c, "node4", map[string]string{"kubernetes.io/os": "linux"}, nil)
 		verifyTyphaReplicas(c, 2)
 
 		// For > 4 nodes, we expect redundancy with 3 replicas.
-		_ = createNode(c, "node5", map[string]string{"kubernetes.io/os": "linux"})
->>>>>>> e5580ee3
+		_ = CreateNode(c, "node5", map[string]string{"kubernetes.io/os": "linux"}, nil)
 		verifyTyphaReplicas(c, 3)
 
 		// Verify that making a node unschedulable updates replicas. Should bring us back
@@ -184,19 +180,12 @@
 		_, err := c.AppsV1().Deployments("calico-system").Create(ctx, typha, metav1.CreateOptions{})
 		Expect(err).To(BeNil())
 
-<<<<<<< HEAD
-		// Create three nodes, one of which is not yet migrated
+		// Create five nodes, one of which is not yet migrated
 		CreateNode(c, "node1", map[string]string{"kubernetes.io/os": "linux", "projectcalico.org/operator-node-migration": "migrated"}, nil)
 		CreateNode(c, "node2", map[string]string{"kubernetes.io/os": "linux", "projectcalico.org/operator-node-migration": "migrated"}, nil)
-		CreateNode(c, "node3", map[string]string{"kubernetes.io/os": "linux", "projectcalico.org/operator-node-migration": "pre-operator"}, nil)
-=======
-		// Create five nodes, one of which is not yet migrated
-		createNode(c, "node1", map[string]string{"kubernetes.io/os": "linux", "projectcalico.org/operator-node-migration": "migrated"})
-		createNode(c, "node2", map[string]string{"kubernetes.io/os": "linux", "projectcalico.org/operator-node-migration": "migrated"})
-		createNode(c, "node3", map[string]string{"kubernetes.io/os": "linux", "projectcalico.org/operator-node-migration": "migrated"})
-		createNode(c, "node4", map[string]string{"kubernetes.io/os": "linux", "projectcalico.org/operator-node-migration": "migrated"})
-		createNode(c, "node5", map[string]string{"kubernetes.io/os": "linux", "projectcalico.org/operator-node-migration": "pre-operator"})
->>>>>>> e5580ee3
+		CreateNode(c, "node3", map[string]string{"kubernetes.io/os": "linux", "projectcalico.org/operator-node-migration": "migrated"}, nil)
+		CreateNode(c, "node4", map[string]string{"kubernetes.io/os": "linux", "projectcalico.org/operator-node-migration": "migrated"}, nil)
+		CreateNode(c, "node5", map[string]string{"kubernetes.io/os": "linux", "projectcalico.org/operator-node-migration": "pre-operator"}, nil)
 
 		// Create the autoscaler and run it
 		ta := newTyphaAutoscaler(c, nodeIndexInformer, tlw, statusManager, typhaAutoscalerPeriod(10*time.Millisecond))
@@ -224,18 +213,12 @@
 		_, err := c.AppsV1().Deployments("calico-system").Create(ctx, typha, metav1.CreateOptions{})
 		Expect(err).To(BeNil())
 
-		// Create two nodes, one of which is a virtual-kubelet
-<<<<<<< HEAD
+		// Create five nodes, one of which is a virtual-kubelet
 		CreateNode(c, "node1", map[string]string{"kubernetes.io/os": "linux"}, nil)
 		CreateNode(c, "node2", map[string]string{"kubernetes.io/os": "linux"}, nil)
-		CreateNode(c, "node3", map[string]string{"kubernetes.io/os": "linux", "kubernetes.azure.com/cluster": "foo", "type": "virtual-kubelet"}, nil)
-=======
-		createNode(c, "node1", map[string]string{"kubernetes.io/os": "linux"})
-		createNode(c, "node2", map[string]string{"kubernetes.io/os": "linux"})
-		createNode(c, "node3", map[string]string{"kubernetes.io/os": "linux"})
-		createNode(c, "node4", map[string]string{"kubernetes.io/os": "linux"})
-		createNode(c, "node5", map[string]string{"kubernetes.io/os": "linux", "kubernetes.azure.com/cluster": "foo", "type": "virtual-kubelet"})
->>>>>>> e5580ee3
+		CreateNode(c, "node3", map[string]string{"kubernetes.io/os": "linux"}, nil)
+		CreateNode(c, "node4", map[string]string{"kubernetes.io/os": "linux"}, nil)
+		CreateNode(c, "node5", map[string]string{"kubernetes.io/os": "linux", "kubernetes.azure.com/cluster": "foo", "type": "virtual-kubelet"}, nil)
 
 		// Create the autoscaler and run it
 		ta := newTyphaAutoscaler(c, nodeIndexInformer, tlw, statusManager, typhaAutoscalerPeriod(10*time.Millisecond))
@@ -267,18 +250,11 @@
 		statusManager.On("SetDegraded", "Failed to autoscale typha", "not enough linux nodes to schedule typha pods on, require 3 and have 2")
 
 		// Create a few nodes
-<<<<<<< HEAD
 		_ = CreateNode(c, "node1", map[string]string{"kubernetes.io/os": "linux"}, nil)
 		_ = CreateNode(c, "node2", map[string]string{"kubernetes.io/os": "linux"}, nil)
-		_ = CreateNode(c, "node3", map[string]string{"kubernetes.io/os": "window"}, nil)
-		_ = CreateNode(c, "node4", map[string]string{"kubernetes.io/os": "window"}, nil)
-=======
-		_ = createNode(c, "node1", map[string]string{"kubernetes.io/os": "linux"})
-		_ = createNode(c, "node2", map[string]string{"kubernetes.io/os": "linux"})
-		_ = createNode(c, "node3", map[string]string{"kubernetes.io/os": "windows"})
-		_ = createNode(c, "node4", map[string]string{"kubernetes.io/os": "windows"})
-		_ = createNode(c, "node5", map[string]string{"kubernetes.io/os": "windows"})
->>>>>>> e5580ee3
+		_ = CreateNode(c, "node3", map[string]string{"kubernetes.io/os": "windows"}, nil)
+		_ = CreateNode(c, "node4", map[string]string{"kubernetes.io/os": "windows"}, nil)
+		_ = CreateNode(c, "node5", map[string]string{"kubernetes.io/os": "windows"}, nil)
 
 		// Create the autoscaler and run it
 		ta := newTyphaAutoscaler(c, nodeIndexInformer, tlw, statusManager, typhaAutoscalerPeriod(10*time.Millisecond))
