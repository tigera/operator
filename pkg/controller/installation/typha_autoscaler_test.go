// Copyright (c) 2020 Tigera, Inc. All rights reserved.

// Licensed under the Apache License, Version 2.0 (the "License");
// you may not use this file except in compliance with the License.
// You may obtain a copy of the License at
//
//     http://www.apache.org/licenses/LICENSE-2.0
//
// Unless required by applicable law or agreed to in writing, software
// distributed under the License is distributed on an "AS IS" BASIS,
// WITHOUT WARRANTIES OR CONDITIONS OF ANY KIND, either express or implied.
// See the License for the specific language governing permissions and
// limitations under the License.

package installation

import (
	"context"
	"fmt"
	"time"

	"github.com/tigera/operator/pkg/controller/status"

	. "github.com/onsi/ginkgo"
	. "github.com/onsi/gomega"
	appsv1 "k8s.io/api/apps/v1"
	corev1 "k8s.io/api/core/v1"
	metav1 "k8s.io/apimachinery/pkg/apis/meta/v1"
	"k8s.io/apimachinery/pkg/runtime"
	"k8s.io/apimachinery/pkg/watch"
	"k8s.io/client-go/kubernetes"
	kfake "k8s.io/client-go/kubernetes/fake"
	"k8s.io/client-go/tools/cache"
)

// Mock a cache.ListWatcher for nodes to use in the test as there is no other suitable
// mock available in the fake packages.
// Ref: https://github.com/kubernetes/client-go/issues/352#issuecomment-614740790
type nodeListWatch struct {
	kubernetes.Interface
}

func (n nodeListWatch) List(options metav1.ListOptions) (runtime.Object, error) {
	return n.Interface.CoreV1().Nodes().List(context.Background(), options)
}

func (n nodeListWatch) Watch(options metav1.ListOptions) (watch.Interface, error) {
	return n.Interface.CoreV1().Nodes().Watch(context.Background(), options)
}

// Mock a cache.ListWatcher for nodes to use in the test as there is no other suitable
// mock available in the fake packages.
// Ref: https://github.com/kubernetes/client-go/issues/352#issuecomment-614740790
type typhaListWatch struct {
	kubernetes.Interface
}

func (t typhaListWatch) List(options metav1.ListOptions) (runtime.Object, error) {
	return t.Interface.AppsV1().Deployments("calico-system").List(context.Background(), options)
}

func (t typhaListWatch) Watch(options metav1.ListOptions) (watch.Interface, error) {
	return t.Interface.AppsV1().Deployments("calico-system").Watch(context.Background(), options)
}

var _ = Describe("Test typha autoscaler ", func() {
	var statusManager *status.MockStatus
	var c *kfake.Clientset
	var ctx context.Context
	var nlw, tlw cache.ListerWatcher

	BeforeEach(func() {
		statusManager = new(status.MockStatus)

		objs := []runtime.Object{
			&corev1.Namespace{
				TypeMeta: metav1.TypeMeta{Kind: "Namespace", APIVersion: "v1"},
				ObjectMeta: metav1.ObjectMeta{
					Name: "calico-system",
				},
			},
		}
		c = kfake.NewSimpleClientset(objs...)
		nlw = nodeListWatch{c}
		tlw = typhaListWatch{c}
		ctx = context.Background()
	})

	It("should initialize an autoscaler", func() {
		ta := newTyphaAutoscaler(c, nlw, tlw, statusManager)
		ta.start()
	})

	It("should get the correct number of nodes", func() {
		n1 := createNode(c, "node1", map[string]string{"kubernetes.io/os": "linux"})
		_ = createNode(c, "node2", map[string]string{"kubernetes.io/os": "linux"})

		ta := newTyphaAutoscaler(c, nlw, tlw, statusManager)
		ta.start()

		Eventually(func() error {
			schedulableNodes, linuxNodes, err := ta.getNodeCounts()
			if err != nil {
				return err
			}
			if schedulableNodes != 2 {
				return fmt.Errorf("Expected 2 schedulable nodes, got %d", schedulableNodes)
			}
			if linuxNodes != 2 {
				return fmt.Errorf("Expected 2 linux nodes, got %d", linuxNodes)
			}
			return nil
		}, 5*time.Second).ShouldNot(HaveOccurred())

		n1.Spec.Unschedulable = true
		_, err := c.CoreV1().Nodes().Update(ctx, n1, metav1.UpdateOptions{})
		Expect(err).To(BeNil())

		Eventually(func() error {
			schedulableNodes, linuxNodes, err := ta.getNodeCounts()
			if err != nil {
				return err
			}
			if schedulableNodes != 1 {
				return fmt.Errorf("Expected 2 schedulable nodes, got %d", schedulableNodes)
			}
			if linuxNodes != 1 {
				return fmt.Errorf("Expected 2 linux nodes, got %d", linuxNodes)
			}
			return nil
		}, 5*time.Second).ShouldNot(HaveOccurred())
	})

	It("should scale the Typha up and down in response to the number of schedulable nodes", func() {
		typhaMeta := metav1.ObjectMeta{
			Name:      "calico-typha",
			Namespace: "calico-system",
		}
		// Create a typha deployment
		var r int32 = 0
		typha := &appsv1.Deployment{
			TypeMeta:   metav1.TypeMeta{Kind: "Deployment", APIVersion: "apps/v1"},
			ObjectMeta: typhaMeta,
			Spec: appsv1.DeploymentSpec{
				Replicas: &r,
			},
		}
		_, err := c.AppsV1().Deployments("calico-system").Create(ctx, typha, metav1.CreateOptions{})
		Expect(err).To(BeNil())

		// Create a few nodes
		_ = createNode(c, "node1", map[string]string{"kubernetes.io/os": "linux"})
		_ = createNode(c, "node2", map[string]string{"kubernetes.io/os": "linux"})

		// Create the autoscaler and run it
		ta := newTyphaAutoscaler(c, nlw, tlw, statusManager, typhaAutoscalerPeriod(10*time.Millisecond))
		ta.start()

		verifyTyphaReplicas(c, 2)

		n3 := createNode(c, "node3", map[string]string{"kubernetes.io/os": "linux"})
		verifyTyphaReplicas(c, 3)

		// Verify that making a node unschedulable updates replicas.
		n3.Spec.Unschedulable = true
		_, err = c.CoreV1().Nodes().Update(ctx, n3, metav1.UpdateOptions{})
		Expect(err).To(BeNil())
		verifyTyphaReplicas(c, 2)
	})

	It("should ignore non-migrated nodes in its count", func() {
		typhaMeta := metav1.ObjectMeta{
			Name:      "calico-typha",
			Namespace: "calico-system",
		}

		// Create a typha deployment
		var r int32 = 0
		typha := &appsv1.Deployment{
			TypeMeta:   metav1.TypeMeta{Kind: "Deployment", APIVersion: "apps/v1"},
			ObjectMeta: typhaMeta,
			Spec: appsv1.DeploymentSpec{
				Replicas: &r,
			},
		}
		_, err := c.AppsV1().Deployments("calico-system").Create(ctx, typha, metav1.CreateOptions{})
		Expect(err).To(BeNil())

		// Create three nodes, one of which is not yet migrated
		createNode(c, "node1", map[string]string{"kubernetes.io/os": "linux", "projectcalico.org/operator-node-migration": "migrated"})
		createNode(c, "node2", map[string]string{"kubernetes.io/os": "linux", "projectcalico.org/operator-node-migration": "migrated"})
		createNode(c, "node3", map[string]string{"kubernetes.io/os": "linux", "projectcalico.org/operator-node-migration": "pre-operator"})

		// Create the autoscaler and run it
		ta := newTyphaAutoscaler(c, nlw, tlw, statusManager, typhaAutoscalerPeriod(10*time.Millisecond))
		ta.start()

		// normally we'd expect to see three replicas for three nodes, but since one node is not migrated,
		// we should still only expect two
		verifyTyphaReplicas(c, 2)
	})

	It("should ignore aks virtual nodes in its count", func() {
		typhaMeta := metav1.ObjectMeta{
			Name:      "calico-typha",
			Namespace: "calico-system",
		}
		// Create a typha deployment
<<<<<<< HEAD
		typha := &appsv1.Deployment{
			TypeMeta:   metav1.TypeMeta{Kind: "Deployment", APIVersion: "apps/v1"},
			ObjectMeta: typhaMeta,
		}
		err := c.Create(ctx, typha)
=======
		var r int32 = 0
		typha := &appsv1.Deployment{
			TypeMeta:   metav1.TypeMeta{Kind: "Deployment", APIVersion: "apps/v1"},
			ObjectMeta: typhaMeta,
			Spec: appsv1.DeploymentSpec{
				Replicas: &r,
			},
		}
		_, err := c.AppsV1().Deployments("calico-system").Create(ctx, typha, metav1.CreateOptions{})
>>>>>>> 3603a6cf
		Expect(err).To(BeNil())

		// Create two nodes, one of which is a virtual-kubelet
		createNode(c, "node1", map[string]string{"kubernetes.io/os": "linux"})
		createNode(c, "node2", map[string]string{"kubernetes.io/os": "linux"})
		createNode(c, "node3", map[string]string{"kubernetes.io/os": "linux", "kubernetes.azure.com/cluster": "foo", "type": "virtual-kubelet"})

		// Create the autoscaler and run it
<<<<<<< HEAD
		ta := newTyphaAutoscaler(c, statusManager, typhaAutoscalerPeriod(10*time.Millisecond))
=======
		ta := newTyphaAutoscaler(c, nlw, tlw, statusManager, typhaAutoscalerPeriod(10*time.Millisecond))
>>>>>>> 3603a6cf
		ta.start()

		// normally we'd expect to see three replicas for three nodes, but since one node is a virtual-kubelet,
		// we should still only expect two
		verifyTyphaReplicas(c, 2)
	})

	It("should be degraded if there's not enough linux nodes", func() {
		typhaMeta := metav1.ObjectMeta{
			Name:      "calico-typha",
			Namespace: "calico-system",
		}
		// Create a typha deployment
		var r int32 = 0
		typha := &appsv1.Deployment{
			TypeMeta:   metav1.TypeMeta{Kind: "Deployment", APIVersion: "apps/v1"},
			ObjectMeta: typhaMeta,
			Spec: appsv1.DeploymentSpec{
				Replicas: &r,
			},
		}
		_, err := c.AppsV1().Deployments("calico-system").Create(ctx, typha, metav1.CreateOptions{})
		Expect(err).To(BeNil())

		statusManager.On("SetDegraded", "Failed to autoscale typha", "not enough linux nodes to schedule typha pods on, require 3 and have 2")

		// Create a few nodes
		_ = createNode(c, "node1", map[string]string{"kubernetes.io/os": "linux"})
		_ = createNode(c, "node2", map[string]string{"kubernetes.io/os": "linux"})
		_ = createNode(c, "node3", map[string]string{"kubernetes.io/os": "window"})
		_ = createNode(c, "node4", map[string]string{"kubernetes.io/os": "window"})

		// Create the autoscaler and run it
		ta := newTyphaAutoscaler(c, nlw, tlw, statusManager, typhaAutoscalerPeriod(10*time.Millisecond))
		ta.start()

		// This blocks until the first run is done.
		ta.isDegraded()

		statusManager.AssertExpectations(GinkgoT())
	})
})

func createNode(c kubernetes.Interface, name string, labels map[string]string) *corev1.Node {
	node := &corev1.Node{
		TypeMeta: metav1.TypeMeta{Kind: "Node", APIVersion: "v1"},
		ObjectMeta: metav1.ObjectMeta{
			Name:   name,
			Labels: labels,
		},
	}
	var err error
	node, err = c.CoreV1().Nodes().Create(context.Background(), node, metav1.CreateOptions{})
	Expect(err).To(BeNil())
	return node
}

func verifyTyphaReplicas(c kubernetes.Interface, expectedReplicas int) {
	Eventually(func() int32 {
		typha, err := c.AppsV1().Deployments("calico-system").Get(context.Background(), "calico-typha", metav1.GetOptions{})
		Expect(err).To(BeNil())
		// Just return an invalid number that will never match an expected replica count.
		if typha.Spec.Replicas == nil {
			return -1
		}
		return *typha.Spec.Replicas
	}, 5*time.Second).Should(BeEquivalentTo(expectedReplicas))
}<|MERGE_RESOLUTION|>--- conflicted
+++ resolved
@@ -206,23 +206,15 @@
 			Namespace: "calico-system",
 		}
 		// Create a typha deployment
-<<<<<<< HEAD
-		typha := &appsv1.Deployment{
-			TypeMeta:   metav1.TypeMeta{Kind: "Deployment", APIVersion: "apps/v1"},
-			ObjectMeta: typhaMeta,
-		}
-		err := c.Create(ctx, typha)
-=======
-		var r int32 = 0
-		typha := &appsv1.Deployment{
-			TypeMeta:   metav1.TypeMeta{Kind: "Deployment", APIVersion: "apps/v1"},
-			ObjectMeta: typhaMeta,
-			Spec: appsv1.DeploymentSpec{
-				Replicas: &r,
-			},
-		}
-		_, err := c.AppsV1().Deployments("calico-system").Create(ctx, typha, metav1.CreateOptions{})
->>>>>>> 3603a6cf
+		var r int32 = 0
+		typha := &appsv1.Deployment{
+			TypeMeta:   metav1.TypeMeta{Kind: "Deployment", APIVersion: "apps/v1"},
+			ObjectMeta: typhaMeta,
+			Spec: appsv1.DeploymentSpec{
+				Replicas: &r,
+			},
+		}
+		_, err := c.AppsV1().Deployments("calico-system").Create(ctx, typha, metav1.CreateOptions{})
 		Expect(err).To(BeNil())
 
 		// Create two nodes, one of which is a virtual-kubelet
@@ -231,11 +223,7 @@
 		createNode(c, "node3", map[string]string{"kubernetes.io/os": "linux", "kubernetes.azure.com/cluster": "foo", "type": "virtual-kubelet"})
 
 		// Create the autoscaler and run it
-<<<<<<< HEAD
-		ta := newTyphaAutoscaler(c, statusManager, typhaAutoscalerPeriod(10*time.Millisecond))
-=======
-		ta := newTyphaAutoscaler(c, nlw, tlw, statusManager, typhaAutoscalerPeriod(10*time.Millisecond))
->>>>>>> 3603a6cf
+		ta := newTyphaAutoscaler(c, nlw, tlw, statusManager, typhaAutoscalerPeriod(10*time.Millisecond))
 		ta.start()
 
 		// normally we'd expect to see three replicas for three nodes, but since one node is a virtual-kubelet,
