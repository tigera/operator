--- conflicted
+++ resolved
@@ -150,17 +150,16 @@
 			instance.Spec.FlexVolumePath)
 	}
 
-<<<<<<< HEAD
 	if instance.Spec.NodeUpdateStrategy.Type != appsv1.RollingUpdateDaemonSetStrategyType {
 		return fmt.Errorf("Installation spec.NodeUpdateStrategy.type '%s' is not supported",
 			instance.Spec.NodeUpdateStrategy.RollingUpdate)
-=======
+	}
+
 	if instance.Spec.Variant == operatorv1.Calico {
 		// Validation specific to Calico.
 		if instance.Spec.ClusterManagementType != "" {
 			return fmt.Errorf("clusterManagementType must not be set for variant 'Calico'")
 		}
->>>>>>> a57af164
 	}
 
 	return nil
