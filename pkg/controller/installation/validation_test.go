// Copyright (c) 2019 Tigera, Inc. All rights reserved.

// Licensed under the Apache License, Version 2.0 (the "License");
// you may not use this file except in compliance with the License.
// You may obtain a copy of the License at
//
//     http://www.apache.org/licenses/LICENSE-2.0
//
// Unless required by applicable law or agreed to in writing, software
// distributed under the License is distributed on an "AS IS" BASIS,
// WITHOUT WARRANTIES OR CONDITIONS OF ANY KIND, either express or implied.
// See the License for the specific language governing permissions and
// limitations under the License.

package installation

import (
	. "github.com/onsi/ginkgo"
	. "github.com/onsi/gomega"
	appsv1 "k8s.io/api/apps/v1"

	operator "github.com/tigera/operator/pkg/apis/operator/v1"
)

var _ = Describe("Installation validation tests", func() {
	var instance *operator.Installation

	BeforeEach(func() {
		instance = &operator.Installation{
			Spec: operator.InstallationSpec{
				CalicoNetwork:  &operator.CalicoNetworkSpec{},
				FlexVolumePath: "/usr/libexec/kubernetes/kubelet-plugins/volume/exec/",
<<<<<<< HEAD
				NodeUpdateStrategy: appsv1.DaemonSetUpdateStrategy{
					Type: appsv1.RollingUpdateDaemonSetStrategyType,
				},
=======
				Variant:        operator.Calico,
>>>>>>> a57af164
			},
		}
	})

	It("should not allow blocksize to exceed the pool size", func() {
		// Try with an invalid block size.
		var twentySix int32 = 26
		instance.Spec.CalicoNetwork.IPPools = []operator.IPPool{
			{
				CIDR:          "192.168.0.0/27",
				BlockSize:     &twentySix,
				Encapsulation: operator.EncapsulationNone,
				NATOutgoing:   operator.NATOutgoingEnabled,
				NodeSelector:  "all()",
			},
		}
		err := validateCustomResource(instance)
		Expect(err).To(HaveOccurred())

		// Try with a valid block size
		instance.Spec.CalicoNetwork.IPPools[0].CIDR = "192.168.0.0/26"
		err = validateCustomResource(instance)
		Expect(err).NotTo(HaveOccurred())
	})

	It("should not allow out-of-bounds block sizes", func() {
		// Try with an invalid block size.
		var blockSizeTooBig int32 = 33
		var blockSizeTooSmall int32 = 19
		var blockSizeJustRight int32 = 32

		// Start with a valid block size - /32 - just on the border.
		instance.Spec.CalicoNetwork.IPPools = []operator.IPPool{
			{
				CIDR:          "192.0.0.0/8",
				BlockSize:     &blockSizeJustRight,
				Encapsulation: operator.EncapsulationNone,
				NATOutgoing:   operator.NATOutgoingEnabled,
				NodeSelector:  "all()",
			},
		}
		err := validateCustomResource(instance)
		Expect(err).NotTo(HaveOccurred())

		// Try with out-of-bounds sizes now.
		instance.Spec.CalicoNetwork.IPPools[0].BlockSize = &blockSizeTooBig
		err = validateCustomResource(instance)
		Expect(err).To(HaveOccurred())
		instance.Spec.CalicoNetwork.IPPools[0].BlockSize = &blockSizeTooSmall
		err = validateCustomResource(instance)
		Expect(err).To(HaveOccurred())
	})

	It("should not allow a relative path in FlexVolumePath", func() {
		instance.Spec.FlexVolumePath = "foo/bar/baz"
		err := validateCustomResource(instance)
		Expect(err).To(HaveOccurred())
	})

	It("should not allow a cluster management type for Calico", func() {
		instance.Spec.ClusterManagementType = operator.ClusterManagementTypeManaged
		err := validateCustomResource(instance)
		Expect(err).To(HaveOccurred())
	})

	It("should allow a cluster management type for Calico Enterprise", func() {
		instance.Spec.Variant = operator.TigeraSecureEnterprise
		instance.Spec.ClusterManagementType = operator.ClusterManagementTypeManaged
		err := validateCustomResource(instance)
		Expect(err).NotTo(HaveOccurred())
	})

	It("should validate HostPorts", func() {
		instance.Spec.CalicoNetwork.HostPorts = nil
		err := validateCustomResource(instance)
		Expect(err).NotTo(HaveOccurred())

		hp := operator.HostPortsEnabled
		instance.Spec.CalicoNetwork.HostPorts = &hp
		err = validateCustomResource(instance)
		Expect(err).NotTo(HaveOccurred())

		hp = operator.HostPortsDisabled
		instance.Spec.CalicoNetwork.HostPorts = &hp
		err = validateCustomResource(instance)
		Expect(err).NotTo(HaveOccurred())

		hp = "NotValid"
		instance.Spec.CalicoNetwork.HostPorts = &hp
		err = validateCustomResource(instance)
		Expect(err).To(HaveOccurred())
	})
})<|MERGE_RESOLUTION|>--- conflicted
+++ resolved
@@ -30,13 +30,11 @@
 			Spec: operator.InstallationSpec{
 				CalicoNetwork:  &operator.CalicoNetworkSpec{},
 				FlexVolumePath: "/usr/libexec/kubernetes/kubelet-plugins/volume/exec/",
-<<<<<<< HEAD
 				NodeUpdateStrategy: appsv1.DaemonSetUpdateStrategy{
 					Type: appsv1.RollingUpdateDaemonSetStrategyType,
 				},
-=======
 				Variant:        operator.Calico,
->>>>>>> a57af164
+
 			},
 		}
 	})
