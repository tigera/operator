// Copyright (c) 2020-2023 Tigera, Inc. All rights reserved.

// Licensed under the Apache License, Version 2.0 (the "License");
// you may not use this file except in compliance with the License.
// You may obtain a copy of the License at
//
//     http://www.apache.org/licenses/LICENSE-2.0
//
// Unless required by applicable law or agreed to in writing, software
// distributed under the License is distributed on an "AS IS" BASIS,
// WITHOUT WARRANTIES OR CONDITIONS OF ANY KIND, either express or implied.
// See the License for the specific language governing permissions and
// limitations under the License.

package intrusiondetection

import (
	"context"
	"fmt"

	esv1 "github.com/elastic/cloud-on-k8s/v2/pkg/apis/elasticsearch/v1"

	"github.com/tigera/operator/pkg/render/common/networkpolicy"

	"k8s.io/apimachinery/pkg/types"

	v3 "github.com/tigera/api/pkg/apis/projectcalico/v3"
	operatorv1 "github.com/tigera/operator/api/v1"
	"github.com/tigera/operator/pkg/common"
	"github.com/tigera/operator/pkg/controller/certificatemanager"
	"github.com/tigera/operator/pkg/controller/installation"
	"github.com/tigera/operator/pkg/controller/logcollector"
	"github.com/tigera/operator/pkg/controller/options"
	"github.com/tigera/operator/pkg/controller/status"
	"github.com/tigera/operator/pkg/controller/utils"
	"github.com/tigera/operator/pkg/controller/utils/imageset"
	"github.com/tigera/operator/pkg/render"
	rcertificatemanagement "github.com/tigera/operator/pkg/render/certificatemanagement"
	relasticsearch "github.com/tigera/operator/pkg/render/common/elasticsearch"
	"github.com/tigera/operator/pkg/render/intrusiondetection/dpi"
	"github.com/tigera/operator/pkg/tls/certificatemanagement"
	batchv1 "k8s.io/api/batch/v1"
	corev1 "k8s.io/api/core/v1"
	storagev1 "k8s.io/api/storage/v1"
	"k8s.io/apimachinery/pkg/api/errors"
	"k8s.io/apimachinery/pkg/api/resource"
	metav1 "k8s.io/apimachinery/pkg/apis/meta/v1"
	"k8s.io/apimachinery/pkg/runtime"
	"k8s.io/client-go/kubernetes"
	"sigs.k8s.io/controller-runtime/pkg/client"
	"sigs.k8s.io/controller-runtime/pkg/controller"
	"sigs.k8s.io/controller-runtime/pkg/handler"
	logf "sigs.k8s.io/controller-runtime/pkg/log"
	"sigs.k8s.io/controller-runtime/pkg/manager"
	"sigs.k8s.io/controller-runtime/pkg/reconcile"
	"sigs.k8s.io/controller-runtime/pkg/source"
)

const ResourceName = "intrusion-detection"

var log = logf.Log.WithName("controller_intrusiondetection")

// Add creates a new IntrusionDetection Controller and adds it to the Manager. The Manager will set fields on the Controller
// and Start it when the Manager is Started.
func Add(mgr manager.Manager, opts options.AddOptions) error {
	if !opts.EnterpriseCRDExists {
		// No need to start this controller.
		return nil
	}

	licenseAPIReady := &utils.ReadyFlag{}
	dpiAPIReady := &utils.ReadyFlag{}
	tierWatchReady := &utils.ReadyFlag{}

	// create the reconciler
	reconciler := newReconciler(mgr, opts, licenseAPIReady, dpiAPIReady, tierWatchReady)

	// Create a new controller
	controller, err := controller.New("intrusiondetection-controller", mgr, controller.Options{Reconciler: reconcile.Reconciler(reconciler)})
	if err != nil {
		return fmt.Errorf("failed to create intrusiondetection-controller: %v", err)
	}

	k8sClient, err := kubernetes.NewForConfig(mgr.GetConfig())
	if err != nil {
		log.Error(err, "Failed to establish a connection to k8s")
		return err
	}

	go utils.WaitToAddLicenseKeyWatch(controller, k8sClient, log, licenseAPIReady)

	go utils.WaitToAddResourceWatch(controller, k8sClient, log, dpiAPIReady,
		[]client.Object{&v3.DeepPacketInspection{TypeMeta: metav1.TypeMeta{Kind: v3.KindDeepPacketInspection}}})

	go utils.WaitToAddTierWatch(networkpolicy.TigeraComponentTierName, controller, k8sClient, log, tierWatchReady)
	go utils.WaitToAddNetworkPolicyWatches(controller, k8sClient, log, []types.NamespacedName{
		{Name: render.IntrusionDetectionControllerPolicyName, Namespace: render.IntrusionDetectionNamespace},
		{Name: render.IntrusionDetectionInstallerPolicyName, Namespace: render.IntrusionDetectionNamespace},
		{Name: render.ADAPIPolicyName, Namespace: render.IntrusionDetectionNamespace},
		{Name: render.ADDetectorPolicyName, Namespace: render.IntrusionDetectionNamespace},
		{Name: networkpolicy.TigeraComponentDefaultDenyPolicyName, Namespace: render.IntrusionDetectionNamespace},
		{Name: dpi.DeepPacketInspectionPolicyName, Namespace: dpi.DeepPacketInspectionNamespace},
	})

	return add(mgr, controller)
}

// newReconciler returns a new reconcile.Reconciler
func newReconciler(mgr manager.Manager, opts options.AddOptions, licenseAPIReady *utils.ReadyFlag, dpiAPIReady *utils.ReadyFlag, tierWatchReady *utils.ReadyFlag) reconcile.Reconciler {
	r := &ReconcileIntrusionDetection{
		client:          mgr.GetClient(),
		scheme:          mgr.GetScheme(),
		provider:        opts.DetectedProvider,
		status:          status.New(mgr.GetClient(), "intrusion-detection", opts.KubernetesVersion),
		clusterDomain:   opts.ClusterDomain,
		licenseAPIReady: licenseAPIReady,
		dpiAPIReady:     dpiAPIReady,
		tierWatchReady:  tierWatchReady,
		usePSP:          opts.UsePSP,
	}
	r.status.Run(opts.ShutdownContext)
	return r
}

// add adds watches for resources that are available at startup
func add(mgr manager.Manager, c controller.Controller) error {
	var err error

	// Watch for changes to primary resource IntrusionDetection
	err = c.Watch(&source.Kind{Type: &operatorv1.IntrusionDetection{}}, &handler.EnqueueRequestForObject{})
	if err != nil {
		return fmt.Errorf("intrusiondetection-controller failed to watch primary resource: %v", err)
	}

	err = c.Watch(&source.Kind{Type: &batchv1.Job{ObjectMeta: metav1.ObjectMeta{
		Namespace: render.IntrusionDetectionNamespace,
		Name:      render.IntrusionDetectionInstallerJobName,
	}}}, &handler.EnqueueRequestForObject{})
	if err != nil {
		return fmt.Errorf("intrusiondetection-controller failed to watch installer job: %v", err)
	}

	// Watch for changes to to primary resource LogCollector, to determine if syslog forwarding is
	// turned on or off.
	err = c.Watch(&source.Kind{Type: &operatorv1.LogCollector{}}, &handler.EnqueueRequestForObject{})
	if err != nil {
		return fmt.Errorf("intrusiondetection-controller failed to watch LogCollector resource: %v", err)
	}

	// Watch for changes to primary resource ManagementCluster
	err = c.Watch(&source.Kind{Type: &operatorv1.ManagementCluster{}}, &handler.EnqueueRequestForObject{})
	if err != nil {
		return fmt.Errorf("intrusiondetection-controller failed to watch primary resource: %w", err)
	}

<<<<<<< HEAD
	if err = utils.AddNetworkWatch(c); err != nil {
		return fmt.Errorf("intrusiondetection-controller failed to watch Network resource: %v", err)
=======
	if err = utils.AddInstallationWatch(c); err != nil {
		return fmt.Errorf("intrusiondetection-controller failed to watch Installation resource: %v", err)
>>>>>>> 077f7483
	}

	if err = imageset.AddImageSetWatch(c); err != nil {
		return fmt.Errorf("intrusiondetection-controller failed to watch ImageSet: %w", err)
	}

	// Watch for changes in storage classes to queue changes if new storage classes may be made available for AD API.
	if err = c.Watch(&source.Kind{Type: &storagev1.StorageClass{}}, &handler.EnqueueRequestForObject{}); err != nil {
		return fmt.Errorf("intrusiondetection-controller failed to watch StorageClass resource: %w", err)
	}

	if err = utils.AddAPIServerWatch(c); err != nil {
		return fmt.Errorf("intrusiondetection-controller failed to watch APIServer resource: %v", err)
	}

	for _, secretName := range []string{
		relasticsearch.PublicCertSecret,
		render.ElasticsearchIntrusionDetectionUserSecret,
		render.ElasticsearchIntrusionDetectionJobUserSecret,
		render.ElasticsearchPerformanceHotspotsUserSecret,
		render.ManagerInternalTLSSecretName,
		render.NodeTLSSecretName,
		render.TyphaTLSSecretName,
		render.TigeraLinseedSecret,
		render.VoltronLinseedPublicCert,
		certificatemanagement.CASecretName,
	} {
		if err = utils.AddSecretsWatch(c, secretName, common.OperatorNamespace()); err != nil {
			return fmt.Errorf("intrusiondetection-controller failed to watch the Secret resource: %v", err)
		}
	}

	if err = utils.AddSecretsWatch(c, render.ManagerInternalTLSSecretName, render.IntrusionDetectionNamespace); err != nil {
		return fmt.Errorf("intrusiondetection-controller failed to watch the Secret resource: %v", err)
	}

	// These watches are here to catch a modification to the resources we create in reconcile so the changes would be corrected.
	if err = utils.AddSecretsWatch(c, relasticsearch.PublicCertSecret, render.IntrusionDetectionNamespace); err != nil {
		return fmt.Errorf("intrusiondetection-controller failed to watch the Secret resource: %v", err)
	}

	if err = utils.AddSecretsWatch(c, render.TigeraLinseedSecret, render.IntrusionDetectionNamespace); err != nil {
		return fmt.Errorf("intrusiondetection-controller failed to watch the Secret resource: %v", err)
	}

	if err = utils.AddConfigMapWatch(c, relasticsearch.ClusterConfigConfigMapName, common.OperatorNamespace(), &handler.EnqueueRequestForObject{}); err != nil {
		return fmt.Errorf("intrusiondetection-controller failed to watch the ConfigMap resource: %v", err)
	}

	if err = utils.AddConfigMapWatch(c, render.ECKLicenseConfigMapName, render.ECKOperatorNamespace, &handler.EnqueueRequestForObject{}); err != nil {
		return fmt.Errorf("intrusiondetection-controller failed to watch the ConfigMap resource: %v", err)
	}

	if err = utils.AddConfigMapWatch(c, render.TyphaCAConfigMapName, common.OperatorNamespace(), &handler.EnqueueRequestForObject{}); err != nil {
		return fmt.Errorf("intrusiondetection-controller failed to watch the ConfigMap resource: %v", err)
	}

	// Watch for changes to TigeraStatus.
	if err = utils.AddTigeraStatusWatch(c, ResourceName); err != nil {
		return fmt.Errorf("intrusiondetection-controller failed to watch intrusion-detection Tigerastatus: %w", err)
	}

	return nil
}

// blank assignment to verify that ReconcileIntrusionDetection implements reconcile.Reconciler
var _ reconcile.Reconciler = &ReconcileIntrusionDetection{}

// ReconcileIntrusionDetection reconciles a IntrusionDetection object
type ReconcileIntrusionDetection struct {
	// This client, initialized using mgr.Client() above, is a split client
	// that reads objects from the cache and writes to the apiserver
	client          client.Client
	scheme          *runtime.Scheme
	provider        operatorv1.Provider
	status          status.StatusManager
	clusterDomain   string
	licenseAPIReady *utils.ReadyFlag
	dpiAPIReady     *utils.ReadyFlag
	tierWatchReady  *utils.ReadyFlag
	usePSP          bool
}

// Reconcile reads that state of the cluster for a IntrusionDetection object and makes changes based on the state read
// and what is in the IntrusionDetection.Spec
// Note:
// The Controller will requeue the Request to be processed again if the returned error is non-nil or
// Result.Requeue is true, otherwise upon completion it will remove the work from the queue.
func (r *ReconcileIntrusionDetection) Reconcile(ctx context.Context, request reconcile.Request) (reconcile.Result, error) {
	reqLogger := log.WithValues("Request.Namespace", request.Namespace, "Request.Name", request.Name)
	reqLogger.Info("Reconciling IntrusionDetection")

	// Fetch the IntrusionDetection instance
	instance := &operatorv1.IntrusionDetection{}
	err := r.client.Get(ctx, utils.DefaultTSEEInstanceKey, instance)
	if err != nil {
		if errors.IsNotFound(err) {
			reqLogger.V(3).Info("IntrusionDetection CR not found", "err", err)
			// Request object not found, could have been deleted after reconcile request.
			// Owned objects are automatically garbage collected. For additional cleanup logic use finalizers.
			// Return and don't requeue
			r.status.OnCRNotFound()
			return reconcile.Result{}, nil
		}
		r.status.SetDegraded(operatorv1.ResourceReadError, "Error querying IntrusionDetection", err, reqLogger)
		// Error reading the object - requeue the request.
		return reconcile.Result{}, err
	}
	r.status.OnCRFound()
	reqLogger.V(2).Info("Loaded config", "config", instance)
	// SetMetaData in the TigeraStatus such as observedGenerations.
	defer r.status.SetMetaData(&instance.ObjectMeta)

	// Changes for updating IntrusionDetection status conditions
	if request.Name == ResourceName && request.Namespace == "" {
		ts := &operatorv1.TigeraStatus{}
		err := r.client.Get(ctx, types.NamespacedName{Name: ResourceName}, ts)
		if err != nil {
			return reconcile.Result{}, err
		}
		instance.Status.Conditions = status.UpdateStatusCondition(instance.Status.Conditions, ts.Status.Conditions)
		if err := r.client.Status().Update(ctx, instance); err != nil {
			log.WithValues("reason", err).Info("Failed to create IntrusionDetection status conditions.")
			return reconcile.Result{}, err
		}
	}

	managementClusterConnection, err := utils.GetManagementClusterConnection(ctx, r.client)
	if err != nil {
		r.status.SetDegraded(operatorv1.ResourceReadError, "Failed to read ManagementClusterConnection", err, reqLogger)
		return reconcile.Result{}, err
	}

	isManagedCluster := managementClusterConnection != nil

	managementCluster, err := utils.GetManagementCluster(ctx, r.client)
	if err != nil {
		r.status.SetDegraded(operatorv1.ResourceReadError, "Error reading ManagementCluster", err, reqLogger)
<<<<<<< HEAD
		return reconcile.Result{}, err
	}

	isManagementCluster := managementCluster != nil

	if err := r.fillDefaults(ctx, instance); err != nil {
		r.status.SetDegraded(operatorv1.ResourceUpdateError, "Unable to set defaults on IntrusionDetection", err, reqLogger)
=======
>>>>>>> 077f7483
		return reconcile.Result{}, err
	}

	isManagementCluster := managementCluster != nil

	if err := r.fillDefaults(ctx, instance); err != nil {
		r.status.SetDegraded(operatorv1.ResourceUpdateError, "Unable to set defaults on IntrusionDetection", err, reqLogger)
		return reconcile.Result{}, err
	}

	if !utils.IsAPIServerReady(r.client, reqLogger) {
		r.status.SetDegraded(operatorv1.ResourceNotReady, "Waiting for Tigera API server to be ready", nil, reqLogger)
		return reconcile.Result{}, err
	}

	if !isManagedCluster {
		// check es-gateway to be available
		elasticsearch, err := utils.GetElasticsearch(ctx, r.client)
		if err != nil {
			r.status.SetDegraded(operatorv1.ResourceReadError, "An error occurred trying to retrieve Elasticsearch", err, reqLogger)
			return reconcile.Result{}, err
		}
		if elasticsearch == nil || elasticsearch.Status.Phase != esv1.ElasticsearchReadyPhase {
			r.status.SetDegraded(operatorv1.ResourceNotReady, "Waiting for Elasticsearch cluster to be operational", nil, reqLogger)
			return reconcile.Result{RequeueAfter: utils.StandardRetry}, nil
		}
	}

	// Validate that the tier watch is ready before querying the tier to ensure we utilize the cache.
	if !r.tierWatchReady.IsReady() {
		r.status.SetDegraded(operatorv1.ResourceNotReady, "Waiting for Tier watch to be established", nil, reqLogger)
		return reconcile.Result{RequeueAfter: utils.StandardRetry}, nil
	}

	// Ensure the allow-tigera tier exists, before rendering any network policies within it.
	if err := r.client.Get(ctx, client.ObjectKey{Name: networkpolicy.TigeraComponentTierName}, &v3.Tier{}); err != nil {
		if errors.IsNotFound(err) {
			r.status.SetDegraded(operatorv1.ResourceNotReady, "Waiting for allow-tigera tier to be created", err, reqLogger)
			return reconcile.Result{RequeueAfter: utils.StandardRetry}, nil
		} else {
			r.status.SetDegraded(operatorv1.ResourceNotReady, "Error querying allow-tigera tier", err, reqLogger)
			return reconcile.Result{}, err
		}
	}

	if !r.licenseAPIReady.IsReady() {
		r.status.SetDegraded(operatorv1.ResourceNotReady, "Waiting for LicenseKeyAPI to be ready", nil, reqLogger)
		return reconcile.Result{RequeueAfter: utils.StandardRetry}, nil
	}

	license, err := utils.FetchLicenseKey(ctx, r.client)
	if err != nil {
		if errors.IsNotFound(err) {
			r.status.SetDegraded(operatorv1.ResourceNotFound, "License not found", err, reqLogger)
			return reconcile.Result{RequeueAfter: utils.StandardRetry}, nil
		}
		r.status.SetDegraded(operatorv1.ResourceReadError, "Error querying license", err, reqLogger)
		return reconcile.Result{RequeueAfter: utils.StandardRetry}, nil
	}

	// Query for the installation object.
	variant, network, err := utils.GetInstallation(context.Background(), r.client)
	if err != nil {
		if errors.IsNotFound(err) {
			r.status.SetDegraded(operatorv1.ResourceNotFound, "Installation not found", err, reqLogger)
			return reconcile.Result{}, err
		}
		r.status.SetDegraded(operatorv1.ResourceReadError, "Error querying installation", err, reqLogger)
		return reconcile.Result{}, err
	}

	// Query for pull secrets in operator namespace
	pullSecrets, err := utils.GetNetworkingPullSecrets(network, r.client)
	if err != nil {
		r.status.SetDegraded(operatorv1.ResourceReadError, "Error retrieving pull secrets", err, reqLogger)
		return reconcile.Result{}, err
	}

	// Query for the LogCollector instance. We need this to determine whether or not
	// to forward IDS event logs. Since this is optional, we don't need to degrade or
	// change status if LogCollector is not found.
	lc, err := logcollector.GetLogCollector(ctx, r.client)
	if err != nil {
		if errors.IsNotFound(err) {
			reqLogger.Info("(optional) LogCollector object not found, proceed without it")
		}
	}

	esClusterConfig, err := utils.GetElasticsearchClusterConfig(context.Background(), r.client)
	if err != nil {
		if errors.IsNotFound(err) {
			r.status.SetDegraded(operatorv1.ResourceNotFound, "Elasticsearch cluster configuration is not available, waiting for it to become available", err, reqLogger)
			return reconcile.Result{}, nil
		}
		r.status.SetDegraded(operatorv1.ResourceReadError, "Failed to get the elasticsearch cluster configuration", err, reqLogger)
		return reconcile.Result{}, err
	}

	secrets := []string{
		render.ElasticsearchIntrusionDetectionUserSecret,
		render.ElasticsearchPerformanceHotspotsUserSecret,
	}

	if !isManagedCluster {
		secrets = append(secrets, render.ElasticsearchIntrusionDetectionJobUserSecret)
	}

	esSecrets, err := utils.ElasticsearchSecrets(
		context.Background(),
		secrets,
		r.client,
	)
	if err != nil {
		if errors.IsNotFound(err) {
			r.status.SetDegraded(operatorv1.ResourceNotFound, "Elasticsearch secrets are not available yet, waiting until they become available", err, reqLogger)
			return reconcile.Result{}, nil
		}
		r.status.SetDegraded(operatorv1.ResourceReadError, "Failed to get Elasticsearch credentials", err, reqLogger)
		return reconcile.Result{}, err
	}

	certificateManager, err := certificatemanager.Create(r.client, network, r.clusterDomain, common.OperatorNamespace())
	if err != nil {
		r.status.SetDegraded(operatorv1.ResourceCreateError, "Unable to create the Tigera CA", err, reqLogger)
		return reconcile.Result{}, err
	}

	esgwCertificate, err := certificateManager.GetCertificate(r.client, relasticsearch.PublicCertSecret, common.OperatorNamespace())
	if err != nil {
		r.status.SetDegraded(operatorv1.ResourceReadError, fmt.Sprintf("Failed to retrieve / validate  %s", relasticsearch.PublicCertSecret), err, reqLogger)
		return reconcile.Result{}, err
	} else if esgwCertificate == nil {
		log.Info("Elasticsearch gateway certificate is not available yet, waiting until they become available")
		r.status.SetDegraded(operatorv1.ResourceNotReady, "Elasticsearch gateway certificate are not available yet, waiting until they become available", nil, reqLogger)
		return reconcile.Result{}, nil
	}

	// The location of the Linseed certificate varies based on if this is a managed cluster or not.
	linseedCertLocation := render.TigeraLinseedSecret
	if isManagedCluster {
		linseedCertLocation = render.VoltronLinseedPublicCert
	}
	linseedCertificate, err := certificateManager.GetCertificate(r.client, linseedCertLocation, common.OperatorNamespace())
	if err != nil {
		r.status.SetDegraded(operatorv1.ResourceReadError, fmt.Sprintf("Failed to retrieve / validate  %s", render.TigeraLinseedSecret), err, reqLogger)
		return reconcile.Result{}, err
	} else if linseedCertificate == nil {
		log.Info("Linseed certificate is not available yet, waiting until they become available")
		r.status.SetDegraded(operatorv1.ResourceNotReady, "Linseed certificate are not available yet, waiting until they become available", nil, reqLogger)
		return reconcile.Result{}, nil
	}

	// intrusionDetectionKeyPair is the key pair intrusion detection presents to identify itself
	intrusionDetectionKeyPair, err := certificateManager.GetOrCreateKeyPair(r.client, render.IntrusionDetectionTLSSecretName, common.OperatorNamespace(), []string{render.IntrusionDetectionTLSSecretName})
	if err != nil {
		r.status.SetDegraded(operatorv1.ResourceCreateError, "Error creating TLS certificate", err, reqLogger)
		return reconcile.Result{}, err
	}

	if !r.dpiAPIReady.IsReady() {
		log.Info("Waiting for DeepPacketInspection API to be ready")
		r.status.SetDegraded(operatorv1.ResourceNotReady, "Waiting for DeepPacketInspection API to be ready", nil, reqLogger)
		return reconcile.Result{RequeueAfter: utils.StandardRetry}, nil
	}

	// Intrusion detection controller sometimes needs to make requests to outside sources. Therefore, we include
	// the system root certificate bundle.
	trustedBundle, err := certificateManager.CreateTrustedBundleWithSystemRootCertificates(esgwCertificate, linseedCertificate)
	if err != nil {
		r.status.SetDegraded(operatorv1.ResourceCreateError, "Unable to create tigera-ca-bundle configmap", err, reqLogger)
		return reconcile.Result{}, err
	}

	var esLicenseType render.ElasticsearchLicenseType
	if !isManagedCluster {
		if esLicenseType, err = utils.GetElasticLicenseType(ctx, r.client, reqLogger); err != nil {
			r.status.SetDegraded(operatorv1.ResourceReadError, "Failed to get Elasticsearch license", err, reqLogger)
			return reconcile.Result{}, err
		}

		managerInternalTLSSecret, err := certificateManager.GetCertificate(r.client, render.ManagerInternalTLSSecretName, common.OperatorNamespace())
		if err != nil {
			r.status.SetDegraded(operatorv1.ResourceValidationError, fmt.Sprintf("failed to retrieve / validate  %s", render.ManagerInternalTLSSecretName), err, reqLogger)
			return reconcile.Result{}, err
		}

		trustedBundle.AddCertificates(managerInternalTLSSecret)
	}

	// Create a component handler to manage the rendered component.
	handler := utils.NewComponentHandler(log, r.client, r.scheme, instance)

	reqLogger.V(3).Info("rendering components")
	// Render the desired objects from the CRD and create or update them.
	hasNoLicense := !utils.IsFeatureActive(license, common.ThreatDefenseFeature)
	intrusionDetectionCfg := &render.IntrusionDetectionConfiguration{
		IntrusionDetection:           *instance,
		LogCollector:                 lc,
		ESSecrets:                    esSecrets,
		Installation:                 network,
		ESClusterConfig:              esClusterConfig,
		PullSecrets:                  pullSecrets,
		Openshift:                    r.provider == operatorv1.ProviderOpenShift,
		ClusterDomain:                r.clusterDomain,
		ESLicenseType:                esLicenseType,
		ManagedCluster:               isManagedCluster,
		HasNoLicense:                 hasNoLicense,
		TrustedCertBundle:            trustedBundle,
		IntrusionDetectionCertSecret: intrusionDetectionKeyPair,
		UsePSP:                       r.usePSP,
	}
	comp := render.IntrusionDetection(intrusionDetectionCfg)

	if err = imageset.ApplyImageSet(ctx, r.client, variant, comp); err != nil {
		r.status.SetDegraded(operatorv1.ResourceUpdateError, "Error with images from ImageSet", err, reqLogger)
		return reconcile.Result{}, err
	}

	// FIXME: core controller creates TyphaNodeTLSConfig, this controller should only get it.
	// But changing the call from GetOrCreateTyphaNodeTLSConfig() to GetTyphaNodeTLSConfig()
	// makes tests fail, this needs to be looked at.
	typhaNodeTLS, err := installation.GetOrCreateTyphaNodeTLSConfig(r.client, certificateManager)
	if err != nil {
		r.status.SetDegraded(operatorv1.ResourceReadError, "Error with Typha/Felix secrets", err, reqLogger)
		return reconcile.Result{}, err
	}

	typhaNodeTLS.TrustedBundle.AddCertificates(linseedCertificate)

	// dpiKeyPair is the key pair dpi presents to identify itself
	dpiKeyPair, err := certificateManager.GetOrCreateKeyPair(r.client, render.DPITLSSecretName, common.OperatorNamespace(), []string{render.IntrusionDetectionTLSSecretName})
	if err != nil {
		r.status.SetDegraded(operatorv1.ResourceCreateError, "Error creating TLS certificate", err, reqLogger)
		return reconcile.Result{}, err
	}

	dpiList := &v3.DeepPacketInspectionList{}
	if err := r.client.List(ctx, dpiList); err != nil {
		r.status.SetDegraded(operatorv1.ResourceReadError, "Failed to retrieve DeepPacketInspection resource", err, reqLogger)
		return reconcile.Result{}, err
	}
	hasNoDPIResource := len(dpiList.Items) == 0

	dpiComponent := dpi.DPI(&dpi.DPIConfig{
		IntrusionDetection: instance,
		Installation:       network,
		TyphaNodeTLS:       typhaNodeTLS,
		PullSecrets:        pullSecrets,
		Openshift:          r.provider == operatorv1.ProviderOpenShift,
		ManagedCluster:     isManagedCluster,
		ManagementCluster:  isManagementCluster,
		HasNoLicense:       hasNoLicense,
		HasNoDPIResource:   hasNoDPIResource,
		ESClusterConfig:    esClusterConfig,
		ClusterDomain:      r.clusterDomain,
		DPICertSecret:      dpiKeyPair,
	})

	components := []render.Component{
		comp,
		dpiComponent,
		rcertificatemanagement.CertificateManagement(&rcertificatemanagement.Config{
			Namespace:       render.IntrusionDetectionNamespace,
			ServiceAccounts: []string{render.IntrusionDetectionName},
			KeyPairOptions: []rcertificatemanagement.KeyPairOption{
				rcertificatemanagement.NewKeyPairOption(intrusionDetectionCfg.IntrusionDetectionCertSecret, true, true),
			},
			TrustedBundle: trustedBundle,
		}),
		rcertificatemanagement.CertificateManagement(&rcertificatemanagement.Config{
			Namespace:       dpi.DeepPacketInspectionNamespace,
			ServiceAccounts: []string{dpi.DeepPacketInspectionName},
			KeyPairOptions: []rcertificatemanagement.KeyPairOption{
				rcertificatemanagement.NewKeyPairOption(typhaNodeTLS.NodeSecret, false, true),
				rcertificatemanagement.NewKeyPairOption(dpiKeyPair, true, true),
			},
			TrustedBundle: typhaNodeTLS.TrustedBundle,
		}),
	}

	if err = imageset.ApplyImageSet(ctx, r.client, variant, dpiComponent); err != nil {
		r.status.SetDegraded(operatorv1.ResourceUpdateError, "Error with images from ImageSet", err, reqLogger)
		return reconcile.Result{}, err
	}

	for _, comp := range components {
		if err := handler.CreateOrUpdateOrDelete(context.Background(), comp, r.status); err != nil {
			r.status.SetDegraded(operatorv1.ResourceUpdateError, "Error creating / updating resource", err, reqLogger)
			return reconcile.Result{}, err
		}
	}

	if hasNoLicense {
		log.V(4).Info("IntrusionDetection is not activated as part of this license")
		r.status.SetDegraded(operatorv1.ResourceValidationError, "Feature is not active - License does not support this feature", nil, reqLogger)
		return reconcile.Result{}, nil
	}

	// Clear the degraded bit if we've reached this far.
	r.status.ClearDegraded()

	if !r.status.IsAvailable() {
		// Schedule a kick to check again in the near future. Hopefully by then
		// things will be available.
		return reconcile.Result{RequeueAfter: utils.StandardRetry}, nil
	}

	// Everything is available - update the CRD status.
	instance.Status.State = operatorv1.TigeraStatusReady
	if err = r.client.Status().Update(ctx, instance); err != nil {
		return reconcile.Result{}, err
	}
	return reconcile.Result{}, nil
}

// fillDefaults updates the IntrusionDetection resource with defaults if
// ComponentResources is not populated.
func (r *ReconcileIntrusionDetection) fillDefaults(ctx context.Context, ids *operatorv1.IntrusionDetection) error {
	if ids.Spec.ComponentResources == nil {
		ids.Spec.ComponentResources = []operatorv1.IntrusionDetectionComponentResource{
			{
				ComponentName: operatorv1.ComponentNameDeepPacketInspection,
				ResourceRequirements: &corev1.ResourceRequirements{
					Limits: corev1.ResourceList{
						corev1.ResourceMemory: resource.MustParse(dpi.DefaultMemoryLimit),
						corev1.ResourceCPU:    resource.MustParse(dpi.DefaultCPULimit),
					},
					Requests: corev1.ResourceList{
						corev1.ResourceMemory: resource.MustParse(dpi.DefaultMemoryRequest),
						corev1.ResourceCPU:    resource.MustParse(dpi.DefaultCPURequest),
					},
				},
			},
		}
	}

	if err := r.client.Update(ctx, ids); err != nil {
		return err
	}

	return nil
}<|MERGE_RESOLUTION|>--- conflicted
+++ resolved
@@ -153,13 +153,8 @@
 		return fmt.Errorf("intrusiondetection-controller failed to watch primary resource: %w", err)
 	}
 
-<<<<<<< HEAD
-	if err = utils.AddNetworkWatch(c); err != nil {
-		return fmt.Errorf("intrusiondetection-controller failed to watch Network resource: %v", err)
-=======
 	if err = utils.AddInstallationWatch(c); err != nil {
 		return fmt.Errorf("intrusiondetection-controller failed to watch Installation resource: %v", err)
->>>>>>> 077f7483
 	}
 
 	if err = imageset.AddImageSetWatch(c); err != nil {
@@ -298,16 +293,6 @@
 	managementCluster, err := utils.GetManagementCluster(ctx, r.client)
 	if err != nil {
 		r.status.SetDegraded(operatorv1.ResourceReadError, "Error reading ManagementCluster", err, reqLogger)
-<<<<<<< HEAD
-		return reconcile.Result{}, err
-	}
-
-	isManagementCluster := managementCluster != nil
-
-	if err := r.fillDefaults(ctx, instance); err != nil {
-		r.status.SetDegraded(operatorv1.ResourceUpdateError, "Unable to set defaults on IntrusionDetection", err, reqLogger)
-=======
->>>>>>> 077f7483
 		return reconcile.Result{}, err
 	}
 
