// Copyright (c) 2020-2022 Tigera, Inc. All rights reserved.

// Licensed under the Apache License, Version 2.0 (the "License");
// you may not use this file except in compliance with the License.
// You may obtain a copy of the License at
//
//     http://www.apache.org/licenses/LICENSE-2.0
//
// Unless required by applicable law or agreed to in writing, software
// distributed under the License is distributed on an "AS IS" BASIS,
// WITHOUT WARRANTIES OR CONDITIONS OF ANY KIND, either express or implied.
// See the License for the specific language governing permissions and
// limitations under the License.

package intrusiondetection

import (
	"context"
	"fmt"
	"time"

	"github.com/tigera/operator/pkg/render/common/networkpolicy"
	"k8s.io/apimachinery/pkg/types"

	v3 "github.com/tigera/api/pkg/apis/projectcalico/v3"
	operatorv1 "github.com/tigera/operator/api/v1"
	"github.com/tigera/operator/pkg/common"
	"github.com/tigera/operator/pkg/controller/certificatemanager"
	"github.com/tigera/operator/pkg/controller/installation"
	"github.com/tigera/operator/pkg/controller/logcollector"
	"github.com/tigera/operator/pkg/controller/options"
	"github.com/tigera/operator/pkg/controller/status"
	"github.com/tigera/operator/pkg/controller/utils"
	"github.com/tigera/operator/pkg/controller/utils/imageset"
	"github.com/tigera/operator/pkg/dns"
	"github.com/tigera/operator/pkg/render"
	rcertificatemanagement "github.com/tigera/operator/pkg/render/certificatemanagement"
	relasticsearch "github.com/tigera/operator/pkg/render/common/elasticsearch"
	"github.com/tigera/operator/pkg/render/intrusiondetection/dpi"
	"github.com/tigera/operator/pkg/tls/certificatemanagement"

	batchv1 "k8s.io/api/batch/v1"
	corev1 "k8s.io/api/core/v1"
	"k8s.io/apimachinery/pkg/api/errors"
	"k8s.io/apimachinery/pkg/api/resource"
	metav1 "k8s.io/apimachinery/pkg/apis/meta/v1"
	"k8s.io/apimachinery/pkg/runtime"
	"k8s.io/client-go/kubernetes"
	"sigs.k8s.io/controller-runtime/pkg/client"
	"sigs.k8s.io/controller-runtime/pkg/controller"
	"sigs.k8s.io/controller-runtime/pkg/handler"
	logf "sigs.k8s.io/controller-runtime/pkg/log"
	"sigs.k8s.io/controller-runtime/pkg/manager"
	"sigs.k8s.io/controller-runtime/pkg/reconcile"
	"sigs.k8s.io/controller-runtime/pkg/source"
)

var log = logf.Log.WithName("controller_intrusiondetection")

// Add creates a new IntrusionDetection Controller and adds it to the Manager. The Manager will set fields on the Controller
// and Start it when the Manager is Started.
func Add(mgr manager.Manager, opts options.AddOptions) error {
	if !opts.EnterpriseCRDExists {
		// No need to start this controller.
		return nil
	}

	licenseAPIReady := &utils.ReadyFlag{}
	dpiAPIReady := &utils.ReadyFlag{}
<<<<<<< HEAD
	policyWatchesReady := &utils.ReadyFlag{}
=======
>>>>>>> 2840816b

	// create the reconciler
	reconciler := newReconciler(mgr, opts, licenseAPIReady, dpiAPIReady, policyWatchesReady)

	// Create a new controller
	controller, err := controller.New("intrusiondetection-controller", mgr, controller.Options{Reconciler: reconcile.Reconciler(reconciler)})
	if err != nil {
		return fmt.Errorf("Failed to create intrusiondetection-controller: %v", err)
	}

	k8sClient, err := kubernetes.NewForConfig(mgr.GetConfig())
	if err != nil {
		log.Error(err, "Failed to establish a connection to k8s")
		return err
	}

	go utils.WaitToAddLicenseKeyWatch(controller, k8sClient, log, licenseAPIReady)

	go utils.WaitToAddResourceWatch(controller, k8sClient, log, dpiAPIReady,
		[]client.Object{&v3.DeepPacketInspection{TypeMeta: metav1.TypeMeta{Kind: v3.KindDeepPacketInspection}}})

	go utils.WaitToAddNetworkPolicyWatches(controller, k8sClient, log, policyWatchesReady, []types.NamespacedName{
		{Name: render.IntrusionDetectionControllerPolicyName, Namespace: render.IntrusionDetectionNamespace},
		{Name: render.IntrusionDetectionInstallerPolicyName, Namespace: render.IntrusionDetectionNamespace},
		{Name: networkpolicy.TigeraComponentDefaultDenyPolicyName, Namespace: render.IntrusionDetectionNamespace},
		{Name: dpi.DeepPacketInspectionPolicyName, Namespace: dpi.DeepPacketInspectionNamespace},
	})

	return add(mgr, controller)
}

// newReconciler returns a new reconcile.Reconciler
func newReconciler(mgr manager.Manager, opts options.AddOptions, licenseAPIReady *utils.ReadyFlag, dpiAPIReady *utils.ReadyFlag, policyWatchesReady *utils.ReadyFlag) reconcile.Reconciler {
	r := &ReconcileIntrusionDetection{
<<<<<<< HEAD
		client:             mgr.GetClient(),
		scheme:             mgr.GetScheme(),
		provider:           opts.DetectedProvider,
		status:             status.New(mgr.GetClient(), "intrusion-detection", opts.KubernetesVersion),
		clusterDomain:      opts.ClusterDomain,
		licenseAPIReady:    licenseAPIReady,
		dpiAPIReady:        dpiAPIReady,
		policyWatchesReady: policyWatchesReady,
=======
		client:          mgr.GetClient(),
		scheme:          mgr.GetScheme(),
		provider:        opts.DetectedProvider,
		status:          status.New(mgr.GetClient(), "intrusion-detection", opts.KubernetesVersion),
		clusterDomain:   opts.ClusterDomain,
		licenseAPIReady: licenseAPIReady,
		dpiAPIReady:     dpiAPIReady,
		usePSP:          opts.UsePSP,
>>>>>>> 2840816b
	}
	r.status.Run(opts.ShutdownContext)
	return r
}

// add adds watches for resources that are available at startup
func add(mgr manager.Manager, c controller.Controller) error {
	var err error

	// Watch for changes to primary resource IntrusionDetection
	err = c.Watch(&source.Kind{Type: &operatorv1.IntrusionDetection{}}, &handler.EnqueueRequestForObject{})
	if err != nil {
		return fmt.Errorf("intrusiondetection-controller failed to watch primary resource: %v", err)
	}

	err = c.Watch(&source.Kind{Type: &batchv1.Job{ObjectMeta: metav1.ObjectMeta{
		Namespace: render.IntrusionDetectionNamespace,
		Name:      render.IntrusionDetectionInstallerJobName,
	}}}, &handler.EnqueueRequestForObject{})
	if err != nil {
		return fmt.Errorf("intrusiondetection-controller failed to watch installer job: %v", err)
	}

	// Watch for changes to to primary resource LogCollector, to determine if syslog forwarding is
	// turned on or off.
	err = c.Watch(&source.Kind{Type: &operatorv1.LogCollector{}}, &handler.EnqueueRequestForObject{})
	if err != nil {
		return fmt.Errorf("intrusiondetection-controller failed to watch LogCollector resource: %v", err)
	}

	if err = utils.AddNetworkWatch(c); err != nil {
		return fmt.Errorf("intrusiondetection-controller failed to watch Network resource: %v", err)
	}

	if err = imageset.AddImageSetWatch(c); err != nil {
		return fmt.Errorf("intrusiondetection-controller failed to watch ImageSet: %w", err)
	}

	if err = utils.AddAPIServerWatch(c); err != nil {
		return fmt.Errorf("intrusiondetection-controller failed to watch APIServer resource: %v", err)
	}

	for _, secretName := range []string{
		relasticsearch.PublicCertSecret,
		render.ElasticsearchIntrusionDetectionUserSecret,
		render.ElasticsearchIntrusionDetectionJobUserSecret,
		render.ElasticsearchADJobUserSecret,
		render.ElasticsearchPerformanceHotspotsUserSecret,
		render.ManagerInternalTLSSecretName,
		render.NodeTLSSecretName,
		render.TyphaTLSSecretName,
		certificatemanagement.CASecretName,
	} {
		if err = utils.AddSecretsWatch(c, secretName, common.OperatorNamespace()); err != nil {
			return fmt.Errorf("intrusiondetection-controller failed to watch the Secret resource: %v", err)
		}
	}

	if err = utils.AddSecretsWatch(c, render.ManagerInternalTLSSecretName, render.IntrusionDetectionNamespace); err != nil {
		return fmt.Errorf("intrusiondetection-controller failed to watch the Secret resource: %v", err)
	}

	// These watches are here to catch a modification to the resources we create in reconcile so the changes would be corrected.
	if err = utils.AddSecretsWatch(c, relasticsearch.PublicCertSecret, render.IntrusionDetectionNamespace); err != nil {
		return fmt.Errorf("intrusiondetection-controller failed to watch the Secret resource: %v", err)
	}

	if err = utils.AddConfigMapWatch(c, relasticsearch.ClusterConfigConfigMapName, common.OperatorNamespace()); err != nil {
		return fmt.Errorf("intrusiondetection-controller failed to watch the ConfigMap resource: %v", err)
	}

	if err = utils.AddConfigMapWatch(c, render.ECKLicenseConfigMapName, render.ECKOperatorNamespace); err != nil {
		return fmt.Errorf("intrusiondetection-controller failed to watch the ConfigMap resource: %v", err)
	}

	if err = utils.AddConfigMapWatch(c, render.TyphaCAConfigMapName, common.OperatorNamespace()); err != nil {
		return fmt.Errorf("intrusiondetection-controller failed to watch the ConfigMap resource: %v", err)
	}

	if err = utils.AddSecretsWatch(c, render.ADAPITLSSecretName, render.IntrusionDetectionNamespace); err != nil {
		return fmt.Errorf("intrusiondetection-controller failed to watch the Secret resource: %v", err)
	}

	return nil
}

// blank assignment to verify that ReconcileIntrusionDetection implements reconcile.Reconciler
var _ reconcile.Reconciler = &ReconcileIntrusionDetection{}

// ReconcileIntrusionDetection reconciles a IntrusionDetection object
type ReconcileIntrusionDetection struct {
	// This client, initialized using mgr.Client() above, is a split client
	// that reads objects from the cache and writes to the apiserver
<<<<<<< HEAD
	client             client.Client
	scheme             *runtime.Scheme
	provider           operatorv1.Provider
	status             status.StatusManager
	clusterDomain      string
	licenseAPIReady    *utils.ReadyFlag
	dpiAPIReady        *utils.ReadyFlag
	policyWatchesReady *utils.ReadyFlag
=======
	client          client.Client
	scheme          *runtime.Scheme
	provider        operatorv1.Provider
	status          status.StatusManager
	clusterDomain   string
	licenseAPIReady *utils.ReadyFlag
	dpiAPIReady     *utils.ReadyFlag
	usePSP          bool
>>>>>>> 2840816b
}

// Reconcile reads that state of the cluster for a IntrusionDetection object and makes changes based on the state read
// and what is in the IntrusionDetection.Spec
// Note:
// The Controller will requeue the Request to be processed again if the returned error is non-nil or
// Result.Requeue is true, otherwise upon completion it will remove the work from the queue.
func (r *ReconcileIntrusionDetection) Reconcile(ctx context.Context, request reconcile.Request) (reconcile.Result, error) {
	reqLogger := log.WithValues("Request.Namespace", request.Namespace, "Request.Name", request.Name)
	reqLogger.Info("Reconciling IntrusionDetection")

	// Fetch the IntrusionDetection instance
	instance := &operatorv1.IntrusionDetection{}
	err := r.client.Get(ctx, utils.DefaultTSEEInstanceKey, instance)
	if err != nil {
		if errors.IsNotFound(err) {
			reqLogger.V(3).Info("IntrusionDetection CR not found", "err", err)
			// Request object not found, could have been deleted after reconcile request.
			// Owned objects are automatically garbage collected. For additional cleanup logic use finalizers.
			// Return and don't requeue
			r.status.OnCRNotFound()
			return reconcile.Result{}, nil
		}
		reqLogger.V(3).Info("failed to get IntrusionDetection CR", "err", err)
		r.status.SetDegraded("Error querying IntrusionDetection", err.Error())
		// Error reading the object - requeue the request.
		return reconcile.Result{}, err
	}
	r.status.OnCRFound()
	reqLogger.V(2).Info("Loaded config", "config", instance)

	if err := r.setDefaultsOnIntrusionDetection(ctx, instance); err != nil {
		log.Error(err, "Failed to set defaults on IntrusionDetection CR")
		r.status.SetDegraded("Unable to set defaults on IntrusionDetection", err.Error())
		return reconcile.Result{}, err
	}

	if !utils.IsAPIServerReady(r.client, reqLogger) {
		r.status.SetDegraded("Waiting for Tigera API server to be ready", "")
		return reconcile.Result{}, err
	}

	if !r.policyWatchesReady.IsReady() {
		r.status.SetDegraded("Waiting for NetworkPolicy watches to be established", "")
		return reconcile.Result{RequeueAfter: 10 * time.Second}, nil
	}

	// Ensure the allow-tigera tier exists, before rendering any network policies within it.
	if err := r.client.Get(ctx, client.ObjectKey{Name: networkpolicy.TigeraComponentTierName}, &v3.Tier{}); err != nil {
		if errors.IsNotFound(err) {
			r.status.SetDegraded("Waiting for Tigera component policy tier to be created", err.Error())
			return reconcile.Result{RequeueAfter: 10 * time.Second}, nil
		} else {
			log.Error(err, "Error querying Tigera component policy tier")
			r.status.SetDegraded("Error querying Tigera component policy tier", err.Error())
			return reconcile.Result{}, err
		}
	}

	if !r.licenseAPIReady.IsReady() {
		r.status.SetDegraded("Waiting for LicenseKeyAPI to be ready", "")
		return reconcile.Result{RequeueAfter: 10 * time.Second}, nil
	}

	license, err := utils.FetchLicenseKey(ctx, r.client)
	if err != nil {
		if errors.IsNotFound(err) {
			r.status.SetDegraded("License not found", err.Error())
			return reconcile.Result{RequeueAfter: 10 * time.Second}, err
		}
		r.status.SetDegraded("Error querying license", err.Error())
		return reconcile.Result{RequeueAfter: 10 * time.Second}, err
	}

	// Query for the installation object.
	variant, network, err := utils.GetInstallation(context.Background(), r.client)
	if err != nil {
		if errors.IsNotFound(err) {
			r.status.SetDegraded("Installation not found", err.Error())
			return reconcile.Result{}, err
		}
		r.status.SetDegraded("Error querying installation", err.Error())
		return reconcile.Result{}, err
	}

	// Query for pull secrets in operator namespace
	pullSecrets, err := utils.GetNetworkingPullSecrets(network, r.client)
	if err != nil {
		log.Error(err, "Error retrieving Pull secrets")
		r.status.SetDegraded("Error retrieving pull secrets", err.Error())
		return reconcile.Result{}, err
	}

	// Query for the LogCollector instance. We need this to determine whether or not
	// to forward IDS event logs. Since this is optional, we don't need to degrade or
	// change status if LogCollector is not found.
	lc, err := logcollector.GetLogCollector(ctx, r.client)
	if err != nil {
		if errors.IsNotFound(err) {
			reqLogger.Info("(optional) LogCollector object not found, proceed without it")
		}
	}

	esClusterConfig, err := utils.GetElasticsearchClusterConfig(context.Background(), r.client)
	if err != nil {
		if errors.IsNotFound(err) {
			log.Info("Elasticsearch cluster configuration is not available, waiting for it to become available")
			r.status.SetDegraded("Elasticsearch cluster configuration is not available, waiting for it to become available", err.Error())
			return reconcile.Result{}, nil
		}
		log.Error(err, "Failed to get the elasticsearch cluster configuration")
		r.status.SetDegraded("Failed to get the elasticsearch cluster configuration", err.Error())
		return reconcile.Result{}, err
	}

	managementClusterConnection, err := utils.GetManagementClusterConnection(ctx, r.client)
	if err != nil {
		log.Error(err, "Failed to read ManagementClusterConnection")
		r.status.SetDegraded("Failed to read ManagementClusterConnection", err.Error())
		return reconcile.Result{}, err
	}

	secrets := []string{
		render.ElasticsearchIntrusionDetectionUserSecret,
		render.ElasticsearchADJobUserSecret,
		render.ElasticsearchPerformanceHotspotsUserSecret,
	}

	if managementClusterConnection == nil {
		secrets = append(secrets, render.ElasticsearchIntrusionDetectionJobUserSecret)
	}

	esSecrets, err := utils.ElasticsearchSecrets(
		context.Background(),
		secrets,
		r.client,
	)
	if err != nil {
		if errors.IsNotFound(err) {
			log.Info("Elasticsearch secrets are not available yet, waiting until they become available")
			r.status.SetDegraded("Elasticsearch secrets are not available yet, waiting until they become available", err.Error())
			return reconcile.Result{}, nil
		}
		r.status.SetDegraded("Failed to get Elasticsearch credentials", err.Error())
		return reconcile.Result{}, err
	}

	certificateManager, err := certificatemanager.Create(r.client, network, r.clusterDomain)
	if err != nil {
		log.Error(err, "unable to create the Tigera CA")
		r.status.SetDegraded("Unable to create the Tigera CA", err.Error())
		return reconcile.Result{}, err
	}

	esgwCertificate, err := certificateManager.GetCertificate(r.client, relasticsearch.PublicCertSecret, common.OperatorNamespace())
	if err != nil {
		log.Error(err, fmt.Sprintf("failed to retrieve / validate %s", relasticsearch.PublicCertSecret))
		r.status.SetDegraded(fmt.Sprintf("Failed to retrieve / validate  %s", relasticsearch.PublicCertSecret), err.Error())
		return reconcile.Result{}, err
	} else if esgwCertificate == nil {
		log.Info("Elasticsearch gateway certificate is not available yet, waiting until they become available")
		r.status.SetDegraded("Elasticsearch gateway certificate are not available yet, waiting until they become available", "")
		return reconcile.Result{}, nil
	}

	adAPIServerTLSSecret, err := certificateManager.GetOrCreateKeyPair(r.client, render.ADAPITLSSecretName, common.OperatorNamespace(),
		dns.GetServiceDNSNames(render.ADAPIObjectName, render.IntrusionDetectionNamespace, r.clusterDomain))
	if err != nil {
		log.Error(err, "Error creating Anomaly Detection API TLS certificate")
		r.status.SetDegraded("Error creating TLS certificate", err.Error())
		return reconcile.Result{}, err
	}

	if !r.dpiAPIReady.IsReady() {
		log.Info("Waiting for DeepPacketInspection API to be ready")
		r.status.SetDegraded("Waiting for DeepPacketInspection API to be ready", "")
		return reconcile.Result{RequeueAfter: 10 * time.Second}, nil
	}

	var esLicenseType render.ElasticsearchLicenseType
	trustedBundle := certificateManager.CreateTrustedBundle(esgwCertificate)

	if managementClusterConnection == nil {
		if esLicenseType, err = utils.GetElasticLicenseType(ctx, r.client, reqLogger); err != nil {
			r.status.SetDegraded("Failed to get Elasticsearch license", err.Error())
			return reconcile.Result{}, err
		}

		managerInternalTLSSecret, err := certificateManager.GetCertificate(r.client, render.ManagerInternalTLSSecretName, common.OperatorNamespace())
		if err != nil {
			log.Error(err, fmt.Sprintf("failed to retrieve / validate %s", render.ManagerInternalTLSSecretName))
			r.status.SetDegraded(fmt.Sprintf("failed to retrieve / validate  %s", render.ManagerInternalTLSSecretName), err.Error())
			return reconcile.Result{}, err
		}

		trustedBundle.AddCertificates(managerInternalTLSSecret)
	}

	// Create a component handler to manage the rendered component.
	handler := utils.NewComponentHandler(log, r.client, r.scheme, instance)

	reqLogger.V(3).Info("rendering components")
	// Render the desired objects from the CRD and create or update them.
	hasNoLicense := !utils.IsFeatureActive(license, common.ThreatDefenseFeature)
	intrusionDetectionCfg := &render.IntrusionDetectionConfiguration{
		LogCollector:          lc,
		ESSecrets:             esSecrets,
		Installation:          network,
		ESClusterConfig:       esClusterConfig,
		PullSecrets:           pullSecrets,
		Openshift:             r.provider == operatorv1.ProviderOpenShift,
		ClusterDomain:         r.clusterDomain,
		ESLicenseType:         esLicenseType,
		ManagedCluster:        managementClusterConnection != nil,
		HasNoLicense:          hasNoLicense,
		TrustedCertBundle:     trustedBundle,
		ADAPIServerCertSecret: adAPIServerTLSSecret,
		UsePSP:                r.usePSP,
	}
	comp := render.IntrusionDetection(intrusionDetectionCfg)

	if err = imageset.ApplyImageSet(ctx, r.client, variant, comp); err != nil {
		reqLogger.Error(err, "Error with images from ImageSet")
		r.status.SetDegraded("Error with images from ImageSet", err.Error())
		return reconcile.Result{}, err
	}

	typhaNodeTLS, err := installation.GetOrCreateTyphaNodeTLSConfig(r.client, certificateManager)
	if err != nil {
		log.Error(err, "Error with Typha/Felix secrets")
		r.status.SetDegraded("Error with Typha/Felix secrets", err.Error())
		return reconcile.Result{}, err
	}

	typhaNodeTLS.TrustedBundle.AddCertificates(esgwCertificate)

	dpiList := &v3.DeepPacketInspectionList{}
	if err := r.client.List(ctx, dpiList); err != nil {
		r.status.SetDegraded("Failed to retrieve DeepPacketInspection resource", err.Error())
		return reconcile.Result{}, err
	}
	hasNoDPIResource := len(dpiList.Items) == 0

	dpiComponent := dpi.DPI(&dpi.DPIConfig{
		IntrusionDetection: instance,
		Installation:       network,
		TyphaNodeTLS:       typhaNodeTLS,
		PullSecrets:        pullSecrets,
		Openshift:          r.provider == operatorv1.ProviderOpenShift,
		ManagedCluster:     managementClusterConnection != nil,
		HasNoLicense:       hasNoLicense,
		HasNoDPIResource:   hasNoDPIResource,
		ESClusterConfig:    esClusterConfig,
		ESSecrets:          esSecrets,
		ClusterDomain:      r.clusterDomain,
	})

	components := []render.Component{
		comp,
		dpiComponent,
		rcertificatemanagement.CertificateManagement(&rcertificatemanagement.Config{
			Namespace:       render.IntrusionDetectionNamespace,
			ServiceAccounts: []string{render.IntrusionDetectionName, render.ADAPIObjectName},
			KeyPairOptions: []rcertificatemanagement.KeyPairOption{
				rcertificatemanagement.NewKeyPairOption(intrusionDetectionCfg.ADAPIServerCertSecret, true, true),
			},
			TrustedBundle: trustedBundle,
		}),
		rcertificatemanagement.CertificateManagement(&rcertificatemanagement.Config{
			Namespace:       dpi.DeepPacketInspectionNamespace,
			ServiceAccounts: []string{dpi.DeepPacketInspectionName},
			KeyPairOptions: []rcertificatemanagement.KeyPairOption{
				rcertificatemanagement.NewKeyPairOption(typhaNodeTLS.NodeSecret, false, true),
			},
			TrustedBundle: typhaNodeTLS.TrustedBundle,
		}),
	}

	if err = imageset.ApplyImageSet(ctx, r.client, variant, dpiComponent); err != nil {
		reqLogger.Error(err, "Error with images from ImageSet")
		r.status.SetDegraded("Error with images from ImageSet", err.Error())
		return reconcile.Result{}, err
	}

	for _, comp := range components {
		if err := handler.CreateOrUpdateOrDelete(context.Background(), comp, r.status); err != nil {
			r.status.SetDegraded("Error creating / updating resource", err.Error())
			return reconcile.Result{}, err
		}
	}

	if hasNoLicense {
		log.V(4).Info("IntrusionDetection is not activated as part of this license")
		r.status.SetDegraded("Feature is not active", "License does not support this feature")
		return reconcile.Result{}, nil
	}

	// Clear the degraded bit if we've reached this far.
	r.status.ClearDegraded()

	if !r.status.IsAvailable() {
		// Schedule a kick to check again in the near future. Hopefully by then
		// things will be available.
		return reconcile.Result{RequeueAfter: 30 * time.Second}, nil
	}

	// Everything is available - update the CRD status.
	instance.Status.State = operatorv1.TigeraStatusReady
	if err = r.client.Status().Update(ctx, instance); err != nil {
		return reconcile.Result{}, err
	}
	return reconcile.Result{}, nil
}

// setDefaultsOnIntrusionDetection updates the IntrusionDetection resource with defaults if ComponentResources is not populated.
func (r *ReconcileIntrusionDetection) setDefaultsOnIntrusionDetection(ctx context.Context, ids *operatorv1.IntrusionDetection) error {
	if ids.Spec.ComponentResources == nil {
		ids.Spec.ComponentResources = []operatorv1.IntrusionDetectionComponentResource{
			{
				ComponentName: operatorv1.ComponentNameDeepPacketInspection,
				ResourceRequirements: &corev1.ResourceRequirements{
					Limits: corev1.ResourceList{
						corev1.ResourceMemory: resource.MustParse(dpi.DefaultMemoryLimit),
						corev1.ResourceCPU:    resource.MustParse(dpi.DefaultCPULimit),
					},
					Requests: corev1.ResourceList{
						corev1.ResourceMemory: resource.MustParse(dpi.DefaultMemoryRequest),
						corev1.ResourceCPU:    resource.MustParse(dpi.DefaultCPURequest),
					},
				},
			},
		}

		if err := r.client.Update(ctx, ids); err != nil {
			return err
		}
	}

	return nil
}<|MERGE_RESOLUTION|>--- conflicted
+++ resolved
@@ -67,10 +67,7 @@
 
 	licenseAPIReady := &utils.ReadyFlag{}
 	dpiAPIReady := &utils.ReadyFlag{}
-<<<<<<< HEAD
 	policyWatchesReady := &utils.ReadyFlag{}
-=======
->>>>>>> 2840816b
 
 	// create the reconciler
 	reconciler := newReconciler(mgr, opts, licenseAPIReady, dpiAPIReady, policyWatchesReady)
@@ -105,7 +102,6 @@
 // newReconciler returns a new reconcile.Reconciler
 func newReconciler(mgr manager.Manager, opts options.AddOptions, licenseAPIReady *utils.ReadyFlag, dpiAPIReady *utils.ReadyFlag, policyWatchesReady *utils.ReadyFlag) reconcile.Reconciler {
 	r := &ReconcileIntrusionDetection{
-<<<<<<< HEAD
 		client:             mgr.GetClient(),
 		scheme:             mgr.GetScheme(),
 		provider:           opts.DetectedProvider,
@@ -114,16 +110,7 @@
 		licenseAPIReady:    licenseAPIReady,
 		dpiAPIReady:        dpiAPIReady,
 		policyWatchesReady: policyWatchesReady,
-=======
-		client:          mgr.GetClient(),
-		scheme:          mgr.GetScheme(),
-		provider:        opts.DetectedProvider,
-		status:          status.New(mgr.GetClient(), "intrusion-detection", opts.KubernetesVersion),
-		clusterDomain:   opts.ClusterDomain,
-		licenseAPIReady: licenseAPIReady,
-		dpiAPIReady:     dpiAPIReady,
-		usePSP:          opts.UsePSP,
->>>>>>> 2840816b
+		usePSP:             opts.UsePSP,
 	}
 	r.status.Run(opts.ShutdownContext)
 	return r
@@ -217,7 +204,6 @@
 type ReconcileIntrusionDetection struct {
 	// This client, initialized using mgr.Client() above, is a split client
 	// that reads objects from the cache and writes to the apiserver
-<<<<<<< HEAD
 	client             client.Client
 	scheme             *runtime.Scheme
 	provider           operatorv1.Provider
@@ -226,16 +212,7 @@
 	licenseAPIReady    *utils.ReadyFlag
 	dpiAPIReady        *utils.ReadyFlag
 	policyWatchesReady *utils.ReadyFlag
-=======
-	client          client.Client
-	scheme          *runtime.Scheme
-	provider        operatorv1.Provider
-	status          status.StatusManager
-	clusterDomain   string
-	licenseAPIReady *utils.ReadyFlag
-	dpiAPIReady     *utils.ReadyFlag
-	usePSP          bool
->>>>>>> 2840816b
+	usePSP             bool
 }
 
 // Reconcile reads that state of the cluster for a IntrusionDetection object and makes changes based on the state read
