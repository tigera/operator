--- conflicted
+++ resolved
@@ -30,11 +30,8 @@
 	"github.com/tigera/operator/pkg/controller/utils"
 	"github.com/tigera/operator/pkg/controller/utils/imageset"
 	"github.com/tigera/operator/pkg/render"
-<<<<<<< HEAD
+	rcertificatemanagement "github.com/tigera/operator/pkg/render/certificatemanagement"
 	"github.com/tigera/operator/pkg/render/common/cloudconfig"
-=======
-	rcertificatemanagement "github.com/tigera/operator/pkg/render/certificatemanagement"
->>>>>>> b19e1de7
 	relasticsearch "github.com/tigera/operator/pkg/render/common/elasticsearch"
 	"github.com/tigera/operator/pkg/render/intrusiondetection/dpi"
 	"github.com/tigera/operator/pkg/tls/certificatemanagement"
@@ -416,26 +413,6 @@
 	// Render the desired objects from the CRD and create or update them.
 	var hasNoLicense = !utils.IsFeatureActive(license, common.ThreatDefenseFeature)
 	intrusionDetectionCfg := &render.IntrusionDetectionConfiguration{
-<<<<<<< HEAD
-		LogCollector:             lc,
-		ESSecrets:                esSecrets,
-		KibanaCertSecret:         kibanaPublicCertSecret,
-		Installation:             network,
-		ESClusterConfig:          esClusterConfig,
-		PullSecrets:              pullSecrets,
-		Openshift:                r.provider == operatorv1.ProviderOpenShift,
-		ClusterDomain:            r.clusterDomain,
-		ESLicenseType:            esLicenseType,
-		ManagedCluster:           managementClusterConnection != nil,
-		HasNoLicense:             hasNoLicense,
-		ManagerInternalTLSSecret: managerInternalTLSSecret,
-		TenantId:                 tenantId,
-		CloudResources:           idcr,
-	}
-	component := render.IntrusionDetection(intrusionDetectionCfg)
-
-	if err = imageset.ApplyImageSet(ctx, r.client, variant, component); err != nil {
-=======
 		LogCollector:      lc,
 		ESSecrets:         esSecrets,
 		Installation:      network,
@@ -447,11 +424,12 @@
 		ManagedCluster:    managementClusterConnection != nil,
 		HasNoLicense:      hasNoLicense,
 		TrustedCertBundle: trustedBundle,
+		TenantId:          tenantId,
+		CloudResources:    idcr,
 	}
 	comp := render.IntrusionDetection(intrusionDetectionCfg)
 
 	if err = imageset.ApplyImageSet(ctx, r.client, variant, comp); err != nil {
->>>>>>> b19e1de7
 		reqLogger.Error(err, "Error with images from ImageSet")
 		r.status.SetDegraded("Error with images from ImageSet", err.Error())
 		return reconcile.Result{}, err
