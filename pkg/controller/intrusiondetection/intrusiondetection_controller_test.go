--- conflicted
+++ resolved
@@ -109,11 +109,8 @@
 			status:          mockStatus,
 			licenseAPIReady: &utils.ReadyFlag{},
 			dpiAPIReady:     &utils.ReadyFlag{},
-<<<<<<< HEAD
 			elasticExternal: false,
-=======
 			tierWatchReady:  &utils.ReadyFlag{},
->>>>>>> d93d2e72
 		}
 
 		// We start off with a 'standard' installation, with nothing special
