--- conflicted
+++ resolved
@@ -91,23 +91,13 @@
 		})
 	}
 
-<<<<<<< HEAD
-	return add(mgr, controller, opts.EnterpriseCRDExists)
-=======
-	go utils.WaitToAddLicenseKeyWatch(controller, k8sClient, log, licenseAPIReady)
-	go utils.WaitToAddTierWatch(networkpolicy.TigeraComponentTierName, controller, k8sClient, log, tierWatchReady)
-	go utils.WaitToAddNetworkPolicyWatches(controller, k8sClient, log, []types.NamespacedName{
-		{Name: render.FluentdPolicyName, Namespace: render.LogCollectorNamespace},
-	})
-
 	if opts.MultiTenant {
 		if err = controller.Watch(&source.Kind{Type: &operatorv1.Tenant{}}, &handler.EnqueueRequestForObject{}); err != nil {
 			return fmt.Errorf("logcollector-controller failed to watch Tenant resource: %w", err)
 		}
 	}
 
-	return add(mgr, controller)
->>>>>>> 7bf0aa12
+	return add(mgr, controller, opts.EnterpriseCRDExists)
 }
 
 // newReconciler returns a new reconcile.Reconciler
@@ -152,15 +142,8 @@
 	}
 
 	for _, secretName := range []string{
-<<<<<<< HEAD
-		render.ElasticsearchLogCollectorUserSecret, relasticsearch.PublicCertSecret,
-		monitor.PrometheusTLSSecretName, render.FluentdPrometheusTLSSecretName, render.TigeraLinseedSecret, render.VoltronLinseedPublicCert,
-=======
-		render.ElasticsearchEksLogForwarderUserSecret,
-		relasticsearch.PublicCertSecret, render.S3FluentdSecretName, render.EksLogForwarderSecret,
-		render.SplunkFluentdTokenSecretName, render.SplunkFluentdCertificateSecretName, monitor.PrometheusTLSSecretName,
+		relasticsearch.PublicCertSecret, monitor.PrometheusTLSSecretName,
 		render.FluentdPrometheusTLSSecretName, render.TigeraLinseedSecret, render.VoltronLinseedPublicCert,
->>>>>>> 7bf0aa12
 	} {
 		if err = utils.AddSecretsWatch(c, secretName, common.OperatorNamespace()); err != nil {
 			return fmt.Errorf("log-collector-controller failed to watch the Secret resource(%s): %v", secretName, err)
@@ -394,11 +377,8 @@
 		r.status.SetDegraded(operatorv1.ResourceReadError, "Error retrieving pull secrets", err, reqLogger)
 		return reconcile.Result{}, err
 	}
-	var esSecrets []*corev1.Secret
 	var esClusterConfig *relasticsearch.ClusterConfig
 	if variant == operatorv1.TigeraSecureEnterprise {
-
-<<<<<<< HEAD
 		esClusterConfig, err = utils.GetElasticsearchClusterConfig(ctx, r.client)
 		if err != nil {
 			if errors.IsNotFound(err) {
@@ -408,20 +388,8 @@
 			r.status.SetDegraded(operatorv1.ResourceReadError, "Failed to get the elasticsearch cluster configuration", err, reqLogger)
 			return reconcile.Result{}, err
 		}
-
-		esSecrets, err = utils.ElasticsearchSecrets(ctx, []string{render.ElasticsearchLogCollectorUserSecret, render.ElasticsearchEksLogForwarderUserSecret}, r.client)
-		if err != nil {
-			if errors.IsNotFound(err) {
-				r.status.SetDegraded(operatorv1.ResourceNotReady, "Elasticsearch secrets are not available yet, waiting until they become available", err, reqLogger)
-				return reconcile.Result{RequeueAfter: 5 * time.Second}, nil
-			}
-			r.status.SetDegraded(operatorv1.ResourceReadError, "Failed to get Elasticsearch credentials", err, reqLogger)
-			return reconcile.Result{}, err
-		}
-	}
-
-=======
->>>>>>> 7bf0aa12
+	}
+
 	// Try to grab the ManagementClusterConnection CR because we need it for network policy rendering,
 	// as well as validation with respect to Syslog.logTypes.
 	managementClusterConnection, err := utils.GetManagementClusterConnection(ctx, r.client)
@@ -435,10 +403,13 @@
 	}
 	managedCluster := managementClusterConnection != nil
 
-	managementCluster, err := utils.GetManagementCluster(ctx, r.client)
-	if err != nil {
-		r.status.SetDegraded(operatorv1.ResourceReadError, "Error reading ManagementCluster", err, reqLogger)
-		return reconcile.Result{}, err
+	var managementCluster *operatorv1.ManagementCluster
+	if variant == operatorv1.TigeraSecureEnterprise {
+		managementCluster, err = utils.GetManagementCluster(ctx, r.client)
+		if err != nil {
+			r.status.SetDegraded(operatorv1.ResourceReadError, "Error reading ManagementCluster", err, reqLogger)
+			return reconcile.Result{}, err
+		}
 	}
 
 	certificateManager, err := certificatemanager.Create(r.client, installation, r.clusterDomain, common.OperatorNamespace())
@@ -454,7 +425,7 @@
 		return reconcile.Result{}, err
 	}
 
-	var prometheusCertificate, esgwCertificate certificatemanagement.CertificateInterface
+	var prometheusCertificate certificatemanagement.CertificateInterface
 	if variant == operatorv1.TigeraSecureEnterprise {
 		prometheusCertificate, err = certificateManager.GetCertificate(r.client, monitor.PrometheusClientTLSSecretName, common.OperatorNamespace())
 		if err != nil {
@@ -464,24 +435,13 @@
 			r.status.SetDegraded(operatorv1.ResourceNotReady, "Prometheus secrets are not available yet, waiting until they become available", nil, reqLogger)
 			return reconcile.Result{RequeueAfter: 5 * time.Second}, nil
 		}
-
-<<<<<<< HEAD
-		esgwCertificate, err = certificateManager.GetCertificate(r.client, relasticsearch.PublicCertSecret, common.OperatorNamespace())
-		if err != nil {
-			r.status.SetDegraded(operatorv1.ResourceValidationError, fmt.Sprintf("Failed to retrieve / validate  %s", relasticsearch.PublicCertSecret), err, reqLogger)
-			return reconcile.Result{}, err
-		} else if esgwCertificate == nil {
-			log.Info("Elasticsearch gateway certificate is not available yet, waiting until they become available")
-			r.status.SetDegraded(operatorv1.ResourceNotReady, "Elasticsearch gateway certificate are not available yet, waiting until they become available", nil, reqLogger)
-			return reconcile.Result{}, nil
-		}
-=======
+	}
+
 	// Determine whether or not this is a multi-tenant management cluster.
 	multiTenantManagement := r.multiTenant && managementCluster != nil
 	if instance.Spec.MultiTenantManagementClusterNamespace != "" && !multiTenantManagement {
 		r.status.SetDegraded(operatorv1.ResourceValidationError, "multiTenantManagementClusterNamespace can only be set on multi-tenant management clusters", nil, reqLogger)
 		return reconcile.Result{}, nil
->>>>>>> 7bf0aa12
 	}
 
 	// The name of the Linseed certificate varies based on if this is a managed cluster or not.
@@ -515,27 +475,18 @@
 		r.status.SetDegraded(operatorv1.ResourceValidationError, fmt.Sprintf("Failed to retrieve / validate  %s/%s", linseedCertNamespace, linseedCertName), err, reqLogger)
 		return reconcile.Result{}, err
 	} else if linseedCertificate == nil {
-<<<<<<< HEAD
-		log.Info("Linseed certificate is not available yet, waiting until they become available")
-		r.status.SetDegraded(operatorv1.ResourceNotReady, "Linseed certificate are not available yet, waiting until they become available", nil, reqLogger)
-=======
 		msg := fmt.Sprintf("Linseed certificate (%s/%s) is not yet available", linseedCertNamespace, linseedCertName)
 		log.Info(msg)
 		r.status.SetDegraded(operatorv1.ResourceNotReady, msg, nil, reqLogger)
->>>>>>> 7bf0aa12
 		return reconcile.Result{}, nil
 	}
 
 	trustedBundleCerts := []certificatemanagement.CertificateInterface{linseedCertificate}
 	if variant == operatorv1.TigeraSecureEnterprise {
-		trustedBundleCerts = append(trustedBundleCerts, prometheusCertificate, esgwCertificate)
+		trustedBundleCerts = append(trustedBundleCerts, prometheusCertificate)
 	}
 	// Fluentd needs to mount system certificates in the case where Splunk, Syslog or AWS are used.
-<<<<<<< HEAD
 	trustedBundle, err := certificateManager.CreateTrustedBundleWithSystemRootCertificates(trustedBundleCerts...)
-=======
-	trustedBundle, err := certificateManager.CreateTrustedBundleWithSystemRootCertificates(prometheusCertificate, linseedCertificate)
->>>>>>> 7bf0aa12
 	if err != nil {
 		r.status.SetDegraded(operatorv1.ResourceCreateError, "Unable to create tigera-ca-bundle configmap", err, reqLogger)
 		return reconcile.Result{}, err
@@ -692,46 +643,15 @@
 	}
 
 	// Render a fluentd component for Windows if the cluster has Windows nodes.
-<<<<<<< HEAD
 	if variant == operatorv1.TigeraSecureEnterprise {
 		hasWindowsNodes, err := hasWindowsNodes(r.client)
 		if err != nil {
-=======
-	hasWindowsNodes, err := hasWindowsNodes(r.client)
-	if err != nil {
-		return reconcile.Result{}, err
-	}
-
-	if hasWindowsNodes {
-		fluentdCfg = &render.FluentdConfiguration{
-			LogCollector:         instance,
-			ESClusterConfig:      esClusterConfig,
-			S3Credential:         s3Credential,
-			SplkCredential:       splunkCredential,
-			Filters:              filters,
-			EKSConfig:            eksConfig,
-			PullSecrets:          pullSecrets,
-			Installation:         installation,
-			ClusterDomain:        r.clusterDomain,
-			OSType:               rmeta.OSTypeWindows,
-			TrustedBundle:        trustedBundle,
-			ManagedCluster:       managedCluster,
-			UsePSP:               r.usePSP,
-			UseSyslogCertificate: useSyslogCertificate,
-			FluentdKeyPair:       fluentdKeyPair,
-		}
-		comp = render.Fluentd(fluentdCfg)
-
-		if err = imageset.ApplyImageSet(ctx, r.client, variant, comp); err != nil {
-			r.status.SetDegraded(operatorv1.ResourceUpdateError, "Error with images from ImageSet", err, reqLogger)
->>>>>>> 7bf0aa12
 			return reconcile.Result{}, err
 		}
 
 		if hasWindowsNodes {
 			fluentdCfg = &render.FluentdConfiguration{
 				LogCollector:         instance,
-				ESSecrets:            esSecrets,
 				ESClusterConfig:      esClusterConfig,
 				S3Credential:         s3Credential,
 				SplkCredential:       splunkCredential,
