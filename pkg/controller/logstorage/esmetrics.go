// Copyright (c) 2022 Tigera, Inc. All rights reserved.

// Licensed under the Apache License, Version 2.0 (the "License");
// you may not use this file except in compliance with the License.
// You may obtain a copy of the License at
//
//     http://www.apache.org/licenses/LICENSE-2.0
//
// Unless required by applicable law or agreed to in writing, software
// distributed under the License is distributed on an "AS IS" BASIS,
// WITHOUT WARRANTIES OR CONDITIONS OF ANY KIND, either express or implied.
// See the License for the specific language governing permissions and
// limitations under the License.

package logstorage

import (
	"context"
	"time"

	"github.com/go-logr/logr"

	corev1 "k8s.io/api/core/v1"
	"sigs.k8s.io/controller-runtime/pkg/reconcile"

	"github.com/openshift/library-go/pkg/crypto"

	operatorv1 "github.com/tigera/operator/api/v1"
	"github.com/tigera/operator/pkg/common"
	"github.com/tigera/operator/pkg/controller/certificatemanager"
	"github.com/tigera/operator/pkg/controller/utils"
	"github.com/tigera/operator/pkg/controller/utils/imageset"
	"github.com/tigera/operator/pkg/dns"
	"github.com/tigera/operator/pkg/render"
	rcertificatemanagement "github.com/tigera/operator/pkg/render/certificatemanagement"
	relasticsearch "github.com/tigera/operator/pkg/render/common/elasticsearch"
	rmeta "github.com/tigera/operator/pkg/render/common/meta"
	rsecret "github.com/tigera/operator/pkg/render/common/secret"
	"github.com/tigera/operator/pkg/render/logstorage/esmetrics"
<<<<<<< HEAD
	"github.com/tigera/operator/pkg/tls"
=======
	"github.com/tigera/operator/pkg/render/monitor"
>>>>>>> b19e1de7
)

func (r *ReconcileLogStorage) createEsMetrics(
	install *operatorv1.InstallationSpec,
	variant operatorv1.ProductVariant,
	pullSecrets []*corev1.Secret,
	reqLogger logr.Logger,
	clusterConfig *relasticsearch.ClusterConfig,
	ctx context.Context,
	hdler utils.ComponentHandler,
	clusterDomain string,
) (reconcile.Result, bool, error) {
	esMetricsSecret, err := utils.GetSecret(context.Background(), r.client, esmetrics.ElasticsearchMetricsSecret, common.OperatorNamespace())
	if err != nil {
		reqLogger.Error(err, "Failed to retrieve Elasticsearch metrics user secret.")
		r.status.SetDegraded("Failed to retrieve Elasticsearch metrics user secret.", err.Error())
		return reconcile.Result{}, false, err
	} else if esMetricsSecret == nil {
		reqLogger.Info("Waiting for elasticsearch metrics secrets to become available")
		r.status.SetDegraded("Waiting for elasticsearch metrics secrets to become available", "")
		return reconcile.Result{}, false, nil
	}

	publicCertSecretESCopy, err := utils.GetSecret(context.Background(), r.client, relasticsearch.PublicCertSecret, render.ElasticsearchNamespace)
	if err != nil {
		reqLogger.Error(err, "Failed to retrieve Elasticsearch public cert secret.")
		r.status.SetDegraded("Failed to retrieve Elasticsearch public cert secret.", err.Error())
		return reconcile.Result{}, false, err
	} else if publicCertSecretESCopy == nil {
		reqLogger.Info("Waiting for elasticsearch public cert secret to become available")
		r.status.SetDegraded("Waiting for elasticsearch public cert secret to become available", "")
		return reconcile.Result{}, false, nil
	}

<<<<<<< HEAD
	trustedBundle, err := utils.GetPrometheusCertificateBundle(ctx, r.client, render.ElasticsearchNamespace, install.CertificateManagement)
	if trustedBundle == nil {
		r.status.SetDegraded("Waiting for the prometheus client secret to become available", "")
		err = fmt.Errorf("waiting for the prometheus client secret to become available")
		return reconcile.Result{}, false, nil
	} else if err != nil {
		log.Error(err, "Unable to create a metrics certificate bundle")
		r.status.SetDegraded("Unable to create a metrics certificate bundle", err.Error())
		return reconcile.Result{}, false, err
	}
	var serverTLS *corev1.Secret
	if install.CertificateManagement == nil {
		serverTLS, err = utils.ValidateCertPair(r.client,
			common.OperatorNamespace(),
			esmetrics.ElasticsearchMetricsServerTLSSecret,
			corev1.TLSPrivateKeyKey,
			corev1.TLSCertKey,
		)
		if err != nil {
			log.Error(err, "Invalid TLS Cert")
			r.status.SetDegraded("Error validating TLS certificate", err.Error())
			return reconcile.Result{}, false, err
		}

		if serverTLS == nil {
			dnsNames := dns.GetServiceDNSNames(esmetrics.ElasticsearchMetricsName, render.ElasticsearchNamespace, clusterDomain)
			serverTLS, err = rsecret.CreateTLSSecret(nil,
				esmetrics.ElasticsearchMetricsServerTLSSecret,
				common.OperatorNamespace(),
				corev1.TLSPrivateKeyKey,
				corev1.TLSCertKey,
				rmeta.DefaultCertificateDuration,
				[]crypto.CertificateExtensionFunc{tls.SetServerAuth},
				dnsNames...,
			)
			if err != nil {
				log.Error(err, "Error creating TLS certificate")
				r.status.SetDegraded("Error creating TLS certificate", err.Error())
				return reconcile.Result{}, false, err
			}
		}
=======
	certificateManager, err := certificatemanager.Create(r.client, install, r.clusterDomain)
	if err != nil {
		reqLogger.Error(err, "unable to create the Tigera CA")
		r.status.SetDegraded("Unable to create the Tigera CA", err.Error())
		return reconcile.Result{}, false, err
	}
	prometheusCertificate, err := certificateManager.GetCertificate(r.client, monitor.PrometheusClientTLSSecretName, common.OperatorNamespace())
	if err != nil {
		reqLogger.Error(err, "Failed to get certificate")
		r.status.SetDegraded("Failed to get certificate", err.Error())
		return reconcile.Result{}, false, err
	} else if prometheusCertificate == nil {
		reqLogger.Info("Prometheus secrets are not available yet, waiting until they become available")
		r.status.SetDegraded("Prometheus secrets are not available yet, waiting until they become available", "")
		return reconcile.Result{RequeueAfter: 5 * time.Second}, false, nil
	}
	trustedBundle := certificateManager.CreateTrustedBundle(prometheusCertificate)

	serverTLS, err := certificateManager.GetOrCreateKeyPair(
		r.client,
		esmetrics.ElasticsearchMetricsServerTLSSecret,
		common.OperatorNamespace(),
		dns.GetServiceDNSNames(esmetrics.ElasticsearchMetricsName, render.ElasticsearchNamespace, clusterDomain))
	if err != nil {
		reqLogger.Error(err, "Error finding or creating TLS certificate")
		r.status.SetDegraded("Error finding or creating TLS certificate", err.Error())
		return reconcile.Result{}, false, err
>>>>>>> b19e1de7
	}

	esMetricsCfg := &esmetrics.Config{
		Installation:         install,
		PullSecrets:          pullSecrets,
		ESConfig:             clusterConfig,
		ESMetricsCredsSecret: esMetricsSecret,
		ESCertSecret:         publicCertSecretESCopy,
		ClusterDomain:        r.clusterDomain,
		ServerTLS:            serverTLS,
		TrustedBundle:        trustedBundle,
	}
	esMetricsComponent := esmetrics.ElasticsearchMetrics(esMetricsCfg)
<<<<<<< HEAD
	components := []render.Component{esMetricsComponent}
	if serverTLS != nil {
		oprIssued, err := utils.IsCertOperatorIssued(serverTLS.Data[corev1.TLSCertKey])
		if err != nil {
			reqLogger.Error(err, "Error checking certificate issuer")
			r.status.SetDegraded("Error checking certificate issuer", err.Error())
		}
		if oprIssued {
			components = append(components, render.NewPassthrough(serverTLS))
		}
=======
	components := []render.Component{esMetricsComponent,
		rcertificatemanagement.CertificateManagement(&rcertificatemanagement.Config{
			Namespace:       render.ElasticsearchNamespace,
			ServiceAccounts: []string{esmetrics.ElasticsearchMetricsName},
			KeyPairOptions: []rcertificatemanagement.KeyPairOption{
				rcertificatemanagement.NewKeyPairOption(serverTLS, true, true),
			},
			TrustedBundle: trustedBundle,
		}),
>>>>>>> b19e1de7
	}

	if err = imageset.ApplyImageSet(ctx, r.client, variant, esMetricsComponent); err != nil {
		reqLogger.Error(err, "Error with images from ImageSet")
		r.status.SetDegraded("Error with images from ImageSet", err.Error())
		return reconcile.Result{}, false, err
	}

	for _, comp := range components {
		if err := hdler.CreateOrUpdateOrDelete(ctx, comp, r.status); err != nil {
			reqLogger.Error(err, err.Error())
			r.status.SetDegraded("Error creating / updating resource", err.Error())
			return reconcile.Result{}, false, err
		}
	}

	return reconcile.Result{}, true, nil
}<|MERGE_RESOLUTION|>--- conflicted
+++ resolved
@@ -23,8 +23,6 @@
 	corev1 "k8s.io/api/core/v1"
 	"sigs.k8s.io/controller-runtime/pkg/reconcile"
 
-	"github.com/openshift/library-go/pkg/crypto"
-
 	operatorv1 "github.com/tigera/operator/api/v1"
 	"github.com/tigera/operator/pkg/common"
 	"github.com/tigera/operator/pkg/controller/certificatemanager"
@@ -34,14 +32,8 @@
 	"github.com/tigera/operator/pkg/render"
 	rcertificatemanagement "github.com/tigera/operator/pkg/render/certificatemanagement"
 	relasticsearch "github.com/tigera/operator/pkg/render/common/elasticsearch"
-	rmeta "github.com/tigera/operator/pkg/render/common/meta"
-	rsecret "github.com/tigera/operator/pkg/render/common/secret"
 	"github.com/tigera/operator/pkg/render/logstorage/esmetrics"
-<<<<<<< HEAD
-	"github.com/tigera/operator/pkg/tls"
-=======
 	"github.com/tigera/operator/pkg/render/monitor"
->>>>>>> b19e1de7
 )
 
 func (r *ReconcileLogStorage) createEsMetrics(
@@ -76,49 +68,6 @@
 		return reconcile.Result{}, false, nil
 	}
 
-<<<<<<< HEAD
-	trustedBundle, err := utils.GetPrometheusCertificateBundle(ctx, r.client, render.ElasticsearchNamespace, install.CertificateManagement)
-	if trustedBundle == nil {
-		r.status.SetDegraded("Waiting for the prometheus client secret to become available", "")
-		err = fmt.Errorf("waiting for the prometheus client secret to become available")
-		return reconcile.Result{}, false, nil
-	} else if err != nil {
-		log.Error(err, "Unable to create a metrics certificate bundle")
-		r.status.SetDegraded("Unable to create a metrics certificate bundle", err.Error())
-		return reconcile.Result{}, false, err
-	}
-	var serverTLS *corev1.Secret
-	if install.CertificateManagement == nil {
-		serverTLS, err = utils.ValidateCertPair(r.client,
-			common.OperatorNamespace(),
-			esmetrics.ElasticsearchMetricsServerTLSSecret,
-			corev1.TLSPrivateKeyKey,
-			corev1.TLSCertKey,
-		)
-		if err != nil {
-			log.Error(err, "Invalid TLS Cert")
-			r.status.SetDegraded("Error validating TLS certificate", err.Error())
-			return reconcile.Result{}, false, err
-		}
-
-		if serverTLS == nil {
-			dnsNames := dns.GetServiceDNSNames(esmetrics.ElasticsearchMetricsName, render.ElasticsearchNamespace, clusterDomain)
-			serverTLS, err = rsecret.CreateTLSSecret(nil,
-				esmetrics.ElasticsearchMetricsServerTLSSecret,
-				common.OperatorNamespace(),
-				corev1.TLSPrivateKeyKey,
-				corev1.TLSCertKey,
-				rmeta.DefaultCertificateDuration,
-				[]crypto.CertificateExtensionFunc{tls.SetServerAuth},
-				dnsNames...,
-			)
-			if err != nil {
-				log.Error(err, "Error creating TLS certificate")
-				r.status.SetDegraded("Error creating TLS certificate", err.Error())
-				return reconcile.Result{}, false, err
-			}
-		}
-=======
 	certificateManager, err := certificatemanager.Create(r.client, install, r.clusterDomain)
 	if err != nil {
 		reqLogger.Error(err, "unable to create the Tigera CA")
@@ -146,7 +95,6 @@
 		reqLogger.Error(err, "Error finding or creating TLS certificate")
 		r.status.SetDegraded("Error finding or creating TLS certificate", err.Error())
 		return reconcile.Result{}, false, err
->>>>>>> b19e1de7
 	}
 
 	esMetricsCfg := &esmetrics.Config{
@@ -160,18 +108,6 @@
 		TrustedBundle:        trustedBundle,
 	}
 	esMetricsComponent := esmetrics.ElasticsearchMetrics(esMetricsCfg)
-<<<<<<< HEAD
-	components := []render.Component{esMetricsComponent}
-	if serverTLS != nil {
-		oprIssued, err := utils.IsCertOperatorIssued(serverTLS.Data[corev1.TLSCertKey])
-		if err != nil {
-			reqLogger.Error(err, "Error checking certificate issuer")
-			r.status.SetDegraded("Error checking certificate issuer", err.Error())
-		}
-		if oprIssued {
-			components = append(components, render.NewPassthrough(serverTLS))
-		}
-=======
 	components := []render.Component{esMetricsComponent,
 		rcertificatemanagement.CertificateManagement(&rcertificatemanagement.Config{
 			Namespace:       render.ElasticsearchNamespace,
@@ -181,7 +117,6 @@
 			},
 			TrustedBundle: trustedBundle,
 		}),
->>>>>>> b19e1de7
 	}
 
 	if err = imageset.ApplyImageSet(ctx, r.client, variant, esMetricsComponent); err != nil {
