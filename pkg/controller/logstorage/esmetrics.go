--- conflicted
+++ resolved
@@ -92,13 +92,9 @@
 			KeyPairOptions: []rcertificatemanagement.KeyPairOption{
 				rcertificatemanagement.NewKeyPairOption(serverTLS, true, true),
 			},
-<<<<<<< HEAD
-			TrustedBundle: nil, // The trusted bundle should have already been rendered by the logstorage_controller.go for es-gateway.
-=======
 			// The trusted bundle should have already been rendered by the logstorage_controller.go for es-gateway.
 			// It already includes the certificates for es gateway and prometheus server, which es-metrics relies upon.
 			TrustedBundle: nil,
->>>>>>> c2b027c0
 		}),
 	}
 
