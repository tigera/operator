--- conflicted
+++ resolved
@@ -21,7 +21,6 @@
 	"net/url"
 
 	kbv1 "github.com/elastic/cloud-on-k8s/v2/pkg/apis/kibana/v1"
-	"github.com/tigera/operator/pkg/common"
 	"github.com/tigera/operator/pkg/controller/certificatemanager"
 	"github.com/tigera/operator/pkg/dns"
 	rcertificatemanagement "github.com/tigera/operator/pkg/render/certificatemanagement"
@@ -152,20 +151,6 @@
 		}
 	}
 
-<<<<<<< HEAD
-	// Cloud modifications
-	kbCm := &corev1.ConfigMap{}
-	key := types.NamespacedName{Name: "cloud-kibana-config", Namespace: common.OperatorNamespace()}
-	if err = r.client.Get(ctx, key, kbCm); err != nil {
-		if !errors.IsNotFound(err) {
-			return reconcile.Result{}, false, finalizerCleanup, fmt.Errorf("Failed to read cloud-kibana-config ConfigMap: %s", err.Error())
-		}
-	} else {
-		render.CloudKibanaConfigOverrides = map[string]interface{}{}
-		if err = json.Unmarshal([]byte(kbCm.Data["config"]), &render.CloudKibanaConfigOverrides); err != nil {
-			r.status.SetDegraded("Failed to unmarshall config in cloud-kibana-config ConfigMap", err.Error())
-			return reconcile.Result{}, false, finalizerCleanup, err
-=======
 	var unusedTLSSecret *corev1.Secret
 	if install.CertificateManagement != nil {
 		// Eck requires us to provide a TLS secret for Kibana and Elasticsearch. It will also inspect that it has a
@@ -180,7 +165,20 @@
 		if err != nil {
 			r.status.SetDegraded(fmt.Sprintf("Failed to retrieve secret %s/%s", common.OperatorNamespace(), relasticsearch.UnusedCertSecret), err.Error())
 			return reconcile.Result{}, false, finalizerCleanup, nil
->>>>>>> d93d2e72
+		}
+	}
+	// Cloud modifications
+	kbCm := &corev1.ConfigMap{}
+	key := types.NamespacedName{Name: "cloud-kibana-config", Namespace: common.OperatorNamespace()}
+	if err = r.client.Get(ctx, key, kbCm); err != nil {
+		if !errors.IsNotFound(err) {
+			return reconcile.Result{}, false, finalizerCleanup, fmt.Errorf("Failed to read cloud-kibana-config ConfigMap: %s", err.Error())
+		}
+	} else {
+		render.CloudKibanaConfigOverrides = map[string]interface{}{}
+		if err = json.Unmarshal([]byte(kbCm.Data["config"]), &render.CloudKibanaConfigOverrides); err != nil {
+			r.status.SetDegraded("Failed to unmarshall config in cloud-kibana-config ConfigMap", err.Error())
+			return reconcile.Result{}, false, finalizerCleanup, err
 		}
 	}
 
