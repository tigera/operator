--- conflicted
+++ resolved
@@ -17,11 +17,8 @@
 import (
 	"context"
 	"fmt"
-<<<<<<< HEAD
 	"net/http"
-=======
 	"time"
->>>>>>> d93d2e72
 
 	"github.com/tigera/operator/pkg/render/common/networkpolicy"
 	"github.com/tigera/operator/pkg/render/kubecontrollers"
@@ -57,6 +54,7 @@
 	"github.com/tigera/operator/pkg/controller/utils/imageset"
 	"github.com/tigera/operator/pkg/render"
 	relasticsearch "github.com/tigera/operator/pkg/render/common/elasticsearch"
+	rmeta "github.com/tigera/operator/pkg/render/common/meta"
 	rsecret "github.com/tigera/operator/pkg/render/common/secret"
 	"github.com/tigera/operator/pkg/render/logstorage/esgateway"
 	"github.com/tigera/operator/pkg/render/logstorage/esmetrics"
@@ -78,35 +76,14 @@
 		return nil
 	}
 
-<<<<<<< HEAD
 	url := relasticsearch.HTTPSEndpoint(rmeta.OSTypeLinux, opts.ClusterDomain)
-	r, err := newReconciler(mgr.GetClient(), mgr.GetScheme(), status.New(mgr.GetClient(), "log-storage", opts.KubernetesVersion), opts, utils.NewElasticClient, nil, url)
-=======
 	// Create the reconciler
 	tierWatchReady := &utils.ReadyFlag{}
-	r, err := newReconciler(mgr.GetClient(), mgr.GetScheme(), status.New(mgr.GetClient(), "log-storage", opts.KubernetesVersion), opts, utils.NewElasticClient, tierWatchReady)
->>>>>>> d93d2e72
+	r, err := newReconciler(mgr.GetClient(), mgr.GetScheme(), status.New(mgr.GetClient(), "log-storage", opts.KubernetesVersion), opts, utils.NewElasticClient, tierWatchReady, nil, url)
 	if err != nil {
 		return err
 	}
 
-<<<<<<< HEAD
-	return add(mgr, r, opts.ElasticExternal)
-}
-
-// newReconciler returns a new reconcile.Reconciler
-func newReconciler(cli client.Client, schema *runtime.Scheme, statusMgr status.StatusManager, opts options.AddOptions, esCliCreator utils.ElasticsearchClientCreator, healthCheckClient *http.Client, elasticsearchURL string) (*ReconcileLogStorage, error) {
-	c := &ReconcileLogStorage{
-		client:            cli,
-		scheme:            schema,
-		status:            statusMgr,
-		provider:          opts.DetectedProvider,
-		esCliCreator:      esCliCreator,
-		clusterDomain:     opts.ClusterDomain,
-		elasticExternal:   opts.ElasticExternal,
-		elasticsearchURL:  elasticsearchURL,
-		healthCheckClient: healthCheckClient,
-=======
 	// Create the controller
 	c, err := controller.New("log-storage-controller", mgr, controller.Options{Reconciler: r})
 	if err != nil {
@@ -132,7 +109,7 @@
 		{Name: kubecontrollers.EsKubeControllerNetworkPolicyName, Namespace: common.CalicoNamespace},
 	})
 
-	return add(mgr, c)
+	return add(mgr, c, opts.ElasticExternal)
 }
 
 // newReconciler returns a new reconcile.Reconciler
@@ -143,17 +120,21 @@
 	opts options.AddOptions,
 	esCliCreator utils.ElasticsearchClientCreator,
 	tierWatchReady *utils.ReadyFlag,
+	healthCheckClient *http.Client,
+	elasticsearchURL string,
 ) (*ReconcileLogStorage, error) {
 	c := &ReconcileLogStorage{
-		client:         cli,
-		scheme:         schema,
-		status:         statusMgr,
-		provider:       opts.DetectedProvider,
-		esCliCreator:   esCliCreator,
-		clusterDomain:  opts.ClusterDomain,
-		tierWatchReady: tierWatchReady,
-		usePSP:         opts.UsePSP,
->>>>>>> d93d2e72
+		client:            cli,
+		scheme:            schema,
+		status:            statusMgr,
+		provider:          opts.DetectedProvider,
+		esCliCreator:      esCliCreator,
+		clusterDomain:     opts.ClusterDomain,
+		tierWatchReady:    tierWatchReady,
+		usePSP:            opts.UsePSP,
+		elasticExternal:   opts.ElasticExternal,
+		elasticsearchURL:  elasticsearchURL,
+		healthCheckClient: healthCheckClient,
 	}
 
 	c.status.Run(opts.ShutdownContext)
@@ -161,16 +142,7 @@
 }
 
 // add adds a new Controller to mgr with r as the reconcile.Reconciler
-<<<<<<< HEAD
-func add(mgr manager.Manager, r reconcile.Reconciler, elasticExternal bool) error {
-	c, err := controller.New("log-storage-controller", mgr, controller.Options{Reconciler: r})
-	if err != nil {
-		return err
-	}
-
-=======
-func add(mgr manager.Manager, c controller.Controller) error {
->>>>>>> d93d2e72
+func add(mgr manager.Manager, c controller.Controller, elasticExternal bool) error {
 	// Watch for changes to primary resource LogStorage
 	err := c.Watch(&source.Kind{Type: &operatorv1.LogStorage{}}, &handler.EnqueueRequestForObject{})
 	if err != nil {
@@ -281,17 +253,6 @@
 type ReconcileLogStorage struct {
 	// This client, initialized using mgr.Client() above, is a split client
 	// that reads objects from the cache and writes to the apiserver
-<<<<<<< HEAD
-	client            client.Client
-	scheme            *runtime.Scheme
-	status            status.StatusManager
-	provider          operatorv1.Provider
-	esCliCreator      utils.ElasticsearchClientCreator
-	clusterDomain     string
-	elasticExternal   bool
-	elasticsearchURL  string
-	healthCheckClient *http.Client
-=======
 	client         client.Client
 	scheme         *runtime.Scheme
 	status         status.StatusManager
@@ -300,7 +261,11 @@
 	clusterDomain  string
 	tierWatchReady *utils.ReadyFlag
 	usePSP         bool
->>>>>>> d93d2e72
+
+	// Cloud addition
+	elasticExternal   bool
+	elasticsearchURL  string
+	healthCheckClient *http.Client
 }
 
 // fillDefaults populates the default values onto an LogStorage object.
@@ -545,13 +510,30 @@
 				esAdminUserSecret = rsecret.CopyToNamespace(common.OperatorNamespace(), esAdminUserSecret)[0]
 			}
 
-<<<<<<< HEAD
 			curatorSecrets, err = utils.ElasticsearchSecrets(context.Background(), []string{render.ElasticsearchCuratorUserSecret}, r.client)
 			if err != nil && !errors.IsNotFound(err) {
 				r.status.SetDegraded("Failed to get curator credentials", err.Error())
 				return reconcile.Result{}, err
 			}
-
+			if operatorv1.IsFIPSModeEnabled(install.FIPSMode) {
+				applyTrial, err = r.applyElasticTrialSecret(ctx, install)
+				if err != nil {
+					r.status.SetDegraded("Failed to get eck trial license", err.Error())
+					return reconcile.Result{}, err
+				}
+
+				keyStoreSecret = &corev1.Secret{}
+				if err := r.client.Get(ctx, types.NamespacedName{Name: render.ElasticsearchKeystoreSecret, Namespace: common.OperatorNamespace()}, keyStoreSecret); err != nil {
+					if errors.IsNotFound(err) {
+						// We need to render a new one.
+						keyStoreSecret = render.CreateElasticsearchKeystoreSecret()
+					} else {
+						log.Error(err, "failed to read the Elasticsearch keystore secret")
+						r.status.SetDegraded("Failed to read the Elasticsearch keystore secret", err.Error())
+						return reconcile.Result{}, err
+					}
+				}
+			}
 			esLicenseType, err = utils.GetElasticLicenseType(ctx, r.client, reqLogger)
 			if err != nil {
 				// If ECKLicenseConfigMapName is not found, it means ECK operator is not running yet, log the information and proceed
@@ -559,6 +541,7 @@
 					reqLogger.Info("ConfigMap not found yet", "name", render.ECKLicenseConfigMapName)
 				} else {
 					r.status.SetDegraded("Failed to get elastic license", err.Error())
+					return reconcile.Result{}, err
 				}
 			}
 		} else {
@@ -567,39 +550,6 @@
 			if err != nil {
 				reqLogger.Error(err, "failed to get Elasticsearch admin user secret")
 				r.status.SetDegraded("Failed to get Elasticsearch admin user secret", err.Error())
-=======
-		curatorSecrets, err = utils.ElasticsearchSecrets(context.Background(), []string{render.ElasticsearchCuratorUserSecret}, r.client)
-		if err != nil && !errors.IsNotFound(err) {
-			r.status.SetDegraded("Failed to get curator credentials", err.Error())
-			return reconcile.Result{}, err
-		}
-		if operatorv1.IsFIPSModeEnabled(install.FIPSMode) {
-			applyTrial, err = r.applyElasticTrialSecret(ctx, install)
-			if err != nil {
-				r.status.SetDegraded("Failed to get eck trial license", err.Error())
-				return reconcile.Result{}, err
-			}
-
-			keyStoreSecret = &corev1.Secret{}
-			if err := r.client.Get(ctx, types.NamespacedName{Name: render.ElasticsearchKeystoreSecret, Namespace: common.OperatorNamespace()}, keyStoreSecret); err != nil {
-				if errors.IsNotFound(err) {
-					// We need to render a new one.
-					keyStoreSecret = render.CreateElasticsearchKeystoreSecret()
-				} else {
-					log.Error(err, "failed to read the Elasticsearch keystore secret")
-					r.status.SetDegraded("Failed to read the Elasticsearch keystore secret", err.Error())
-					return reconcile.Result{}, err
-				}
-			}
-		}
-		esLicenseType, err = utils.GetElasticLicenseType(ctx, r.client, reqLogger)
-		if err != nil {
-			// If ECKLicenseConfigMapName is not found, it means ECK operator is not running yet, log the information and proceed
-			if errors.IsNotFound(err) {
-				reqLogger.Info("ConfigMap not found yet", "name", render.ECKLicenseConfigMapName)
-			} else {
-				r.status.SetDegraded("Failed to get elastic license", err.Error())
->>>>>>> d93d2e72
 				return reconcile.Result{}, err
 			}
 			if esAdminUserSecret == nil {
@@ -624,7 +574,14 @@
 		return reconcile.Result{}, err
 	}
 
-<<<<<<< HEAD
+	certificateManager, err := certificatemanager.Create(r.client, install, r.clusterDomain)
+	if err != nil {
+		log.Error(err, "unable to create the Tigera CA")
+		r.status.SetDegraded("Unable to create the Tigera CA", err.Error())
+		return reconcile.Result{}, err
+	}
+	certificateManager.AddToStatusManager(r.status, render.ElasticsearchNamespace)
+
 	if !r.elasticExternal {
 		result, proceed, finalizerCleanup, err := r.createLogStorage(
 			ls,
@@ -643,44 +600,13 @@
 			hdler,
 			reqLogger,
 			ctx,
+			certificateManager,
+			applyTrial,
+			keyStoreSecret,
 		)
 
 		if ls != nil && ls.DeletionTimestamp != nil && finalizerCleanup {
 			ls.SetFinalizers(stringsutil.RemoveStringInSlice(LogStorageFinalizer, ls.GetFinalizers()))
-=======
-	certificateManager, err := certificatemanager.Create(r.client, install, r.clusterDomain)
-	if err != nil {
-		log.Error(err, "unable to create the Tigera CA")
-		r.status.SetDegraded("Unable to create the Tigera CA", err.Error())
-		return reconcile.Result{}, err
-	}
-	certificateManager.AddToStatusManager(r.status, render.ElasticsearchNamespace)
-
-	result, proceed, finalizerCleanup, err := r.createLogStorage(
-		ls,
-		install,
-		variant,
-		clusterConfig,
-		managementCluster,
-		managementClusterConnection,
-		esAdminUserSecret,
-		curatorSecrets,
-		esLicenseType,
-		esService,
-		kbService,
-		pullSecrets,
-		authentication,
-		hdler,
-		reqLogger,
-		ctx,
-		certificateManager,
-		applyTrial,
-		keyStoreSecret,
-	)
-
-	if ls != nil && ls.DeletionTimestamp != nil && finalizerCleanup {
-		ls.SetFinalizers(stringsutil.RemoveStringInSlice(LogStorageFinalizer, ls.GetFinalizers()))
->>>>>>> d93d2e72
 
 			// Write the logstorage back to the datastore
 			if patchErr := r.client.Patch(ctx, ls, preDefaultPatchFrom); patchErr != nil {
@@ -786,120 +712,6 @@
 	return reconcile.Result{}, nil
 }
 
-<<<<<<< HEAD
-// getElasticsearchCertificateSecrets retrieves Elasticsearch certificate secrets needed for Elasticsearch to run or for
-// ES gateway to communicate with Elasticsearch. The order of the secrets returned are:
-// 1) The internal certificate secret needed for Elasticsearch (in the Elasticsearch namespace)
-// 2) The certificate mounted by ES gateway to connect to Elasticsearch.
-func (r *ReconcileLogStorage) getElasticsearchCertificateSecrets(ctx context.Context, instl *operatorv1.InstallationSpec) (*corev1.Secret, *corev1.Secret, error) {
-	var esPublicSecret *corev1.Secret
-	svcDNSNames := dns.GetServiceDNSNames(render.ElasticsearchServiceName, render.ElasticsearchNamespace, r.clusterDomain)
-	svcDNSNames = append(svcDNSNames, dns.GetServiceDNSNames(esgateway.ServiceName, render.ElasticsearchNamespace, r.clusterDomain)...)
-
-	// Get the secret - might be nil
-	esSecret, err := utils.GetSecret(ctx, r.client, render.TigeraElasticsearchInternalCertSecret, render.ElasticsearchNamespace)
-	if err != nil {
-		return nil, nil, err
-	}
-
-	// Ensure that cert is valid.
-	esSecret, _, err = utils.EnsureCertificateSecret(render.TigeraElasticsearchInternalCertSecret, esSecret, corev1.TLSPrivateKeyKey, corev1.TLSCertKey, rmeta.DefaultCertificateDuration, svcDNSNames...)
-	if err != nil {
-		return nil, nil, err
-	}
-
-	// Override the Operator namespace set by utils.EnsureCertificateSecret.
-	esSecret.Namespace = render.ElasticsearchNamespace
-
-	// If Certificate management is enabled, we only want to trust the CA cert and let the init container handle private key generation.
-	if instl.CertificateManagement != nil {
-		esSecret.Data[corev1.TLSCertKey] = instl.CertificateManagement.CACert
-		esPublicSecret = render.CreateCertificateSecret(instl.CertificateManagement.CACert, relasticsearch.InternalCertSecret, render.ElasticsearchNamespace)
-	} else {
-		// Get the internal public cert secret - might be nil.
-		esPublicSecret, err = utils.GetSecret(ctx, r.client, relasticsearch.InternalCertSecret, render.ElasticsearchNamespace)
-		if err != nil {
-			return nil, nil, err
-		}
-
-		if esPublicSecret != nil {
-			// When the provided certificate secret (secret) is managed by the operator we need to check if the secret that
-			// Elasticsearch creates from that given secret (internalSecret) has the expected DNS name. If it doesn't, delete the
-			// public secret so it can get recreated.
-			err = utils.SecretHasExpectedDNSNames(esPublicSecret, corev1.TLSCertKey, svcDNSNames)
-			if err == utils.ErrInvalidCertDNSNames {
-				if err := logstoragecommon.DeleteInvalidECKManagedPublicCertSecret(ctx, esPublicSecret, r.client, log); err != nil {
-					return nil, nil, err
-				}
-			}
-		} else {
-			// TODO: Understand why this is needed. This is creating a secret that it is expected will be created
-			// by the ECK operator but the understanding is that this is an optimization. Ideally this can be
-			// removed and we can count on the ECK operator to do what is expected.
-			esPublicSecret = render.CreateCertificateSecret(esSecret.Data[corev1.TLSCertKey], relasticsearch.InternalCertSecret, render.ElasticsearchNamespace)
-		}
-	}
-
-	return esSecret, esPublicSecret, err
-}
-
-// kibanaInternalSecrets Get the operator kibana secret and kibana's public secret if it has valid DNS names
-// The first returned value (*corev1.Secret) is the kibana TLS certificate secret in the operator namespace
-// The second returned value (bool) is true if the kibana TLS certificate secret in the operator namespace is managed
-// by the operator (it could be user-supplied prior to 3.9)
-// The third returned value (*corev1.Secret) is the kibana public TLS certificate secret in the kibana namespace (this secret is created by ECK)
-// The fourth returned value (error) is nil if both secrets exists and are valid, if not an error is returned
-func (r *ReconcileLogStorage) kibanaInternalSecrets(ctx context.Context, instl *operatorv1.InstallationSpec) (*corev1.Secret, bool, *corev1.Secret, error) {
-
-	svcDNSNames := dns.GetServiceDNSNames(render.KibanaServiceName, render.KibanaNamespace, r.clusterDomain)
-	operatorManaged := false
-
-	// Get the secret - might be nil
-	secret, err := utils.GetSecret(ctx, r.client, render.TigeraKibanaCertSecret, common.OperatorNamespace())
-	if err != nil {
-		return nil, operatorManaged, nil, err
-	}
-
-	// Ensure that cert is valid.
-	secret, operatorManaged, err = utils.EnsureCertificateSecret(render.TigeraKibanaCertSecret, secret, corev1.TLSPrivateKeyKey, corev1.TLSCertKey, rmeta.DefaultCertificateDuration, svcDNSNames...)
-	if err != nil {
-		return nil, operatorManaged, nil, err
-	}
-
-	if instl.CertificateManagement != nil {
-		return secret, operatorManaged, nil, nil
-	}
-
-	// Get the pub secret - might be nil
-	internalSecret, err := utils.GetSecret(ctx, r.client, render.KibanaInternalCertSecret, render.KibanaNamespace)
-	if err != nil {
-		return nil, operatorManaged, nil, err
-	}
-
-	if internalSecret == nil {
-		log.Info(fmt.Sprintf("Internal cert secret %q not found yet", render.KibanaInternalCertSecret))
-		return secret, operatorManaged, nil, nil
-	}
-
-	issuer, err := utils.GetCertificateIssuer(secret.Data[corev1.TLSCertKey])
-	if err != nil {
-		return nil, operatorManaged, nil, err
-	}
-
-	if utils.IsOperatorIssued(issuer) {
-		err = utils.SecretHasExpectedDNSNames(internalSecret, corev1.TLSCertKey, svcDNSNames)
-		if err == utils.ErrInvalidCertDNSNames {
-			if err := logstoragecommon.DeleteInvalidECKManagedPublicCertSecret(ctx, internalSecret, r.client, log); err != nil {
-				return nil, operatorManaged, nil, err
-			}
-		}
-	}
-
-	return secret, operatorManaged, internalSecret, nil
-}
-
-=======
->>>>>>> d93d2e72
 func (r *ReconcileLogStorage) getElasticsearch(ctx context.Context) (*esv1.Elasticsearch, error) {
 	es := esv1.Elasticsearch{}
 	err := r.client.Get(ctx, client.ObjectKey{Name: render.ElasticsearchName, Namespace: render.ElasticsearchNamespace}, &es)
