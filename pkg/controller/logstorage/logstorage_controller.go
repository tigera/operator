// Copyright (c) 2020-2023 Tigera, Inc. All rights reserved.

// Licensed under the Apache License, Version 2.0 (the "License");
// you may not use this file except in compliance with the License.
// You may obtain a copy of the License at
//
//     http://www.apache.org/licenses/LICENSE-2.0
//
// Unless required by applicable law or agreed to in writing, software
// distributed under the License is distributed on an "AS IS" BASIS,
// WITHOUT WARRANTIES OR CONDITIONS OF ANY KIND, either express or implied.
// See the License for the specific language governing permissions and
// limitations under the License.

package logstorage

import (
	"context"
	"fmt"
	"net/http"
	"time"

	"github.com/tigera/operator/pkg/render/common/networkpolicy"
	"github.com/tigera/operator/pkg/render/kubecontrollers"
	"github.com/tigera/operator/pkg/tls/certificatemanagement"
	"k8s.io/client-go/kubernetes"

	v3 "github.com/tigera/api/pkg/apis/projectcalico/v3"

	esv1 "github.com/elastic/cloud-on-k8s/v2/pkg/apis/elasticsearch/v1"
	kbv1 "github.com/elastic/cloud-on-k8s/v2/pkg/apis/kibana/v1"
	"github.com/tigera/operator/pkg/controller/certificatemanager"
	corev1 "k8s.io/api/core/v1"
	"k8s.io/apimachinery/pkg/api/errors"
	"k8s.io/apimachinery/pkg/api/resource"
	"k8s.io/apimachinery/pkg/runtime"
	"k8s.io/apimachinery/pkg/types"
	"sigs.k8s.io/controller-runtime/pkg/client"
	"sigs.k8s.io/controller-runtime/pkg/controller"
	"sigs.k8s.io/controller-runtime/pkg/event"
	"sigs.k8s.io/controller-runtime/pkg/handler"
	logf "sigs.k8s.io/controller-runtime/pkg/log"
	"sigs.k8s.io/controller-runtime/pkg/manager"
	"sigs.k8s.io/controller-runtime/pkg/predicate"
	"sigs.k8s.io/controller-runtime/pkg/reconcile"
	"sigs.k8s.io/controller-runtime/pkg/source"

	"github.com/elastic/cloud-on-k8s/v2/pkg/utils/stringsutil"
	operatorv1 "github.com/tigera/operator/api/v1"
	"github.com/tigera/operator/pkg/common"
	logstoragecommon "github.com/tigera/operator/pkg/controller/logstorage/common"
	"github.com/tigera/operator/pkg/controller/options"
	"github.com/tigera/operator/pkg/controller/status"
	"github.com/tigera/operator/pkg/controller/utils"
	"github.com/tigera/operator/pkg/controller/utils/imageset"
	"github.com/tigera/operator/pkg/render"
	relasticsearch "github.com/tigera/operator/pkg/render/common/elasticsearch"
	rmeta "github.com/tigera/operator/pkg/render/common/meta"
	rsecret "github.com/tigera/operator/pkg/render/common/secret"
	"github.com/tigera/operator/pkg/render/logstorage/esgateway"
	"github.com/tigera/operator/pkg/render/logstorage/esmetrics"
	"github.com/tigera/operator/pkg/render/monitor"
)

const ResourceName = "log-storage"

var log = logf.Log.WithName("controller_logstorage")

const (
	defaultEckOperatorMemorySetting  = "512Mi"
	DefaultElasticsearchStorageClass = "tigera-elasticsearch"
	LogStorageFinalizer              = "tigera.io/eck-cleanup"
)

// Add creates a new LogStorage Controller and adds it to the Manager. The Manager will set fields on the Controller
// and Start it when the Manager is Started.
func Add(mgr manager.Manager, opts options.AddOptions) error {
	if !opts.EnterpriseCRDExists {
		return nil
	}

	url := relasticsearch.HTTPSEndpoint(rmeta.OSTypeLinux, opts.ClusterDomain)
	// Create the reconciler
	tierWatchReady := &utils.ReadyFlag{}
	r, err := newReconciler(mgr.GetClient(), mgr.GetScheme(), status.New(mgr.GetClient(), "log-storage", opts.KubernetesVersion), opts, utils.NewElasticClient, tierWatchReady, nil, url)
	if err != nil {
		return err
	}

	// Create the controller
	c, err := controller.New("log-storage-controller", mgr, controller.Options{Reconciler: r})
	if err != nil {
		return err
	}

	k8sClient, err := kubernetes.NewForConfig(mgr.GetConfig())
	if err != nil {
		return fmt.Errorf("log-storage-controller failed to establish a connection to k8s: %w", err)
	}

	go utils.WaitToAddTierWatch(networkpolicy.TigeraComponentTierName, c, k8sClient, log, tierWatchReady)
	go utils.WaitToAddNetworkPolicyWatches(c, k8sClient, log, []types.NamespacedName{
		{Name: render.ElasticsearchPolicyName, Namespace: render.ElasticsearchNamespace},
		{Name: render.EsCuratorPolicyName, Namespace: render.ElasticsearchNamespace},
		{Name: render.KibanaPolicyName, Namespace: render.KibanaNamespace},
		{Name: render.ECKOperatorPolicyName, Namespace: render.ECKOperatorNamespace},
		{Name: render.ElasticsearchInternalPolicyName, Namespace: render.ElasticsearchNamespace},
		{Name: networkpolicy.TigeraComponentDefaultDenyPolicyName, Namespace: render.ElasticsearchNamespace},
		{Name: networkpolicy.TigeraComponentDefaultDenyPolicyName, Namespace: render.KibanaNamespace},
		{Name: esgateway.PolicyName, Namespace: render.ElasticsearchNamespace},
		{Name: esmetrics.ElasticsearchMetricsPolicyName, Namespace: render.ElasticsearchNamespace},
		{Name: kubecontrollers.EsKubeControllerNetworkPolicyName, Namespace: common.CalicoNamespace},
	})

	return add(mgr, c, opts.ElasticExternal)
}

// newReconciler returns a new reconcile.Reconciler
func newReconciler(
	cli client.Client,
	schema *runtime.Scheme,
	statusMgr status.StatusManager,
	opts options.AddOptions,
	esCliCreator utils.ElasticsearchClientCreator,
	tierWatchReady *utils.ReadyFlag,
	healthCheckClient *http.Client,
	elasticsearchURL string,
) (*ReconcileLogStorage, error) {
	c := &ReconcileLogStorage{
		client:            cli,
		scheme:            schema,
		status:            statusMgr,
		provider:          opts.DetectedProvider,
		esCliCreator:      esCliCreator,
		clusterDomain:     opts.ClusterDomain,
		tierWatchReady:    tierWatchReady,
		usePSP:            opts.UsePSP,
		elasticExternal:   opts.ElasticExternal,
		elasticsearchURL:  elasticsearchURL,
		healthCheckClient: healthCheckClient,
	}

	c.status.Run(opts.ShutdownContext)
	return c, nil
}

// add adds a new Controller to mgr with r as the reconcile.Reconciler
func add(mgr manager.Manager, c controller.Controller, elasticExternal bool) error {
	// Watch for changes to primary resource LogStorage
	err := c.Watch(&source.Kind{Type: &operatorv1.LogStorage{}}, &handler.EnqueueRequestForObject{})
	if err != nil {
		return err
	}

	if err = utils.AddNetworkWatch(c); err != nil {
		return fmt.Errorf("log-storage-controller failed to watch Network resource: %w", err)
	}

	if err = imageset.AddImageSetWatch(c); err != nil {
		return fmt.Errorf("log-storage-controller failed to watch ImageSet: %w", err)
	}

	if !elasticExternal {
		if err := addLogStorageWatches(c); err != nil {
			return err
		}
	} else {
		if err := addMultiTenancyWatches(c); err != nil {
			return err
		}
	}

	// Watch all the elasticsearch user secrets in the operator namespace. In the future, we may want put this logic in
	// the utils folder where the other watch logic is.
	err = c.Watch(&source.Kind{Type: &corev1.Secret{}}, &handler.EnqueueRequestForObject{}, &predicate.Funcs{
		CreateFunc: func(e event.CreateEvent) bool {
			_, hasLabel := e.Object.GetLabels()[logstoragecommon.TigeraElasticsearchUserSecretLabel]
			return e.Object.GetNamespace() == common.OperatorNamespace() && hasLabel
		},
		UpdateFunc: func(e event.UpdateEvent) bool {
			_, hasLabel := e.ObjectNew.GetLabels()[logstoragecommon.TigeraElasticsearchUserSecretLabel]
			return e.ObjectNew.GetNamespace() == common.OperatorNamespace() && hasLabel
		},
		DeleteFunc: func(e event.DeleteEvent) bool {
			_, hasLabel := e.Object.GetLabels()[logstoragecommon.TigeraElasticsearchUserSecretLabel]
			return e.Object.GetNamespace() == common.OperatorNamespace() && hasLabel
		},
	})
	if err != nil {
		return err
	}

	// Watch all the secrets created by this controller so we can regenerate any that are deleted
	for _, secretName := range []string{
		render.TigeraElasticsearchGatewaySecret, render.TigeraKibanaCertSecret,
		render.OIDCSecretName, render.DexObjectName, esmetrics.ElasticsearchMetricsServerTLSSecret,
	} {
		if err = utils.AddSecretsWatch(c, secretName, common.OperatorNamespace()); err != nil {
			return fmt.Errorf("log-storage-controller failed to watch the Secret resource: %w", err)
		}
	}

	// Catch if something modifies the certs that this controller creates.
	if err = utils.AddSecretsWatch(c, relasticsearch.PublicCertSecret, common.OperatorNamespace()); err != nil {
		return fmt.Errorf("log-storage-controller failed to watch the Secret resource: %w", err)
	}

	if err = utils.AddSecretsWatch(c, relasticsearch.PublicCertSecret, render.ElasticsearchNamespace); err != nil {
		return fmt.Errorf("log-storage-controller failed to watch the Secret resource: %w", err)
	}

	if err = utils.AddSecretsWatch(c, monitor.PrometheusClientTLSSecretName, common.OperatorNamespace()); err != nil {
		return fmt.Errorf("log-storage-controller failed to watch the Secret resource: %w", err)
	}

	if err = utils.AddSecretsWatch(c, render.ElasticsearchAdminUserSecret, common.OperatorNamespace()); err != nil {
		return fmt.Errorf("log-storage-controller failed to watch the Secret resource: %w", err)
	}

	if err = utils.AddConfigMapWatch(c, relasticsearch.ClusterConfigConfigMapName, common.OperatorNamespace()); err != nil {
		return fmt.Errorf("log-storage-controller failed to watch the ConfigMap resource: %w", err)
	}

	if err := utils.AddServiceWatch(c, render.ElasticsearchServiceName, render.ElasticsearchNamespace); err != nil {
		return fmt.Errorf("log-storage-controller failed to watch the Service resource: %w", err)
	}

	if err := utils.AddServiceWatch(c, esgateway.ServiceName, render.ElasticsearchNamespace); err != nil {
		return fmt.Errorf("log-storage-controller failed to watch the Service resource: %w", err)
	}

	// Watch for changes to primary resource ManagementCluster
	err = c.Watch(&source.Kind{Type: &operatorv1.ManagementCluster{}}, &handler.EnqueueRequestForObject{})
	if err != nil {
		return fmt.Errorf("log-storage-controller failed to watch primary resource: %w", err)
	}

	// Watch for changes to primary resource ManagementClusterConnection
	err = c.Watch(&source.Kind{Type: &operatorv1.ManagementClusterConnection{}}, &handler.EnqueueRequestForObject{})
	if err != nil {
		return fmt.Errorf("log-storage-controller failed to watch primary resource: %w", err)
	}

	// Cloud modifications
	if err = utils.AddConfigMapWatch(c, "cloud-kibana-config", common.OperatorNamespace()); err != nil {
		return fmt.Errorf("log-storage-controller failed to watch the ConfigMap resource: %w", err)
	}

	// Watch for changes to TigeraStatus.
	if err = utils.AddTigeraStatusWatch(c, ResourceName); err != nil {
		return fmt.Errorf("logstorage-controller failed to watch logstorage Tigerastatus: %w", err)
	}

	return nil
}

// blank assignment to verify that ReconcileLogStorage implements reconcile.Reconciler
var _ reconcile.Reconciler = &ReconcileLogStorage{}

// ReconcileLogStorage reconciles a LogStorage object
type ReconcileLogStorage struct {
	// This client, initialized using mgr.Client() above, is a split client
	// that reads objects from the cache and writes to the apiserver
	client         client.Client
	scheme         *runtime.Scheme
	status         status.StatusManager
	provider       operatorv1.Provider
	esCliCreator   utils.ElasticsearchClientCreator
	clusterDomain  string
	tierWatchReady *utils.ReadyFlag
	usePSP         bool

	// Cloud addition
	elasticExternal   bool
	elasticsearchURL  string
	healthCheckClient *http.Client
}

// fillDefaults populates the default values onto an LogStorage object.
func fillDefaults(opr *operatorv1.LogStorage) {
	if opr.Spec.Retention == nil {
		opr.Spec.Retention = &operatorv1.Retention{}
	}

	if opr.Spec.Retention.Flows == nil {
		var fr int32 = 8
		opr.Spec.Retention.Flows = &fr
	}
	if opr.Spec.Retention.AuditReports == nil {
		var arr int32 = 91
		opr.Spec.Retention.AuditReports = &arr
	}
	if opr.Spec.Retention.Snapshots == nil {
		var sr int32 = 91
		opr.Spec.Retention.Snapshots = &sr
	}
	if opr.Spec.Retention.ComplianceReports == nil {
		var crr int32 = 91
		opr.Spec.Retention.ComplianceReports = &crr
	}
	if opr.Spec.Retention.DNSLogs == nil {
		var dlr int32 = 8
		opr.Spec.Retention.DNSLogs = &dlr
	}
	if opr.Spec.Retention.BGPLogs == nil {
		var bgp int32 = 8
		opr.Spec.Retention.BGPLogs = &bgp
	}

	if opr.Spec.Indices == nil {
		opr.Spec.Indices = &operatorv1.Indices{}
	}

	if opr.Spec.Indices.Replicas == nil {
		var replicas int32 = render.DefaultElasticsearchReplicas
		opr.Spec.Indices.Replicas = &replicas
	}

	if opr.Spec.StorageClassName == "" {
		opr.Spec.StorageClassName = DefaultElasticsearchStorageClass
	}

	if opr.Spec.Nodes == nil {
		opr.Spec.Nodes = &operatorv1.Nodes{Count: 1}
	}

	if opr.Spec.ComponentResources == nil {
		limits := corev1.ResourceList{}
		requests := corev1.ResourceList{}
		limits[corev1.ResourceMemory] = resource.MustParse(defaultEckOperatorMemorySetting)
		requests[corev1.ResourceMemory] = resource.MustParse(defaultEckOperatorMemorySetting)
		opr.Spec.ComponentResources = []operatorv1.LogStorageComponentResource{
			{
				ComponentName: operatorv1.ComponentNameECKOperator,
				ResourceRequirements: &corev1.ResourceRequirements{
					Limits:   limits,
					Requests: requests,
				},
			},
		}
	}
}

func validateComponentResources(spec *operatorv1.LogStorageSpec) error {
	if spec.ComponentResources == nil {
		return fmt.Errorf("LogStorage spec.ComponentResources is nil %+v", spec)
	}
	// Currently the only supported component is ECKOperator.
	if len(spec.ComponentResources) > 1 {
		return fmt.Errorf("LogStorage spec.ComponentResources contains unsupported components %+v", spec.ComponentResources)
	}

	if spec.ComponentResources[0].ComponentName != operatorv1.ComponentNameECKOperator {
		return fmt.Errorf("LogStorage spec.ComponentResources.ComponentName %s is not supported", spec.ComponentResources[0].ComponentName)
	}

	return nil
}

func setLogStorageFinalizer(ls *operatorv1.LogStorage) {
	if ls.DeletionTimestamp == nil {
		if !stringsutil.StringInSlice(LogStorageFinalizer, ls.GetFinalizers()) {
			ls.SetFinalizers(append(ls.GetFinalizers(), LogStorageFinalizer))
		}
	}
}

// Reconcile reads that state of the cluster for a LogStorage object and makes changes based on the state read
// and what is in the LogStorage.Spec
// Note:
// The Controller will requeue the Request to be processed again if the returned error is non-nil or
// Result.Requeue is true, otherwise upon completion it will remove the work from the queue.
func (r *ReconcileLogStorage) Reconcile(ctx context.Context, request reconcile.Request) (reconcile.Result, error) {
	reqLogger := log.WithValues("Request.Namespace", request.Namespace, "Request.Name", request.Name)
	reqLogger.Info("Reconciling LogStorage")

	var preDefaultPatchFrom client.Patch

	ls := &operatorv1.LogStorage{}
	err := r.client.Get(ctx, utils.DefaultTSEEInstanceKey, ls)
	if err != nil {
		// Not finding the LogStorage CR is not an error, as a Managed cluster will not have this CR available but
		// there are still "LogStorage" related items that need to be set up
		if !errors.IsNotFound(err) {
			r.status.SetDegraded(operatorv1.ResourceReadError, "An error occurred while querying LogStorage", err, reqLogger)
			return reconcile.Result{}, err
		}
		ls = nil
		r.status.OnCRNotFound()
	} else {
		r.status.OnCRFound()

		// create predefaultpatch
		preDefaultPatchFrom = client.MergeFrom(ls.DeepCopy())

		fillDefaults(ls)
		err = validateComponentResources(&ls.Spec)
		if err != nil {
			r.status.SetDegraded(operatorv1.ResourceValidationError, "An error occurred while validating LogStorage", err, reqLogger)
			return reconcile.Result{}, err
		}

		setLogStorageFinalizer(ls)

		// Write the logstorage back to the datastore
		if err = r.client.Patch(ctx, ls, preDefaultPatchFrom); err != nil {
			r.status.SetDegraded(operatorv1.ResourcePatchError, "Failed to write defaults", err, reqLogger)
			return reconcile.Result{}, err
		}
	}

	if ls != nil {
		// SetMetaData in the TigeraStatus such as observedGenerations.
		defer r.status.SetMetaData(&ls.ObjectMeta)
		// Changes for updating LogStorage status conditions.
		if request.Name == ResourceName && request.Namespace == "" {
			ts := &operatorv1.TigeraStatus{}
			err := r.client.Get(ctx, types.NamespacedName{Name: ResourceName}, ts)
			if err != nil {
				return reconcile.Result{}, err
			}
			ls.Status.Conditions = status.UpdateStatusCondition(ls.Status.Conditions, ts.Status.Conditions)
			if err := r.client.Status().Update(ctx, ls); err != nil {
				log.WithValues("reason", err).Info("Failed to create LogStorage status conditions.")
				return reconcile.Result{}, err
			}
		}
	}

	variant, install, err := utils.GetInstallation(context.Background(), r.client)
	if err != nil {
		if errors.IsNotFound(err) {
			r.status.SetDegraded(operatorv1.ResourceNotFound, "Installation not found", err, reqLogger)
			return reconcile.Result{}, err
		}
		r.status.SetDegraded(operatorv1.ResourceReadError, "An error occurred while querying Installation", err, reqLogger)
		return reconcile.Result{}, err
	}

	// Validate that the tier watch is ready before querying the tier to ensure we utilize the cache.
	if !r.tierWatchReady.IsReady() {
		r.status.SetDegraded(operatorv1.ResourceNotReady, "Waiting for Tier watch to be established", nil, reqLogger)
		return reconcile.Result{RequeueAfter: 10 * time.Second}, nil
	}

	// Ensure the allow-tigera tier exists, before rendering any network policies within it.
	if err := r.client.Get(ctx, client.ObjectKey{Name: networkpolicy.TigeraComponentTierName}, &v3.Tier{}); err != nil {
		if errors.IsNotFound(err) {
			r.status.SetDegraded(operatorv1.ResourceNotReady, "Waiting for allow-tigera tier to be created", err, reqLogger)
			return reconcile.Result{RequeueAfter: 10 * time.Second}, nil
		} else {
			r.status.SetDegraded(operatorv1.ResourceReadError, "Error querying allow-tigera tier", err, reqLogger)
			return reconcile.Result{}, err
		}
	}

	managementCluster, err := utils.GetManagementCluster(ctx, r.client)
	if err != nil {
		r.status.SetDegraded(operatorv1.ResourceReadError, "Error reading ManagementCluster", err, reqLogger)
		return reconcile.Result{}, err
	}

	managementClusterConnection, err := utils.GetManagementClusterConnection(ctx, r.client)
	if err != nil {
		r.status.SetDegraded(operatorv1.ResourceReadError, "Error reading ManagementClusterConnection", err, reqLogger)
		return reconcile.Result{}, err
	}

	if managementClusterConnection != nil && managementCluster != nil {
		err = fmt.Errorf("having both a ManagementCluster and a ManagementClusterConnection is not supported")
		r.status.SetDegraded(operatorv1.ResourceValidationError, "", err, reqLogger)
		return reconcile.Result{}, err
	}

	// These checks ensure that we're in the correct state to continue to the render function without causing a panic
	if variant != operatorv1.TigeraSecureEnterprise {
		r.status.SetDegraded(operatorv1.ResourceNotReady, fmt.Sprintf("Waiting for network to be %s", operatorv1.TigeraSecureEnterprise), nil, reqLogger)
		return reconcile.Result{}, nil
	} else if ls == nil && managementClusterConnection == nil {
		reqLogger.Info("LogStorage must exist for management and standalone clusters that require storage.")
		return reconcile.Result{}, nil
	} else if ls != nil && ls.DeletionTimestamp == nil && managementClusterConnection != nil {
		// Note that we check if the DeletionTimestamp is set as the render function is responsible for any cleanup needed
		// before the LogStorage CR can be deleted, and removing the finalizers from that CR
		r.status.SetDegraded(operatorv1.ResourceValidationError, "LogStorage validation failed - cluster type is managed but LogStorage CR still exists", nil, reqLogger)
		return reconcile.Result{}, nil
	}

	pullSecrets, err := utils.GetNetworkingPullSecrets(install, r.client)
	if err != nil {
		r.status.SetDegraded(operatorv1.ResourceReadError, "An error occurring while retrieving the pull secrets", err, reqLogger)
		return reconcile.Result{}, err
	}

	esService, err := r.getElasticsearchService(ctx)
	if err != nil {
		r.status.SetDegraded(operatorv1.ResourceReadError, "Failed to retrieve the Elasticsearch service", err, reqLogger)
		return reconcile.Result{}, err
	}

	kbService, err := r.getKibanaService(ctx)
	if err != nil {
		r.status.SetDegraded(operatorv1.ResourceReadError, "Failed to retrieve the Kibana service", err, reqLogger)
		return reconcile.Result{}, err
	}

	var esAdminUserSecret *corev1.Secret
	var clusterConfig *relasticsearch.ClusterConfig
	var curatorSecrets []*corev1.Secret
	var esLicenseType render.ElasticsearchLicenseType
	var applyTrial bool
	var keyStoreSecret *corev1.Secret

	if managementClusterConnection == nil {
		flowShards := logstoragecommon.CalculateFlowShards(ls.Spec.Nodes, logstoragecommon.DefaultElasticsearchShards)
		clusterConfig = relasticsearch.NewClusterConfig(render.DefaultElasticsearchClusterName, ls.Replicas(), logstoragecommon.DefaultElasticsearchShards, flowShards)

		if !r.elasticExternal {
			// Get the admin user secret to copy to the operator namespace.
			esAdminUserSecret, err = utils.GetSecret(ctx, r.client, render.ElasticsearchAdminUserSecret, render.ElasticsearchNamespace)
			if err != nil {
				reqLogger.Error(err, "failed to get Elasticsearch admin user secret")
				r.status.SetDegraded(operatorv1.ResourceReadError, "Failed to get Elasticsearch admin user secret", err, reqLogger)
				return reconcile.Result{}, err
			}
			if esAdminUserSecret != nil {
				esAdminUserSecret = rsecret.CopyToNamespace(common.OperatorNamespace(), esAdminUserSecret)[0]
			}

			curatorSecrets, err = utils.ElasticsearchSecrets(context.Background(), []string{render.ElasticsearchCuratorUserSecret}, r.client)
			if err != nil && !errors.IsNotFound(err) {
				r.status.SetDegraded(operatorv1.ResourceReadError, "Failed to get curator credentials", err, reqLogger)
				return reconcile.Result{}, err
			}

			if operatorv1.IsFIPSModeEnabled(install.FIPSMode) {
				applyTrial, err = r.applyElasticTrialSecret(ctx, install)
				if err != nil {
					r.status.SetDegraded(operatorv1.ResourceReadError, "Failed to get eck trial license", err, reqLogger)
					return reconcile.Result{}, err
				}

				keyStoreSecret = &corev1.Secret{}
				if err := r.client.Get(ctx, types.NamespacedName{Name: render.ElasticsearchKeystoreSecret, Namespace: common.OperatorNamespace()}, keyStoreSecret); err != nil {
					if errors.IsNotFound(err) {
						// We need to render a new one.
						keyStoreSecret = render.CreateElasticsearchKeystoreSecret()
					} else {
						log.Error(err, "failed to read the Elasticsearch keystore secret")
						r.status.SetDegraded(operatorv1.ResourceReadError, "Failed to read the Elasticsearch keystore secret", err, reqLogger)
						return reconcile.Result{}, err
					}
				}
			}
			esLicenseType, err = utils.GetElasticLicenseType(ctx, r.client, reqLogger)
			if err != nil {
				// If ECKLicenseConfigMapName is not found, it means ECK operator is not running yet, log the information and proceed
				if errors.IsNotFound(err) {
					reqLogger.Info("ConfigMap not found yet", "name", render.ECKLicenseConfigMapName)
				} else {
					r.status.SetDegraded(operatorv1.ResourceReadError, "Failed to get elastic license", err, reqLogger)
					return reconcile.Result{}, err
				}
			}
		} else {
			// Multi-tenancy modifications.
			esAdminUserSecret, err = utils.GetSecret(ctx, r.client, render.ElasticsearchAdminUserSecret, common.OperatorNamespace())
			if err != nil {
				reqLogger.Error(err, "failed to get Elasticsearch admin user secret")
				r.status.SetDegraded(operatorv1.ResourceReadError, "Failed to get Elasticsearch admin user secret", err, reqLogger)
				return reconcile.Result{}, err
			}
			if esAdminUserSecret == nil {
				r.status.SetDegraded(operatorv1.ResourceNotReady, "Waiting for admin Elasticsearch user secret to be available", nil, reqLogger)
				return reconcile.Result{}, nil
			}
		}
	}

	// If this is a Managed cluster ls must be nil to get to this point (unless the DeletionTimestamp is set) so we must
	// create the ComponentHandler from the managementClusterConnection.
	var hdler utils.ComponentHandler
	if ls != nil {
		hdler = utils.NewComponentHandler(reqLogger, r.client, r.scheme, ls)
	} else {
		hdler = utils.NewComponentHandler(reqLogger, r.client, r.scheme, managementClusterConnection)
	}

	authentication, err := utils.GetAuthentication(ctx, r.client)
	if err != nil && !errors.IsNotFound(err) {
		r.status.SetDegraded(operatorv1.ResourceReadError, "Error while fetching Authentication", err, reqLogger)
		return reconcile.Result{}, err
	}

	certificateManager, err := certificatemanager.Create(r.client, install, r.clusterDomain)
	if err != nil {
		r.status.SetDegraded(operatorv1.ResourceCreateError, "Unable to create the Tigera CA", err, reqLogger)
		return reconcile.Result{}, err
	}
	certificateManager.AddToStatusManager(r.status, render.ElasticsearchNamespace)

	if !r.elasticExternal {
		result, proceed, finalizerCleanup, err := r.createLogStorage(
			ls,
			install,
			variant,
			clusterConfig,
			managementCluster,
			managementClusterConnection,
			esAdminUserSecret,
			curatorSecrets,
			esLicenseType,
			esService,
			kbService,
			pullSecrets,
			authentication,
			hdler,
			reqLogger,
			ctx,
			certificateManager,
			applyTrial,
			keyStoreSecret,
		)

		if ls != nil && ls.DeletionTimestamp != nil && finalizerCleanup {
			ls.SetFinalizers(stringsutil.RemoveStringInSlice(LogStorageFinalizer, ls.GetFinalizers()))

			// Write the logstorage back to the datastore
			if patchErr := r.client.Patch(ctx, ls, preDefaultPatchFrom); patchErr != nil {
				reqLogger.Error(patchErr, "Error patching the log-storage")
				r.status.SetDegraded(operatorv1.ResourcePatchError, "Error patching the log-storage", patchErr, reqLogger)
				return reconcile.Result{}, patchErr
			}
		}

		if err != nil || !proceed {
			return result, err
		}
	}

	if managementClusterConnection == nil {
		if r.elasticExternal {
			result, proceed, err := r.createExternalElasticsearch(
				install,
				clusterConfig,
				pullSecrets,
				hdler,
				reqLogger,
				ctx,
			)
			if err != nil || !proceed {
				return result, err
			}
		}

		result, proceed, err := r.createEsKubeControllers(
			install,
			hdler,
			reqLogger,
			managementCluster,
			authentication,
			esLicenseType,
			ctx,
		)
		if err != nil || !proceed {
			return result, err
		}
<<<<<<< HEAD

=======
>>>>>>> 9ea83bc4
		var trustedBundle certificatemanagement.TrustedBundle
		result, trustedBundle, proceed, err = r.createEsGateway(
			install,
			variant,
			pullSecrets,
			esAdminUserSecret,
			hdler,
			reqLogger,
			ctx,
			certificateManager,
		)
		if err != nil || !proceed {
			return result, err
		}

		result, proceed, err = r.performHealthChecks(reqLogger, ctx)
		if err != nil || !proceed {
			return result, err
		}

		if !r.elasticExternal {
			result, proceed, err = r.applyILMPolicies(ls, reqLogger, ctx)
			if err != nil || !proceed {
				return result, err
			}

			result, proceed, err = r.validateLogStorage(curatorSecrets, esLicenseType, reqLogger, ctx)
			if err != nil || !proceed {
				return result, err
			}
		}

		result, proceed, err = r.createEsMetrics(
			install,
			variant,
			pullSecrets,
			reqLogger,
			clusterConfig,
			ctx,
			hdler,
			r.clusterDomain,
			trustedBundle,
		)
		if err != nil || !proceed {
			return result, err
		}
	}

	r.status.ClearDegraded()

	// Since we don't re poll for the object we need to make sure the object wouldn't have been deleted on the patch
	// that may have removed the finalizers.
	// TODO We may want to just return if we remove the finalizers from the LogStorage object.
	if ls != nil && (ls.DeletionTimestamp == nil || len(ls.GetFinalizers()) > 0) {
		ls.Status.State = operatorv1.TigeraStatusReady
		if err := r.client.Status().Update(ctx, ls); err != nil {
			r.status.SetDegraded(operatorv1.ResourceUpdateError, fmt.Sprintf("Error updating the log-storage status %s", operatorv1.TigeraStatusReady), err, reqLogger)
			return reconcile.Result{}, err
		}
	}

	return reconcile.Result{}, nil
}

func (r *ReconcileLogStorage) getElasticsearch(ctx context.Context) (*esv1.Elasticsearch, error) {
	es := esv1.Elasticsearch{}
	err := r.client.Get(ctx, client.ObjectKey{Name: render.ElasticsearchName, Namespace: render.ElasticsearchNamespace}, &es)
	if err != nil {
		if errors.IsNotFound(err) {
			return nil, nil
		}
		return nil, err
	}
	return &es, nil
}

func (r *ReconcileLogStorage) getElasticsearchService(ctx context.Context) (*corev1.Service, error) {
	svc := corev1.Service{}
	err := r.client.Get(ctx, client.ObjectKey{Name: render.ElasticsearchServiceName, Namespace: render.ElasticsearchNamespace}, &svc)
	if err != nil {
		if errors.IsNotFound(err) {
			return nil, nil
		}
		return nil, err
	}
	return &svc, nil
}

func (r *ReconcileLogStorage) getKibana(ctx context.Context) (*kbv1.Kibana, error) {
	kb := kbv1.Kibana{}
	err := r.client.Get(ctx, client.ObjectKey{Name: render.KibanaName, Namespace: render.KibanaNamespace}, &kb)
	if err != nil {
		if errors.IsNotFound(err) {
			return nil, nil
		}
		return nil, err
	}
	return &kb, nil
}

// applyElasticTrialSecret returns true if we want to apply a new trial license.
// Overwriting an existing trial license will invalidate the old trial, and revert the cluster back to basic. When a user
// installs a valid Elastic license, the trial will be ignored.
func (r *ReconcileLogStorage) applyElasticTrialSecret(ctx context.Context, installation *operatorv1.InstallationSpec) (bool, error) {
	if !operatorv1.IsFIPSModeEnabled(installation.FIPSMode) {
		return false, nil
	}
	// FIPS mode is a licensed feature for Elasticsearch.
	if err := r.client.Get(ctx, types.NamespacedName{Name: render.ECKEnterpriseTrial, Namespace: render.ECKOperatorNamespace}, &corev1.Secret{}); err != nil {
		if errors.IsNotFound(err) {
			return true, nil
		} else {
			return false, err
		}
	}
	return false, nil
}

func (r *ReconcileLogStorage) getKibanaService(ctx context.Context) (*corev1.Service, error) {
	svc := corev1.Service{}
	err := r.client.Get(ctx, client.ObjectKey{Name: render.KibanaServiceName, Namespace: render.KibanaNamespace}, &svc)
	if err != nil {
		if errors.IsNotFound(err) {
			return nil, nil
		}
		return nil, err
	}
	return &svc, nil
}

func (r *ReconcileLogStorage) checkOIDCUsersEsResource(ctx context.Context) error {
	if err := r.client.Get(ctx, types.NamespacedName{Name: render.OIDCUsersConfigMapName, Namespace: render.ElasticsearchNamespace}, &corev1.ConfigMap{}); err != nil {
		return err
	}

	if err := r.client.Get(ctx, types.NamespacedName{Name: render.OIDCUsersEsSecreteName, Namespace: render.ElasticsearchNamespace}, &corev1.Secret{}); err != nil {
		return err
	}
	return nil
}<|MERGE_RESOLUTION|>--- conflicted
+++ resolved
@@ -665,10 +665,6 @@
 		if err != nil || !proceed {
 			return result, err
 		}
-<<<<<<< HEAD
-
-=======
->>>>>>> 9ea83bc4
 		var trustedBundle certificatemanagement.TrustedBundle
 		result, trustedBundle, proceed, err = r.createEsGateway(
 			install,
