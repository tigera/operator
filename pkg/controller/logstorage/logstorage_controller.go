--- conflicted
+++ resolved
@@ -110,7 +110,6 @@
 // newReconciler returns a new reconcile.Reconciler
 func newReconciler(cli client.Client, schema *runtime.Scheme, statusMgr status.StatusManager, opts options.AddOptions, esCliCreator utils.ElasticsearchClientCreator, policyWatchesReady *utils.ReadyFlag) (*ReconcileLogStorage, error) {
 	c := &ReconcileLogStorage{
-<<<<<<< HEAD
 		client:             cli,
 		scheme:             schema,
 		status:             statusMgr,
@@ -118,15 +117,7 @@
 		esCliCreator:       esCliCreator,
 		clusterDomain:      opts.ClusterDomain,
 		policyWatchesReady: policyWatchesReady,
-=======
-		client:        cli,
-		scheme:        schema,
-		status:        statusMgr,
-		provider:      opts.DetectedProvider,
-		esCliCreator:  esCliCreator,
-		clusterDomain: opts.ClusterDomain,
-		usePSP:        opts.UsePSP,
->>>>>>> 2840816b
+		usePSP:             opts.UsePSP,
 	}
 
 	c.status.Run(opts.ShutdownContext)
@@ -234,7 +225,6 @@
 type ReconcileLogStorage struct {
 	// This client, initialized using mgr.Client() above, is a split client
 	// that reads objects from the cache and writes to the apiserver
-<<<<<<< HEAD
 	client             client.Client
 	scheme             *runtime.Scheme
 	status             status.StatusManager
@@ -242,15 +232,7 @@
 	esCliCreator       utils.ElasticsearchClientCreator
 	clusterDomain      string
 	policyWatchesReady *utils.ReadyFlag
-=======
-	client        client.Client
-	scheme        *runtime.Scheme
-	status        status.StatusManager
-	provider      operatorv1.Provider
-	esCliCreator  utils.ElasticsearchClientCreator
-	clusterDomain string
-	usePSP        bool
->>>>>>> 2840816b
+	usePSP             bool
 }
 
 // fillDefaults populates the default values onto an LogStorage object.
