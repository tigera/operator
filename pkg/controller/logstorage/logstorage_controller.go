// Copyright (c) 2020-2023 Tigera, Inc. All rights reserved.

// Licensed under the Apache License, Version 2.0 (the "License");
// you may not use this file except in compliance with the License.
// You may obtain a copy of the License at
//
//     http://www.apache.org/licenses/LICENSE-2.0
//
// Unless required by applicable law or agreed to in writing, software
// distributed under the License is distributed on an "AS IS" BASIS,
// WITHOUT WARRANTIES OR CONDITIONS OF ANY KIND, either express or implied.
// See the License for the specific language governing permissions and
// limitations under the License.

package logstorage

import (
	"context"
	"fmt"
	"net/http"
	"time"

	"github.com/tigera/operator/pkg/render/common/networkpolicy"
	"github.com/tigera/operator/pkg/render/kubecontrollers"
	"github.com/tigera/operator/pkg/tls/certificatemanagement"
	"k8s.io/client-go/kubernetes"

	v3 "github.com/tigera/api/pkg/apis/projectcalico/v3"

	esv1 "github.com/elastic/cloud-on-k8s/v2/pkg/apis/elasticsearch/v1"
	kbv1 "github.com/elastic/cloud-on-k8s/v2/pkg/apis/kibana/v1"
	"github.com/tigera/operator/pkg/controller/certificatemanager"
	corev1 "k8s.io/api/core/v1"
	"k8s.io/apimachinery/pkg/api/errors"
	"k8s.io/apimachinery/pkg/api/resource"
	"k8s.io/apimachinery/pkg/runtime"
	"k8s.io/apimachinery/pkg/types"
	"sigs.k8s.io/controller-runtime/pkg/client"
	"sigs.k8s.io/controller-runtime/pkg/controller"
	"sigs.k8s.io/controller-runtime/pkg/event"
	"sigs.k8s.io/controller-runtime/pkg/handler"
	logf "sigs.k8s.io/controller-runtime/pkg/log"
	"sigs.k8s.io/controller-runtime/pkg/manager"
	"sigs.k8s.io/controller-runtime/pkg/predicate"
	"sigs.k8s.io/controller-runtime/pkg/reconcile"
	"sigs.k8s.io/controller-runtime/pkg/source"

	"github.com/elastic/cloud-on-k8s/v2/pkg/utils/stringsutil"
	operatorv1 "github.com/tigera/operator/api/v1"
	"github.com/tigera/operator/pkg/common"
	logstoragecommon "github.com/tigera/operator/pkg/controller/logstorage/common"
	"github.com/tigera/operator/pkg/controller/options"
	"github.com/tigera/operator/pkg/controller/status"
	"github.com/tigera/operator/pkg/controller/utils"
	"github.com/tigera/operator/pkg/controller/utils/imageset"
	"github.com/tigera/operator/pkg/render"
	relasticsearch "github.com/tigera/operator/pkg/render/common/elasticsearch"
	rmeta "github.com/tigera/operator/pkg/render/common/meta"
	rsecret "github.com/tigera/operator/pkg/render/common/secret"
	"github.com/tigera/operator/pkg/render/logstorage/esgateway"
	"github.com/tigera/operator/pkg/render/logstorage/esmetrics"
	"github.com/tigera/operator/pkg/render/monitor"
)

const ResourceName = "log-storage"

var log = logf.Log.WithName("controller_logstorage")

const (
	defaultEckOperatorMemorySetting  = "512Mi"
	DefaultElasticsearchStorageClass = "tigera-elasticsearch"
	LogStorageFinalizer              = "tigera.io/eck-cleanup"
)

// Add creates a new LogStorage Controller and adds it to the Manager. The Manager will set fields on the Controller
// and Start it when the Manager is Started.
func Add(mgr manager.Manager, opts options.AddOptions) error {
	if !opts.EnterpriseCRDExists {
		return nil
	}

	url := relasticsearch.HTTPSEndpoint(rmeta.OSTypeLinux, opts.ClusterDomain)
	// Create the reconciler
	tierWatchReady := &utils.ReadyFlag{}
	r, err := newReconciler(mgr.GetClient(), mgr.GetScheme(), status.New(mgr.GetClient(), "log-storage", opts.KubernetesVersion), opts, utils.NewElasticClient, tierWatchReady, nil, url)
	if err != nil {
		return err
	}

	// Create the controller
	c, err := controller.New("log-storage-controller", mgr, controller.Options{Reconciler: r})
	if err != nil {
		return err
	}

	k8sClient, err := kubernetes.NewForConfig(mgr.GetConfig())
	if err != nil {
		return fmt.Errorf("log-storage-controller failed to establish a connection to k8s: %w", err)
	}

	go utils.WaitToAddTierWatch(networkpolicy.TigeraComponentTierName, c, k8sClient, log, tierWatchReady)
	go utils.WaitToAddNetworkPolicyWatches(c, k8sClient, log, []types.NamespacedName{
		{Name: render.ElasticsearchPolicyName, Namespace: render.ElasticsearchNamespace},
		{Name: render.EsCuratorPolicyName, Namespace: render.ElasticsearchNamespace},
		{Name: render.KibanaPolicyName, Namespace: render.KibanaNamespace},
		{Name: render.ECKOperatorPolicyName, Namespace: render.ECKOperatorNamespace},
		{Name: render.ElasticsearchInternalPolicyName, Namespace: render.ElasticsearchNamespace},
		{Name: networkpolicy.TigeraComponentDefaultDenyPolicyName, Namespace: render.ElasticsearchNamespace},
		{Name: networkpolicy.TigeraComponentDefaultDenyPolicyName, Namespace: render.KibanaNamespace},
		{Name: esgateway.PolicyName, Namespace: render.ElasticsearchNamespace},
		{Name: esmetrics.ElasticsearchMetricsPolicyName, Namespace: render.ElasticsearchNamespace},
		{Name: kubecontrollers.EsKubeControllerNetworkPolicyName, Namespace: common.CalicoNamespace},
	})

	return add(mgr, c, opts.ElasticExternal)
}

// newReconciler returns a new reconcile.Reconciler
func newReconciler(
	cli client.Client,
	schema *runtime.Scheme,
	statusMgr status.StatusManager,
	opts options.AddOptions,
	esCliCreator utils.ElasticsearchClientCreator,
	tierWatchReady *utils.ReadyFlag,
	healthCheckClient *http.Client,
	elasticsearchURL string,
) (*ReconcileLogStorage, error) {
	c := &ReconcileLogStorage{
		client:            cli,
		scheme:            schema,
		status:            statusMgr,
		provider:          opts.DetectedProvider,
		esCliCreator:      esCliCreator,
		clusterDomain:     opts.ClusterDomain,
		tierWatchReady:    tierWatchReady,
		usePSP:            opts.UsePSP,
		elasticExternal:   opts.ElasticExternal,
		elasticsearchURL:  elasticsearchURL,
		healthCheckClient: healthCheckClient,
	}

	c.status.Run(opts.ShutdownContext)
	return c, nil
}

// add adds a new Controller to mgr with r as the reconcile.Reconciler
func add(mgr manager.Manager, c controller.Controller, elasticExternal bool) error {
	// Watch for changes to primary resource LogStorage
	err := c.Watch(&source.Kind{Type: &operatorv1.LogStorage{}}, &handler.EnqueueRequestForObject{})
	if err != nil {
		return err
	}

	if err = utils.AddNetworkWatch(c); err != nil {
		return fmt.Errorf("log-storage-controller failed to watch Network resource: %w", err)
	}

	if err = imageset.AddImageSetWatch(c); err != nil {
		return fmt.Errorf("log-storage-controller failed to watch ImageSet: %w", err)
	}

	if !elasticExternal {
		if err := addLogStorageWatches(c); err != nil {
			return err
		}
	} else {
		if err := addMultiTenancyWatches(c); err != nil {
			return err
		}
	}

	// Watch all the elasticsearch user secrets in the operator namespace. In the future, we may want put this logic in
	// the utils folder where the other watch logic is.
	err = c.Watch(&source.Kind{Type: &corev1.Secret{}}, &handler.EnqueueRequestForObject{}, &predicate.Funcs{
		CreateFunc: func(e event.CreateEvent) bool {
			_, hasLabel := e.Object.GetLabels()[logstoragecommon.TigeraElasticsearchUserSecretLabel]
			return e.Object.GetNamespace() == common.OperatorNamespace() && hasLabel
		},
		UpdateFunc: func(e event.UpdateEvent) bool {
			_, hasLabel := e.ObjectNew.GetLabels()[logstoragecommon.TigeraElasticsearchUserSecretLabel]
			return e.ObjectNew.GetNamespace() == common.OperatorNamespace() && hasLabel
		},
		DeleteFunc: func(e event.DeleteEvent) bool {
			_, hasLabel := e.Object.GetLabels()[logstoragecommon.TigeraElasticsearchUserSecretLabel]
			return e.Object.GetNamespace() == common.OperatorNamespace() && hasLabel
		},
	})
	if err != nil {
		return err
	}

	// Watch all the secrets created by this controller so we can regenerate any that are deleted
	for _, secretName := range []string{
		render.TigeraElasticsearchGatewaySecret, render.TigeraKibanaCertSecret,
		render.OIDCSecretName, render.DexObjectName, esmetrics.ElasticsearchMetricsServerTLSSecret,
	} {
		if err = utils.AddSecretsWatch(c, secretName, common.OperatorNamespace()); err != nil {
			return fmt.Errorf("log-storage-controller failed to watch the Secret resource: %w", err)
		}
	}

	// Catch if something modifies the certs that this controller creates.
	if err = utils.AddSecretsWatch(c, relasticsearch.PublicCertSecret, common.OperatorNamespace()); err != nil {
		return fmt.Errorf("log-storage-controller failed to watch the Secret resource: %w", err)
	}

	if err = utils.AddSecretsWatch(c, relasticsearch.PublicCertSecret, render.ElasticsearchNamespace); err != nil {
		return fmt.Errorf("log-storage-controller failed to watch the Secret resource: %w", err)
	}

	if err = utils.AddSecretsWatch(c, monitor.PrometheusClientTLSSecretName, common.OperatorNamespace()); err != nil {
		return fmt.Errorf("log-storage-controller failed to watch the Secret resource: %w", err)
	}

	if err = utils.AddSecretsWatch(c, render.ElasticsearchAdminUserSecret, common.OperatorNamespace()); err != nil {
		return fmt.Errorf("log-storage-controller failed to watch the Secret resource: %w", err)
	}

	if err = utils.AddConfigMapWatch(c, relasticsearch.ClusterConfigConfigMapName, common.OperatorNamespace()); err != nil {
		return fmt.Errorf("log-storage-controller failed to watch the ConfigMap resource: %w", err)
	}

	if err := utils.AddServiceWatch(c, render.ElasticsearchServiceName, render.ElasticsearchNamespace); err != nil {
		return fmt.Errorf("log-storage-controller failed to watch the Service resource: %w", err)
	}

	if err := utils.AddServiceWatch(c, esgateway.ServiceName, render.ElasticsearchNamespace); err != nil {
		return fmt.Errorf("log-storage-controller failed to watch the Service resource: %w", err)
	}

	// Watch for changes to primary resource ManagementCluster
	err = c.Watch(&source.Kind{Type: &operatorv1.ManagementCluster{}}, &handler.EnqueueRequestForObject{})
	if err != nil {
		return fmt.Errorf("log-storage-controller failed to watch primary resource: %w", err)
	}

	// Watch for changes to primary resource ManagementClusterConnection
	err = c.Watch(&source.Kind{Type: &operatorv1.ManagementClusterConnection{}}, &handler.EnqueueRequestForObject{})
	if err != nil {
		return fmt.Errorf("log-storage-controller failed to watch primary resource: %w", err)
	}

<<<<<<< HEAD
	// Cloud modifications
	if err = utils.AddConfigMapWatch(c, "cloud-kibana-config", common.OperatorNamespace()); err != nil {
		return fmt.Errorf("log-storage-controller failed to watch the ConfigMap resource: %w", err)
=======
	// Watch for changes to TigeraStatus.
	if err = utils.AddTigeraStatusWatch(c, ResourceName); err != nil {
		return fmt.Errorf("logstorage-controller failed to watch logstorage Tigerastatus: %w", err)
>>>>>>> a97a7b31
	}

	return nil
}

// blank assignment to verify that ReconcileLogStorage implements reconcile.Reconciler
var _ reconcile.Reconciler = &ReconcileLogStorage{}

// ReconcileLogStorage reconciles a LogStorage object
type ReconcileLogStorage struct {
	// This client, initialized using mgr.Client() above, is a split client
	// that reads objects from the cache and writes to the apiserver
	client         client.Client
	scheme         *runtime.Scheme
	status         status.StatusManager
	provider       operatorv1.Provider
	esCliCreator   utils.ElasticsearchClientCreator
	clusterDomain  string
	tierWatchReady *utils.ReadyFlag
	usePSP         bool

	// Cloud addition
	elasticExternal   bool
	elasticsearchURL  string
	healthCheckClient *http.Client
}

// fillDefaults populates the default values onto an LogStorage object.
func fillDefaults(opr *operatorv1.LogStorage) {
	if opr.Spec.Retention == nil {
		opr.Spec.Retention = &operatorv1.Retention{}
	}

	if opr.Spec.Retention.Flows == nil {
		var fr int32 = 8
		opr.Spec.Retention.Flows = &fr
	}
	if opr.Spec.Retention.AuditReports == nil {
		var arr int32 = 91
		opr.Spec.Retention.AuditReports = &arr
	}
	if opr.Spec.Retention.Snapshots == nil {
		var sr int32 = 91
		opr.Spec.Retention.Snapshots = &sr
	}
	if opr.Spec.Retention.ComplianceReports == nil {
		var crr int32 = 91
		opr.Spec.Retention.ComplianceReports = &crr
	}
	if opr.Spec.Retention.DNSLogs == nil {
		var dlr int32 = 8
		opr.Spec.Retention.DNSLogs = &dlr
	}
	if opr.Spec.Retention.BGPLogs == nil {
		var bgp int32 = 8
		opr.Spec.Retention.BGPLogs = &bgp
	}

	if opr.Spec.Indices == nil {
		opr.Spec.Indices = &operatorv1.Indices{}
	}

	if opr.Spec.Indices.Replicas == nil {
		var replicas int32 = render.DefaultElasticsearchReplicas
		opr.Spec.Indices.Replicas = &replicas
	}

	if opr.Spec.StorageClassName == "" {
		opr.Spec.StorageClassName = DefaultElasticsearchStorageClass
	}

	if opr.Spec.Nodes == nil {
		opr.Spec.Nodes = &operatorv1.Nodes{Count: 1}
	}

	if opr.Spec.ComponentResources == nil {
		limits := corev1.ResourceList{}
		requests := corev1.ResourceList{}
		limits[corev1.ResourceMemory] = resource.MustParse(defaultEckOperatorMemorySetting)
		requests[corev1.ResourceMemory] = resource.MustParse(defaultEckOperatorMemorySetting)
		opr.Spec.ComponentResources = []operatorv1.LogStorageComponentResource{
			{
				ComponentName: operatorv1.ComponentNameECKOperator,
				ResourceRequirements: &corev1.ResourceRequirements{
					Limits:   limits,
					Requests: requests,
				},
			},
		}
	}
}

func validateComponentResources(spec *operatorv1.LogStorageSpec) error {
	if spec.ComponentResources == nil {
		return fmt.Errorf("LogStorage spec.ComponentResources is nil %+v", spec)
	}
	// Currently the only supported component is ECKOperator.
	if len(spec.ComponentResources) > 1 {
		return fmt.Errorf("LogStorage spec.ComponentResources contains unsupported components %+v", spec.ComponentResources)
	}

	if spec.ComponentResources[0].ComponentName != operatorv1.ComponentNameECKOperator {
		return fmt.Errorf("LogStorage spec.ComponentResources.ComponentName %s is not supported", spec.ComponentResources[0].ComponentName)
	}

	return nil
}

func setLogStorageFinalizer(ls *operatorv1.LogStorage) {
	if ls.DeletionTimestamp == nil {
		if !stringsutil.StringInSlice(LogStorageFinalizer, ls.GetFinalizers()) {
			ls.SetFinalizers(append(ls.GetFinalizers(), LogStorageFinalizer))
		}
	}
}

// Reconcile reads that state of the cluster for a LogStorage object and makes changes based on the state read
// and what is in the LogStorage.Spec
// Note:
// The Controller will requeue the Request to be processed again if the returned error is non-nil or
// Result.Requeue is true, otherwise upon completion it will remove the work from the queue.
func (r *ReconcileLogStorage) Reconcile(ctx context.Context, request reconcile.Request) (reconcile.Result, error) {
	reqLogger := log.WithValues("Request.Namespace", request.Namespace, "Request.Name", request.Name)
	reqLogger.Info("Reconciling LogStorage")

	var preDefaultPatchFrom client.Patch

	ls := &operatorv1.LogStorage{}
	err := r.client.Get(ctx, utils.DefaultTSEEInstanceKey, ls)
	if err != nil {
		// Not finding the LogStorage CR is not an error, as a Managed cluster will not have this CR available but
		// there are still "LogStorage" related items that need to be set up
		if !errors.IsNotFound(err) {
			r.status.SetDegraded(operatorv1.ResourceReadError, "An error occurred while querying LogStorage", err, reqLogger)
			return reconcile.Result{}, err
		}
		ls = nil
		r.status.OnCRNotFound()
	} else {
		r.status.OnCRFound()

		// create predefaultpatch
		preDefaultPatchFrom = client.MergeFrom(ls.DeepCopy())

		fillDefaults(ls)
		err = validateComponentResources(&ls.Spec)
		if err != nil {
			r.status.SetDegraded(operatorv1.ResourceValidationError, "An error occurred while validating LogStorage", err, reqLogger)
			return reconcile.Result{}, err
		}

		setLogStorageFinalizer(ls)

		// Write the logstorage back to the datastore
		if err = r.client.Patch(ctx, ls, preDefaultPatchFrom); err != nil {
			r.status.SetDegraded(operatorv1.ResourcePatchError, "Failed to write defaults", err, reqLogger)
			return reconcile.Result{}, err
		}
	}

	if ls != nil {
		// SetMetaData in the TigeraStatus such as observedGenerations.
		defer r.status.SetMetaData(&ls.ObjectMeta)
		// Changes for updating LogStorage status conditions.
		if request.Name == ResourceName && request.Namespace == "" {
			ts := &operatorv1.TigeraStatus{}
			err := r.client.Get(ctx, types.NamespacedName{Name: ResourceName}, ts)
			if err != nil {
				return reconcile.Result{}, err
			}
			ls.Status.Conditions = status.UpdateStatusCondition(ls.Status.Conditions, ts.Status.Conditions)
			if err := r.client.Status().Update(ctx, ls); err != nil {
				log.WithValues("reason", err).Info("Failed to create LogStorage status conditions.")
				return reconcile.Result{}, err
			}
		}
	}

	variant, install, err := utils.GetInstallation(context.Background(), r.client)
	if err != nil {
		if errors.IsNotFound(err) {
			r.status.SetDegraded(operatorv1.ResourceNotFound, "Installation not found", err, reqLogger)
			return reconcile.Result{}, err
		}
		r.status.SetDegraded(operatorv1.ResourceReadError, "An error occurred while querying Installation", err, reqLogger)
		return reconcile.Result{}, err
	}

	// Validate that the tier watch is ready before querying the tier to ensure we utilize the cache.
	if !r.tierWatchReady.IsReady() {
		r.status.SetDegraded(operatorv1.ResourceNotReady, "Waiting for Tier watch to be established", nil, reqLogger)
		return reconcile.Result{RequeueAfter: 10 * time.Second}, nil
	}

	// Ensure the allow-tigera tier exists, before rendering any network policies within it.
	if err := r.client.Get(ctx, client.ObjectKey{Name: networkpolicy.TigeraComponentTierName}, &v3.Tier{}); err != nil {
		if errors.IsNotFound(err) {
			r.status.SetDegraded(operatorv1.ResourceNotReady, "Waiting for allow-tigera tier to be created", err, reqLogger)
			return reconcile.Result{RequeueAfter: 10 * time.Second}, nil
		} else {
			r.status.SetDegraded(operatorv1.ResourceReadError, "Error querying allow-tigera tier", err, reqLogger)
			return reconcile.Result{}, err
		}
	}

	managementCluster, err := utils.GetManagementCluster(ctx, r.client)
	if err != nil {
		r.status.SetDegraded(operatorv1.ResourceReadError, "Error reading ManagementCluster", err, reqLogger)
		return reconcile.Result{}, err
	}

	managementClusterConnection, err := utils.GetManagementClusterConnection(ctx, r.client)
	if err != nil {
		r.status.SetDegraded(operatorv1.ResourceReadError, "Error reading ManagementClusterConnection", err, reqLogger)
		return reconcile.Result{}, err
	}

	if managementClusterConnection != nil && managementCluster != nil {
		err = fmt.Errorf("having both a ManagementCluster and a ManagementClusterConnection is not supported")
		r.status.SetDegraded(operatorv1.ResourceValidationError, "", err, reqLogger)
		return reconcile.Result{}, err
	}

	// These checks ensure that we're in the correct state to continue to the render function without causing a panic
	if variant != operatorv1.TigeraSecureEnterprise {
		r.status.SetDegraded(operatorv1.ResourceNotReady, fmt.Sprintf("Waiting for network to be %s", operatorv1.TigeraSecureEnterprise), nil, reqLogger)
		return reconcile.Result{}, nil
	} else if ls == nil && managementClusterConnection == nil {
		reqLogger.Info("LogStorage must exist for management and standalone clusters that require storage.")
		return reconcile.Result{}, nil
	} else if ls != nil && ls.DeletionTimestamp == nil && managementClusterConnection != nil {
		// Note that we check if the DeletionTimestamp is set as the render function is responsible for any cleanup needed
		// before the LogStorage CR can be deleted, and removing the finalizers from that CR
		r.status.SetDegraded(operatorv1.ResourceValidationError, "LogStorage validation failed - cluster type is managed but LogStorage CR still exists", nil, reqLogger)
		return reconcile.Result{}, nil
	}

	pullSecrets, err := utils.GetNetworkingPullSecrets(install, r.client)
	if err != nil {
		r.status.SetDegraded(operatorv1.ResourceReadError, "An error occurring while retrieving the pull secrets", err, reqLogger)
		return reconcile.Result{}, err
	}

	esService, err := r.getElasticsearchService(ctx)
	if err != nil {
		r.status.SetDegraded(operatorv1.ResourceReadError, "Failed to retrieve the Elasticsearch service", err, reqLogger)
		return reconcile.Result{}, err
	}

	kbService, err := r.getKibanaService(ctx)
	if err != nil {
		r.status.SetDegraded(operatorv1.ResourceReadError, "Failed to retrieve the Kibana service", err, reqLogger)
		return reconcile.Result{}, err
	}

	var esAdminUserSecret *corev1.Secret
	var clusterConfig *relasticsearch.ClusterConfig
	var curatorSecrets []*corev1.Secret
	var esLicenseType render.ElasticsearchLicenseType
	var applyTrial bool
	var keyStoreSecret *corev1.Secret

	if managementClusterConnection == nil {
		flowShards := logstoragecommon.CalculateFlowShards(ls.Spec.Nodes, logstoragecommon.DefaultElasticsearchShards)
		clusterConfig = relasticsearch.NewClusterConfig(render.DefaultElasticsearchClusterName, ls.Replicas(), logstoragecommon.DefaultElasticsearchShards, flowShards)

<<<<<<< HEAD
		if !r.elasticExternal {
			// Get the admin user secret to copy to the operator namespace.
			esAdminUserSecret, err = utils.GetSecret(ctx, r.client, render.ElasticsearchAdminUserSecret, render.ElasticsearchNamespace)
			if err != nil {
				reqLogger.Error(err, "failed to get Elasticsearch admin user secret")
				r.status.SetDegraded("Failed to get Elasticsearch admin user secret", err.Error())
				return reconcile.Result{}, err
			}
			if esAdminUserSecret != nil {
				esAdminUserSecret = rsecret.CopyToNamespace(common.OperatorNamespace(), esAdminUserSecret)[0]
			}

			curatorSecrets, err = utils.ElasticsearchSecrets(context.Background(), []string{render.ElasticsearchCuratorUserSecret}, r.client)
			if err != nil && !errors.IsNotFound(err) {
				r.status.SetDegraded("Failed to get curator credentials", err.Error())
=======
		// Get the admin user secret to copy to the operator namespace.
		esAdminUserSecret, err = utils.GetSecret(ctx, r.client, render.ElasticsearchAdminUserSecret, render.ElasticsearchNamespace)
		if err != nil {
			reqLogger.Error(err, "failed to get Elasticsearch admin user secret")
			r.status.SetDegraded(operatorv1.ResourceReadError, "Failed to get Elasticsearch admin user secret", err, reqLogger)
			return reconcile.Result{}, err
		}
		if esAdminUserSecret != nil {
			esAdminUserSecret = rsecret.CopyToNamespace(common.OperatorNamespace(), esAdminUserSecret)[0]
		}

		curatorSecrets, err = utils.ElasticsearchSecrets(context.Background(), []string{render.ElasticsearchCuratorUserSecret}, r.client)
		if err != nil && !errors.IsNotFound(err) {
			r.status.SetDegraded(operatorv1.ResourceReadError, "Failed to get curator credentials", err, reqLogger)
			return reconcile.Result{}, err
		}
		if operatorv1.IsFIPSModeEnabled(install.FIPSMode) {
			applyTrial, err = r.applyElasticTrialSecret(ctx, install)
			if err != nil {
				r.status.SetDegraded(operatorv1.ResourceReadError, "Failed to get eck trial license", err, reqLogger)
				return reconcile.Result{}, err
			}

			keyStoreSecret = &corev1.Secret{}
			if err := r.client.Get(ctx, types.NamespacedName{Name: render.ElasticsearchKeystoreSecret, Namespace: common.OperatorNamespace()}, keyStoreSecret); err != nil {
				if errors.IsNotFound(err) {
					// We need to render a new one.
					keyStoreSecret = render.CreateElasticsearchKeystoreSecret()
				} else {
					log.Error(err, "failed to read the Elasticsearch keystore secret")
					r.status.SetDegraded(operatorv1.ResourceReadError, "Failed to read the Elasticsearch keystore secret", err, reqLogger)
					return reconcile.Result{}, err
				}
			}
		}
		esLicenseType, err = utils.GetElasticLicenseType(ctx, r.client, reqLogger)
		if err != nil {
			// If ECKLicenseConfigMapName is not found, it means ECK operator is not running yet, log the information and proceed
			if errors.IsNotFound(err) {
				reqLogger.Info("ConfigMap not found yet", "name", render.ECKLicenseConfigMapName)
			} else {
				r.status.SetDegraded(operatorv1.ResourceReadError, "Failed to get elastic license", err, reqLogger)
>>>>>>> a97a7b31
				return reconcile.Result{}, err
			}
			if operatorv1.IsFIPSModeEnabled(install.FIPSMode) {
				applyTrial, err = r.applyElasticTrialSecret(ctx, install)
				if err != nil {
					r.status.SetDegraded("Failed to get eck trial license", err.Error())
					return reconcile.Result{}, err
				}

				keyStoreSecret = &corev1.Secret{}
				if err := r.client.Get(ctx, types.NamespacedName{Name: render.ElasticsearchKeystoreSecret, Namespace: common.OperatorNamespace()}, keyStoreSecret); err != nil {
					if errors.IsNotFound(err) {
						// We need to render a new one.
						keyStoreSecret = render.CreateElasticsearchKeystoreSecret()
					} else {
						log.Error(err, "failed to read the Elasticsearch keystore secret")
						r.status.SetDegraded("Failed to read the Elasticsearch keystore secret", err.Error())
						return reconcile.Result{}, err
					}
				}
			}
			esLicenseType, err = utils.GetElasticLicenseType(ctx, r.client, reqLogger)
			if err != nil {
				// If ECKLicenseConfigMapName is not found, it means ECK operator is not running yet, log the information and proceed
				if errors.IsNotFound(err) {
					reqLogger.Info("ConfigMap not found yet", "name", render.ECKLicenseConfigMapName)
				} else {
					r.status.SetDegraded("Failed to get elastic license", err.Error())
					return reconcile.Result{}, err
				}
			}
		} else {
			// Multi-tenancy modifications.
			esAdminUserSecret, err = utils.GetSecret(ctx, r.client, render.ElasticsearchAdminUserSecret, common.OperatorNamespace())
			if err != nil {
				reqLogger.Error(err, "failed to get Elasticsearch admin user secret")
				r.status.SetDegraded("Failed to get Elasticsearch admin user secret", err.Error())
				return reconcile.Result{}, err
			}
			if esAdminUserSecret == nil {
				r.status.SetDegraded("Waiting for admin Elasticsearch user secret to be available", "")
				return reconcile.Result{}, nil
			}
		}
	}

	// If this is a Managed cluster ls must be nil to get to this point (unless the DeletionTimestamp is set) so we must
	// create the ComponentHandler from the managementClusterConnection.
	var hdler utils.ComponentHandler
	if ls != nil {
		hdler = utils.NewComponentHandler(reqLogger, r.client, r.scheme, ls)
	} else {
		hdler = utils.NewComponentHandler(reqLogger, r.client, r.scheme, managementClusterConnection)
	}

	authentication, err := utils.GetAuthentication(ctx, r.client)
	if err != nil && !errors.IsNotFound(err) {
		r.status.SetDegraded(operatorv1.ResourceReadError, "Error while fetching Authentication", err, reqLogger)
		return reconcile.Result{}, err
	}

	certificateManager, err := certificatemanager.Create(r.client, install, r.clusterDomain)
	if err != nil {
		r.status.SetDegraded(operatorv1.ResourceCreateError, "Unable to create the Tigera CA", err, reqLogger)
		return reconcile.Result{}, err
	}
	certificateManager.AddToStatusManager(r.status, render.ElasticsearchNamespace)

<<<<<<< HEAD
	if !r.elasticExternal {
		result, proceed, finalizerCleanup, err := r.createLogStorage(
			ls,
			install,
			variant,
			clusterConfig,
			managementCluster,
			managementClusterConnection,
			esAdminUserSecret,
			curatorSecrets,
			esLicenseType,
			esService,
			kbService,
			pullSecrets,
			authentication,
			hdler,
			reqLogger,
			ctx,
			certificateManager,
			applyTrial,
			keyStoreSecret,
		)

		if ls != nil && ls.DeletionTimestamp != nil && finalizerCleanup {
			ls.SetFinalizers(stringsutil.RemoveStringInSlice(LogStorageFinalizer, ls.GetFinalizers()))

			// Write the logstorage back to the datastore
			if patchErr := r.client.Patch(ctx, ls, preDefaultPatchFrom); patchErr != nil {
				reqLogger.Error(patchErr, "Error patching the log-storage")
				r.status.SetDegraded("Error patching the log-storage", patchErr.Error())
				return reconcile.Result{}, patchErr
			}
=======
	result, proceed, finalizerCleanup, err := r.createLogStorage(
		ls,
		install,
		variant,
		clusterConfig,
		managementCluster,
		managementClusterConnection,
		esAdminUserSecret,
		curatorSecrets,
		esLicenseType,
		esService,
		kbService,
		pullSecrets,
		authentication,
		hdler,
		reqLogger,
		ctx,
		certificateManager,
		applyTrial,
		keyStoreSecret,
	)

	if ls != nil && ls.DeletionTimestamp != nil && finalizerCleanup {
		ls.SetFinalizers(stringsutil.RemoveStringInSlice(LogStorageFinalizer, ls.GetFinalizers()))

		// Write the logstorage back to the datastore
		if patchErr := r.client.Patch(ctx, ls, preDefaultPatchFrom); patchErr != nil {
			reqLogger.Error(patchErr, "Error patching the log-storage")
			r.status.SetDegraded(operatorv1.ResourcePatchError, "Error patching the log-storage", patchErr, reqLogger)
			return reconcile.Result{}, patchErr
>>>>>>> a97a7b31
		}

		if err != nil || !proceed {
			return result, err
		}
	}

	if managementClusterConnection == nil {
		if r.elasticExternal {
			result, proceed, err := r.createExternalElasticsearch(
				install,
				clusterConfig,
				pullSecrets,
				hdler,
				reqLogger,
				ctx,
			)
			if err != nil || !proceed {
				return result, err
			}
		}

		result, proceed, err := r.createEsKubeControllers(
			install,
			hdler,
			reqLogger,
			managementCluster,
			authentication,
			esLicenseType,
			ctx,
		)
		if err != nil || !proceed {
			return result, err
		}
		var trustedBundle certificatemanagement.TrustedBundle
		result, trustedBundle, proceed, err = r.createEsGateway(
			install,
			variant,
			pullSecrets,
			esAdminUserSecret,
			hdler,
			reqLogger,
			ctx,
			certificateManager,
		)
		if err != nil || !proceed {
			return result, err
		}

		result, proceed, err = r.performHealthChecks(reqLogger, ctx)
		if err != nil || !proceed {
			return result, err
		}

		if !r.elasticExternal {
			result, proceed, err = r.applyILMPolicies(ls, reqLogger, ctx)
			if err != nil || !proceed {
				return result, err
			}

			result, proceed, err = r.validateLogStorage(curatorSecrets, esLicenseType, reqLogger, ctx)
			if err != nil || !proceed {
				return result, err
			}
		}

		result, proceed, err = r.createEsMetrics(
			install,
			variant,
			pullSecrets,
			reqLogger,
			clusterConfig,
			ctx,
			hdler,
			r.clusterDomain,
			trustedBundle,
		)
		if err != nil || !proceed {
			return result, err
		}
	}

	r.status.ClearDegraded()

	// Since we don't re poll for the object we need to make sure the object wouldn't have been deleted on the patch
	// that may have removed the finalizers.
	// TODO We may want to just return if we remove the finalizers from the LogStorage object.
	if ls != nil && (ls.DeletionTimestamp == nil || len(ls.GetFinalizers()) > 0) {
		ls.Status.State = operatorv1.TigeraStatusReady
		if err := r.client.Status().Update(ctx, ls); err != nil {
			r.status.SetDegraded(operatorv1.ResourceUpdateError, fmt.Sprintf("Error updating the log-storage status %s", operatorv1.TigeraStatusReady), err, reqLogger)
			return reconcile.Result{}, err
		}
	}

	return reconcile.Result{}, nil
}

func (r *ReconcileLogStorage) getElasticsearch(ctx context.Context) (*esv1.Elasticsearch, error) {
	es := esv1.Elasticsearch{}
	err := r.client.Get(ctx, client.ObjectKey{Name: render.ElasticsearchName, Namespace: render.ElasticsearchNamespace}, &es)
	if err != nil {
		if errors.IsNotFound(err) {
			return nil, nil
		}
		return nil, err
	}
	return &es, nil
}

func (r *ReconcileLogStorage) getElasticsearchService(ctx context.Context) (*corev1.Service, error) {
	svc := corev1.Service{}
	err := r.client.Get(ctx, client.ObjectKey{Name: render.ElasticsearchServiceName, Namespace: render.ElasticsearchNamespace}, &svc)
	if err != nil {
		if errors.IsNotFound(err) {
			return nil, nil
		}
		return nil, err
	}
	return &svc, nil
}

func (r *ReconcileLogStorage) getKibana(ctx context.Context) (*kbv1.Kibana, error) {
	kb := kbv1.Kibana{}
	err := r.client.Get(ctx, client.ObjectKey{Name: render.KibanaName, Namespace: render.KibanaNamespace}, &kb)
	if err != nil {
		if errors.IsNotFound(err) {
			return nil, nil
		}
		return nil, err
	}
	return &kb, nil
}

// applyElasticTrialSecret returns true if we want to apply a new trial license.
// Overwriting an existing trial license will invalidate the old trial, and revert the cluster back to basic. When a user
// installs a valid Elastic license, the trial will be ignored.
func (r *ReconcileLogStorage) applyElasticTrialSecret(ctx context.Context, installation *operatorv1.InstallationSpec) (bool, error) {
	if !operatorv1.IsFIPSModeEnabled(installation.FIPSMode) {
		return false, nil
	}
	// FIPS mode is a licensed feature for Elasticsearch.
	if err := r.client.Get(ctx, types.NamespacedName{Name: render.ECKEnterpriseTrial, Namespace: render.ECKOperatorNamespace}, &corev1.Secret{}); err != nil {
		if errors.IsNotFound(err) {
			return true, nil
		} else {
			return false, err
		}
	}
	return false, nil
}

func (r *ReconcileLogStorage) getKibanaService(ctx context.Context) (*corev1.Service, error) {
	svc := corev1.Service{}
	err := r.client.Get(ctx, client.ObjectKey{Name: render.KibanaServiceName, Namespace: render.KibanaNamespace}, &svc)
	if err != nil {
		if errors.IsNotFound(err) {
			return nil, nil
		}
		return nil, err
	}
	return &svc, nil
}

func (r *ReconcileLogStorage) checkOIDCUsersEsResource(ctx context.Context) error {
	if err := r.client.Get(ctx, types.NamespacedName{Name: render.OIDCUsersConfigMapName, Namespace: render.ElasticsearchNamespace}, &corev1.ConfigMap{}); err != nil {
		return err
	}

	if err := r.client.Get(ctx, types.NamespacedName{Name: render.OIDCUsersEsSecreteName, Namespace: render.ElasticsearchNamespace}, &corev1.Secret{}); err != nil {
		return err
	}
	return nil
}<|MERGE_RESOLUTION|>--- conflicted
+++ resolved
@@ -241,15 +241,14 @@
 		return fmt.Errorf("log-storage-controller failed to watch primary resource: %w", err)
 	}
 
-<<<<<<< HEAD
 	// Cloud modifications
 	if err = utils.AddConfigMapWatch(c, "cloud-kibana-config", common.OperatorNamespace()); err != nil {
 		return fmt.Errorf("log-storage-controller failed to watch the ConfigMap resource: %w", err)
-=======
+	}
+
 	// Watch for changes to TigeraStatus.
 	if err = utils.AddTigeraStatusWatch(c, ResourceName); err != nil {
 		return fmt.Errorf("logstorage-controller failed to watch logstorage Tigerastatus: %w", err)
->>>>>>> a97a7b31
 	}
 
 	return nil
@@ -516,13 +515,12 @@
 		flowShards := logstoragecommon.CalculateFlowShards(ls.Spec.Nodes, logstoragecommon.DefaultElasticsearchShards)
 		clusterConfig = relasticsearch.NewClusterConfig(render.DefaultElasticsearchClusterName, ls.Replicas(), logstoragecommon.DefaultElasticsearchShards, flowShards)
 
-<<<<<<< HEAD
 		if !r.elasticExternal {
 			// Get the admin user secret to copy to the operator namespace.
 			esAdminUserSecret, err = utils.GetSecret(ctx, r.client, render.ElasticsearchAdminUserSecret, render.ElasticsearchNamespace)
 			if err != nil {
 				reqLogger.Error(err, "failed to get Elasticsearch admin user secret")
-				r.status.SetDegraded("Failed to get Elasticsearch admin user secret", err.Error())
+				r.status.SetDegraded(operatorv1.ResourceReadError, "Failed to get Elasticsearch admin user secret", err, reqLogger)
 				return reconcile.Result{}, err
 			}
 			if esAdminUserSecret != nil {
@@ -531,57 +529,13 @@
 
 			curatorSecrets, err = utils.ElasticsearchSecrets(context.Background(), []string{render.ElasticsearchCuratorUserSecret}, r.client)
 			if err != nil && !errors.IsNotFound(err) {
-				r.status.SetDegraded("Failed to get curator credentials", err.Error())
-=======
-		// Get the admin user secret to copy to the operator namespace.
-		esAdminUserSecret, err = utils.GetSecret(ctx, r.client, render.ElasticsearchAdminUserSecret, render.ElasticsearchNamespace)
-		if err != nil {
-			reqLogger.Error(err, "failed to get Elasticsearch admin user secret")
-			r.status.SetDegraded(operatorv1.ResourceReadError, "Failed to get Elasticsearch admin user secret", err, reqLogger)
-			return reconcile.Result{}, err
-		}
-		if esAdminUserSecret != nil {
-			esAdminUserSecret = rsecret.CopyToNamespace(common.OperatorNamespace(), esAdminUserSecret)[0]
-		}
-
-		curatorSecrets, err = utils.ElasticsearchSecrets(context.Background(), []string{render.ElasticsearchCuratorUserSecret}, r.client)
-		if err != nil && !errors.IsNotFound(err) {
-			r.status.SetDegraded(operatorv1.ResourceReadError, "Failed to get curator credentials", err, reqLogger)
-			return reconcile.Result{}, err
-		}
-		if operatorv1.IsFIPSModeEnabled(install.FIPSMode) {
-			applyTrial, err = r.applyElasticTrialSecret(ctx, install)
-			if err != nil {
-				r.status.SetDegraded(operatorv1.ResourceReadError, "Failed to get eck trial license", err, reqLogger)
-				return reconcile.Result{}, err
-			}
-
-			keyStoreSecret = &corev1.Secret{}
-			if err := r.client.Get(ctx, types.NamespacedName{Name: render.ElasticsearchKeystoreSecret, Namespace: common.OperatorNamespace()}, keyStoreSecret); err != nil {
-				if errors.IsNotFound(err) {
-					// We need to render a new one.
-					keyStoreSecret = render.CreateElasticsearchKeystoreSecret()
-				} else {
-					log.Error(err, "failed to read the Elasticsearch keystore secret")
-					r.status.SetDegraded(operatorv1.ResourceReadError, "Failed to read the Elasticsearch keystore secret", err, reqLogger)
-					return reconcile.Result{}, err
-				}
-			}
-		}
-		esLicenseType, err = utils.GetElasticLicenseType(ctx, r.client, reqLogger)
-		if err != nil {
-			// If ECKLicenseConfigMapName is not found, it means ECK operator is not running yet, log the information and proceed
-			if errors.IsNotFound(err) {
-				reqLogger.Info("ConfigMap not found yet", "name", render.ECKLicenseConfigMapName)
-			} else {
-				r.status.SetDegraded(operatorv1.ResourceReadError, "Failed to get elastic license", err, reqLogger)
->>>>>>> a97a7b31
+				r.status.SetDegraded(operatorv1.ResourceReadError, "Failed to get curator credentials", err, reqLogger)
 				return reconcile.Result{}, err
 			}
 			if operatorv1.IsFIPSModeEnabled(install.FIPSMode) {
 				applyTrial, err = r.applyElasticTrialSecret(ctx, install)
 				if err != nil {
-					r.status.SetDegraded("Failed to get eck trial license", err.Error())
+					r.status.SetDegraded(operatorv1.ResourceReadError, "Failed to get eck trial license", err, reqLogger)
 					return reconcile.Result{}, err
 				}
 
@@ -592,18 +546,48 @@
 						keyStoreSecret = render.CreateElasticsearchKeystoreSecret()
 					} else {
 						log.Error(err, "failed to read the Elasticsearch keystore secret")
-						r.status.SetDegraded("Failed to read the Elasticsearch keystore secret", err.Error())
+						r.status.SetDegraded(operatorv1.ResourceReadError, "Failed to read the Elasticsearch keystore secret", err, reqLogger)
 						return reconcile.Result{}, err
 					}
 				}
 			}
+
 			esLicenseType, err = utils.GetElasticLicenseType(ctx, r.client, reqLogger)
 			if err != nil {
 				// If ECKLicenseConfigMapName is not found, it means ECK operator is not running yet, log the information and proceed
 				if errors.IsNotFound(err) {
 					reqLogger.Info("ConfigMap not found yet", "name", render.ECKLicenseConfigMapName)
 				} else {
-					r.status.SetDegraded("Failed to get elastic license", err.Error())
+					r.status.SetDegraded(operatorv1.ResourceReadError, "Failed to get elastic license", err, reqLogger)
+					return reconcile.Result{}, err
+				}
+			}
+			if operatorv1.IsFIPSModeEnabled(install.FIPSMode) {
+				applyTrial, err = r.applyElasticTrialSecret(ctx, install)
+				if err != nil {
+					r.status.SetDegraded(operatorv1.ResourceReadError, "Failed to get eck trial license", err, reqLogger)
+					return reconcile.Result{}, err
+				}
+
+				keyStoreSecret = &corev1.Secret{}
+				if err := r.client.Get(ctx, types.NamespacedName{Name: render.ElasticsearchKeystoreSecret, Namespace: common.OperatorNamespace()}, keyStoreSecret); err != nil {
+					if errors.IsNotFound(err) {
+						// We need to render a new one.
+						keyStoreSecret = render.CreateElasticsearchKeystoreSecret()
+					} else {
+						log.Error(err, "failed to read the Elasticsearch keystore secret")
+						r.status.SetDegraded(operatorv1.ResourceReadError, "Failed to read the Elasticsearch keystore secret", err, reqLogger)
+						return reconcile.Result{}, err
+					}
+				}
+			}
+			esLicenseType, err = utils.GetElasticLicenseType(ctx, r.client, reqLogger)
+			if err != nil {
+				// If ECKLicenseConfigMapName is not found, it means ECK operator is not running yet, log the information and proceed
+				if errors.IsNotFound(err) {
+					reqLogger.Info("ConfigMap not found yet", "name", render.ECKLicenseConfigMapName)
+				} else {
+					r.status.SetDegraded(operatorv1.ResourceReadError, "Failed to get elastic license", err, reqLogger)
 					return reconcile.Result{}, err
 				}
 			}
@@ -612,11 +596,11 @@
 			esAdminUserSecret, err = utils.GetSecret(ctx, r.client, render.ElasticsearchAdminUserSecret, common.OperatorNamespace())
 			if err != nil {
 				reqLogger.Error(err, "failed to get Elasticsearch admin user secret")
-				r.status.SetDegraded("Failed to get Elasticsearch admin user secret", err.Error())
+				r.status.SetDegraded(operatorv1.ResourceReadError, "Failed to get Elasticsearch admin user secret", err, reqLogger)
 				return reconcile.Result{}, err
 			}
 			if esAdminUserSecret == nil {
-				r.status.SetDegraded("Waiting for admin Elasticsearch user secret to be available", "")
+				r.status.SetDegraded(operatorv1.ResourceNotReady, "Waiting for admin Elasticsearch user secret to be available", nil, reqLogger)
 				return reconcile.Result{}, nil
 			}
 		}
@@ -644,7 +628,6 @@
 	}
 	certificateManager.AddToStatusManager(r.status, render.ElasticsearchNamespace)
 
-<<<<<<< HEAD
 	if !r.elasticExternal {
 		result, proceed, finalizerCleanup, err := r.createLogStorage(
 			ls,
@@ -674,41 +657,9 @@
 			// Write the logstorage back to the datastore
 			if patchErr := r.client.Patch(ctx, ls, preDefaultPatchFrom); patchErr != nil {
 				reqLogger.Error(patchErr, "Error patching the log-storage")
-				r.status.SetDegraded("Error patching the log-storage", patchErr.Error())
+				r.status.SetDegraded(operatorv1.ResourcePatchError, "Error patching the log-storage", patchErr, reqLogger)
 				return reconcile.Result{}, patchErr
 			}
-=======
-	result, proceed, finalizerCleanup, err := r.createLogStorage(
-		ls,
-		install,
-		variant,
-		clusterConfig,
-		managementCluster,
-		managementClusterConnection,
-		esAdminUserSecret,
-		curatorSecrets,
-		esLicenseType,
-		esService,
-		kbService,
-		pullSecrets,
-		authentication,
-		hdler,
-		reqLogger,
-		ctx,
-		certificateManager,
-		applyTrial,
-		keyStoreSecret,
-	)
-
-	if ls != nil && ls.DeletionTimestamp != nil && finalizerCleanup {
-		ls.SetFinalizers(stringsutil.RemoveStringInSlice(LogStorageFinalizer, ls.GetFinalizers()))
-
-		// Write the logstorage back to the datastore
-		if patchErr := r.client.Patch(ctx, ls, preDefaultPatchFrom); patchErr != nil {
-			reqLogger.Error(patchErr, "Error patching the log-storage")
-			r.status.SetDegraded(operatorv1.ResourcePatchError, "Error patching the log-storage", patchErr, reqLogger)
-			return reconcile.Result{}, patchErr
->>>>>>> a97a7b31
 		}
 
 		if err != nil || !proceed {
@@ -743,6 +694,7 @@
 		if err != nil || !proceed {
 			return result, err
 		}
+
 		var trustedBundle certificatemanagement.TrustedBundle
 		result, trustedBundle, proceed, err = r.createEsGateway(
 			install,
