// Copyright (c) 2020-2021 Tigera, Inc. All rights reserved.

// Licensed under the Apache License, Version 2.0 (the "License");
// you may not use this file except in compliance with the License.
// You may obtain a copy of the License at
//
//     http://www.apache.org/licenses/LICENSE-2.0
//
// Unless required by applicable law or agreed to in writing, software
// distributed under the License is distributed on an "AS IS" BASIS,
// WITHOUT WARRANTIES OR CONDITIONS OF ANY KIND, either express or implied.
// See the License for the specific language governing permissions and
// limitations under the License.

package logstorage

import (
	"context"
	"fmt"

<<<<<<< HEAD
	esv1 "github.com/elastic/cloud-on-k8s/pkg/apis/elasticsearch/v1"
	kbv1 "github.com/elastic/cloud-on-k8s/pkg/apis/kibana/v1"
=======
	"github.com/tigera/operator/pkg/crypto"

	cmnv1 "github.com/elastic/cloud-on-k8s/pkg/apis/common/v1"
	esv1 "github.com/elastic/cloud-on-k8s/pkg/apis/elasticsearch/v1"
	kbv1 "github.com/elastic/cloud-on-k8s/pkg/apis/kibana/v1"
	"golang.org/x/crypto/bcrypt"

>>>>>>> 9c489d39
	operatorv1 "github.com/tigera/operator/api/v1"
	"github.com/tigera/operator/pkg/controller/logstorage/common"
	"github.com/tigera/operator/pkg/controller/options"
	"github.com/tigera/operator/pkg/controller/status"
	"github.com/tigera/operator/pkg/controller/utils"
	"github.com/tigera/operator/pkg/controller/utils/imageset"
	"github.com/tigera/operator/pkg/dns"
	"github.com/tigera/operator/pkg/render"
	relasticsearch "github.com/tigera/operator/pkg/render/common/elasticsearch"
	rmeta "github.com/tigera/operator/pkg/render/common/meta"
	rsecret "github.com/tigera/operator/pkg/render/common/secret"
	"github.com/tigera/operator/pkg/render/logstorage/esgateway"
<<<<<<< HEAD
=======
	"github.com/tigera/operator/pkg/render/logstorage/esmetrics"

	apps "k8s.io/api/apps/v1"
>>>>>>> 9c489d39
	corev1 "k8s.io/api/core/v1"
	"k8s.io/apimachinery/pkg/api/errors"
	"k8s.io/apimachinery/pkg/api/resource"
	"k8s.io/apimachinery/pkg/runtime"
	"k8s.io/apimachinery/pkg/types"
	"sigs.k8s.io/controller-runtime/pkg/client"
	"sigs.k8s.io/controller-runtime/pkg/controller"
	"sigs.k8s.io/controller-runtime/pkg/event"
	"sigs.k8s.io/controller-runtime/pkg/handler"
	logf "sigs.k8s.io/controller-runtime/pkg/log"
	"sigs.k8s.io/controller-runtime/pkg/manager"
	"sigs.k8s.io/controller-runtime/pkg/predicate"
	"sigs.k8s.io/controller-runtime/pkg/reconcile"
	"sigs.k8s.io/controller-runtime/pkg/source"
)

var log = logf.Log.WithName("controller_logstorage")

const (
<<<<<<< HEAD
	defaultEckOperatorMemorySetting  = "512Mi"
	DefaultElasticsearchStorageClass = "tigera-elasticsearch"
=======
	tigeraElasticsearchUserSecretLabel = "tigera-elasticsearch-user"
	defaultElasticsearchShards         = 1
	defaultEckOperatorMemorySetting    = "512Mi"
	DefaultElasticsearchStorageClass   = "tigera-elasticsearch"

	// Mark any secret containing credentials for ES gateway with this label key/value. This will allow ES gateway to watch only the
	// releveant secrets it needs.
	ESGatewaySelectorLabel      = "esgateway.tigera.io/secrets"
	ESGatewaySelectorLabelValue = "credentials"
>>>>>>> 9c489d39
)

// Add creates a new LogStorage Controller and adds it to the Manager. The Manager will set fields on the Controller
// and Start it when the Manager is Started.
func Add(mgr manager.Manager, opts options.AddOptions) error {
	if !opts.EnterpriseCRDExists {
		return nil
	}

	r, err := newReconciler(mgr.GetClient(), mgr.GetScheme(), status.New(mgr.GetClient(), "log-storage", opts.KubernetesVersion), opts.DetectedProvider, utils.NewElasticClient, opts.ClusterDomain, opts.ElasticExternal)
	if err != nil {
		return err
	}

	return add(mgr, r, opts.ElasticExternal)
}

// newReconciler returns a new reconcile.Reconciler
func newReconciler(cli client.Client, schema *runtime.Scheme, statusMgr status.StatusManager, provider operatorv1.Provider, esCliCreator utils.ElasticsearchClientCreator, clusterDomain string, elasticExternal bool) (*ReconcileLogStorage, error) {
	c := &ReconcileLogStorage{
		client:          cli,
		scheme:          schema,
		status:          statusMgr,
		provider:        provider,
		esCliCreator:    esCliCreator,
		clusterDomain:   clusterDomain,
		elasticExternal: elasticExternal,
	}

	c.status.Run()
	return c, nil
}

// add adds a new Controller to mgr with r as the reconcile.Reconciler
func add(mgr manager.Manager, r reconcile.Reconciler, elasticExternal bool) error {
	c, err := controller.New("log-storage-controller", mgr, controller.Options{Reconciler: r})
	if err != nil {
		return err
	}

	// Watch for changes to primary resource LogStorage
	err = c.Watch(&source.Kind{Type: &operatorv1.LogStorage{}}, &handler.EnqueueRequestForObject{})
	if err != nil {
		return err
	}

	if err = utils.AddNetworkWatch(c); err != nil {
		return fmt.Errorf("log-storage-controller failed to watch Network resource: %w", err)
	}

	if err = imageset.AddImageSetWatch(c); err != nil {
		return fmt.Errorf("log-storage-controller failed to watch ImageSet: %w", err)
	}

	if !elasticExternal {
		if err := addLogStorageWatches(c); err != nil {
			return err
		}
	} else {
		if err := addMultiTenancyWatches(c); err != nil {
			return err
		}
	}

	// Watch all the elasticsearch user secrets in the operator namespace. In the future, we may want put this logic in
	// the utils folder where the other watch logic is.
	err = c.Watch(&source.Kind{Type: &corev1.Secret{}}, &handler.EnqueueRequestForObject{}, &predicate.Funcs{
		CreateFunc: func(e event.CreateEvent) bool {
			_, hasLabel := e.Object.GetLabels()[common.TigeraElasticsearchUserSecretLabel]
			return e.Object.GetNamespace() == rmeta.OperatorNamespace() && hasLabel
		},
		UpdateFunc: func(e event.UpdateEvent) bool {
			_, hasLabel := e.ObjectNew.GetLabels()[common.TigeraElasticsearchUserSecretLabel]
			return e.ObjectNew.GetNamespace() == rmeta.OperatorNamespace() && hasLabel
		},
		DeleteFunc: func(e event.DeleteEvent) bool {
			_, hasLabel := e.Object.GetLabels()[common.TigeraElasticsearchUserSecretLabel]
			return e.Object.GetNamespace() == rmeta.OperatorNamespace() && hasLabel
		},
	})
	if err != nil {
		return err
	}

	// Watch all the secrets created by this controller so we can regenerate any that are deleted
	for _, secretName := range []string{
		render.TigeraElasticsearchCertSecret, render.TigeraKibanaCertSecret,
		render.OIDCSecretName, render.DexObjectName, relasticsearch.PublicCertSecret} {
		if err = utils.AddSecretsWatch(c, secretName, rmeta.OperatorNamespace()); err != nil {
			return fmt.Errorf("log-storage-controller failed to watch the Secret resource: %w", err)
		}
	}

	// Catch if something modifies the certs that this controller creates.
<<<<<<< HEAD
	if err = utils.AddSecretsWatch(c, relasticsearch.PublicCertSecret, rmeta.OperatorNamespace()); err != nil {
		return fmt.Errorf("log-storage-controller failed to watch the Secret resource: %w", err)
=======
	if err = utils.AddSecretsWatch(c, relasticsearch.PublicCertSecret, render.ElasticsearchNamespace); err != nil {
		return fmt.Errorf("log-storage-controller failed to watch the Secret resource: %w", err)
	}

	if err = utils.AddSecretsWatch(c, render.TigeraElasticsearchInternalCertSecret, render.ElasticsearchNamespace); err != nil {
		return fmt.Errorf("log-storage-controller failed to watch the Secret resource: %w", err)
	}

	if err = utils.AddConfigMapWatch(c, relasticsearch.ClusterConfigConfigMapName, rmeta.OperatorNamespace()); err != nil {
		return fmt.Errorf("log-storage-controller failed to watch the ConfigMap resource: %w", err)
>>>>>>> 9c489d39
	}

	if err = utils.AddSecretsWatch(c, relasticsearch.PublicCertSecret, render.ElasticsearchNamespace); err != nil {
		return fmt.Errorf("log-storage-controller failed to watch the Secret resource: %w", err)
	}

	if err = utils.AddConfigMapWatch(c, relasticsearch.ClusterConfigConfigMapName, rmeta.OperatorNamespace()); err != nil {
		return fmt.Errorf("log-storage-controller failed to watch the ConfigMap resource: %w", err)
	}

	if err := utils.AddServiceWatch(c, render.ElasticsearchServiceName, render.ElasticsearchNamespace); err != nil {
		return fmt.Errorf("log-storage-controller failed to watch the Service resource: %w", err)
	}

	if err := utils.AddServiceWatch(c, esgateway.ServiceName, render.ElasticsearchNamespace); err != nil {
		return fmt.Errorf("log-storage-controller failed to watch the Service resource: %w", err)
	}

	// Watch for changes to primary resource ManagementCluster
	err = c.Watch(&source.Kind{Type: &operatorv1.ManagementCluster{}}, &handler.EnqueueRequestForObject{})
	if err != nil {
		return fmt.Errorf("log-storage-controller failed to watch primary resource: %w", err)
	}

	// Watch for changes to primary resource ManagementClusterConnection
	err = c.Watch(&source.Kind{Type: &operatorv1.ManagementClusterConnection{}}, &handler.EnqueueRequestForObject{})
	if err != nil {
		return fmt.Errorf("log-storage-controller failed to watch primary resource: %w", err)
	}

	// Cloud modifications
	if err = utils.AddConfigMapWatch(c, "cloud-kibana-config", rmeta.OperatorNamespace()); err != nil {
		return fmt.Errorf("log-storage-controller failed to watch the ConfigMap resource: %w", err)
	}

	return nil
}

// blank assignment to verify that ReconcileLogStorage implements reconcile.Reconciler
var _ reconcile.Reconciler = &ReconcileLogStorage{}

// ReconcileLogStorage reconciles a LogStorage object
type ReconcileLogStorage struct {
	// This client, initialized using mgr.Client() above, is a split client
	// that reads objects from the cache and writes to the apiserver
	client          client.Client
	scheme          *runtime.Scheme
	status          status.StatusManager
	provider        operatorv1.Provider
	esCliCreator    utils.ElasticsearchClientCreator
	clusterDomain   string
	elasticExternal bool
}

func GetLogStorage(ctx context.Context, cli client.Client) (*operatorv1.LogStorage, error) {
	instance := &operatorv1.LogStorage{}
	err := cli.Get(ctx, utils.DefaultTSEEInstanceKey, instance)
	if err != nil {
		return nil, err
	}

	fillDefaults(instance)

	if err := validateComponentResources(&instance.Spec); err != nil {
		return nil, err
	}

	return instance, nil
}

func fillDefaults(opr *operatorv1.LogStorage) {
	if opr.Spec.Retention == nil {
		opr.Spec.Retention = &operatorv1.Retention{}
	}

	if opr.Spec.Retention.Flows == nil {
		var fr int32 = 8
		opr.Spec.Retention.Flows = &fr
	}
	if opr.Spec.Retention.AuditReports == nil {
		var arr int32 = 91
		opr.Spec.Retention.AuditReports = &arr
	}
	if opr.Spec.Retention.Snapshots == nil {
		var sr int32 = 91
		opr.Spec.Retention.Snapshots = &sr
	}
	if opr.Spec.Retention.ComplianceReports == nil {
		var crr int32 = 91
		opr.Spec.Retention.ComplianceReports = &crr
	}

	if opr.Spec.Indices == nil {
		opr.Spec.Indices = &operatorv1.Indices{}
	}

	if opr.Spec.Indices.Replicas == nil {
		var replicas int32 = render.DefaultElasticsearchReplicas
		opr.Spec.Indices.Replicas = &replicas
	}

	if opr.Spec.StorageClassName == "" {
		opr.Spec.StorageClassName = DefaultElasticsearchStorageClass
	}

	if opr.Spec.Nodes == nil {
		opr.Spec.Nodes = &operatorv1.Nodes{Count: 1}
	}

	if opr.Spec.ComponentResources == nil {
		limits := corev1.ResourceList{}
		requests := corev1.ResourceList{}
		limits[corev1.ResourceMemory] = resource.MustParse(defaultEckOperatorMemorySetting)
		requests[corev1.ResourceMemory] = resource.MustParse(defaultEckOperatorMemorySetting)
		opr.Spec.ComponentResources = []operatorv1.LogStorageComponentResource{
			{
				ComponentName: operatorv1.ComponentNameECKOperator,
				ResourceRequirements: &corev1.ResourceRequirements{
					Limits:   limits,
					Requests: requests,
				},
			},
		}
	}
}

func validateComponentResources(spec *operatorv1.LogStorageSpec) error {
	if spec.ComponentResources == nil {
		return fmt.Errorf("LogStorage spec.ComponentResources is nil %+v", spec)
	}
	// Currently the only supported component is ECKOperator.
	if len(spec.ComponentResources) > 1 {
		return fmt.Errorf("LogStorage spec.ComponentResources contains unsupported components %+v", spec.ComponentResources)
	}

	if spec.ComponentResources[0].ComponentName != operatorv1.ComponentNameECKOperator {
		return fmt.Errorf("LogStorage spec.ComponentResources.ComponentName %s is not supported", spec.ComponentResources[0].ComponentName)
	}

	return nil
}

// Reconcile reads that state of the cluster for a LogStorage object and makes changes based on the state read
// and what is in the LogStorage.Spec
// Note:
// The Controller will requeue the Request to be processed again if the returned error is non-nil or
// Result.Requeue is true, otherwise upon completion it will remove the work from the queue.
func (r *ReconcileLogStorage) Reconcile(ctx context.Context, request reconcile.Request) (reconcile.Result, error) {
	reqLogger := log.WithValues("Request.Namespace", request.Namespace, "Request.Name", request.Name)
	reqLogger.Info("Reconciling LogStorage")

	ls, err := GetLogStorage(ctx, r.client)
	if err != nil {
		// Not finding the LogStorage CR is not an error, as a Managed cluster will not have this CR available but
		// there are still "LogStorage" related items that need to be set up
		if !errors.IsNotFound(err) {
			r.status.SetDegraded("An error occurred while querying LogStorage", err.Error())
			return reconcile.Result{}, err
		}
		r.status.OnCRNotFound()
	} else {
		r.status.OnCRFound()
	}

	variant, install, err := utils.GetInstallation(context.Background(), r.client)
	if err != nil {
		if errors.IsNotFound(err) {
			r.status.SetDegraded("Installation not found", err.Error())
			return reconcile.Result{}, err
		}
		r.status.SetDegraded("An error occurred while querying Installation", err.Error())
		return reconcile.Result{}, err
	}

	managementCluster, err := utils.GetManagementCluster(ctx, r.client)
	if err != nil {
		reqLogger.Error(err, "Error reading ManagementCluster")
		r.status.SetDegraded("Error reading ManagementCluster", err.Error())
		return reconcile.Result{}, err
	}

	managementClusterConnection, err := utils.GetManagementClusterConnection(ctx, r.client)
	if err != nil {
		reqLogger.Error(err, "Error reading ManagementClusterConnection")
		r.status.SetDegraded("Error reading ManagementClusterConnection", err.Error())
		return reconcile.Result{}, err
	}

	if managementClusterConnection != nil && managementCluster != nil {
		err = fmt.Errorf("having both a ManagementCluster and a ManagementClusterConnection is not supported")
		reqLogger.Error(err, "")
		r.status.SetDegraded(err.Error(), "")
		return reconcile.Result{}, err
	}

	// These checks ensure that we're in the correct state to continue to the render function without causing a panic
	if variant != operatorv1.TigeraSecureEnterprise {
		r.status.SetDegraded(fmt.Sprintf("Waiting for network to be %s", operatorv1.TigeraSecureEnterprise), "")
		return reconcile.Result{}, nil
	} else if ls == nil && managementClusterConnection == nil {
		reqLogger.Info("LogStorage must exist for management and standalone clusters that require storage.")
		return reconcile.Result{}, nil
	} else if ls != nil && ls.DeletionTimestamp == nil && managementClusterConnection != nil {
		// Note that we check if the DeletionTimestamp is set as the render function is responsible for any cleanup needed
		// before the LogStorage CR can be deleted, and removing the finalizers from that CR
		reqLogger.Error(err, "cluster type is managed but LogStorage CR still exists")
		r.status.SetDegraded("LogStorage validation failed", "cluster type is managed but LogStorage CR still exists")
		return reconcile.Result{}, nil
	}

	pullSecrets, err := utils.GetNetworkingPullSecrets(install, r.client)
	if err != nil {
		reqLogger.Error(err, "error retrieving pull secrets")
		r.status.SetDegraded("An error occurring while retrieving the pull secrets", err.Error())
		return reconcile.Result{}, err
	}

	esService, err := r.getElasticsearchService(ctx)
	if err != nil {
		reqLogger.Error(err, "failed to retrieve Elasticsearch service")
		r.status.SetDegraded("Failed to retrieve the Elasticsearch service", err.Error())
		return reconcile.Result{}, err
	}

	kbService, err := r.getKibanaService(ctx)
	if err != nil {
		reqLogger.Error(err, "failed to retrieve Kibana service")
		r.status.SetDegraded("Failed to retrieve the Kibana service", err.Error())
		return reconcile.Result{}, err
	}

<<<<<<< HEAD
	var esAdminUserSecret *corev1.Secret
=======
	var gatewayCertSecret, publicCertSecret *corev1.Secret
	var esInternalCertSecret, esAdminUserSecret, esCertSecret *corev1.Secret
	var kibanaSecrets, curatorSecrets []*corev1.Secret
>>>>>>> 9c489d39
	var clusterConfig *relasticsearch.ClusterConfig
	var curatorSecrets []*corev1.Secret
	var esLicenseType render.ElasticsearchLicenseType
	customerProvidedCert := false

	if managementClusterConnection == nil {
		var flowShards = common.CalculateFlowShards(ls.Spec.Nodes, common.DefaultElasticsearchShards)
		clusterConfig = relasticsearch.NewClusterConfig(render.DefaultElasticsearchClusterName, ls.Replicas(), common.DefaultElasticsearchShards, flowShards)

		if !r.elasticExternal {
			// Get the admin user secret to copy to the operator namespace.
			esAdminUserSecret, err = utils.GetSecret(ctx, r.client, render.ElasticsearchAdminUserSecret, render.ElasticsearchNamespace)
			if err != nil {
				reqLogger.Error(err, "failed to get Elasticsearch admin user secret")
				r.status.SetDegraded("Failed to get Elasticsearch admin user secret", err.Error())
				return reconcile.Result{}, err
			}
			if esAdminUserSecret != nil {
				esAdminUserSecret = rsecret.CopyToNamespace(rmeta.OperatorNamespace(), esAdminUserSecret)[0]
			}

<<<<<<< HEAD
			curatorSecrets, err = utils.ElasticsearchSecrets(context.Background(), []string{render.ElasticsearchCuratorUserSecret}, r.client)
			if err != nil && !errors.IsNotFound(err) {
				r.status.SetDegraded("Failed to get curator credentials", err.Error())
				return reconcile.Result{}, err
			}
=======
			reqLogger.Error(err, err.Error())
			r.status.SetDegraded("Failed to get storage class", err.Error())
			return reconcile.Result{}, nil
		}

		if gatewayCertSecret, publicCertSecret, customerProvidedCert, err = r.getESGatewayCertificateSecrets(ctx, install); err != nil {
			reqLogger.Error(err, err.Error())
			r.status.SetDegraded("Failed to create Elasticsearch Gateway secrets", err.Error())
			return reconcile.Result{}, err
		}

		// Get the admin user secret to copy to the operator namespace.
		esAdminUserSecret, err = utils.GetSecret(ctx, r.client, render.ElasticsearchAdminUserSecret, render.ElasticsearchNamespace)
		if err != nil {
			return reconcile.Result{}, err
		}
		if esAdminUserSecret != nil {
			esAdminUserSecret = rsecret.CopyToNamespace(rmeta.OperatorNamespace(), esAdminUserSecret)[0]
		}

		if esCertSecret, esInternalCertSecret, err = r.getElasticsearchCertificateSecrets(ctx, install); err != nil {
			reqLogger.Error(err, err.Error())
			r.status.SetDegraded("Failed to create Elasticsearch secrets", err.Error())
			return reconcile.Result{}, err
		}

		if kibanaSecrets, err = r.kibanaInternalSecrets(ctx, install); err != nil {
			reqLogger.Error(err, err.Error())
			r.status.SetDegraded("Failed to create kibana secrets", err.Error())
			return reconcile.Result{}, err
		}

		curatorSecrets, err = utils.ElasticsearchSecrets(context.Background(), []string{render.ElasticsearchCuratorUserSecret}, r.client)
		if err != nil && !errors.IsNotFound(err) {
			r.status.SetDegraded("Failed to get curator credentials", err.Error())
			return reconcile.Result{}, err
		}
>>>>>>> 9c489d39

			esLicenseType, err = utils.GetElasticLicenseType(ctx, r.client, reqLogger)
			if err != nil {
				// If ECKLicenseConfigMapName is not found, it means ECK operator is not running yet, log the information and proceed
				if errors.IsNotFound(err) {
					reqLogger.Info("ConfigMap not found yet", "name", render.ECKLicenseConfigMapName)
				} else {
					r.status.SetDegraded("Failed to get elastic license", err.Error())
				}
			}
		} else {
			// Multi-tenancy modifications.
			esAdminUserSecret, err = utils.GetSecret(ctx, r.client, render.ElasticsearchAdminUserSecret, rmeta.OperatorNamespace())
			if err != nil {
				reqLogger.Error(err, "failed to get Elasticsearch admin user secret")
				r.status.SetDegraded("Failed to get Elasticsearch admin user secret", err.Error())
				return reconcile.Result{}, err
			}
			if esAdminUserSecret == nil {
				r.status.SetDegraded("Waiting for admin Elasticsearch user secret to be available", "")
				return reconcile.Result{}, nil
			}
		}
	}

	// If this is a Managed cluster ls must be nil to get to this point (unless the DeletionTimestamp is set) so we must
	// create the ComponentHandler from the managementClusterConnection.
	var hdler utils.ComponentHandler
	if ls != nil {
		hdler = utils.NewComponentHandler(reqLogger, r.client, r.scheme, ls)
	} else {
		hdler = utils.NewComponentHandler(reqLogger, r.client, r.scheme, managementClusterConnection)
	}

	if !r.elasticExternal {
		result, proceed, err := r.createLogStorage(
			ls,
			install,
			variant,
			clusterConfig,
			managementCluster,
			managementClusterConnection,
			esAdminUserSecret,
			curatorSecrets,
			esLicenseType,
			esService,
			kbService,
			pullSecrets,
			hdler,
			reqLogger,
			ctx,
		)
		if err != nil || !proceed {
			return result, err
		}
<<<<<<< HEAD
	}

	if managementClusterConnection == nil {
		if r.elasticExternal {
			result, proceed, err := r.createExternalElasticsearch(
				install,
				clusterConfig,
				hdler,
				reqLogger,
				ctx,
			)
			if err != nil || !proceed {
				return result, err
=======
	} else {
		render.CloudKibanaConfigOverrides = map[string]interface{}{}
		if err = json.Unmarshal([]byte(kbCm.Data["config"]), &render.CloudKibanaConfigOverrides); err != nil {
			r.status.SetDegraded("Failed to unmarshall config in cloud-kibana-config ConfigMap", err.Error())
			return reconcile.Result{}, err
		}
	}

	component := render.LogStorage(
		ls,
		install,
		managementCluster,
		managementClusterConnection,
		elasticsearch,
		kibana,
		clusterConfig,
		[]*corev1.Secret{esCertSecret, esInternalCertSecret, esAdminUserSecret},
		kibanaSecrets,
		pullSecrets,
		r.provider,
		curatorSecrets,
		esService,
		kbService,
		r.clusterDomain,
		dexCfg,
		esLicenseType,
	)

	if err = imageset.ApplyImageSet(ctx, r.client, variant, component); err != nil {
		reqLogger.Error(err, "Error with images from ImageSet")
		r.status.SetDegraded("Error with images from ImageSet", err.Error())
		return reconcile.Result{}, err
	}

	if err := hdler.CreateOrUpdateOrDelete(ctx, component, r.status); err != nil {
		reqLogger.Error(err, err.Error())
		r.status.SetDegraded("Error creating / updating resource", err.Error())
		return reconcile.Result{}, err
	}

	if managementClusterConnection == nil {
		if elasticsearch == nil || elasticsearch.Status.Phase != esv1.ElasticsearchReadyPhase {
			r.status.SetDegraded("Waiting for Elasticsearch cluster to be operational", "")
			return reconcile.Result{}, nil
		}

		if kibana == nil || kibana.Status.AssociationStatus != cmnv1.AssociationEstablished {
			r.status.SetDegraded("Waiting for Kibana cluster to be operational", "")
			return reconcile.Result{}, nil
		}

		kibanaInternalCertSecret, err := utils.GetSecret(ctx, r.client, render.KibanaInternalCertSecret, rmeta.OperatorNamespace())
		if err != nil {
			reqLogger.Error(err, err.Error())
			r.status.SetDegraded("Waiting for internal Kibana tls certificate secret to be available", "")
			return reconcile.Result{}, err
		}

		kubeControllersGatewaySecret, kubeControllersVerificationSecret, kubeControllersSecureUserSecret, err := r.createKubeControllersSecrets(ctx, esAdminUserSecret)
		if err != nil {
			reqLogger.Error(err, err.Error())
			r.status.SetDegraded("Failed to create kube-controllers secrets for Elasticsearch gateway", "")
			return reconcile.Result{}, err
		}

		esGatewayComponent := esgateway.EsGateway(
			install,
			pullSecrets,
			[]*corev1.Secret{gatewayCertSecret, publicCertSecret},
			[]*corev1.Secret{kubeControllersGatewaySecret, kubeControllersVerificationSecret, kubeControllersSecureUserSecret},
			kibanaInternalCertSecret,
			esInternalCertSecret,
			r.clusterDomain,
		)

		if err = imageset.ApplyImageSet(ctx, r.client, variant, esGatewayComponent); err != nil {
			reqLogger.Error(err, "Error with images from ImageSet")
			r.status.SetDegraded("Error with images from ImageSet", err.Error())
			return reconcile.Result{}, err
		}

		if !customerProvidedCert {
			if err := hdler.CreateOrUpdateOrDelete(ctx, render.Secrets([]*corev1.Secret{gatewayCertSecret}), r.status); err != nil {
				reqLogger.Error(err, err.Error())
				r.status.SetDegraded("Error creating / updating resource", err.Error())
				return reconcile.Result{}, err
			}
		}

		if err := hdler.CreateOrUpdateOrDelete(ctx, esGatewayComponent, r.status); err != nil {
			reqLogger.Error(err, err.Error())
			r.status.SetDegraded("Error creating / updating resource", err.Error())
			return reconcile.Result{}, err
		}

		if len(curatorSecrets) == 0 {
			reqLogger.Info("waiting for curator secrets to become available")
			r.status.SetDegraded("Waiting for curator secrets to become available", "")
			return reconcile.Result{}, nil
		}

		// ES should be in ready phase when execution reaches here, apply ILM polices
		esClient, err := r.esCliCreator(r.client, ctx, relasticsearch.HTTPSEndpoint(component.SupportedOSType(), r.clusterDomain))
		if err != nil {
			reqLogger.Error(err, "failed to create the Elasticsearch client")
			r.status.SetDegraded("Failed to connect to Elasticsearch", err.Error())
			return reconcile.Result{}, err
		}

		if err = esClient.SetILMPolicies(ctx, ls); err != nil {
			reqLogger.Error(err, "failed to create or update Elasticsearch lifecycle policies")
			r.status.SetDegraded("Failed to create or update Elasticsearch lifecycle policies", err.Error())
			return reconcile.Result{}, err
		}

		// kube-controller creates the ConfigMap and Secret needed for SSO into Kibana.
		// If elastisearch uses basic license, degrade logstorage if the ConfigMap and Secret
		// needed for logging user into Kibana is not available.
		if esLicenseType == render.ElasticsearchLicenseTypeBasic {
			if err = r.checkOIDCUsersEsResource(ctx); err != nil {
				r.status.SetDegraded("Failed to get oidc user Secret and ConfigMap", err.Error())
				return reconcile.Result{}, err
>>>>>>> 9c489d39
			}
		}
		result, proceed, err := r.createEsGateway(
			install,
			variant,
			pullSecrets,
			esAdminUserSecret,
			hdler,
			reqLogger,
			ctx,
		)
		if err != nil || !proceed {
			return result, err
		}

		if !r.elasticExternal {
			result, proceed, err = r.applyILMPolicies(ls, reqLogger, ctx)
			if err != nil || !proceed {
				return result, err
			}

<<<<<<< HEAD
			result, proceed, err = r.validateLogStorage(curatorSecrets, esLicenseType, reqLogger, ctx)
			if err != nil || !proceed {
				return result, err
			}
=======
		esMetricsSecret, err := utils.GetSecret(context.Background(), r.client, esmetrics.ElasticsearchMetricsSecret, rmeta.OperatorNamespace())
		if err != nil {
			r.status.SetDegraded("Failed to retrieve Elasticsearch metrics user secret.", err.Error())
			return reconcile.Result{}, err
		} else if esMetricsSecret == nil {
			r.status.SetDegraded("Waiting for elasticsearch metrics secrets to become available", "")
			return reconcile.Result{}, nil
		}

		publicCertSecretESCopy, err := utils.GetSecret(context.Background(), r.client, relasticsearch.PublicCertSecret, render.ElasticsearchNamespace)
		if err != nil {
			r.status.SetDegraded("Failed to retrieve Elasticsearch public cert secret.", err.Error())
			return reconcile.Result{}, err
		} else if publicCertSecretESCopy == nil {
			r.status.SetDegraded("Waiting for elasticsearch public cert secret to become available", "")
			return reconcile.Result{}, nil
		}

		esMetricsComponent := esmetrics.ElasticsearchMetrics(install, pullSecrets, clusterConfig, esMetricsSecret, publicCertSecretESCopy, r.clusterDomain)
		if err = imageset.ApplyImageSet(ctx, r.client, variant, esMetricsComponent); err != nil {
			reqLogger.Error(err, "Error with images from ImageSet")
			r.status.SetDegraded("Error with images from ImageSet", err.Error())
			return reconcile.Result{}, err
>>>>>>> 9c489d39
		}

		result, proceed, err = r.createEsMetrics(
			install,
			variant,
			pullSecrets,
			reqLogger,
			clusterConfig,
			ctx,
			hdler,
		)
		if err != nil || !proceed {
			return result, err
		}
	}

	r.status.ClearDegraded()

	if ls != nil {
		ls.Status.State = operatorv1.TigeraStatusReady
		if err := r.client.Status().Update(ctx, ls); err != nil {
			reqLogger.Error(err, fmt.Sprintf("Error updating the log-storage status %s", operatorv1.TigeraStatusReady))
			r.status.SetDegraded(fmt.Sprintf("Error updating the log-storage status %s", operatorv1.TigeraStatusReady), err.Error())
			return reconcile.Result{}, err
		}
	}

	return reconcile.Result{}, nil
}

<<<<<<< HEAD
// getElasticsearchCertificateSecrets retrieves Elasticsearch certificate secrets needed for Elasticsearch to run or for
// ES gateway to communicate with Elasticsearch. The order of the secrets returned are:
// 1) The certificate secret needed for Elasticsearch (in the Elasticsearch namespace). If the user didn't create this it is
//    created.
// 2) The certificate mounted by ES gateway to connect to Elasticsearch.
func (r *ReconcileLogStorage) getElasticsearchCertificateSecrets(ctx context.Context, instl *operatorv1.InstallationSpec) (*corev1.Secret, *corev1.Secret, error) {
	var esKeyCert, certSecret *corev1.Secret
=======
// Deletes the given ECK managed cert secret.
func (r *ReconcileLogStorage) deleteInvalidECKManagedPublicCertSecret(ctx context.Context, secret *corev1.Secret) error {
	log.Info(fmt.Sprintf("Deleting invalid cert secret %q in %q namespace", secret.Name, secret.Namespace))
	return r.client.Delete(ctx, secret)
}

// createKubeControllersSecrets checks for the existence of the secrets necessary for Kube controllers to access Elasticsearch through ES gateway and
// creates them if they are missing. Kube controllers no longer uses admin credentials to make requests directly to Elasticsearch. Instead, gateway credentials
// are generated and stored in the user secret, a hashed version of the credentials is stored in the tigera-elasticsearch namespace for ES Gateway to retrieve and use to compare
// the gateway credentials, and a secret containing real admin level credentials is created and stored in the tigera-elasticsearch namespace to be swapped in once
// ES Gateway has confirmed that the gateway credentials match.
func (r *ReconcileLogStorage) createKubeControllersSecrets(ctx context.Context, esAdminUserSecret *corev1.Secret) (*corev1.Secret, *corev1.Secret, *corev1.Secret, error) {
	kubeControllersGatewaySecret, err := utils.GetSecret(ctx, r.client, render.ElasticsearchKubeControllersUserSecret, rmeta.OperatorNamespace())
	if err != nil {
		return nil, nil, nil, err
	}
	if kubeControllersGatewaySecret == nil {
		password := crypto.GeneratePassword(16)
		kubeControllersGatewaySecret = &corev1.Secret{
			ObjectMeta: metav1.ObjectMeta{
				Name:      render.ElasticsearchKubeControllersUserSecret,
				Namespace: rmeta.OperatorNamespace(),
			},
			Data: map[string][]byte{
				"username": []byte(render.ElasticsearchKubeControllersUserName),
				"password": []byte(password),
			},
		}
	}
	hashedPassword, err := bcrypt.GenerateFromPassword(kubeControllersGatewaySecret.Data["password"], bcrypt.MinCost)
	if err != nil {
		return nil, nil, nil, err
	}

	kubeControllersVerificationSecret, err := utils.GetSecret(ctx, r.client, render.ElasticsearchKubeControllersVerificationUserSecret, render.ElasticsearchNamespace)
	if err != nil {
		return nil, nil, nil, err
	}
	if kubeControllersVerificationSecret == nil {
		kubeControllersVerificationSecret = &corev1.Secret{
			ObjectMeta: metav1.ObjectMeta{
				Name:      render.ElasticsearchKubeControllersVerificationUserSecret,
				Namespace: render.ElasticsearchNamespace,
				Labels: map[string]string{
					ESGatewaySelectorLabel: ESGatewaySelectorLabelValue,
				},
			},
			Data: map[string][]byte{
				"username": []byte(render.ElasticsearchKubeControllersUserName),
				"password": hashedPassword,
			},
		}
	}

	kubeControllersSecureUserSecret, err := utils.GetSecret(ctx, r.client, render.ElasticsearchKubeControllersSecureUserSecret, render.ElasticsearchNamespace)
	if err != nil {
		return nil, nil, nil, err
	}
	if kubeControllersSecureUserSecret == nil {
		kubeControllersSecureUserSecret = &corev1.Secret{
			ObjectMeta: metav1.ObjectMeta{
				Name:      render.ElasticsearchKubeControllersSecureUserSecret,
				Namespace: render.ElasticsearchNamespace,
				Labels: map[string]string{
					ESGatewaySelectorLabel: ESGatewaySelectorLabelValue,
				},
			},
			Data: map[string][]byte{
				"username": []byte("elastic"),
				"password": esAdminUserSecret.Data["elastic"],
			},
		}
	}

	return kubeControllersGatewaySecret, kubeControllersVerificationSecret, kubeControllersSecureUserSecret, nil
}

// getESGatewayCertificateSecrets retrieves certificate secrets needed for ES Gateway to run or for
// components to communicate with Elasticsearch/Kibana through ES Gateway. The order of the secrets returned are:
// 1) The certificate/key secret to be mounted by ES Gateway and used to authenticate requests before
// proxying to Elasticsearch/Kibana (in the operator namespace). If the user didn't create this secret, it is created.
// 2) The certificate mounted by other clients that connect to Elasticsearch/Kibana through ES Gateway (in the operator namespace).
// The final return value is used to indicate that the certificate secret was provided by the customer. This
// ensures that we do not re-render the secret in the Operator Namespace and overwrite the OwnerReference.
func (r *ReconcileLogStorage) getESGatewayCertificateSecrets(ctx context.Context, instl *operatorv1.InstallationSpec) (*corev1.Secret, *corev1.Secret, bool, error) {
	var publicCertSecret *corev1.Secret

>>>>>>> 9c489d39
	svcDNSNames := dns.GetServiceDNSNames(render.ElasticsearchServiceName, render.ElasticsearchNamespace, r.clusterDomain)
	svcDNSNames = append(svcDNSNames, dns.GetServiceDNSNames(esgateway.ServiceName, render.ElasticsearchNamespace, r.clusterDomain)...)

	// Get the secret - might be nil
<<<<<<< HEAD
	esKeyCert, err := utils.GetSecret(ctx, r.client, render.TigeraElasticsearchInternalCertSecret, render.ElasticsearchNamespace)
	if err != nil {
		return nil, nil, err
=======
	oprKeyCert, err := utils.GetSecret(ctx, r.client, render.TigeraElasticsearchCertSecret, rmeta.OperatorNamespace())
	if err != nil {
		return nil, nil, false, err
>>>>>>> 9c489d39
	}

	// Ensure that cert is valid.
	esKeyCert, err = utils.EnsureCertificateSecret(render.TigeraElasticsearchInternalCertSecret, esKeyCert, corev1.TLSPrivateKeyKey, corev1.TLSCertKey, rmeta.DefaultCertificateDuration, svcDNSNames...)
	if err != nil {
<<<<<<< HEAD
		return nil, nil, err
	}

	// Override the Operator namespace set by utils.EnsureCertificateSecret.
	esKeyCert.Namespace = render.ElasticsearchNamespace

	// If Certificate management is enabled, we only want to trust the CA cert and let the init container handle private key generation.
	if instl.CertificateManagement != nil {
=======
		return nil, nil, false, err
	}

	// Three different certificate issuers are possible:
	// - The operator self-signed certificate
	// - A user's BYO keypair for Elastic (uncommon)
	// - The issuer that is provided through the certificate management feature.
	keyCertIssuer, err := utils.GetCertificateIssuer(oprKeyCert.Data[corev1.TLSCertKey])
	if err != nil {
		return nil, nil, false, err
	}
	customerProvidedCert := !utils.IsOperatorIssued(keyCertIssuer)

	// If Certificate management is enabled, we only want to trust the CA cert and let the init container handle private key generation.
	if instl.CertificateManagement != nil {
		cmCa := instl.CertificateManagement.CACert
		cmIssuer, err := utils.GetCertificateIssuer(cmCa)
		if err != nil {
			return nil, nil, false, err
		}

		// If the issuer of the current secret is not the same as the certificate management issuer and also is not
		// issued by the tigera-operator, it means that it is added to this cluster by the customer. This is not supported
		// in combination with certificate management.
		if customerProvidedCert && cmIssuer != keyCertIssuer {
			return nil, nil, false, fmt.Errorf("certificate management does not support custom Elasticsearch secrets, please delete secret %s/%s or disable certificate management", oprKeyCert.Namespace, oprKeyCert.Name)
		}

		oprKeyCert.Data[corev1.TLSCertKey] = instl.CertificateManagement.CACert
		publicCertSecret = render.CreateCertificateSecret(instl.CertificateManagement.CACert, relasticsearch.PublicCertSecret, rmeta.OperatorNamespace())
	} else {
		publicCertSecret = render.CreateCertificateSecret(oprKeyCert.Data[corev1.TLSCertKey], relasticsearch.PublicCertSecret, rmeta.OperatorNamespace())
	}

	return oprKeyCert, publicCertSecret, customerProvidedCert, nil
}

// getElasticsearchCertificateSecrets retrieves Elasticsearch certificate secrets needed for Elasticsearch to run or for
// ES gateway to communicate with Elasticsearch. The order of the secrets returned are:
// 1) The certificate secret needed for Elasticsearch (in the Elasticsearch namespace). If the user didn't create this it is
//    created.
// 2) The certificate mounted by ES gateway to connect to Elasticsearch.
func (r *ReconcileLogStorage) getElasticsearchCertificateSecrets(ctx context.Context, instl *operatorv1.InstallationSpec) (*corev1.Secret, *corev1.Secret, error) {
	var esKeyCert, certSecret *corev1.Secret
	svcDNSNames := dns.GetServiceDNSNames(render.ElasticsearchServiceName, render.ElasticsearchNamespace, r.clusterDomain)

	// Get the secret - might be nil
	esKeyCert, err := utils.GetSecret(ctx, r.client, render.TigeraElasticsearchInternalCertSecret, render.ElasticsearchNamespace)
	if err != nil {
		return nil, nil, err
	}

	// Ensure that cert is valid.
	esKeyCert, err = utils.EnsureCertificateSecret(render.TigeraElasticsearchInternalCertSecret, esKeyCert, corev1.TLSPrivateKeyKey, corev1.TLSCertKey, rmeta.DefaultCertificateDuration, svcDNSNames...)
	if err != nil {
		return nil, nil, err
	}

	// Override the Operator namespace set by utils.EnsureCertificateSecret.
	esKeyCert.Namespace = render.ElasticsearchNamespace

	// If Certificate management is enabled, we only want to trust the CA cert and let the init container handle private key generation.
	if instl.CertificateManagement != nil {
>>>>>>> 9c489d39
		esKeyCert.Data[corev1.TLSCertKey] = instl.CertificateManagement.CACert
		certSecret = render.CreateCertificateSecret(instl.CertificateManagement.CACert, relasticsearch.InternalCertSecret, render.ElasticsearchNamespace)
	} else {
		// Get the internal public cert secret - might be nil.
		certSecret, err = utils.GetSecret(ctx, r.client, relasticsearch.InternalCertSecret, render.ElasticsearchNamespace)
		if err != nil {
			return nil, nil, err
		}

		if certSecret != nil {
			// When the provided certificate secret (secret) is managed by the operator we need to check if the secret that
			// Elasticsearch creates from that given secret (internalSecret) has the expected DNS name. If it doesn't, delete the
			// public secret so it can get recreated.
			err = utils.SecretHasExpectedDNSNames(certSecret, corev1.TLSCertKey, svcDNSNames)
			if err == utils.ErrInvalidCertDNSNames {
<<<<<<< HEAD
				if err := common.DeleteInvalidECKManagedPublicCertSecret(ctx, certSecret, r.client, log); err != nil {
=======
				if err := r.deleteInvalidECKManagedPublicCertSecret(ctx, certSecret); err != nil {
>>>>>>> 9c489d39
					return nil, nil, err
				}
			}
		} else {
			certSecret = render.CreateCertificateSecret(esKeyCert.Data[corev1.TLSCertKey], relasticsearch.InternalCertSecret, render.ElasticsearchNamespace)
		}
	}

	return esKeyCert, certSecret, err
}

func (r *ReconcileLogStorage) kibanaInternalSecrets(ctx context.Context, instl *operatorv1.InstallationSpec) ([]*corev1.Secret, error) {

	var secrets []*corev1.Secret
	svcDNSNames := dns.GetServiceDNSNames(render.KibanaServiceName, render.KibanaNamespace, r.clusterDomain)

	// Get the secret - might be nil
	secret, err := utils.GetSecret(ctx, r.client, render.TigeraKibanaCertSecret, rmeta.OperatorNamespace())
	if err != nil {
		return nil, err
	}

	// Ensure that cert is valid.
	secret, err = utils.EnsureCertificateSecret(render.TigeraKibanaCertSecret, secret, corev1.TLSPrivateKeyKey, corev1.TLSCertKey, rmeta.DefaultCertificateDuration, svcDNSNames...)
	if err != nil {
		return nil, err
	}

	if instl.CertificateManagement != nil {
		return []*corev1.Secret{
			secret,
			rsecret.CopyToNamespace(render.KibanaNamespace, secret)[0],
			render.CreateCertificateSecret(instl.CertificateManagement.CACert, relasticsearch.InternalCertSecret, render.KibanaNamespace),
			render.CreateCertificateSecret(instl.CertificateManagement.CACert, render.KibanaInternalCertSecret, rmeta.OperatorNamespace()),
		}, nil
	}

	secrets = append(secrets, secret, rsecret.CopyToNamespace(render.KibanaNamespace, secret)[0])

	// Get the pub secret - might be nil
	internalSecret, err := utils.GetSecret(ctx, r.client, render.KibanaInternalCertSecret, render.KibanaNamespace)
	if err != nil {
		return nil, err
	}

	if internalSecret == nil {
		log.Info(fmt.Sprintf("Internal cert secret %q not found yet", render.KibanaInternalCertSecret))
		return secrets, nil
	}

	issuer, err := utils.GetCertificateIssuer(secret.Data[corev1.TLSCertKey])
	if err != nil {
		return nil, err
	}

	if utils.IsOperatorIssued(issuer) {
		err = utils.SecretHasExpectedDNSNames(internalSecret, corev1.TLSCertKey, svcDNSNames)
		if err == utils.ErrInvalidCertDNSNames {
<<<<<<< HEAD
			if err := common.DeleteInvalidECKManagedPublicCertSecret(ctx, internalSecret, r.client, log); err != nil {
=======
			if err := r.deleteInvalidECKManagedPublicCertSecret(ctx, internalSecret); err != nil {
>>>>>>> 9c489d39
				return nil, err
			}
		}
	}
	// If the cert was not deleted, copy the valid cert to operator namespace.
	secrets = append(secrets, rsecret.CopyToNamespace(rmeta.OperatorNamespace(), internalSecret)...)

	return secrets, nil
}

func (r *ReconcileLogStorage) getElasticsearch(ctx context.Context) (*esv1.Elasticsearch, error) {
	es := esv1.Elasticsearch{}
	err := r.client.Get(ctx, client.ObjectKey{Name: render.ElasticsearchName, Namespace: render.ElasticsearchNamespace}, &es)
	if err != nil {
		if errors.IsNotFound(err) {
			return nil, nil
		}
		return nil, err
	}
	return &es, nil
}

func (r *ReconcileLogStorage) getElasticsearchService(ctx context.Context) (*corev1.Service, error) {
	svc := corev1.Service{}
	err := r.client.Get(ctx, client.ObjectKey{Name: render.ElasticsearchServiceName, Namespace: render.ElasticsearchNamespace}, &svc)
	if err != nil {
		if errors.IsNotFound(err) {
			return nil, nil
		}
		return nil, err
	}
	return &svc, nil
}

func (r *ReconcileLogStorage) getKibana(ctx context.Context) (*kbv1.Kibana, error) {
	kb := kbv1.Kibana{}
	err := r.client.Get(ctx, client.ObjectKey{Name: render.KibanaName, Namespace: render.KibanaNamespace}, &kb)
	if err != nil {
		if errors.IsNotFound(err) {
			return nil, nil
		}
		return nil, err
	}
	return &kb, nil
}

func (r *ReconcileLogStorage) getKibanaService(ctx context.Context) (*corev1.Service, error) {
	svc := corev1.Service{}
	err := r.client.Get(ctx, client.ObjectKey{Name: render.KibanaServiceName, Namespace: render.KibanaNamespace}, &svc)
	if err != nil {
		if errors.IsNotFound(err) {
			return nil, nil
		}
		return nil, err
	}
	return &svc, nil
}

func (r *ReconcileLogStorage) checkOIDCUsersEsResource(ctx context.Context) error {
	if err := r.client.Get(ctx, types.NamespacedName{Name: render.OIDCUsersConfigMapName, Namespace: render.ElasticsearchNamespace}, &corev1.ConfigMap{}); err != nil {
		return err
	}

	if err := r.client.Get(ctx, types.NamespacedName{Name: render.OIDCUsersEsSecreteName, Namespace: render.ElasticsearchNamespace}, &corev1.Secret{}); err != nil {
		return err
	}
	return nil
}<|MERGE_RESOLUTION|>--- conflicted
+++ resolved
@@ -18,18 +18,8 @@
 	"context"
 	"fmt"
 
-<<<<<<< HEAD
 	esv1 "github.com/elastic/cloud-on-k8s/pkg/apis/elasticsearch/v1"
 	kbv1 "github.com/elastic/cloud-on-k8s/pkg/apis/kibana/v1"
-=======
-	"github.com/tigera/operator/pkg/crypto"
-
-	cmnv1 "github.com/elastic/cloud-on-k8s/pkg/apis/common/v1"
-	esv1 "github.com/elastic/cloud-on-k8s/pkg/apis/elasticsearch/v1"
-	kbv1 "github.com/elastic/cloud-on-k8s/pkg/apis/kibana/v1"
-	"golang.org/x/crypto/bcrypt"
-
->>>>>>> 9c489d39
 	operatorv1 "github.com/tigera/operator/api/v1"
 	"github.com/tigera/operator/pkg/controller/logstorage/common"
 	"github.com/tigera/operator/pkg/controller/options"
@@ -42,12 +32,7 @@
 	rmeta "github.com/tigera/operator/pkg/render/common/meta"
 	rsecret "github.com/tigera/operator/pkg/render/common/secret"
 	"github.com/tigera/operator/pkg/render/logstorage/esgateway"
-<<<<<<< HEAD
-=======
-	"github.com/tigera/operator/pkg/render/logstorage/esmetrics"
-
-	apps "k8s.io/api/apps/v1"
->>>>>>> 9c489d39
+
 	corev1 "k8s.io/api/core/v1"
 	"k8s.io/apimachinery/pkg/api/errors"
 	"k8s.io/apimachinery/pkg/api/resource"
@@ -67,20 +52,8 @@
 var log = logf.Log.WithName("controller_logstorage")
 
 const (
-<<<<<<< HEAD
 	defaultEckOperatorMemorySetting  = "512Mi"
 	DefaultElasticsearchStorageClass = "tigera-elasticsearch"
-=======
-	tigeraElasticsearchUserSecretLabel = "tigera-elasticsearch-user"
-	defaultElasticsearchShards         = 1
-	defaultEckOperatorMemorySetting    = "512Mi"
-	DefaultElasticsearchStorageClass   = "tigera-elasticsearch"
-
-	// Mark any secret containing credentials for ES gateway with this label key/value. This will allow ES gateway to watch only the
-	// releveant secrets it needs.
-	ESGatewaySelectorLabel      = "esgateway.tigera.io/secrets"
-	ESGatewaySelectorLabelValue = "credentials"
->>>>>>> 9c489d39
 )
 
 // Add creates a new LogStorage Controller and adds it to the Manager. The Manager will set fields on the Controller
@@ -175,21 +148,8 @@
 	}
 
 	// Catch if something modifies the certs that this controller creates.
-<<<<<<< HEAD
 	if err = utils.AddSecretsWatch(c, relasticsearch.PublicCertSecret, rmeta.OperatorNamespace()); err != nil {
 		return fmt.Errorf("log-storage-controller failed to watch the Secret resource: %w", err)
-=======
-	if err = utils.AddSecretsWatch(c, relasticsearch.PublicCertSecret, render.ElasticsearchNamespace); err != nil {
-		return fmt.Errorf("log-storage-controller failed to watch the Secret resource: %w", err)
-	}
-
-	if err = utils.AddSecretsWatch(c, render.TigeraElasticsearchInternalCertSecret, render.ElasticsearchNamespace); err != nil {
-		return fmt.Errorf("log-storage-controller failed to watch the Secret resource: %w", err)
-	}
-
-	if err = utils.AddConfigMapWatch(c, relasticsearch.ClusterConfigConfigMapName, rmeta.OperatorNamespace()); err != nil {
-		return fmt.Errorf("log-storage-controller failed to watch the ConfigMap resource: %w", err)
->>>>>>> 9c489d39
 	}
 
 	if err = utils.AddSecretsWatch(c, relasticsearch.PublicCertSecret, render.ElasticsearchNamespace); err != nil {
@@ -421,17 +381,10 @@
 		return reconcile.Result{}, err
 	}
 
-<<<<<<< HEAD
 	var esAdminUserSecret *corev1.Secret
-=======
-	var gatewayCertSecret, publicCertSecret *corev1.Secret
-	var esInternalCertSecret, esAdminUserSecret, esCertSecret *corev1.Secret
-	var kibanaSecrets, curatorSecrets []*corev1.Secret
->>>>>>> 9c489d39
 	var clusterConfig *relasticsearch.ClusterConfig
 	var curatorSecrets []*corev1.Secret
 	var esLicenseType render.ElasticsearchLicenseType
-	customerProvidedCert := false
 
 	if managementClusterConnection == nil {
 		var flowShards = common.CalculateFlowShards(ls.Spec.Nodes, common.DefaultElasticsearchShards)
@@ -449,51 +402,11 @@
 				esAdminUserSecret = rsecret.CopyToNamespace(rmeta.OperatorNamespace(), esAdminUserSecret)[0]
 			}
 
-<<<<<<< HEAD
 			curatorSecrets, err = utils.ElasticsearchSecrets(context.Background(), []string{render.ElasticsearchCuratorUserSecret}, r.client)
 			if err != nil && !errors.IsNotFound(err) {
 				r.status.SetDegraded("Failed to get curator credentials", err.Error())
 				return reconcile.Result{}, err
 			}
-=======
-			reqLogger.Error(err, err.Error())
-			r.status.SetDegraded("Failed to get storage class", err.Error())
-			return reconcile.Result{}, nil
-		}
-
-		if gatewayCertSecret, publicCertSecret, customerProvidedCert, err = r.getESGatewayCertificateSecrets(ctx, install); err != nil {
-			reqLogger.Error(err, err.Error())
-			r.status.SetDegraded("Failed to create Elasticsearch Gateway secrets", err.Error())
-			return reconcile.Result{}, err
-		}
-
-		// Get the admin user secret to copy to the operator namespace.
-		esAdminUserSecret, err = utils.GetSecret(ctx, r.client, render.ElasticsearchAdminUserSecret, render.ElasticsearchNamespace)
-		if err != nil {
-			return reconcile.Result{}, err
-		}
-		if esAdminUserSecret != nil {
-			esAdminUserSecret = rsecret.CopyToNamespace(rmeta.OperatorNamespace(), esAdminUserSecret)[0]
-		}
-
-		if esCertSecret, esInternalCertSecret, err = r.getElasticsearchCertificateSecrets(ctx, install); err != nil {
-			reqLogger.Error(err, err.Error())
-			r.status.SetDegraded("Failed to create Elasticsearch secrets", err.Error())
-			return reconcile.Result{}, err
-		}
-
-		if kibanaSecrets, err = r.kibanaInternalSecrets(ctx, install); err != nil {
-			reqLogger.Error(err, err.Error())
-			r.status.SetDegraded("Failed to create kibana secrets", err.Error())
-			return reconcile.Result{}, err
-		}
-
-		curatorSecrets, err = utils.ElasticsearchSecrets(context.Background(), []string{render.ElasticsearchCuratorUserSecret}, r.client)
-		if err != nil && !errors.IsNotFound(err) {
-			r.status.SetDegraded("Failed to get curator credentials", err.Error())
-			return reconcile.Result{}, err
-		}
->>>>>>> 9c489d39
 
 			esLicenseType, err = utils.GetElasticLicenseType(ctx, r.client, reqLogger)
 			if err != nil {
@@ -549,7 +462,6 @@
 		if err != nil || !proceed {
 			return result, err
 		}
-<<<<<<< HEAD
 	}
 
 	if managementClusterConnection == nil {
@@ -563,130 +475,6 @@
 			)
 			if err != nil || !proceed {
 				return result, err
-=======
-	} else {
-		render.CloudKibanaConfigOverrides = map[string]interface{}{}
-		if err = json.Unmarshal([]byte(kbCm.Data["config"]), &render.CloudKibanaConfigOverrides); err != nil {
-			r.status.SetDegraded("Failed to unmarshall config in cloud-kibana-config ConfigMap", err.Error())
-			return reconcile.Result{}, err
-		}
-	}
-
-	component := render.LogStorage(
-		ls,
-		install,
-		managementCluster,
-		managementClusterConnection,
-		elasticsearch,
-		kibana,
-		clusterConfig,
-		[]*corev1.Secret{esCertSecret, esInternalCertSecret, esAdminUserSecret},
-		kibanaSecrets,
-		pullSecrets,
-		r.provider,
-		curatorSecrets,
-		esService,
-		kbService,
-		r.clusterDomain,
-		dexCfg,
-		esLicenseType,
-	)
-
-	if err = imageset.ApplyImageSet(ctx, r.client, variant, component); err != nil {
-		reqLogger.Error(err, "Error with images from ImageSet")
-		r.status.SetDegraded("Error with images from ImageSet", err.Error())
-		return reconcile.Result{}, err
-	}
-
-	if err := hdler.CreateOrUpdateOrDelete(ctx, component, r.status); err != nil {
-		reqLogger.Error(err, err.Error())
-		r.status.SetDegraded("Error creating / updating resource", err.Error())
-		return reconcile.Result{}, err
-	}
-
-	if managementClusterConnection == nil {
-		if elasticsearch == nil || elasticsearch.Status.Phase != esv1.ElasticsearchReadyPhase {
-			r.status.SetDegraded("Waiting for Elasticsearch cluster to be operational", "")
-			return reconcile.Result{}, nil
-		}
-
-		if kibana == nil || kibana.Status.AssociationStatus != cmnv1.AssociationEstablished {
-			r.status.SetDegraded("Waiting for Kibana cluster to be operational", "")
-			return reconcile.Result{}, nil
-		}
-
-		kibanaInternalCertSecret, err := utils.GetSecret(ctx, r.client, render.KibanaInternalCertSecret, rmeta.OperatorNamespace())
-		if err != nil {
-			reqLogger.Error(err, err.Error())
-			r.status.SetDegraded("Waiting for internal Kibana tls certificate secret to be available", "")
-			return reconcile.Result{}, err
-		}
-
-		kubeControllersGatewaySecret, kubeControllersVerificationSecret, kubeControllersSecureUserSecret, err := r.createKubeControllersSecrets(ctx, esAdminUserSecret)
-		if err != nil {
-			reqLogger.Error(err, err.Error())
-			r.status.SetDegraded("Failed to create kube-controllers secrets for Elasticsearch gateway", "")
-			return reconcile.Result{}, err
-		}
-
-		esGatewayComponent := esgateway.EsGateway(
-			install,
-			pullSecrets,
-			[]*corev1.Secret{gatewayCertSecret, publicCertSecret},
-			[]*corev1.Secret{kubeControllersGatewaySecret, kubeControllersVerificationSecret, kubeControllersSecureUserSecret},
-			kibanaInternalCertSecret,
-			esInternalCertSecret,
-			r.clusterDomain,
-		)
-
-		if err = imageset.ApplyImageSet(ctx, r.client, variant, esGatewayComponent); err != nil {
-			reqLogger.Error(err, "Error with images from ImageSet")
-			r.status.SetDegraded("Error with images from ImageSet", err.Error())
-			return reconcile.Result{}, err
-		}
-
-		if !customerProvidedCert {
-			if err := hdler.CreateOrUpdateOrDelete(ctx, render.Secrets([]*corev1.Secret{gatewayCertSecret}), r.status); err != nil {
-				reqLogger.Error(err, err.Error())
-				r.status.SetDegraded("Error creating / updating resource", err.Error())
-				return reconcile.Result{}, err
-			}
-		}
-
-		if err := hdler.CreateOrUpdateOrDelete(ctx, esGatewayComponent, r.status); err != nil {
-			reqLogger.Error(err, err.Error())
-			r.status.SetDegraded("Error creating / updating resource", err.Error())
-			return reconcile.Result{}, err
-		}
-
-		if len(curatorSecrets) == 0 {
-			reqLogger.Info("waiting for curator secrets to become available")
-			r.status.SetDegraded("Waiting for curator secrets to become available", "")
-			return reconcile.Result{}, nil
-		}
-
-		// ES should be in ready phase when execution reaches here, apply ILM polices
-		esClient, err := r.esCliCreator(r.client, ctx, relasticsearch.HTTPSEndpoint(component.SupportedOSType(), r.clusterDomain))
-		if err != nil {
-			reqLogger.Error(err, "failed to create the Elasticsearch client")
-			r.status.SetDegraded("Failed to connect to Elasticsearch", err.Error())
-			return reconcile.Result{}, err
-		}
-
-		if err = esClient.SetILMPolicies(ctx, ls); err != nil {
-			reqLogger.Error(err, "failed to create or update Elasticsearch lifecycle policies")
-			r.status.SetDegraded("Failed to create or update Elasticsearch lifecycle policies", err.Error())
-			return reconcile.Result{}, err
-		}
-
-		// kube-controller creates the ConfigMap and Secret needed for SSO into Kibana.
-		// If elastisearch uses basic license, degrade logstorage if the ConfigMap and Secret
-		// needed for logging user into Kibana is not available.
-		if esLicenseType == render.ElasticsearchLicenseTypeBasic {
-			if err = r.checkOIDCUsersEsResource(ctx); err != nil {
-				r.status.SetDegraded("Failed to get oidc user Secret and ConfigMap", err.Error())
-				return reconcile.Result{}, err
->>>>>>> 9c489d39
 			}
 		}
 		result, proceed, err := r.createEsGateway(
@@ -708,36 +496,10 @@
 				return result, err
 			}
 
-<<<<<<< HEAD
 			result, proceed, err = r.validateLogStorage(curatorSecrets, esLicenseType, reqLogger, ctx)
 			if err != nil || !proceed {
 				return result, err
 			}
-=======
-		esMetricsSecret, err := utils.GetSecret(context.Background(), r.client, esmetrics.ElasticsearchMetricsSecret, rmeta.OperatorNamespace())
-		if err != nil {
-			r.status.SetDegraded("Failed to retrieve Elasticsearch metrics user secret.", err.Error())
-			return reconcile.Result{}, err
-		} else if esMetricsSecret == nil {
-			r.status.SetDegraded("Waiting for elasticsearch metrics secrets to become available", "")
-			return reconcile.Result{}, nil
-		}
-
-		publicCertSecretESCopy, err := utils.GetSecret(context.Background(), r.client, relasticsearch.PublicCertSecret, render.ElasticsearchNamespace)
-		if err != nil {
-			r.status.SetDegraded("Failed to retrieve Elasticsearch public cert secret.", err.Error())
-			return reconcile.Result{}, err
-		} else if publicCertSecretESCopy == nil {
-			r.status.SetDegraded("Waiting for elasticsearch public cert secret to become available", "")
-			return reconcile.Result{}, nil
-		}
-
-		esMetricsComponent := esmetrics.ElasticsearchMetrics(install, pullSecrets, clusterConfig, esMetricsSecret, publicCertSecretESCopy, r.clusterDomain)
-		if err = imageset.ApplyImageSet(ctx, r.client, variant, esMetricsComponent); err != nil {
-			reqLogger.Error(err, "Error with images from ImageSet")
-			r.status.SetDegraded("Error with images from ImageSet", err.Error())
-			return reconcile.Result{}, err
->>>>>>> 9c489d39
 		}
 
 		result, proceed, err = r.createEsMetrics(
@@ -768,168 +530,6 @@
 	return reconcile.Result{}, nil
 }
 
-<<<<<<< HEAD
-// getElasticsearchCertificateSecrets retrieves Elasticsearch certificate secrets needed for Elasticsearch to run or for
-// ES gateway to communicate with Elasticsearch. The order of the secrets returned are:
-// 1) The certificate secret needed for Elasticsearch (in the Elasticsearch namespace). If the user didn't create this it is
-//    created.
-// 2) The certificate mounted by ES gateway to connect to Elasticsearch.
-func (r *ReconcileLogStorage) getElasticsearchCertificateSecrets(ctx context.Context, instl *operatorv1.InstallationSpec) (*corev1.Secret, *corev1.Secret, error) {
-	var esKeyCert, certSecret *corev1.Secret
-=======
-// Deletes the given ECK managed cert secret.
-func (r *ReconcileLogStorage) deleteInvalidECKManagedPublicCertSecret(ctx context.Context, secret *corev1.Secret) error {
-	log.Info(fmt.Sprintf("Deleting invalid cert secret %q in %q namespace", secret.Name, secret.Namespace))
-	return r.client.Delete(ctx, secret)
-}
-
-// createKubeControllersSecrets checks for the existence of the secrets necessary for Kube controllers to access Elasticsearch through ES gateway and
-// creates them if they are missing. Kube controllers no longer uses admin credentials to make requests directly to Elasticsearch. Instead, gateway credentials
-// are generated and stored in the user secret, a hashed version of the credentials is stored in the tigera-elasticsearch namespace for ES Gateway to retrieve and use to compare
-// the gateway credentials, and a secret containing real admin level credentials is created and stored in the tigera-elasticsearch namespace to be swapped in once
-// ES Gateway has confirmed that the gateway credentials match.
-func (r *ReconcileLogStorage) createKubeControllersSecrets(ctx context.Context, esAdminUserSecret *corev1.Secret) (*corev1.Secret, *corev1.Secret, *corev1.Secret, error) {
-	kubeControllersGatewaySecret, err := utils.GetSecret(ctx, r.client, render.ElasticsearchKubeControllersUserSecret, rmeta.OperatorNamespace())
-	if err != nil {
-		return nil, nil, nil, err
-	}
-	if kubeControllersGatewaySecret == nil {
-		password := crypto.GeneratePassword(16)
-		kubeControllersGatewaySecret = &corev1.Secret{
-			ObjectMeta: metav1.ObjectMeta{
-				Name:      render.ElasticsearchKubeControllersUserSecret,
-				Namespace: rmeta.OperatorNamespace(),
-			},
-			Data: map[string][]byte{
-				"username": []byte(render.ElasticsearchKubeControllersUserName),
-				"password": []byte(password),
-			},
-		}
-	}
-	hashedPassword, err := bcrypt.GenerateFromPassword(kubeControllersGatewaySecret.Data["password"], bcrypt.MinCost)
-	if err != nil {
-		return nil, nil, nil, err
-	}
-
-	kubeControllersVerificationSecret, err := utils.GetSecret(ctx, r.client, render.ElasticsearchKubeControllersVerificationUserSecret, render.ElasticsearchNamespace)
-	if err != nil {
-		return nil, nil, nil, err
-	}
-	if kubeControllersVerificationSecret == nil {
-		kubeControllersVerificationSecret = &corev1.Secret{
-			ObjectMeta: metav1.ObjectMeta{
-				Name:      render.ElasticsearchKubeControllersVerificationUserSecret,
-				Namespace: render.ElasticsearchNamespace,
-				Labels: map[string]string{
-					ESGatewaySelectorLabel: ESGatewaySelectorLabelValue,
-				},
-			},
-			Data: map[string][]byte{
-				"username": []byte(render.ElasticsearchKubeControllersUserName),
-				"password": hashedPassword,
-			},
-		}
-	}
-
-	kubeControllersSecureUserSecret, err := utils.GetSecret(ctx, r.client, render.ElasticsearchKubeControllersSecureUserSecret, render.ElasticsearchNamespace)
-	if err != nil {
-		return nil, nil, nil, err
-	}
-	if kubeControllersSecureUserSecret == nil {
-		kubeControllersSecureUserSecret = &corev1.Secret{
-			ObjectMeta: metav1.ObjectMeta{
-				Name:      render.ElasticsearchKubeControllersSecureUserSecret,
-				Namespace: render.ElasticsearchNamespace,
-				Labels: map[string]string{
-					ESGatewaySelectorLabel: ESGatewaySelectorLabelValue,
-				},
-			},
-			Data: map[string][]byte{
-				"username": []byte("elastic"),
-				"password": esAdminUserSecret.Data["elastic"],
-			},
-		}
-	}
-
-	return kubeControllersGatewaySecret, kubeControllersVerificationSecret, kubeControllersSecureUserSecret, nil
-}
-
-// getESGatewayCertificateSecrets retrieves certificate secrets needed for ES Gateway to run or for
-// components to communicate with Elasticsearch/Kibana through ES Gateway. The order of the secrets returned are:
-// 1) The certificate/key secret to be mounted by ES Gateway and used to authenticate requests before
-// proxying to Elasticsearch/Kibana (in the operator namespace). If the user didn't create this secret, it is created.
-// 2) The certificate mounted by other clients that connect to Elasticsearch/Kibana through ES Gateway (in the operator namespace).
-// The final return value is used to indicate that the certificate secret was provided by the customer. This
-// ensures that we do not re-render the secret in the Operator Namespace and overwrite the OwnerReference.
-func (r *ReconcileLogStorage) getESGatewayCertificateSecrets(ctx context.Context, instl *operatorv1.InstallationSpec) (*corev1.Secret, *corev1.Secret, bool, error) {
-	var publicCertSecret *corev1.Secret
-
->>>>>>> 9c489d39
-	svcDNSNames := dns.GetServiceDNSNames(render.ElasticsearchServiceName, render.ElasticsearchNamespace, r.clusterDomain)
-	svcDNSNames = append(svcDNSNames, dns.GetServiceDNSNames(esgateway.ServiceName, render.ElasticsearchNamespace, r.clusterDomain)...)
-
-	// Get the secret - might be nil
-<<<<<<< HEAD
-	esKeyCert, err := utils.GetSecret(ctx, r.client, render.TigeraElasticsearchInternalCertSecret, render.ElasticsearchNamespace)
-	if err != nil {
-		return nil, nil, err
-=======
-	oprKeyCert, err := utils.GetSecret(ctx, r.client, render.TigeraElasticsearchCertSecret, rmeta.OperatorNamespace())
-	if err != nil {
-		return nil, nil, false, err
->>>>>>> 9c489d39
-	}
-
-	// Ensure that cert is valid.
-	esKeyCert, err = utils.EnsureCertificateSecret(render.TigeraElasticsearchInternalCertSecret, esKeyCert, corev1.TLSPrivateKeyKey, corev1.TLSCertKey, rmeta.DefaultCertificateDuration, svcDNSNames...)
-	if err != nil {
-<<<<<<< HEAD
-		return nil, nil, err
-	}
-
-	// Override the Operator namespace set by utils.EnsureCertificateSecret.
-	esKeyCert.Namespace = render.ElasticsearchNamespace
-
-	// If Certificate management is enabled, we only want to trust the CA cert and let the init container handle private key generation.
-	if instl.CertificateManagement != nil {
-=======
-		return nil, nil, false, err
-	}
-
-	// Three different certificate issuers are possible:
-	// - The operator self-signed certificate
-	// - A user's BYO keypair for Elastic (uncommon)
-	// - The issuer that is provided through the certificate management feature.
-	keyCertIssuer, err := utils.GetCertificateIssuer(oprKeyCert.Data[corev1.TLSCertKey])
-	if err != nil {
-		return nil, nil, false, err
-	}
-	customerProvidedCert := !utils.IsOperatorIssued(keyCertIssuer)
-
-	// If Certificate management is enabled, we only want to trust the CA cert and let the init container handle private key generation.
-	if instl.CertificateManagement != nil {
-		cmCa := instl.CertificateManagement.CACert
-		cmIssuer, err := utils.GetCertificateIssuer(cmCa)
-		if err != nil {
-			return nil, nil, false, err
-		}
-
-		// If the issuer of the current secret is not the same as the certificate management issuer and also is not
-		// issued by the tigera-operator, it means that it is added to this cluster by the customer. This is not supported
-		// in combination with certificate management.
-		if customerProvidedCert && cmIssuer != keyCertIssuer {
-			return nil, nil, false, fmt.Errorf("certificate management does not support custom Elasticsearch secrets, please delete secret %s/%s or disable certificate management", oprKeyCert.Namespace, oprKeyCert.Name)
-		}
-
-		oprKeyCert.Data[corev1.TLSCertKey] = instl.CertificateManagement.CACert
-		publicCertSecret = render.CreateCertificateSecret(instl.CertificateManagement.CACert, relasticsearch.PublicCertSecret, rmeta.OperatorNamespace())
-	} else {
-		publicCertSecret = render.CreateCertificateSecret(oprKeyCert.Data[corev1.TLSCertKey], relasticsearch.PublicCertSecret, rmeta.OperatorNamespace())
-	}
-
-	return oprKeyCert, publicCertSecret, customerProvidedCert, nil
-}
-
 // getElasticsearchCertificateSecrets retrieves Elasticsearch certificate secrets needed for Elasticsearch to run or for
 // ES gateway to communicate with Elasticsearch. The order of the secrets returned are:
 // 1) The certificate secret needed for Elasticsearch (in the Elasticsearch namespace). If the user didn't create this it is
@@ -938,6 +538,7 @@
 func (r *ReconcileLogStorage) getElasticsearchCertificateSecrets(ctx context.Context, instl *operatorv1.InstallationSpec) (*corev1.Secret, *corev1.Secret, error) {
 	var esKeyCert, certSecret *corev1.Secret
 	svcDNSNames := dns.GetServiceDNSNames(render.ElasticsearchServiceName, render.ElasticsearchNamespace, r.clusterDomain)
+	svcDNSNames = append(svcDNSNames, dns.GetServiceDNSNames(esgateway.ServiceName, render.ElasticsearchNamespace, r.clusterDomain)...)
 
 	// Get the secret - might be nil
 	esKeyCert, err := utils.GetSecret(ctx, r.client, render.TigeraElasticsearchInternalCertSecret, render.ElasticsearchNamespace)
@@ -956,7 +557,6 @@
 
 	// If Certificate management is enabled, we only want to trust the CA cert and let the init container handle private key generation.
 	if instl.CertificateManagement != nil {
->>>>>>> 9c489d39
 		esKeyCert.Data[corev1.TLSCertKey] = instl.CertificateManagement.CACert
 		certSecret = render.CreateCertificateSecret(instl.CertificateManagement.CACert, relasticsearch.InternalCertSecret, render.ElasticsearchNamespace)
 	} else {
@@ -972,11 +572,7 @@
 			// public secret so it can get recreated.
 			err = utils.SecretHasExpectedDNSNames(certSecret, corev1.TLSCertKey, svcDNSNames)
 			if err == utils.ErrInvalidCertDNSNames {
-<<<<<<< HEAD
 				if err := common.DeleteInvalidECKManagedPublicCertSecret(ctx, certSecret, r.client, log); err != nil {
-=======
-				if err := r.deleteInvalidECKManagedPublicCertSecret(ctx, certSecret); err != nil {
->>>>>>> 9c489d39
 					return nil, nil, err
 				}
 			}
@@ -1035,11 +631,7 @@
 	if utils.IsOperatorIssued(issuer) {
 		err = utils.SecretHasExpectedDNSNames(internalSecret, corev1.TLSCertKey, svcDNSNames)
 		if err == utils.ErrInvalidCertDNSNames {
-<<<<<<< HEAD
 			if err := common.DeleteInvalidECKManagedPublicCertSecret(ctx, internalSecret, r.client, log); err != nil {
-=======
-			if err := r.deleteInvalidECKManagedPublicCertSecret(ctx, internalSecret); err != nil {
->>>>>>> 9c489d39
 				return nil, err
 			}
 		}
