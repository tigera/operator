--- conflicted
+++ resolved
@@ -35,12 +35,9 @@
 	provider operatorv1.Provider,
 	esCliCreator utils.ElasticsearchClientCreator,
 	clusterDomain string,
-<<<<<<< HEAD
+	tierWatchReady *utils.ReadyFlag,
 	elasticExternal bool,
 	mockServer *httptest.Server) (*ReconcileLogStorage, error) {
-=======
-	tierWatchReady *utils.ReadyFlag) (*ReconcileLogStorage, error) {
->>>>>>> d93d2e72
 
 	opts := options.AddOptions{
 		DetectedProvider: provider,
@@ -49,9 +46,5 @@
 		ShutdownContext:  context.TODO(),
 	}
 
-<<<<<<< HEAD
-	return newReconciler(cli, schema, status, opts, esCliCreator, mockServer.Client(), mockServer.URL)
-=======
-	return newReconciler(cli, schema, status, opts, esCliCreator, tierWatchReady)
->>>>>>> d93d2e72
+	return newReconciler(cli, schema, status, opts, esCliCreator, tierWatchReady, mockServer.Client(), mockServer.URL)
 }