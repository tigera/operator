// Copyright (c) 2020-2024 Tigera, Inc. All rights reserved.

// Licensed under the Apache License, Version 2.0 (the "License");
// you may not use this file except in compliance with the License.
// You may obtain a copy of the License at
//
//     http://www.apache.org/licenses/LICENSE-2.0
//
// Unless required by applicable law or agreed to in writing, software
// distributed under the License is distributed on an "AS IS" BASIS,
// WITHOUT WARRANTIES OR CONDITIONS OF ANY KIND, either express or implied.
// See the License for the specific language governing permissions and
// limitations under the License.

package manager

import (
	"context"
	"fmt"

	relasticsearch "github.com/tigera/operator/pkg/render/common/elasticsearch"

	corev1 "k8s.io/api/core/v1"
	"k8s.io/apimachinery/pkg/api/errors"
	"k8s.io/apimachinery/pkg/runtime"
	"k8s.io/apimachinery/pkg/types"
	"k8s.io/client-go/kubernetes"
	"sigs.k8s.io/controller-runtime/pkg/client"
	"sigs.k8s.io/controller-runtime/pkg/controller"
	"sigs.k8s.io/controller-runtime/pkg/handler"
	logf "sigs.k8s.io/controller-runtime/pkg/log"
	"sigs.k8s.io/controller-runtime/pkg/manager"
	"sigs.k8s.io/controller-runtime/pkg/reconcile"
	"sigs.k8s.io/controller-runtime/pkg/source"

	v3 "github.com/tigera/api/pkg/apis/projectcalico/v3"
	operatorv1 "github.com/tigera/operator/api/v1"
	"github.com/tigera/operator/pkg/common"
	"github.com/tigera/operator/pkg/controller/certificatemanager"
	"github.com/tigera/operator/pkg/controller/compliance"
	"github.com/tigera/operator/pkg/controller/options"
	"github.com/tigera/operator/pkg/controller/status"
	"github.com/tigera/operator/pkg/controller/utils"
	"github.com/tigera/operator/pkg/controller/utils/imageset"
	"github.com/tigera/operator/pkg/dns"
	"github.com/tigera/operator/pkg/render"
	rcertificatemanagement "github.com/tigera/operator/pkg/render/certificatemanagement"
	tigerakvc "github.com/tigera/operator/pkg/render/common/authentication/tigera/key_validator_config"
	"github.com/tigera/operator/pkg/render/common/networkpolicy"
	"github.com/tigera/operator/pkg/render/monitor"
	"github.com/tigera/operator/pkg/tls/certificatemanagement"
)

const ResourceName = "manager"

var log = logf.Log.WithName("controller_manager")

// Add creates a new Manager Controller and adds it to the Manager. The Manager will set fields on the Controller
// and Start it when the Manager is Started.
func Add(mgr manager.Manager, opts options.AddOptions) error {
	if !opts.EnterpriseCRDExists {
		// No need to start this controller.
		return nil
	}

	licenseAPIReady := &utils.ReadyFlag{}
	tierWatchReady := &utils.ReadyFlag{}

	// create the reconciler
	reconciler := newReconciler(mgr, opts, licenseAPIReady, tierWatchReady)

	// Create a new controller
	managerController, err := controller.New("cmanager-controller", mgr, controller.Options{Reconciler: reconciler})
	if err != nil {
		return fmt.Errorf("failed to create manager-controller: %w", err)
	}

	k8sClient, err := kubernetes.NewForConfig(mgr.GetConfig())
	if err != nil {
		log.Error(err, "Failed to establish a connection to k8s")
		return err
	}

	// Determine how to handle watch events for cluster-scoped resources. For multi-tenant clusters,
	// we should update all tenants whenever one changes. For single-tenant clusters, we can just queue the object.
	var eventHandler handler.EventHandler = &handler.EnqueueRequestForObject{}
	if opts.MultiTenant {
		eventHandler = utils.EnqueueAllTenants(mgr.GetClient())
	}

	// Make a helper for determining which namespaces to use based on tenancy mode.
	helper := utils.NewNamespaceHelper(opts.MultiTenant, render.ManagerNamespace, "")

	if err := utils.AddSecretsWatch(managerController, render.VoltronLinseedTLS, helper.InstallNamespace()); err != nil {
		return err
	}

	go utils.WaitToAddLicenseKeyWatch(managerController, k8sClient, log, licenseAPIReady)
	go utils.WaitToAddTierWatch(networkpolicy.TigeraComponentTierName, managerController, k8sClient, log, tierWatchReady)
	go utils.WaitToAddNetworkPolicyWatches(managerController, k8sClient, log, []types.NamespacedName{
		{Name: render.ManagerPolicyName, Namespace: helper.InstallNamespace()},
		{Name: networkpolicy.TigeraComponentDefaultDenyPolicyName, Namespace: helper.InstallNamespace()},
	})

	// Watch for changes to primary resource Manager
	err = managerController.Watch(&source.Kind{Type: &operatorv1.Manager{}}, &handler.EnqueueRequestForObject{})
	if err != nil {
		return fmt.Errorf("manager-controller failed to watch primary resource: %w", err)
	}

	// Watch for other operator.tigera.io resources.
	if err = managerController.Watch(&source.Kind{Type: &operatorv1.Installation{}}, eventHandler); err != nil {
		return fmt.Errorf("manager-controller failed to watch Installation resource: %w", err)
	}
	if err = managerController.Watch(&source.Kind{Type: &operatorv1.APIServer{}}, eventHandler); err != nil {
		return fmt.Errorf("manager-controller failed to watch APIServer resource: %w", err)
	}
	if err = managerController.Watch(&source.Kind{Type: &operatorv1.Compliance{}}, eventHandler); err != nil {
		return fmt.Errorf("manager-controller failed to watch APIServer resource: %w", err)
	}
	if err = managerController.Watch(&source.Kind{Type: &operatorv1.ManagementCluster{}}, eventHandler); err != nil {
		return fmt.Errorf("manager-controller failed to watch primary resource: %w", err)
	}
	if err = managerController.Watch(&source.Kind{Type: &operatorv1.ManagementClusterConnection{}}, eventHandler); err != nil {
		return fmt.Errorf("manager-controller failed to watch primary resource: %w", err)
	}
	if err = managerController.Watch(&source.Kind{Type: &operatorv1.Authentication{}}, eventHandler); err != nil {
		return fmt.Errorf("manager-controller failed to watch resource: %w", err)
	}
	if err = utils.AddTigeraStatusWatch(managerController, ResourceName); err != nil {
		return fmt.Errorf("manager-controller failed to watch manager Tigerastatus: %w", err)
	}
	if err = managerController.Watch(&source.Kind{Type: &operatorv1.ImageSet{}}, eventHandler); err != nil {
		return fmt.Errorf("manager-controller failed to watch ImageSet: %w", err)
	}
	if opts.MultiTenant {
		if err = managerController.Watch(&source.Kind{Type: &operatorv1.Tenant{}}, &handler.EnqueueRequestForObject{}); err != nil {
			return fmt.Errorf("manager-controller failed to watch Tenant resource: %w", err)
		}
	}

	// Watch any secrets that this controller depends upon.
	namespacesToWatch := []string{helper.TruthNamespace(), helper.InstallNamespace()}
	if helper.TruthNamespace() == helper.InstallNamespace() {
		namespacesToWatch = []string{helper.InstallNamespace()}
	}
	for _, namespace := range namespacesToWatch {
		for _, secretName := range []string{
			render.ManagerTLSSecretName, render.ElasticsearchManagerUserSecret,
			render.VoltronTunnelSecretName, render.ComplianceServerCertSecret, render.PacketCaptureServerCert,
			render.ManagerInternalTLSSecretName, monitor.PrometheusServerTLSSecretName, certificatemanagement.CASecretName,
		} {
			if err = utils.AddSecretsWatch(managerController, secretName, namespace); err != nil {
				return fmt.Errorf("manager-controller failed to watch the secret '%s' in '%s' namespace: %w", secretName, namespace, err)
			}
		}
	}

	if err = utils.AddConfigMapWatch(managerController, tigerakvc.StaticWellKnownJWKSConfigMapName, common.OperatorNamespace(), &handler.EnqueueRequestForObject{}); err != nil {
		return fmt.Errorf("manager-controller failed to watch ConfigMap resource %s: %w", tigerakvc.StaticWellKnownJWKSConfigMapName, err)
	}

	if err = utils.AddConfigMapWatch(managerController, relasticsearch.ClusterConfigConfigMapName, common.OperatorNamespace(), eventHandler); err != nil {
		return fmt.Errorf("compliance-controller failed to watch the ConfigMap resource: %w", err)
	}

	if err = utils.AddNamespaceWatch(managerController, common.TigeraPrometheusNamespace); err != nil {
		return fmt.Errorf("manager-controller failed to watch the '%s' namespace: %w", common.TigeraPrometheusNamespace, err)
	}

	if !opts.ElasticExternal {
		if err = utils.AddConfigMapWatch(managerController, render.ECKLicenseConfigMapName, render.ECKOperatorNamespace, eventHandler); err != nil {
			return fmt.Errorf("manager-controller failed to watch the ConfigMap resource: %v", err)
		}
	}

	return nil
}

// newReconciler returns a new reconcile.Reconciler
func newReconciler(mgr manager.Manager, opts options.AddOptions, licenseAPIReady *utils.ReadyFlag, tierWatchReady *utils.ReadyFlag) reconcile.Reconciler {
	c := &ReconcileManager{
		client:          mgr.GetClient(),
		scheme:          mgr.GetScheme(),
		provider:        opts.DetectedProvider,
		status:          status.New(mgr.GetClient(), "manager", opts.KubernetesVersion),
		clusterDomain:   opts.ClusterDomain,
		licenseAPIReady: licenseAPIReady,
		tierWatchReady:  tierWatchReady,
		usePSP:          opts.UsePSP,
		multiTenant:     opts.MultiTenant,
		elasticExternal: opts.ElasticExternal,
	}
	c.status.Run(opts.ShutdownContext)
	return c
}

var _ reconcile.Reconciler = &ReconcileManager{}

// ReconcileManager reconciles a Manager object.
type ReconcileManager struct {
	// This client, initialized using mgr.Client() above, is a split client
	// that reads objects from the cache and writes to the apiserver
	client          client.Client
	scheme          *runtime.Scheme
	provider        operatorv1.Provider
	status          status.StatusManager
	clusterDomain   string
	licenseAPIReady *utils.ReadyFlag
	tierWatchReady  *utils.ReadyFlag
	usePSP          bool

	// Whether or not the operator is running in multi-tenant mode.
	multiTenant     bool
	elasticExternal bool
}

// GetManager returns the default manager instance with defaults populated.
func GetManager(ctx context.Context, cli client.Client, mt bool, ns string) (*operatorv1.Manager, error) {
	key := client.ObjectKey{Name: "tigera-secure"}
	if mt {
		key.Namespace = ns
	}

	// Fetch the manager instance. We only support a single instance named "tigera-secure".
	instance := &operatorv1.Manager{}
	err := cli.Get(ctx, key, instance)
	if err != nil {
		return nil, err
	}
	if instance.Spec.Auth != nil && instance.Spec.Auth.Type != operatorv1.AuthTypeToken {
		return nil, fmt.Errorf("auth types other than 'Token' can no longer be configured using the Manager CR, " +
			"please use the Authentication CR instead")
	}
	return instance, nil
}

// Reconcile reads that state of the cluster for a Manager object and makes changes based on the state read
// and what is in the Manager.Spec
// The Controller will requeue the Request to be processed again if the returned error is non-nil or
// Result.Requeue is true, otherwise upon completion it will remove the work from the queue.
func (r *ReconcileManager) Reconcile(ctx context.Context, request reconcile.Request) (reconcile.Result, error) {
	// Perform any common preparation that needs to be done for single-tenant and multi-tenant scenarios.
	helper := utils.NewNamespaceHelper(r.multiTenant, render.ManagerNamespace, request.Namespace)
	logc := log.WithValues("Request.Namespace", request.Namespace, "Request.Name", request.Name, "installNS", helper.InstallNamespace(), "truthNS", helper.TruthNamespace())
	logc.Info("Reconciling Manager")

	// We skip requests without a namespace specified in multi-tenant setups.
	if r.multiTenant && request.Namespace == "" {
		return reconcile.Result{}, nil
	}

	// Check if this is a tenant-scoped request.
	tenant, _, err := utils.GetTenant(ctx, r.multiTenant, r.client, request.Namespace)
	if errors.IsNotFound(err) {
		logc.Info("No Tenant in this Namespace, skip")
		return reconcile.Result{}, nil
	} else if err != nil {
		r.status.SetDegraded(operatorv1.ResourceReadError, "An error occurred while querying Tenant", err, logc)
		return reconcile.Result{}, err
	}

	// Fetch the Manager instance that corresponds with this reconcile trigger.
	instance, err := GetManager(ctx, r.client, r.multiTenant, request.Namespace)
	if err != nil {
		if errors.IsNotFound(err) {
			logc.Info("Manager object not found")
			r.status.OnCRNotFound()
			return reconcile.Result{}, nil
		}
		r.status.SetDegraded(operatorv1.ResourceReadError, "Error querying Manager", err, logc)
		return reconcile.Result{}, err
	}
	logc.V(2).Info("Loaded config", "config", instance)
	r.status.OnCRFound()

	// SetMetaData in the TigeraStatus such as observedGenerations.
	defer r.status.SetMetaData(&instance.ObjectMeta)

	// Changes for updating Manager status conditions.
	if request.Name == ResourceName && request.Namespace == "" {
		ts := &operatorv1.TigeraStatus{}
		err := r.client.Get(ctx, types.NamespacedName{Name: ResourceName}, ts)
		if err != nil {
			return reconcile.Result{}, err
		}
		instance.Status.Conditions = status.UpdateStatusCondition(instance.Status.Conditions, ts.Status.Conditions)
		if err := r.client.Status().Update(ctx, instance); err != nil {
			log.WithValues("reason", err).Info("Failed to create Manager status conditions.")
			return reconcile.Result{}, err
		}
	}

	if !utils.IsAPIServerReady(r.client, logc) {
		r.status.SetDegraded(operatorv1.ResourceNotReady, "Waiting for Tigera API server to be ready", nil, logc)
		return reconcile.Result{}, nil
	}

	// Validate that the tier watch is ready before querying the tier to ensure we utilize the cache.
	if !r.tierWatchReady.IsReady() {
		r.status.SetDegraded(operatorv1.ResourceNotReady, "Waiting for Tier watch to be established", nil, logc)
		return reconcile.Result{RequeueAfter: utils.StandardRetry}, nil
	}

	// Ensure the allow-tigera tier exists, before rendering any network policies within it.
	if err := r.client.Get(ctx, client.ObjectKey{Name: networkpolicy.TigeraComponentTierName}, &v3.Tier{}); err != nil {
		if errors.IsNotFound(err) {
			r.status.SetDegraded(operatorv1.ResourceNotReady, "Waiting for allow-tigera tier to be created", err, logc)
			return reconcile.Result{RequeueAfter: utils.StandardRetry}, nil
		} else {
			r.status.SetDegraded(operatorv1.ResourceReadError, "Error querying allow-tigera tier", err, logc)
			return reconcile.Result{}, err
		}
	}

	if !r.licenseAPIReady.IsReady() {
		r.status.SetDegraded(operatorv1.ResourceNotReady, "Waiting for LicenseKeyAPI to be ready", nil, logc)
		return reconcile.Result{RequeueAfter: utils.StandardRetry}, nil
	}

	// TODO: Do we need a license per-tenant in the management cluster?
	license, err := utils.FetchLicenseKey(ctx, r.client)
	if err != nil {
		if errors.IsNotFound(err) {
			r.status.SetDegraded(operatorv1.ResourceNotFound, "License not found", err, logc)
			return reconcile.Result{RequeueAfter: utils.StandardRetry}, nil
		}
		r.status.SetDegraded(operatorv1.ResourceReadError, "Error querying license", err, logc)
		return reconcile.Result{RequeueAfter: utils.StandardRetry}, nil
	}

	// Fetch the Installation instance. We need this for a few reasons.
	// - We need to make sure it has successfully completed installation.
	// - We need to get the registry information from its spec.
	variant, installation, err := utils.GetInstallation(ctx, r.client)
	if err != nil {
		if errors.IsNotFound(err) {
			r.status.SetDegraded(operatorv1.ResourceNotFound, "Installation not found", err, logc)
			return reconcile.Result{}, err
		}
		r.status.SetDegraded(operatorv1.ResourceReadError, "Error querying installation", err, logc)
		return reconcile.Result{}, err
	}

	// When creating the certificate manager, pass in the logger and tenant (if one exists).
	opts := []certificatemanager.Option{
		certificatemanager.WithLogger(logc),
		certificatemanager.WithTenant(tenant),
	}
	certificateManager, err := certificatemanager.Create(r.client, installation, r.clusterDomain, helper.TruthNamespace(), opts...)
	if err != nil {
		r.status.SetDegraded(operatorv1.ResourceCreateError, "Unable to create the Tigera CA", err, logc)
		return reconcile.Result{}, err
	}

	// Get or create a certificate for clients of the manager pod es-proxy container.
	tlsSecret, err := certificateManager.GetOrCreateKeyPair(
		r.client,
		render.ManagerTLSSecretName,
		helper.TruthNamespace(),
		[]string{"localhost"})
	if err != nil {
		r.status.SetDegraded(operatorv1.ResourceReadError, "Error getting or creating manager TLS certificate", err, logc)
		return reconcile.Result{}, err
	}

	// Get or create a certificate for the manager pod to use within the cluster.
	dnsNames := dns.GetServiceDNSNames(render.ManagerServiceName, helper.InstallNamespace(), r.clusterDomain)
	internalTrafficSecret, err := certificateManager.GetOrCreateKeyPair(
		r.client,
		render.ManagerInternalTLSSecretName,
		helper.TruthNamespace(),
		dnsNames)
	if err != nil {
		r.status.SetDegraded(operatorv1.CertificateError, fmt.Sprintf("Error ensuring internal manager TLS certificate %q exists and has valid DNS names", render.ManagerInternalTLSSecretName), err, logc)
		return reconcile.Result{}, err
	}

	// Determine if compliance is enabled.
	complianceLicenseFeatureActive := utils.IsFeatureActive(license, common.ComplianceFeature)
	complianceCR, err := compliance.GetCompliance(ctx, r.client, r.multiTenant, request.Namespace)
	if err != nil && !errors.IsNotFound(err) {
		r.status.SetDegraded(operatorv1.ResourceReadError, "Error querying compliance: ", err, logc)
		return reconcile.Result{}, err
	}

	// Build a trusted bundle containing all of the certificates of components that communicate with the manager pod.
	// This bundle contains the root CA used to sign all operator-generated certificates, as well as the explicitly named
	// certificates, in case the user has provided their own cert in lieu of the default certificate.

	var trustedSecretNames []string
	if !r.multiTenant {
		// For multi-tenant systems, we don't support user-provided certs for all components. So, we don't need to include these,
		// and the bundle will simply use the root CA for the tenant. For single-tenant systems, we need to include these in case
		// any of them haven't been signed by the root CA.
		trustedSecretNames = []string{
			render.PacketCaptureServerCert,
			render.ProjectCalicoAPIServerTLSSecretName(installation.Variant),
			render.TigeraLinseedSecret,
		}
		// If external prometheus is enabled, the secret will be signed by the Calico CA and no secret will be created. We can skip
		// adding it to the bundle, as trusting the CA will suffice.
		monitorCR := &operatorv1.Monitor{}
		if err := r.client.Get(ctx, utils.DefaultTSEEInstanceKey, monitorCR); err != nil {
			r.status.SetDegraded(operatorv1.ResourceReadError, "Error querying required Monitor resource: ", err, logc)
			return reconcile.Result{}, err
		}
		if monitorCR.Spec.ExternalPrometheus == nil {
			trustedSecretNames = append(trustedSecretNames, monitor.PrometheusServerTLSSecretName)
		}

		if complianceLicenseFeatureActive && complianceCR != nil {
			// Check that compliance is running.
			if complianceCR.Status.State != operatorv1.TigeraStatusReady {
				r.status.SetDegraded(operatorv1.ResourceNotReady, "Compliance is not ready", nil, logc)
				return reconcile.Result{}, nil
			}
			trustedSecretNames = append(trustedSecretNames, render.ComplianceServerCertSecret)
		}
	}

	var authenticationCR *operatorv1.Authentication
	// Fetch the Authentication spec. If present, we use to configure user authentication.
	authenticationCR, err = utils.GetAuthentication(ctx, r.client)
	if err != nil && !errors.IsNotFound(err) {
		r.status.SetDegraded(operatorv1.ResourceReadError, "Error while fetching Authentication", err, logc)
		return reconcile.Result{}, err
	}
	if authenticationCR != nil && authenticationCR.Status.State != operatorv1.TigeraStatusReady {
		r.status.SetDegraded(operatorv1.ResourceNotReady, fmt.Sprintf("Authentication is not ready authenticationCR status: %s", authenticationCR.Status.State), nil, logc)
		return reconcile.Result{}, nil
	} else if authenticationCR != nil && !utils.IsDexDisabled(authenticationCR) {
		// Do not include DEX TLS Secret Name is authentication CR does not have type Dex
		trustedSecretNames = append(trustedSecretNames, render.DexTLSSecretName)
	}

	bundleMaker := certificateManager.CreateTrustedBundle()
	for _, secret := range trustedSecretNames {
		certificate, err := certificateManager.GetCertificate(r.client, secret, helper.TruthNamespace())
		if err != nil {
			r.status.SetDegraded(operatorv1.CertificateError, fmt.Sprintf("Failed to retrieve %s", secret), err, logc)
			return reconcile.Result{}, err
		} else if certificate == nil {
			logc.Info(fmt.Sprintf("Waiting for secret '%s' to become available", secret))
			r.status.SetDegraded(operatorv1.ResourceNotReady, fmt.Sprintf("Waiting for secret '%s' to become available", secret), nil, logc)
			return reconcile.Result{}, nil
		}
		bundleMaker.AddCertificates(certificate)
	}
	certificateManager.AddToStatusManager(r.status, helper.InstallNamespace())

	// Check that Prometheus is running
	// TODO: We'll need to run an instance of Prometheus per-tenant? Or do we use labels to delimit metrics?
	//       Probably the former.
	ns := &corev1.Namespace{}
	if err = r.client.Get(ctx, client.ObjectKey{Name: common.TigeraPrometheusNamespace}, ns); err != nil {
		if errors.IsNotFound(err) {
			r.status.SetDegraded(operatorv1.ResourceNotFound, "tigera-prometheus namespace does not exist Dependency on tigera-prometheus not satisfied", nil, logc)
		} else {
			r.status.SetDegraded(operatorv1.ResourceReadError, "Error querying prometheus", err, logc)
		}
		return reconcile.Result{}, err
	}

	pullSecrets, err := utils.GetNetworkingPullSecrets(installation, r.client)
	if err != nil {
		log.Error(err, "Error with Pull secrets")
		r.status.SetDegraded(operatorv1.ResourceReadError, "Error retrieving pull secrets", err, logc)
		return reconcile.Result{}, err
	}

	var clusterConfig *relasticsearch.ClusterConfig
	// We only require Elastic cluster configuration when Kibana is enabled.
	if render.KibanaEnabled(tenant, installation) {
		clusterConfig, err = utils.GetElasticsearchClusterConfig(context.Background(), r.client)
		if err != nil {
			if errors.IsNotFound(err) {
				r.status.SetDegraded(operatorv1.ResourceNotFound, "Elasticsearch cluster configuration is not available, waiting for it to become available", err, logc)
				return reconcile.Result{}, nil
			}
			r.status.SetDegraded(operatorv1.ResourceReadError, "Failed to get the elasticsearch cluster configuration", err, logc)
			return reconcile.Result{}, err
		}
	}

	var esSecrets []*corev1.Secret
	if !r.multiTenant {
		// Get secrets used by the manager to authenticate with Elasticsearch. This is used for Kibana login, and isn't
		// needed for multi-tenant installations since currently Kibana is not supported in that mode.
		esSecrets, err = utils.ElasticsearchSecrets(ctx, []string{render.ElasticsearchManagerUserSecret}, r.client)
		if err != nil {
			if errors.IsNotFound(err) {
				r.status.SetDegraded(operatorv1.ResourceNotFound, "Elasticsearch secrets are not available yet, waiting until they become available", err, logc)
				return reconcile.Result{}, nil
			}
			r.status.SetDegraded(operatorv1.ResourceReadError, "Failed to get Elasticsearch credentials", err, logc)
			return reconcile.Result{}, err
		}
	}

	managementCluster, err := utils.GetManagementCluster(ctx, r.client)
	if err != nil {
		r.status.SetDegraded(operatorv1.ResourceReadError, "Error reading ManagementCluster", err, logc)
		return reconcile.Result{}, err
	}

	managementClusterConnection, err := utils.GetManagementClusterConnection(ctx, r.client)
	if err != nil {
		r.status.SetDegraded(operatorv1.ResourceReadError, "Error reading ManagementClusterConnection", err, logc)
		return reconcile.Result{}, err
	}

	if managementClusterConnection != nil && managementCluster != nil {
		err = fmt.Errorf("having both a ManagementCluster and a ManagementClusterConnection is not supported")
		r.status.SetDegraded(operatorv1.ResourceValidationError, "", err, logc)
		return reconcile.Result{}, err
	}

	// Es-proxy needs to trust Voltron for cross-cluster requests.
	bundleMaker.AddCertificates(internalTrafficSecret)

	var linseedVoltronServerCert certificatemanagement.KeyPairInterface
	var tunnelServerCert certificatemanagement.KeyPairInterface
	var tunnelSecretPassthrough render.Component

	if managementCluster != nil {
		preDefaultPatchFrom := client.MergeFrom(managementCluster.DeepCopy())
		fillDefaults(managementCluster)

		// Write the discovered configuration back to the API. This is essentially a poor-man's defaulting, and
		// ensures that we don't surprise anyone by changing defaults in a future version of the operator.
		if err := r.client.Patch(ctx, managementCluster, preDefaultPatchFrom); err != nil {
			r.status.SetDegraded(operatorv1.ResourceUpdateError, "", err, logc)
			return reconcile.Result{}, err
		}

		// Create a certificate for Voltron to use when serving TLS connections from managed clusters destined
		// to Linseed. This certificate is used only for connections received over Voltron's mTLS tunnel targeting tigera-linseed.
		// The public cert from this keypair is sent by es-kube-controllers to managed clusters so that linseed clients in those clusters
		// can authenticate the certificate presented by Voltron.
		linseedDNSNames := dns.GetServiceDNSNames(render.LinseedServiceName, render.ElasticsearchNamespace, r.clusterDomain)
		linseedVoltronServerCert, err = certificateManager.GetOrCreateKeyPair(
			r.client,
			render.VoltronLinseedTLS,
			helper.TruthNamespace(),
			linseedDNSNames)
		if err != nil {
			r.status.SetDegraded(operatorv1.ResourceReadError, "Error getting or creating Voltron Linseed TLS certificate", err, logc)
			return reconcile.Result{}, err
		}

		// Query the tunnel server certificate used by Voltron to serve mTLS connections from managed clusters.
		tunnelSecretName := managementCluster.Spec.TLS.SecretName
		// For multi-tenant clusters, ensure that we have a CA that can be used to sign the tunnel server cert within this tenant's namespace.
		// For single-tenant cluster, ensure that we have a CA that can be used to sign the tunnel server cert in operator namespace.
		// This certificate will also be presented by Voltron to prove its identity to managed clusters.
		tunnelCASecret, err := utils.GetSecret(ctx, r.client, tunnelSecretName, helper.TruthNamespace())
		if err != nil {
			r.status.SetDegraded(operatorv1.ResourceReadError, "Unable to fetch the tunnel secret", err, logc)
			return reconcile.Result{}, err
		}

		// Single tenant MCM clusters will use "voltron" as a server name to establish mTLS connection
		serverName := "voltron"
		if r.multiTenant {
			// Multi-tenant MCM clusters will use the tenat ID as a server name to establish mTLS connection
			serverName = tenant.Spec.ID
		}

		if tunnelCASecret == nil {
			tunnelCASecret, err = certificatemanagement.CreateSelfSignedSecret(tunnelSecretName, helper.TruthNamespace(), "tigera-voltron", []string{serverName})
			if err != nil {
				r.status.SetDegraded(operatorv1.ResourceCreateError, "Unable to create the tunnel secret", err, logc)
				return reconcile.Result{}, err
			}
		} else {
			// Check controller references and remove any old APIServer ownership, since ownership of this resource has moved
			// to the manager controller instead. Without this, we will hit an error when trying to update the secret as it will
			// have two controllers set.
			for i := 0; i < len(tunnelCASecret.OwnerReferences); i++ {
				ref := tunnelCASecret.OwnerReferences[i]
				if ref.Kind == "APIServer" && ref.Controller != nil && *ref.Controller {
					tunnelCASecret.OwnerReferences = append(tunnelCASecret.OwnerReferences[:i], tunnelCASecret.OwnerReferences[i+1:]...)
					i--
				}
			}
		}

		// We use the CA as the server cert.
		tunnelServerCert = certificatemanagement.NewKeyPair(tunnelCASecret, nil, "")
		tunnelSecretPassthrough = render.NewPassthrough(tunnelCASecret)
	}

	keyValidatorConfig, err := utils.GetKeyValidatorConfig(ctx, r.client, authenticationCR, r.clusterDomain)
	if err != nil {
		r.status.SetDegraded(operatorv1.ResourceValidationError, "Failed to process the authentication CR.", err, logc)
		return reconcile.Result{}, err
	}

	elasticLicenseType := render.ElasticsearchLicenseTypeBasic
	if !r.elasticExternal && managementClusterConnection == nil {
		if elasticLicenseType, err = utils.GetElasticLicenseType(ctx, r.client, logc); err != nil {
			r.status.SetDegraded(operatorv1.ResourceReadError, "Failed to get Elasticsearch license", err, logc)
			return reconcile.Result{}, err
		}
	}

	// Create a component handler to manage the rendered component.
	componentHandler := utils.NewComponentHandler(log, r.client, r.scheme, instance)

	// Set replicas to 1 for management or managed clusters.
	// TODO Remove after MCM tigera-manager HA deployment is supported.
	var replicas *int32 = installation.ControlPlaneReplicas
	if managementCluster != nil || managementClusterConnection != nil {
		var mcmReplicas int32 = 1
		replicas = &mcmReplicas
	}

	trustedBundle := bundleMaker.(certificatemanagement.TrustedBundleRO)
	if r.multiTenant {
		// For multi-tenant systems, we load the pre-created bundle for this tenant instead of using the one we built here.
		// Multi-tenant managers need the bundle variant that includes system root certificates, in order to verify external auth providers.
		trustedBundle, err = certificateManager.LoadMultiTenantTrustedBundleWithRootCertificates(ctx, r.client, helper.InstallNamespace())
		if err != nil {
			r.status.SetDegraded(operatorv1.ResourceReadError, "Error getting trusted bundle", err, logc)
			return reconcile.Result{}, err
		}
		bundleMaker = nil
	}

	// Determine the namespaces to which we must bind the cluster role.
	namespaces, err := helper.TenantNamespaces(r.client)
	if err != nil {
		return reconcile.Result{}, err
	}
	if tenant.MultiTenant() {
		// In a multi-tenant environment, we need to grant access to the canonical tigera-manager:tigera-manager service account
		// so that es-proxy passes Voltron's authorization checks when accessing managed clusters. This is because per-tenant manager instances
		// impersonate as this serviceaccount on these flows.
		namespaces = append(namespaces, render.ManagerNamespace)
	}

	tenantNamespaces, err := utils.TenantNamespaces(ctx, r.client)
	if err != nil {
		return reconcile.Result{}, err
	}

	managerCfg := &render.ManagerConfiguration{
		KeyValidatorConfig:      keyValidatorConfig,
		ESSecrets:               esSecrets,
		TrustedCertBundle:       trustedBundle,
		ClusterConfig:           clusterConfig,
		TLSKeyPair:              tlsSecret,
		VoltronLinseedKeyPair:   linseedVoltronServerCert,
		PullSecrets:             pullSecrets,
		Openshift:               r.provider == operatorv1.ProviderOpenShift,
		Installation:            installation,
		ManagementCluster:       managementCluster,
		TunnelServerCert:        tunnelServerCert,
		InternalTLSKeyPair:      internalTrafficSecret,
		ClusterDomain:           r.clusterDomain,
		ESLicenseType:           elasticLicenseType,
		Replicas:                replicas,
		Compliance:              complianceCR,
		ComplianceLicenseActive: complianceLicenseFeatureActive,
		UsePSP:                  r.usePSP,
		Namespace:               helper.InstallNamespace(),
		TruthNamespace:          helper.TruthNamespace(),
		Tenant:                  tenant,
<<<<<<< HEAD
		TenantNamespaces:        tenantNamespaces,
=======
		ExternalElastic:         r.elasticExternal,
>>>>>>> fb438b87
		BindingNamespaces:       namespaces,
		Manager:                 instance,
	}

	// Render the desired objects from the CRD and create or update them.
	component, err := render.Manager(managerCfg)
	if err != nil {
		r.status.SetDegraded(operatorv1.ResourceRenderingError, "Error rendering Manager", err, logc)
		return reconcile.Result{}, err
	}

	if err = imageset.ApplyImageSet(ctx, r.client, variant, component); err != nil {
		r.status.SetDegraded(operatorv1.ResourceUpdateError, "Error with images from ImageSet", err, logc)
		return reconcile.Result{}, err
	}

	components := []render.Component{
		// Install manager components.
		component,

		// Installs KeyPairs and trusted bundle (if not pre-installed)
		rcertificatemanagement.CertificateManagement(&rcertificatemanagement.Config{
			Namespace:       helper.InstallNamespace(),
			TruthNamespace:  helper.TruthNamespace(),
			ServiceAccounts: []string{render.ManagerServiceAccount},
			KeyPairOptions: []rcertificatemanagement.KeyPairOption{
				rcertificatemanagement.NewKeyPairOption(tlsSecret, true, true),
				rcertificatemanagement.NewKeyPairOption(linseedVoltronServerCert, true, true),
				rcertificatemanagement.NewKeyPairOption(internalTrafficSecret, true, true),
				rcertificatemanagement.NewKeyPairOption(tunnelServerCert, false, true),
			},
			TrustedBundle: bundleMaker,
		}),
	}

	if tunnelSecretPassthrough != nil {
		components = append(components, tunnelSecretPassthrough)
	}

	for _, component := range components {
		if err := componentHandler.CreateOrUpdateOrDelete(ctx, component, r.status); err != nil {
			r.status.SetDegraded(operatorv1.ResourceUpdateError, "Error creating / updating resource", err, logc)
			return reconcile.Result{}, err
		}
	}

	// Clear the degraded bit if we've reached this far.
	r.status.ClearDegraded()
	instance.Status.State = operatorv1.TigeraStatusReady
	if r.status.IsAvailable() {
		if err = r.client.Status().Update(ctx, instance); err != nil {
			return reconcile.Result{}, err
		}
	}

	return reconcile.Result{}, nil
}

func fillDefaults(mc *operatorv1.ManagementCluster) {
	if mc.Spec.TLS == nil {
		mc.Spec.TLS = &operatorv1.TLS{}
	}
	if mc.Spec.TLS.SecretName == "" {
		mc.Spec.TLS.SecretName = render.VoltronTunnelSecretName
	}
}<|MERGE_RESOLUTION|>--- conflicted
+++ resolved
@@ -667,11 +667,8 @@
 		Namespace:               helper.InstallNamespace(),
 		TruthNamespace:          helper.TruthNamespace(),
 		Tenant:                  tenant,
-<<<<<<< HEAD
 		TenantNamespaces:        tenantNamespaces,
-=======
 		ExternalElastic:         r.elasticExternal,
->>>>>>> fb438b87
 		BindingNamespaces:       namespaces,
 		Manager:                 instance,
 	}
