// Copyright (c) 2020-2023 Tigera, Inc. All rights reserved.

// Licensed under the Apache License, Version 2.0 (the "License");
// you may not use this file except in compliance with the License.
// You may obtain a copy of the License at
//
//     http://www.apache.org/licenses/LICENSE-2.0
//
// Unless required by applicable law or agreed to in writing, software
// distributed under the License is distributed on an "AS IS" BASIS,
// WITHOUT WARRANTIES OR CONDITIONS OF ANY KIND, either express or implied.
// See the License for the specific language governing permissions and
// limitations under the License.

package manager

import (
	"context"
	"fmt"

	. "github.com/onsi/ginkgo"
	. "github.com/onsi/ginkgo/extensions/table"
	. "github.com/onsi/gomega"

	"github.com/stretchr/testify/mock"

	appsv1 "k8s.io/api/apps/v1"
	corev1 "k8s.io/api/core/v1"
	rbacv1 "k8s.io/api/rbac/v1"
	metav1 "k8s.io/apimachinery/pkg/apis/meta/v1"
	"k8s.io/apimachinery/pkg/runtime"
	"k8s.io/apimachinery/pkg/types"
	"sigs.k8s.io/controller-runtime/pkg/client"
	"sigs.k8s.io/controller-runtime/pkg/client/fake"
	"sigs.k8s.io/controller-runtime/pkg/reconcile"

	v3 "github.com/tigera/api/pkg/apis/projectcalico/v3"
	operatorv1 "github.com/tigera/operator/api/v1"
	"github.com/tigera/operator/pkg/apis"
	"github.com/tigera/operator/pkg/common"
	"github.com/tigera/operator/pkg/components"
	"github.com/tigera/operator/pkg/controller/certificatemanager"
	"github.com/tigera/operator/pkg/controller/status"
	"github.com/tigera/operator/pkg/controller/utils"
	"github.com/tigera/operator/pkg/dns"
	"github.com/tigera/operator/pkg/render"
	relasticsearch "github.com/tigera/operator/pkg/render/common/elasticsearch"
	rmeta "github.com/tigera/operator/pkg/render/common/meta"
	"github.com/tigera/operator/pkg/render/common/secret"
	rsecret "github.com/tigera/operator/pkg/render/common/secret"
	"github.com/tigera/operator/pkg/render/monitor"
	"github.com/tigera/operator/test"
<<<<<<< HEAD

	"github.com/tigera/operator/pkg/render/common/cloudconfig"
=======
>>>>>>> a97a7b31
)

var _ = Describe("Manager controller tests", func() {
	var c client.Client
	var scheme *runtime.Scheme
	var instance *operatorv1.Manager
	var ctx context.Context
	var replicas int32

	BeforeEach(func() {
		// Create a Kubernetes client.
		scheme = runtime.NewScheme()
		Expect(apis.AddToScheme(scheme)).NotTo(HaveOccurred())
		Expect(appsv1.SchemeBuilder.AddToScheme(scheme)).ShouldNot(HaveOccurred())
		Expect(rbacv1.SchemeBuilder.AddToScheme(scheme)).ShouldNot(HaveOccurred())
		c = fake.NewClientBuilder().WithScheme(scheme).Build()
		ctx = context.Background()
		replicas = 2

		cloudConfig := cloudconfig.NewCloudConfig("id", "tenantName", "externalES.com", "externalKB.com", false)
		Expect(c.Create(ctx, cloudConfig.ConfigMap())).ToNot(HaveOccurred())
	})

	It("should query a default manager instance", func() {
		By("Creating a CRD")
		instance = &operatorv1.Manager{
			TypeMeta:   metav1.TypeMeta{Kind: "Manager", APIVersion: "operator.tigera.io/v1"},
			ObjectMeta: metav1.ObjectMeta{Name: "tigera-secure"},
		}
		err := c.Create(ctx, instance)
		Expect(err).NotTo(HaveOccurred())
		instance, err = GetManager(ctx, c)
		Expect(err).NotTo(HaveOccurred())
	})

	Context("cert tests", func() {
		var r ReconcileManager
		var cr *operatorv1.Manager
		var mockStatus *status.MockStatus

		clusterDomain := "some.domain"
		expectedDNSNames := dns.GetServiceDNSNames(render.ManagerServiceName, render.ManagerNamespace, clusterDomain)
		expectedDNSNames = append(expectedDNSNames, "localhost")

		BeforeEach(func() {
			// Create an object we can use throughout the test to do the compliance reconcile loops.
			mockStatus = &status.MockStatus{}
			mockStatus.On("AddDaemonsets", mock.Anything).Return()
			mockStatus.On("AddDeployments", mock.Anything).Return()
			mockStatus.On("AddStatefulSets", mock.Anything).Return()
			mockStatus.On("AddCertificateSigningRequests", mock.Anything).Return()
			mockStatus.On("RemoveCertificateSigningRequests", mock.Anything).Return()
			mockStatus.On("AddCronJobs", mock.Anything)
			mockStatus.On("IsAvailable").Return(true)
			mockStatus.On("OnCRFound").Return()
			mockStatus.On("ClearDegraded")
			mockStatus.On("SetDegraded", operatorv1.ResourceNotReady, "Waiting for LicenseKeyAPI to be ready", mock.Anything, mock.Anything).Return().Maybe()
			mockStatus.On("SetDegraded", operatorv1.ResourceNotReady, "Waiting for secret 'tigera-packetcapture-server-tls' to become available", mock.Anything, mock.Anything).Return().Maybe()
			mockStatus.On("SetDegraded", operatorv1.ResourceNotReady, "Waiting for secret 'calico-node-prometheus-tls' to become available", mock.Anything, mock.Anything).Return().Maybe()
			mockStatus.On("ReadyToMonitor")
			mockStatus.On("SetMetaData", mock.Anything).Return()

			r = ReconcileManager{
				client:          c,
				scheme:          scheme,
				provider:        operatorv1.ProviderNone,
				status:          mockStatus,
				clusterDomain:   clusterDomain,
				licenseAPIReady: &utils.ReadyFlag{},
				tierWatchReady:  &utils.ReadyFlag{},
			}

			Expect(c.Create(ctx, &operatorv1.APIServer{
				ObjectMeta: metav1.ObjectMeta{Name: "tigera-secure"},
				Status: operatorv1.APIServerStatus{
					State: operatorv1.TigeraStatusReady,
				},
			})).NotTo(HaveOccurred())
			Expect(c.Create(ctx, &v3.Tier{
				ObjectMeta: metav1.ObjectMeta{Name: "allow-tigera"},
			})).NotTo(HaveOccurred())
			Expect(c.Create(ctx, &v3.LicenseKey{
				ObjectMeta: metav1.ObjectMeta{Name: "default"},
			})).NotTo(HaveOccurred())
			Expect(c.Create(
				ctx,
				&operatorv1.Installation{
					ObjectMeta: metav1.ObjectMeta{Name: "default"},
					Spec: operatorv1.InstallationSpec{
						ControlPlaneReplicas: &replicas,
						Variant:              operatorv1.TigeraSecureEnterprise,
						Registry:             "some.registry.org/",
					},
					Status: operatorv1.InstallationStatus{
						Variant: operatorv1.TigeraSecureEnterprise,
						Computed: &operatorv1.InstallationSpec{
							Registry: "some.registry.org/",
							// The test is provider agnostic.
							KubernetesProvider: operatorv1.ProviderNone,
						},
					},
				},
			)).NotTo(HaveOccurred())

			Expect(c.Create(ctx, &operatorv1.Compliance{
				ObjectMeta: metav1.ObjectMeta{Name: "tigera-secure"},
				Status: operatorv1.ComplianceStatus{
					State: operatorv1.TigeraStatusReady,
				},
			})).NotTo(HaveOccurred())
			Expect(c.Create(ctx, &corev1.Namespace{
				ObjectMeta: metav1.ObjectMeta{Name: common.TigeraPrometheusNamespace},
			})).NotTo(HaveOccurred())

			Expect(c.Create(ctx, relasticsearch.NewClusterConfig("cluster", 1, 1, 1).ConfigMap())).NotTo(HaveOccurred())

			certificateManager, err := certificatemanager.Create(c, nil, "")
			Expect(err).NotTo(HaveOccurred())
			complianceKp, err := certificateManager.GetOrCreateKeyPair(c, render.ComplianceServerCertSecret, common.OperatorNamespace(), []string{render.ComplianceServerCertSecret})
			Expect(err).NotTo(HaveOccurred())
			Expect(c.Create(ctx, complianceKp.Secret(common.OperatorNamespace()))).NotTo(HaveOccurred())
			pcapKp, err := certificateManager.GetOrCreateKeyPair(c, render.PacketCaptureCertSecret, common.OperatorNamespace(), []string{render.PacketCaptureCertSecret})
			Expect(err).NotTo(HaveOccurred())
			Expect(c.Create(ctx, pcapKp.Secret(common.OperatorNamespace()))).NotTo(HaveOccurred())
			promKp, err := certificateManager.GetOrCreateKeyPair(c, monitor.PrometheusTLSSecretName, common.OperatorNamespace(), []string{monitor.PrometheusTLSSecretName})
			Expect(err).NotTo(HaveOccurred())
			Expect(c.Create(ctx, promKp.Secret(common.OperatorNamespace()))).NotTo(HaveOccurred())
			gwKp, err := certificateManager.GetOrCreateKeyPair(c, relasticsearch.PublicCertSecret, common.OperatorNamespace(), []string{relasticsearch.PublicCertSecret})
			Expect(err).NotTo(HaveOccurred())
			Expect(c.Create(ctx, gwKp.Secret(common.OperatorNamespace()))).NotTo(HaveOccurred())
			queryServerKp, err := certificateManager.GetOrCreateKeyPair(c, render.ProjectCalicoApiServerTLSSecretName(operatorv1.TigeraSecureEnterprise), common.OperatorNamespace(), []string{render.ProjectCalicoApiServerTLSSecretName(operatorv1.TigeraSecureEnterprise)})
			Expect(err).NotTo(HaveOccurred())
			Expect(c.Create(ctx, queryServerKp.Secret(common.OperatorNamespace()))).NotTo(HaveOccurred())

			Expect(c.Create(ctx, &corev1.Secret{
				ObjectMeta: metav1.ObjectMeta{
					Name:      render.ElasticsearchManagerUserSecret,
					Namespace: "tigera-operator"}})).NotTo(HaveOccurred())
			Expect(c.Create(ctx, &corev1.ConfigMap{
				ObjectMeta: metav1.ObjectMeta{
					Name:      render.ECKLicenseConfigMapName,
					Namespace: render.ECKOperatorNamespace,
				},
				Data: map[string]string{"eck_license_level": string(render.ElasticsearchLicenseTypeEnterpriseTrial)},
			})).NotTo(HaveOccurred())

			cr = &operatorv1.Manager{
				ObjectMeta: metav1.ObjectMeta{
					Name: "tigera-secure",
				},
			}
			Expect(c.Create(ctx, cr)).NotTo(HaveOccurred())

			// Mark that watches were successful.
			r.licenseAPIReady.MarkAsReady()
			r.tierWatchReady.MarkAsReady()
		})

		It("should reconcile if user supplied a manager TLS cert", func() {
			// Create a manager cert secret.
			dnsNames := []string{"manager.example.com", "192.168.10.22"}
			testCA := test.MakeTestCA("manager-test")
			userSecret, err := secret.CreateTLSSecret(
				testCA, render.ManagerTLSSecretName, common.OperatorNamespace(), corev1.TLSPrivateKeyKey, corev1.TLSCertKey, rmeta.DefaultCertificateDuration, nil, dnsNames...)
			Expect(err).ShouldNot(HaveOccurred())
			Expect(c.Create(ctx, userSecret)).NotTo(HaveOccurred())

			_, err = r.Reconcile(ctx, reconcile.Request{})
			Expect(err).ShouldNot(HaveOccurred())

			// Verify that the existing cert didn't change
			secret := &corev1.Secret{}
			Expect(c.Get(ctx, types.NamespacedName{Name: render.ManagerTLSSecretName, Namespace: common.OperatorNamespace()}, secret)).ShouldNot(HaveOccurred())
			Expect(secret.Data).To(Equal(userSecret.Data))

			Expect(c.Get(ctx, types.NamespacedName{Name: render.ManagerTLSSecretName, Namespace: render.ManagerNamespace}, secret)).ShouldNot(HaveOccurred())
			Expect(secret.Data).To(Equal(userSecret.Data))
		})

		It("should create a manager TLS cert secret if not provided and add an OwnerReference to it", func() {

			_, err := r.Reconcile(ctx, reconcile.Request{})
			Expect(err).ShouldNot(HaveOccurred())

			secret := &corev1.Secret{}
			Expect(c.Get(ctx, types.NamespacedName{Name: render.ManagerTLSSecretName, Namespace: common.OperatorNamespace()}, secret)).ShouldNot(HaveOccurred())
			Expect(secret.GetOwnerReferences()).To(HaveLen(1))
		})

		It("should not add OwnerReference to an user supplied manager TLS cert", func() {
			// Create a manager cert secret.
			dnsNames := []string{"manager.example.com", "192.168.10.22"}
			testCA := test.MakeTestCA("manager-test")
			userSecret, err := secret.CreateTLSSecret(
				testCA, render.ManagerTLSSecretName, common.OperatorNamespace(), corev1.TLSPrivateKeyKey, corev1.TLSCertKey, rmeta.DefaultCertificateDuration, nil, dnsNames...)
			Expect(err).ShouldNot(HaveOccurred())
			Expect(c.Create(ctx, userSecret)).NotTo(HaveOccurred())

			_, err = r.Reconcile(ctx, reconcile.Request{})
			Expect(err).ShouldNot(HaveOccurred())

			// Verify that the existing cert didn't get an owner reference
			secret := &corev1.Secret{}
			Expect(c.Get(ctx, types.NamespacedName{Name: render.ManagerTLSSecretName, Namespace: common.OperatorNamespace()}, secret)).ShouldNot(HaveOccurred())
			Expect(secret.GetOwnerReferences()).To(HaveLen(0))

			Expect(c.Get(ctx, types.NamespacedName{Name: render.ManagerTLSSecretName, Namespace: render.ManagerNamespace}, secret)).ShouldNot(HaveOccurred())
			Expect(secret.GetOwnerReferences()).To(HaveLen(1))
		})

		It("should reconcile if operator-managed cert exists and user replaces it with a custom cert", func() {
			// Reconcile and check that the operator managed cert was created
			_, err := r.Reconcile(ctx, reconcile.Request{})
			Expect(err).ShouldNot(HaveOccurred())

			secret := &corev1.Secret{}
			// Verify that the operator managed cert secrets exist. These cert
			// secrets should have the manager service DNS names plus localhost only.
			Expect(c.Get(ctx, types.NamespacedName{Name: render.ManagerTLSSecretName, Namespace: common.OperatorNamespace()}, secret)).ShouldNot(HaveOccurred())
			test.VerifyCert(secret, expectedDNSNames...)

			Expect(c.Get(ctx, types.NamespacedName{Name: render.ManagerTLSSecretName, Namespace: render.ManagerNamespace}, secret)).ShouldNot(HaveOccurred())
			test.VerifyCert(secret, expectedDNSNames...)

			// Create a custom manager cert secret.
			dnsNames := []string{"manager.example.com", "192.168.10.22"}
			testCA := test.MakeTestCA("manager-test")
			customSecret, err := rsecret.CreateTLSSecret(
				testCA, render.ManagerTLSSecretName, common.OperatorNamespace(), corev1.TLSPrivateKeyKey, corev1.TLSCertKey, rmeta.DefaultCertificateDuration, nil, dnsNames...)
			Expect(err).ShouldNot(HaveOccurred())

			// Update the existing operator managed cert secret with bytes from
			// the custom manager cert secret.
			Expect(c.Get(ctx, types.NamespacedName{Name: render.ManagerTLSSecretName, Namespace: common.OperatorNamespace()}, secret)).ShouldNot(HaveOccurred())
			secret.Data[corev1.TLSCertKey] = customSecret.Data[corev1.TLSCertKey]
			secret.Data[corev1.TLSPrivateKeyKey] = customSecret.Data[corev1.TLSPrivateKeyKey]
			Expect(c.Update(ctx, secret)).NotTo(HaveOccurred())

			_, err = r.Reconcile(ctx, reconcile.Request{})
			Expect(err).ShouldNot(HaveOccurred())

			// Verify that the existing certs have changed - check that the
			// certs have the DNS names in the user-supplied cert.
			Expect(c.Get(ctx, types.NamespacedName{Name: render.ManagerTLSSecretName, Namespace: common.OperatorNamespace()}, secret)).ShouldNot(HaveOccurred())
			test.VerifyCert(secret, dnsNames...)

			Expect(c.Get(ctx, types.NamespacedName{Name: render.ManagerTLSSecretName, Namespace: render.ManagerNamespace}, secret)).ShouldNot(HaveOccurred())
			test.VerifyCert(secret, dnsNames...)
		})
	})

	Context("reconciliation", func() {
		var r ReconcileManager
		var mockStatus *status.MockStatus
		var licenseKey *v3.LicenseKey
		var compliance *operatorv1.Compliance

		BeforeEach(func() {
			// Create an object we can use throughout the test to do the compliance reconcile loops.
			mockStatus = &status.MockStatus{}
			mockStatus.On("AddDaemonsets", mock.Anything).Return()
			mockStatus.On("AddDeployments", mock.Anything).Return()
			mockStatus.On("AddStatefulSets", mock.Anything).Return()
			mockStatus.On("AddCronJobs", mock.Anything)
			mockStatus.On("IsAvailable").Return(true)
			mockStatus.On("OnCRFound").Return()
			mockStatus.On("ClearDegraded")
<<<<<<< HEAD
			mockStatus.On("SetDegraded", "Waiting for LicenseKeyAPI to be ready", "").Return().Maybe()
			mockStatus.On("SetDegraded", "Waiting for secret 'calico-node-prometheus-tls' to become available", "").Return().Maybe()
			mockStatus.On("SetDegraded", "Waiting for secret 'tigera-packetcapture-server-tls' to become available", "").Return().Maybe()
=======
			mockStatus.On("SetDegraded", operatorv1.ResourceNotReady, "Waiting for LicenseKeyAPI to be ready", mock.Anything, mock.Anything).Return().Maybe()
			mockStatus.On("SetDegraded", operatorv1.ResourceNotReady, "Waiting for secret 'calico-node-prometheus-tls' to become available", mock.Anything, mock.Anything).Return().Maybe()
			mockStatus.On("SetDegraded", operatorv1.ResourceNotReady, "Waiting for secret 'tigera-packetcapture-server-tls' to become available", mock.Anything, mock.Anything).Return().Maybe()
>>>>>>> a97a7b31
			mockStatus.On("RemoveCertificateSigningRequests", mock.Anything)
			mockStatus.On("ReadyToMonitor")
			mockStatus.On("SetMetaData", mock.Anything).Return()

			r = ReconcileManager{
				client:          c,
				scheme:          scheme,
				provider:        operatorv1.ProviderNone,
				status:          mockStatus,
				licenseAPIReady: &utils.ReadyFlag{},
				tierWatchReady:  &utils.ReadyFlag{},
			}

			Expect(c.Create(ctx, &operatorv1.APIServer{
				ObjectMeta: metav1.ObjectMeta{Name: "tigera-secure"},
				Status: operatorv1.APIServerStatus{
					State: operatorv1.TigeraStatusReady,
				},
			})).NotTo(HaveOccurred())
			Expect(c.Create(ctx, &v3.Tier{
				ObjectMeta: metav1.ObjectMeta{Name: "allow-tigera"},
			})).NotTo(HaveOccurred())
			licenseKey = &v3.LicenseKey{
				ObjectMeta: metav1.ObjectMeta{Name: "default"},
				Status: v3.LicenseKeyStatus{
					Features: []string{
						common.ComplianceFeature,
					},
				},
			}
			Expect(c.Create(ctx, licenseKey)).NotTo(HaveOccurred())
			Expect(c.Create(
				ctx,
				&operatorv1.Installation{
					ObjectMeta: metav1.ObjectMeta{Name: "default"},
					Spec: operatorv1.InstallationSpec{
						ControlPlaneReplicas: &replicas,
						Variant:              operatorv1.TigeraSecureEnterprise,
						Registry:             "some.registry.org/",
					},
					Status: operatorv1.InstallationStatus{
						Variant: operatorv1.TigeraSecureEnterprise,
						Computed: &operatorv1.InstallationSpec{
							Registry: "some.registry.org/",
							// The test is provider agnostic.
							KubernetesProvider: operatorv1.ProviderNone,
						},
					},
				},
			)).NotTo(HaveOccurred())
			compliance = &operatorv1.Compliance{
				ObjectMeta: metav1.ObjectMeta{Name: "tigera-secure"},
				Status: operatorv1.ComplianceStatus{
					State: operatorv1.TigeraStatusReady,
				},
			}
			Expect(c.Create(ctx, compliance)).NotTo(HaveOccurred())
			Expect(c.Create(ctx, &corev1.Namespace{
				ObjectMeta: metav1.ObjectMeta{Name: common.TigeraPrometheusNamespace},
			})).NotTo(HaveOccurred())

			certificateManager, err := certificatemanager.Create(c, nil, "")
			Expect(err).NotTo(HaveOccurred())
			complianceKp, err := certificateManager.GetOrCreateKeyPair(c, render.ComplianceServerCertSecret, common.OperatorNamespace(), []string{render.ComplianceServerCertSecret})
			Expect(err).NotTo(HaveOccurred())
			Expect(c.Create(ctx, complianceKp.Secret(common.OperatorNamespace()))).NotTo(HaveOccurred())
			pcapKp, err := certificateManager.GetOrCreateKeyPair(c, render.PacketCaptureCertSecret, common.OperatorNamespace(), []string{render.PacketCaptureCertSecret})
			Expect(err).NotTo(HaveOccurred())
			Expect(c.Create(ctx, pcapKp.Secret(common.OperatorNamespace()))).NotTo(HaveOccurred())
			promKp, err := certificateManager.GetOrCreateKeyPair(c, monitor.PrometheusTLSSecretName, common.OperatorNamespace(), []string{monitor.PrometheusTLSSecretName})
			Expect(err).NotTo(HaveOccurred())
			Expect(c.Create(ctx, promKp.Secret(common.OperatorNamespace()))).NotTo(HaveOccurred())
			gwKp, err := certificateManager.GetOrCreateKeyPair(c, relasticsearch.PublicCertSecret, common.OperatorNamespace(), []string{relasticsearch.PublicCertSecret})
			Expect(err).NotTo(HaveOccurred())
			Expect(c.Create(ctx, gwKp.Secret(common.OperatorNamespace()))).NotTo(HaveOccurred())
			queryServerKp, err := certificateManager.GetOrCreateKeyPair(c, render.ProjectCalicoApiServerTLSSecretName(operatorv1.TigeraSecureEnterprise), common.OperatorNamespace(), []string{render.ProjectCalicoApiServerTLSSecretName(operatorv1.TigeraSecureEnterprise)})
			Expect(err).NotTo(HaveOccurred())
			Expect(c.Create(ctx, queryServerKp.Secret(common.OperatorNamespace()))).NotTo(HaveOccurred())

			Expect(c.Create(ctx, relasticsearch.NewClusterConfig("cluster", 1, 1, 1).ConfigMap())).NotTo(HaveOccurred())

			Expect(c.Create(ctx, &corev1.Secret{
				ObjectMeta: metav1.ObjectMeta{
					Name:      render.ElasticsearchManagerUserSecret,
					Namespace: "tigera-operator"}})).NotTo(HaveOccurred())

			Expect(c.Create(ctx, &corev1.ConfigMap{
				ObjectMeta: metav1.ObjectMeta{
					Name:      render.ECKLicenseConfigMapName,
					Namespace: render.ECKOperatorNamespace,
				},
				Data: map[string]string{"eck_license_level": string(render.ElasticsearchLicenseTypeEnterpriseTrial)},
			})).NotTo(HaveOccurred())

			Expect(c.Create(ctx, &operatorv1.Manager{
				ObjectMeta: metav1.ObjectMeta{
					Name: "tigera-secure",
				},
			})).NotTo(HaveOccurred())

			// Mark that watches were successful.
			r.licenseAPIReady.MarkAsReady()
			r.tierWatchReady.MarkAsReady()
		})

		Context("image reconciliation", func() {
			It("should use builtin images", func() {
				mockStatus.On("RemoveCertificateSigningRequests", mock.Anything).Return()
				_, err := r.Reconcile(ctx, reconcile.Request{})
				Expect(err).ShouldNot(HaveOccurred())

				d := appsv1.Deployment{
					TypeMeta: metav1.TypeMeta{Kind: "Deployment", APIVersion: "v1"},
					ObjectMeta: metav1.ObjectMeta{
						Name:      "tigera-manager",
						Namespace: render.ManagerNamespace,
					},
				}
				Expect(test.GetResource(c, &d)).To(BeNil())
				Expect(d.Spec.Template.Spec.Containers).To(HaveLen(3))
				mgr := test.GetContainer(d.Spec.Template.Spec.Containers, "tigera-manager")
				Expect(mgr).ToNot(BeNil())
				Expect(mgr.Image).To(Equal(
					fmt.Sprintf("some.registry.org/%s:%s",
						components.ComponentManager.Image,
						components.ComponentManager.Version)))
				esproxy := test.GetContainer(d.Spec.Template.Spec.Containers, "tigera-es-proxy")
				Expect(esproxy).ToNot(BeNil())
				Expect(esproxy.Image).To(Equal(
					fmt.Sprintf("some.registry.org/%s:tesla-%s",
						components.ComponentEsProxy.Image,
						components.ComponentEsProxy.Version)))
				vltrn := test.GetContainer(d.Spec.Template.Spec.Containers, render.VoltronName)
				Expect(vltrn).ToNot(BeNil())
				Expect(vltrn.Image).To(Equal(
					fmt.Sprintf("some.registry.org/%s:%s",
						components.ComponentManagerProxy.Image,
						components.ComponentManagerProxy.Version)))
			})
			It("should use images from imageset", func() {
				mockStatus.On("RemoveCertificateSigningRequests", mock.Anything).Return()
				Expect(c.Create(ctx, &operatorv1.ImageSet{
					ObjectMeta: metav1.ObjectMeta{Name: "enterprise-" + components.EnterpriseRelease},
					Spec: operatorv1.ImageSetSpec{
						Images: []operatorv1.Image{
							{Image: "tigera/cnx-manager", Digest: "sha256:cnxmanagerhash"},
							{Image: "tigera/es-proxy", Digest: "sha256:esproxyhash"},
							{Image: "tigera/voltron", Digest: "sha256:voltronhash"},
						},
					},
				})).ToNot(HaveOccurred())

				_, err := r.Reconcile(ctx, reconcile.Request{})
				Expect(err).ShouldNot(HaveOccurred())
				d := appsv1.Deployment{
					TypeMeta: metav1.TypeMeta{Kind: "Deployment", APIVersion: "v1"},
					ObjectMeta: metav1.ObjectMeta{
						Name:      "tigera-manager",
						Namespace: render.ManagerNamespace,
					},
				}
				Expect(test.GetResource(c, &d)).To(BeNil())
				Expect(d.Spec.Template.Spec.Containers).To(HaveLen(3))
				mgr := test.GetContainer(d.Spec.Template.Spec.Containers, "tigera-manager")
				Expect(mgr).ToNot(BeNil())
				Expect(mgr.Image).To(Equal(
					fmt.Sprintf("some.registry.org/%s@%s",
						components.ComponentManager.Image,
						"sha256:cnxmanagerhash")))
				esproxy := test.GetContainer(d.Spec.Template.Spec.Containers, "tigera-es-proxy")
				Expect(esproxy).ToNot(BeNil())
				Expect(esproxy.Image).To(Equal(
					fmt.Sprintf("some.registry.org/%s@%s",
						components.ComponentEsProxy.Image,
						"sha256:esproxyhash")))
				vltrn := test.GetContainer(d.Spec.Template.Spec.Containers, render.VoltronName)
				Expect(vltrn).ToNot(BeNil())
				Expect(vltrn.Image).To(Equal(
					fmt.Sprintf("some.registry.org/%s@%s",
						components.ComponentManagerProxy.Image,
						"sha256:voltronhash")))
			})
		})

		Context("allow-tigera reconciliation", func() {
			var readyFlag *utils.ReadyFlag
			BeforeEach(func() {
				mockStatus = &status.MockStatus{}
				mockStatus.On("OnCRFound").Return()
				mockStatus.On("SetMetaData", mock.Anything).Return()

				readyFlag = &utils.ReadyFlag{}
				readyFlag.MarkAsReady()
				r = ReconcileManager{
					client:          c,
					scheme:          scheme,
					provider:        operatorv1.ProviderNone,
					status:          mockStatus,
					licenseAPIReady: readyFlag,
					tierWatchReady:  readyFlag,
				}
			})

			It("should wait if allow-tigera tier is unavailable", func() {
				utils.DeleteAllowTigeraTierAndExpectWait(ctx, c, &r, mockStatus)
			})

			It("should wait if tier watch is not ready", func() {
				r.tierWatchReady = &utils.ReadyFlag{}
				utils.ExpectWaitForTierWatch(ctx, &r, mockStatus)
			})
		})

		Context("compliance reconciliation", func() {
			It("should degrade if license is not present", func() {
				Expect(c.Delete(ctx, licenseKey)).NotTo(HaveOccurred())
				mockStatus = &status.MockStatus{}
				mockStatus.On("OnCRFound").Return()
<<<<<<< HEAD
				mockStatus.On("SetDegraded", "License not found", "licensekeies.projectcalico.org \"default\" not found").Return()
=======
				mockStatus.On("SetDegraded", operatorv1.ResourceNotFound, "License not found", "licensekeies.projectcalico.org \"default\" not found", mock.Anything).Return()
				mockStatus.On("SetMetaData", mock.Anything).Return()
>>>>>>> a97a7b31
				r.status = mockStatus

				_, err := r.Reconcile(ctx, reconcile.Request{})

				Expect(err).NotTo(HaveOccurred())
				mockStatus.AssertExpectations(GinkgoT())
			})

			It("should degrade if compliance CR and compliance-enabled license is present, but compliance is not ready", func() {
				compliance.Status.State = ""
				Expect(c.Update(ctx, compliance)).NotTo(HaveOccurred())
				mockStatus = &status.MockStatus{}
				mockStatus.On("OnCRFound").Return()
<<<<<<< HEAD
				mockStatus.On("SetDegraded", "ResourceNotReady", "Compliance is not ready").Return()
=======
				mockStatus.On("SetDegraded", operatorv1.ResourceNotReady, "Compliance is not ready", mock.Anything, mock.Anything).Return()
				mockStatus.On("SetMetaData", mock.Anything).Return()
>>>>>>> a97a7b31
				r.status = mockStatus

				_, err := r.Reconcile(ctx, reconcile.Request{})

				Expect(err).NotTo(HaveOccurred())
				mockStatus.AssertExpectations(GinkgoT())
			})

			DescribeTable("should not degrade when compliance CR or compliance license feature is not present/active", func(crPresent, licenseFeatureActive bool) {
				if !crPresent {
					Expect(c.Delete(ctx, compliance)).NotTo(HaveOccurred())
				}
				if !licenseFeatureActive {
					licenseKey.Status.Features = []string{}
					Expect(c.Update(ctx, licenseKey)).NotTo(HaveOccurred())
				}

				_, err := r.Reconcile(ctx, reconcile.Request{})

				// Expect no error, and no degraded status from compliance
				Expect(err).NotTo(HaveOccurred())
				mockStatus.AssertExpectations(GinkgoT())
			},
				Entry("CR and license feature not present/active", false, false),
				Entry("CR not present, license feature active", false, true),
				Entry("CR present, license feature inactive", true, false),
			)
		})
<<<<<<< HEAD
=======

		Context("Reconcile for Condition status", func() {
			generation := int64(2)
			It("should reconcile with creating new status condition with one item", func() {
				mockStatus.On("RemoveCertificateSigningRequests", mock.Anything).Return()
				ts := &operatorv1.TigeraStatus{
					ObjectMeta: metav1.ObjectMeta{Name: "manager"},
					Spec:       operatorv1.TigeraStatusSpec{},
					Status: operatorv1.TigeraStatusStatus{
						Conditions: []operatorv1.TigeraStatusCondition{
							{
								Type:               operatorv1.ComponentAvailable,
								Status:             operatorv1.ConditionTrue,
								Reason:             string(operatorv1.AllObjectsAvailable),
								Message:            "All Objects are available",
								ObservedGeneration: generation,
							},
						},
					},
				}
				Expect(c.Create(ctx, ts)).NotTo(HaveOccurred())

				_, err := r.Reconcile(ctx, reconcile.Request{NamespacedName: types.NamespacedName{
					Name:      "manager",
					Namespace: "",
				}})
				Expect(err).ShouldNot(HaveOccurred())
				instance, err := GetManager(ctx, r.client)
				Expect(err).ShouldNot(HaveOccurred())

				Expect(instance.Status.Conditions).To(HaveLen(1))
				Expect(instance.Status.Conditions[0].Type).To(Equal("Ready"))
				Expect(string(instance.Status.Conditions[0].Status)).To(Equal(string(operatorv1.ConditionTrue)))
				Expect(instance.Status.Conditions[0].Reason).To(Equal(string(operatorv1.AllObjectsAvailable)))
				Expect(instance.Status.Conditions[0].Message).To(Equal("All Objects are available"))
				Expect(instance.Status.Conditions[0].ObservedGeneration).To(Equal(generation))
			})
			It("should reconcile with empty tigerastatus conditions ", func() {
				mockStatus.On("RemoveCertificateSigningRequests", mock.Anything).Return()
				ts := &operatorv1.TigeraStatus{
					ObjectMeta: metav1.ObjectMeta{Name: "manager"},
					Spec:       operatorv1.TigeraStatusSpec{},
					Status:     operatorv1.TigeraStatusStatus{},
				}
				Expect(c.Create(ctx, ts)).NotTo(HaveOccurred())

				_, err := r.Reconcile(ctx, reconcile.Request{NamespacedName: types.NamespacedName{
					Name:      "manager",
					Namespace: "",
				}})
				Expect(err).ShouldNot(HaveOccurred())
				instance, err := GetManager(ctx, r.client)
				Expect(err).ShouldNot(HaveOccurred())

				Expect(instance.Status.Conditions).To(HaveLen(0))
			})

			It("should reconcile with creating new status condition  with multiple conditions as true", func() {
				mockStatus.On("RemoveCertificateSigningRequests", mock.Anything).Return()
				ts := &operatorv1.TigeraStatus{
					ObjectMeta: metav1.ObjectMeta{Name: "manager"},
					Spec:       operatorv1.TigeraStatusSpec{},
					Status: operatorv1.TigeraStatusStatus{
						Conditions: []operatorv1.TigeraStatusCondition{
							{
								Type:               operatorv1.ComponentAvailable,
								Status:             operatorv1.ConditionTrue,
								Reason:             string(operatorv1.AllObjectsAvailable),
								Message:            "All Objects are available",
								ObservedGeneration: generation,
							},
							{
								Type:               operatorv1.ComponentProgressing,
								Status:             operatorv1.ConditionTrue,
								Reason:             string(operatorv1.ResourceNotReady),
								Message:            "Progressing Installation.operatorv1.tigera.io",
								ObservedGeneration: generation,
							},
							{
								Type:               operatorv1.ComponentDegraded,
								Status:             operatorv1.ConditionTrue,
								Reason:             string(operatorv1.ResourceUpdateError),
								Message:            "Error resolving ImageSet for components",
								ObservedGeneration: generation,
							},
						},
					},
				}
				Expect(c.Create(ctx, ts)).NotTo(HaveOccurred())

				_, err := r.Reconcile(ctx, reconcile.Request{NamespacedName: types.NamespacedName{
					Name:      "manager",
					Namespace: "",
				}})
				Expect(err).ShouldNot(HaveOccurred())
				instance, err := GetManager(ctx, r.client)
				Expect(err).ShouldNot(HaveOccurred())

				Expect(instance.Status.Conditions).To(HaveLen(3))
				Expect(instance.Status.Conditions[0].Type).To(Equal("Ready"))
				Expect(string(instance.Status.Conditions[0].Status)).To(Equal(string(operatorv1.ConditionTrue)))
				Expect(instance.Status.Conditions[0].Reason).To(Equal(string(operatorv1.AllObjectsAvailable)))
				Expect(instance.Status.Conditions[0].Message).To(Equal("All Objects are available"))
				Expect(instance.Status.Conditions[0].ObservedGeneration).To(Equal(generation))

				Expect(instance.Status.Conditions[1].Type).To(Equal("Progressing"))
				Expect(string(instance.Status.Conditions[1].Status)).To(Equal(string(operatorv1.ConditionTrue)))
				Expect(instance.Status.Conditions[1].Reason).To(Equal(string(operatorv1.ResourceNotReady)))
				Expect(instance.Status.Conditions[1].Message).To(Equal("Progressing Installation.operatorv1.tigera.io"))
				Expect(instance.Status.Conditions[1].ObservedGeneration).To(Equal(generation))

				Expect(instance.Status.Conditions[2].Type).To(Equal("Degraded"))
				Expect(string(instance.Status.Conditions[2].Status)).To(Equal(string(operatorv1.ConditionTrue)))
				Expect(instance.Status.Conditions[2].Reason).To(Equal(string(operatorv1.ResourceUpdateError)))
				Expect(instance.Status.Conditions[2].Message).To(Equal("Error resolving ImageSet for components"))
				Expect(instance.Status.Conditions[2].ObservedGeneration).To(Equal(generation))
			})
			It("should reconcile with creating new status condition and toggle Available to true & others to false", func() {
				mockStatus.On("RemoveCertificateSigningRequests", mock.Anything).Return()
				ts := &operatorv1.TigeraStatus{
					ObjectMeta: metav1.ObjectMeta{Name: "manager"},
					Spec:       operatorv1.TigeraStatusSpec{},
					Status: operatorv1.TigeraStatusStatus{
						Conditions: []operatorv1.TigeraStatusCondition{
							{
								Type:               operatorv1.ComponentAvailable,
								Status:             operatorv1.ConditionTrue,
								Reason:             string(operatorv1.AllObjectsAvailable),
								Message:            "All Objects are available",
								ObservedGeneration: generation,
							},
							{
								Type:               operatorv1.ComponentProgressing,
								Status:             operatorv1.ConditionFalse,
								Reason:             string(operatorv1.NotApplicable),
								Message:            "Not Applicable",
								ObservedGeneration: generation,
							},
							{
								Type:               operatorv1.ComponentDegraded,
								Status:             operatorv1.ConditionFalse,
								Reason:             string(operatorv1.NotApplicable),
								Message:            "Not Applicable",
								ObservedGeneration: generation,
							},
						},
					},
				}
				Expect(c.Create(ctx, ts)).NotTo(HaveOccurred())

				_, err := r.Reconcile(ctx, reconcile.Request{NamespacedName: types.NamespacedName{
					Name:      "manager",
					Namespace: "",
				}})
				Expect(err).ShouldNot(HaveOccurred())
				instance, err := GetManager(ctx, r.client)
				Expect(err).ShouldNot(HaveOccurred())

				Expect(instance.Status.Conditions).To(HaveLen(3))

				Expect(instance.Status.Conditions[0].Type).To(Equal("Ready"))
				Expect(string(instance.Status.Conditions[0].Status)).To(Equal(string(operatorv1.ConditionTrue)))
				Expect(instance.Status.Conditions[0].Reason).To(Equal(string(operatorv1.AllObjectsAvailable)))
				Expect(instance.Status.Conditions[0].Message).To(Equal("All Objects are available"))
				Expect(instance.Status.Conditions[0].ObservedGeneration).To(Equal(generation))

				Expect(instance.Status.Conditions[1].Type).To(Equal("Progressing"))
				Expect(string(instance.Status.Conditions[1].Status)).To(Equal(string(operatorv1.ConditionFalse)))
				Expect(instance.Status.Conditions[1].Reason).To(Equal(string(operatorv1.NotApplicable)))
				Expect(instance.Status.Conditions[1].Message).To(Equal("Not Applicable"))
				Expect(instance.Status.Conditions[1].ObservedGeneration).To(Equal(generation))

				Expect(instance.Status.Conditions[2].Type).To(Equal("Degraded"))
				Expect(string(instance.Status.Conditions[2].Status)).To(Equal(string(operatorv1.ConditionFalse)))
				Expect(instance.Status.Conditions[2].Reason).To(Equal(string(operatorv1.NotApplicable)))
				Expect(instance.Status.Conditions[2].Message).To(Equal("Not Applicable"))
				Expect(instance.Status.Conditions[2].ObservedGeneration).To(Equal(generation))
			})
		})
>>>>>>> a97a7b31
	})
})<|MERGE_RESOLUTION|>--- conflicted
+++ resolved
@@ -50,11 +50,8 @@
 	rsecret "github.com/tigera/operator/pkg/render/common/secret"
 	"github.com/tigera/operator/pkg/render/monitor"
 	"github.com/tigera/operator/test"
-<<<<<<< HEAD
 
 	"github.com/tigera/operator/pkg/render/common/cloudconfig"
-=======
->>>>>>> a97a7b31
 )
 
 var _ = Describe("Manager controller tests", func() {
@@ -322,15 +319,9 @@
 			mockStatus.On("IsAvailable").Return(true)
 			mockStatus.On("OnCRFound").Return()
 			mockStatus.On("ClearDegraded")
-<<<<<<< HEAD
-			mockStatus.On("SetDegraded", "Waiting for LicenseKeyAPI to be ready", "").Return().Maybe()
-			mockStatus.On("SetDegraded", "Waiting for secret 'calico-node-prometheus-tls' to become available", "").Return().Maybe()
-			mockStatus.On("SetDegraded", "Waiting for secret 'tigera-packetcapture-server-tls' to become available", "").Return().Maybe()
-=======
 			mockStatus.On("SetDegraded", operatorv1.ResourceNotReady, "Waiting for LicenseKeyAPI to be ready", mock.Anything, mock.Anything).Return().Maybe()
 			mockStatus.On("SetDegraded", operatorv1.ResourceNotReady, "Waiting for secret 'calico-node-prometheus-tls' to become available", mock.Anything, mock.Anything).Return().Maybe()
 			mockStatus.On("SetDegraded", operatorv1.ResourceNotReady, "Waiting for secret 'tigera-packetcapture-server-tls' to become available", mock.Anything, mock.Anything).Return().Maybe()
->>>>>>> a97a7b31
 			mockStatus.On("RemoveCertificateSigningRequests", mock.Anything)
 			mockStatus.On("ReadyToMonitor")
 			mockStatus.On("SetMetaData", mock.Anything).Return()
@@ -549,12 +540,8 @@
 				Expect(c.Delete(ctx, licenseKey)).NotTo(HaveOccurred())
 				mockStatus = &status.MockStatus{}
 				mockStatus.On("OnCRFound").Return()
-<<<<<<< HEAD
-				mockStatus.On("SetDegraded", "License not found", "licensekeies.projectcalico.org \"default\" not found").Return()
-=======
 				mockStatus.On("SetDegraded", operatorv1.ResourceNotFound, "License not found", "licensekeies.projectcalico.org \"default\" not found", mock.Anything).Return()
 				mockStatus.On("SetMetaData", mock.Anything).Return()
->>>>>>> a97a7b31
 				r.status = mockStatus
 
 				_, err := r.Reconcile(ctx, reconcile.Request{})
@@ -568,12 +555,8 @@
 				Expect(c.Update(ctx, compliance)).NotTo(HaveOccurred())
 				mockStatus = &status.MockStatus{}
 				mockStatus.On("OnCRFound").Return()
-<<<<<<< HEAD
-				mockStatus.On("SetDegraded", "ResourceNotReady", "Compliance is not ready").Return()
-=======
 				mockStatus.On("SetDegraded", operatorv1.ResourceNotReady, "Compliance is not ready", mock.Anything, mock.Anything).Return()
 				mockStatus.On("SetMetaData", mock.Anything).Return()
->>>>>>> a97a7b31
 				r.status = mockStatus
 
 				_, err := r.Reconcile(ctx, reconcile.Request{})
@@ -602,8 +585,6 @@
 				Entry("CR present, license feature inactive", true, false),
 			)
 		})
-<<<<<<< HEAD
-=======
 
 		Context("Reconcile for Condition status", func() {
 			generation := int64(2)
@@ -783,6 +764,5 @@
 				Expect(instance.Status.Conditions[2].ObservedGeneration).To(Equal(generation))
 			})
 		})
->>>>>>> a97a7b31
 	})
 })