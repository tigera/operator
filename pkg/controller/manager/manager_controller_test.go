// Copyright (c) 2020-2021 Tigera, Inc. All rights reserved.

// Licensed under the Apache License, Version 2.0 (the "License");
// you may not use this file except in compliance with the License.
// You may obtain a copy of the License at
//
//     http://www.apache.org/licenses/LICENSE-2.0
//
// Unless required by applicable law or agreed to in writing, software
// distributed under the License is distributed on an "AS IS" BASIS,
// WITHOUT WARRANTIES OR CONDITIONS OF ANY KIND, either express or implied.
// See the License for the specific language governing permissions and
// limitations under the License.

package manager

import (
	"context"
	"fmt"

	. "github.com/onsi/ginkgo"
	. "github.com/onsi/ginkgo/extensions/table"
	. "github.com/onsi/gomega"

	"github.com/stretchr/testify/mock"

	v3 "github.com/tigera/api/pkg/apis/projectcalico/v3"
	operatorv1 "github.com/tigera/operator/api/v1"
	"github.com/tigera/operator/pkg/apis"
	"github.com/tigera/operator/pkg/common"
	"github.com/tigera/operator/pkg/components"
	"github.com/tigera/operator/pkg/controller/status"
	"github.com/tigera/operator/pkg/controller/utils"
	"github.com/tigera/operator/pkg/dns"
	"github.com/tigera/operator/pkg/render"
	relasticsearch "github.com/tigera/operator/pkg/render/common/elasticsearch"
	rmeta "github.com/tigera/operator/pkg/render/common/meta"
	"github.com/tigera/operator/pkg/render/common/secret"
	rsecret "github.com/tigera/operator/pkg/render/common/secret"
	"github.com/tigera/operator/pkg/tls"
	"github.com/tigera/operator/test"

	appsv1 "k8s.io/api/apps/v1"
	corev1 "k8s.io/api/core/v1"
	rbacv1 "k8s.io/api/rbac/v1"
	metav1 "k8s.io/apimachinery/pkg/apis/meta/v1"
	"k8s.io/apimachinery/pkg/runtime"
	"k8s.io/apimachinery/pkg/types"
	"sigs.k8s.io/controller-runtime/pkg/client"
	"sigs.k8s.io/controller-runtime/pkg/client/fake"
	"sigs.k8s.io/controller-runtime/pkg/reconcile"
)

var _ = Describe("Manager controller tests", func() {
	var c client.Client
	var scheme *runtime.Scheme
	var instance *operatorv1.Manager
	var ctx context.Context

	BeforeEach(func() {
		// Create a Kubernetes client.
		scheme = runtime.NewScheme()
		Expect(apis.AddToScheme(scheme)).NotTo(HaveOccurred())
		Expect(appsv1.SchemeBuilder.AddToScheme(scheme)).ShouldNot(HaveOccurred())
		Expect(rbacv1.SchemeBuilder.AddToScheme(scheme)).ShouldNot(HaveOccurred())
		c = fake.NewFakeClientWithScheme(scheme)
		ctx = context.Background()
	})

	It("should query a default manager instance", func() {
		By("Creating a CRD")
		instance = &operatorv1.Manager{
			TypeMeta:   metav1.TypeMeta{Kind: "Manager", APIVersion: "operator.tigera.io/v1"},
			ObjectMeta: metav1.ObjectMeta{Name: "tigera-secure"},
		}
		err := c.Create(ctx, instance)
		Expect(err).NotTo(HaveOccurred())
		instance, err = GetManager(ctx, c)
		Expect(err).NotTo(HaveOccurred())
	})

	Context("cert tests", func() {
		var r ReconcileManager
		var cr *operatorv1.Manager
		var mockStatus *status.MockStatus

		clusterDomain := "some.domain"
		expectedDNSNames := dns.GetServiceDNSNames(render.ManagerServiceName, render.ManagerNamespace, clusterDomain)
		expectedDNSNames = append(expectedDNSNames, "localhost")

		BeforeEach(func() {
			// Create an object we can use throughout the test to do the compliance reconcile loops.
			mockStatus = &status.MockStatus{}
			mockStatus.On("AddDaemonsets", mock.Anything).Return()
			mockStatus.On("AddDeployments", mock.Anything).Return()
			mockStatus.On("AddStatefulSets", mock.Anything).Return()
			mockStatus.On("AddCronJobs", mock.Anything)
			mockStatus.On("IsAvailable").Return(true)
			mockStatus.On("OnCRFound").Return()
			mockStatus.On("ClearDegraded")
			mockStatus.On("SetDegraded", "Waiting for LicenseKeyAPI to be ready", "").Return().Maybe()
			mockStatus.On("SetDegraded", "Waiting for secret 'tigera-packetcapture-server-tls' to become available", "").Return().Maybe()
			mockStatus.On("ReadyToMonitor")

			r = ReconcileManager{
				client:          c,
				scheme:          scheme,
				provider:        operatorv1.ProviderNone,
				status:          mockStatus,
				clusterDomain:   clusterDomain,
				licenseAPIReady: &utils.ReadyFlag{},
			}

			Expect(c.Create(ctx, &operatorv1.APIServer{
				ObjectMeta: metav1.ObjectMeta{Name: "tigera-secure"},
				Status: operatorv1.APIServerStatus{
					State: operatorv1.TigeraStatusReady,
				},
			})).NotTo(HaveOccurred())
			Expect(c.Create(ctx, &v3.LicenseKey{
				ObjectMeta: metav1.ObjectMeta{Name: "default"},
			})).NotTo(HaveOccurred())
			Expect(c.Create(
				ctx,
				&operatorv1.Installation{
					ObjectMeta: metav1.ObjectMeta{Name: "default"},
					Spec: operatorv1.InstallationSpec{
						Variant:  operatorv1.TigeraSecureEnterprise,
						Registry: "some.registry.org/",
					},
					Status: operatorv1.InstallationStatus{
						Variant: operatorv1.TigeraSecureEnterprise,
						Computed: &operatorv1.InstallationSpec{
							Registry: "some.registry.org/",
							// The test is provider agnostic.
							KubernetesProvider: operatorv1.ProviderNone,
						},
					},
				},
			)).NotTo(HaveOccurred())

			Expect(c.Create(ctx, &operatorv1.Compliance{
				ObjectMeta: metav1.ObjectMeta{Name: "tigera-secure"},
				Status: operatorv1.ComplianceStatus{
					State: operatorv1.TigeraStatusReady,
				},
			})).NotTo(HaveOccurred())
			Expect(c.Create(ctx, &corev1.Namespace{
				ObjectMeta: metav1.ObjectMeta{Name: common.TigeraPrometheusNamespace},
			})).NotTo(HaveOccurred())

			Expect(c.Create(ctx, relasticsearch.NewClusterConfig("cluster", 1, 1, 1).ConfigMap())).NotTo(HaveOccurred())
			Expect(c.Create(ctx, &corev1.Secret{
				ObjectMeta: metav1.ObjectMeta{
					Name:      relasticsearch.PublicCertSecret,
					Namespace: "tigera-operator"}})).NotTo(HaveOccurred())
			Expect(c.Create(ctx, &corev1.Secret{
				ObjectMeta: metav1.ObjectMeta{
					Name:      render.ElasticsearchManagerUserSecret,
					Namespace: "tigera-operator"}})).NotTo(HaveOccurred())
			Expect(c.Create(ctx, &corev1.Secret{
				ObjectMeta: metav1.ObjectMeta{
					Name:      render.ComplianceServerCertSecret,
<<<<<<< HEAD
=======
					Namespace: rmeta.OperatorNamespace(),
				},
				TypeMeta: metav1.TypeMeta{Kind: "Secret", APIVersion: "v1"},
				Data: map[string][]byte{
					"tls.crt": []byte("crt"),
					"tls.key": []byte("crt"),
				},
			})).NotTo(HaveOccurred())
			Expect(c.Create(ctx, &corev1.Secret{
				ObjectMeta: metav1.ObjectMeta{
					Name:      render.PacketCaptureCertSecret,
>>>>>>> 9c489d39
					Namespace: rmeta.OperatorNamespace(),
				},
				TypeMeta: metav1.TypeMeta{Kind: "Secret", APIVersion: "v1"},
				Data: map[string][]byte{
					"tls.crt": []byte("crt"),
					"tls.key": []byte("crt"),
				},
			})).NotTo(HaveOccurred())
			Expect(c.Create(ctx, &corev1.ConfigMap{
				ObjectMeta: metav1.ObjectMeta{
					Name:      render.ECKLicenseConfigMapName,
					Namespace: render.ECKOperatorNamespace,
				},
				Data: map[string]string{"eck_license_level": string(render.ElasticsearchLicenseTypeEnterpriseTrial)},
			})).NotTo(HaveOccurred())

			cr = &operatorv1.Manager{
				ObjectMeta: metav1.ObjectMeta{
					Name: "tigera-secure",
				},
			}
			Expect(c.Create(ctx, cr)).NotTo(HaveOccurred())

			// mark that the watch for license key was successful
			r.licenseAPIReady.MarkAsReady()
		})

		It("should render a new manager cert if existing cert has invalid DNS names and the cert is operator managed", func() {
			// Create a manager cert managed by the operator.
			ca, err := tls.MakeCA(rmeta.DefaultOperatorCASignerName())
			Expect(err).ShouldNot(HaveOccurred())
			oldCert, err := secret.CreateTLSSecret(
				ca, render.ManagerTLSSecretName, rmeta.OperatorNamespace(), render.ManagerSecretKeyName,
				render.ManagerSecretCertName, rmeta.DefaultCertificateDuration, nil, "tigera-manager.tigera-manager.svc")
			Expect(err).ShouldNot(HaveOccurred())
			Expect(c.Create(ctx, oldCert)).NotTo(HaveOccurred())

			_, err = r.Reconcile(ctx, reconcile.Request{})
			Expect(err).ShouldNot(HaveOccurred())

			secret := &corev1.Secret{}
			// Verify that certs now have expected DNS names.
			Expect(c.Get(ctx, types.NamespacedName{Name: render.ManagerTLSSecretName, Namespace: rmeta.OperatorNamespace()}, secret)).ShouldNot(HaveOccurred())
			test.VerifyCert(secret, render.ManagerSecretKeyName, render.ManagerSecretCertName, expectedDNSNames...)

			Expect(c.Get(ctx, types.NamespacedName{Name: render.ManagerTLSSecretName, Namespace: render.ManagerNamespace}, secret)).ShouldNot(HaveOccurred())
			test.VerifyCert(secret, render.ManagerSecretKeyName, render.ManagerSecretCertName, expectedDNSNames...)
		})

		It("should reconcile if user supplied a manager TLS cert", func() {
			// Create a manager cert secret.
			dnsNames := []string{"manager.example.com", "192.168.10.22"}
			testCA := test.MakeTestCA("manager-test")
			userSecret, err := secret.CreateTLSSecret(
				testCA, render.ManagerTLSSecretName, rmeta.OperatorNamespace(), render.ManagerSecretKeyName,
				render.ManagerSecretCertName, rmeta.DefaultCertificateDuration, nil, dnsNames...)
			Expect(err).ShouldNot(HaveOccurred())
			Expect(c.Create(ctx, userSecret)).NotTo(HaveOccurred())

			_, err = r.Reconcile(ctx, reconcile.Request{})
			Expect(err).ShouldNot(HaveOccurred())

			// Verify that the existing cert didn't change
			secret := &corev1.Secret{}
			Expect(c.Get(ctx, types.NamespacedName{Name: render.ManagerTLSSecretName, Namespace: rmeta.OperatorNamespace()}, secret)).ShouldNot(HaveOccurred())
			Expect(secret.Data).To(Equal(userSecret.Data))

			Expect(c.Get(ctx, types.NamespacedName{Name: render.ManagerTLSSecretName, Namespace: render.ManagerNamespace}, secret)).ShouldNot(HaveOccurred())
			Expect(secret.Data).To(Equal(userSecret.Data))
		})

		It("should reconcile if operator-managed cert exists and user replaces it with a custom cert", func() {
			// Reconcile and check that the operator managed cert was created
			_, err := r.Reconcile(ctx, reconcile.Request{})
			Expect(err).ShouldNot(HaveOccurred())

			secret := &corev1.Secret{}
			// Verify that the operator managed cert secrets exist. These cert
			// secrets should have the manager service DNS names plus localhost only.
			Expect(c.Get(ctx, types.NamespacedName{Name: render.ManagerTLSSecretName, Namespace: rmeta.OperatorNamespace()}, secret)).ShouldNot(HaveOccurred())
			test.VerifyCert(secret, render.ManagerSecretKeyName, render.ManagerSecretCertName, expectedDNSNames...)

			Expect(c.Get(ctx, types.NamespacedName{Name: render.ManagerTLSSecretName, Namespace: render.ManagerNamespace}, secret)).ShouldNot(HaveOccurred())
			test.VerifyCert(secret, render.ManagerSecretKeyName, render.ManagerSecretCertName, expectedDNSNames...)

			// Create a custom manager cert secret.
			dnsNames := []string{"manager.example.com", "192.168.10.22"}
			testCA := test.MakeTestCA("manager-test")
			customSecret, err := rsecret.CreateTLSSecret(
				testCA, render.ManagerTLSSecretName, rmeta.OperatorNamespace(), render.ManagerSecretKeyName,
				render.ManagerSecretCertName, rmeta.DefaultCertificateDuration, nil, dnsNames...)
			Expect(err).ShouldNot(HaveOccurred())

			// Update the existing operator managed cert secret with bytes from
			// the custom manager cert secret.
			Expect(c.Get(ctx, types.NamespacedName{Name: render.ManagerTLSSecretName, Namespace: rmeta.OperatorNamespace()}, secret)).ShouldNot(HaveOccurred())
			secret.Data[render.ManagerSecretCertName] = customSecret.Data[render.ManagerSecretCertName]
			secret.Data[render.ManagerSecretKeyName] = customSecret.Data[render.ManagerSecretKeyName]
			Expect(c.Update(ctx, secret)).NotTo(HaveOccurred())

			_, err = r.Reconcile(ctx, reconcile.Request{})
			Expect(err).ShouldNot(HaveOccurred())

			// Verify that the existing certs have changed - check that the
			// certs have the DNS names in the user-supplied cert.
			Expect(c.Get(ctx, types.NamespacedName{Name: render.ManagerTLSSecretName, Namespace: rmeta.OperatorNamespace()}, secret)).ShouldNot(HaveOccurred())
			test.VerifyCert(secret, render.ManagerSecretKeyName, render.ManagerSecretCertName, dnsNames...)

			Expect(c.Get(ctx, types.NamespacedName{Name: render.ManagerTLSSecretName, Namespace: render.ManagerNamespace}, secret)).ShouldNot(HaveOccurred())
			test.VerifyCert(secret, render.ManagerSecretKeyName, render.ManagerSecretCertName, dnsNames...)
		})

		DescribeTable("test combinations with certificate management and BYO tls", func(certificateManagementEnabled, byoTLS, expectDegraded bool) {
			if byoTLS {
				dnsNames := []string{"manager.example.com", "192.168.10.22"}
				testCA := test.MakeTestCA("manager-test")
				userSecret, err := secret.CreateTLSSecret(
					testCA, render.ManagerTLSSecretName, rmeta.OperatorNamespace(), render.ManagerSecretKeyName,
					render.ManagerSecretCertName, rmeta.DefaultCertificateDuration, nil, dnsNames...)
				Expect(err).ShouldNot(HaveOccurred())
				Expect(c.Create(ctx, userSecret)).NotTo(HaveOccurred())
			}
			if certificateManagementEnabled {
				installation := &operatorv1.Installation{}
				Expect(c.Get(ctx, types.NamespacedName{Name: "default", Namespace: ""}, installation))
				installation.Spec.CertificateManagement = &operatorv1.CertificateManagement{}
				Expect(c.Update(ctx, installation)).NotTo(HaveOccurred())
			}
			if expectDegraded {
				mockStatus.On("SetDegraded", mock.Anything, mock.Anything).Return().Once()
				_, err := r.Reconcile(ctx, reconcile.Request{})
				Expect(err).Should(HaveOccurred())
			} else {
				_, err := r.Reconcile(ctx, reconcile.Request{})
				Expect(err).ShouldNot(HaveOccurred())
				deploy := &appsv1.Deployment{}
				Expect(c.Get(ctx, types.NamespacedName{Name: "tigera-manager", Namespace: render.ManagerNamespace}, deploy)).ShouldNot(HaveOccurred())

				if certificateManagementEnabled {
					Expect(deploy.Spec.Template.Spec.InitContainers).To(HaveLen(1))
				} else {
					Expect(deploy.Spec.Template.Spec.InitContainers).To(HaveLen(0))
				}
			}
		},
			Entry("Regular flow", false, false, false),
			Entry("Certificate management flow", true, false, false),
			Entry("Self provided TLS", false, true, false),
			Entry("Self provided TLS & certificate management", true, true, true))
	})

	Context("image reconciliation", func() {
		var r ReconcileManager
		var mockStatus *status.MockStatus
		BeforeEach(func() {
			// Create an object we can use throughout the test to do the compliance reconcile loops.
			mockStatus = &status.MockStatus{}
			mockStatus.On("AddDaemonsets", mock.Anything).Return()
			mockStatus.On("AddDeployments", mock.Anything).Return()
			mockStatus.On("AddStatefulSets", mock.Anything).Return()
			mockStatus.On("AddCronJobs", mock.Anything)
			mockStatus.On("IsAvailable").Return(true)
			mockStatus.On("OnCRFound").Return()
			mockStatus.On("ClearDegraded")
			mockStatus.On("SetDegraded", "Waiting for LicenseKeyAPI to be ready", "").Return().Maybe()
			mockStatus.On("SetDegraded", "Waiting for secret 'tigera-packetcapture-server-tls' to become available", "").Return().Maybe()
			mockStatus.On("ReadyToMonitor")

			r = ReconcileManager{
				client:          c,
				scheme:          scheme,
				provider:        operatorv1.ProviderNone,
				status:          mockStatus,
				licenseAPIReady: &utils.ReadyFlag{},
			}

			Expect(c.Create(ctx, &operatorv1.APIServer{
				ObjectMeta: metav1.ObjectMeta{Name: "tigera-secure"},
				Status: operatorv1.APIServerStatus{
					State: operatorv1.TigeraStatusReady,
				},
			})).NotTo(HaveOccurred())
			Expect(c.Create(ctx, &v3.LicenseKey{
				ObjectMeta: metav1.ObjectMeta{Name: "default"},
			})).NotTo(HaveOccurred())
			Expect(c.Create(
				ctx,
				&operatorv1.Installation{
					ObjectMeta: metav1.ObjectMeta{Name: "default"},
					Spec: operatorv1.InstallationSpec{
						Variant:  operatorv1.TigeraSecureEnterprise,
						Registry: "some.registry.org/",
					},
					Status: operatorv1.InstallationStatus{
						Variant: operatorv1.TigeraSecureEnterprise,
						Computed: &operatorv1.InstallationSpec{
							Registry: "some.registry.org/",
							// The test is provider agnostic.
							KubernetesProvider: operatorv1.ProviderNone,
						},
					},
				},
			)).NotTo(HaveOccurred())
			Expect(c.Create(ctx, &operatorv1.Compliance{
				ObjectMeta: metav1.ObjectMeta{Name: "tigera-secure"},
				Status: operatorv1.ComplianceStatus{
					State: operatorv1.TigeraStatusReady,
				},
			})).NotTo(HaveOccurred())
			Expect(c.Create(ctx, &corev1.Namespace{
				ObjectMeta: metav1.ObjectMeta{Name: common.TigeraPrometheusNamespace},
			})).NotTo(HaveOccurred())

			Expect(c.Create(ctx, relasticsearch.NewClusterConfig("cluster", 1, 1, 1).ConfigMap())).NotTo(HaveOccurred())
			Expect(c.Create(ctx, &corev1.Secret{
				ObjectMeta: metav1.ObjectMeta{
					Name:      relasticsearch.PublicCertSecret,
					Namespace: "tigera-operator"}})).NotTo(HaveOccurred())
			Expect(c.Create(ctx, &corev1.Secret{
				ObjectMeta: metav1.ObjectMeta{
					Name:      render.ElasticsearchManagerUserSecret,
					Namespace: "tigera-operator"}})).NotTo(HaveOccurred())

			Expect(c.Create(ctx, &corev1.Secret{
				ObjectMeta: metav1.ObjectMeta{
					Name:      render.ComplianceServerCertSecret,
					Namespace: rmeta.OperatorNamespace(),
				},
				TypeMeta: metav1.TypeMeta{Kind: "Secret", APIVersion: "v1"},
				Data: map[string][]byte{
					"tls.crt": []byte("crt"),
					"tls.key": []byte("crt"),
				},
			})).NotTo(HaveOccurred())
			Expect(c.Create(ctx, &corev1.Secret{
				ObjectMeta: metav1.ObjectMeta{
					Name:      render.PacketCaptureCertSecret,
					Namespace: rmeta.OperatorNamespace(),
				},
				TypeMeta: metav1.TypeMeta{Kind: "Secret", APIVersion: "v1"},
				Data: map[string][]byte{
					"tls.crt": []byte("crt"),
					"tls.key": []byte("crt"),
				},
			})).NotTo(HaveOccurred())
			Expect(c.Create(ctx, &corev1.ConfigMap{
				ObjectMeta: metav1.ObjectMeta{
					Name:      render.ECKLicenseConfigMapName,
					Namespace: render.ECKOperatorNamespace,
				},
				Data: map[string]string{"eck_license_level": string(render.ElasticsearchLicenseTypeEnterpriseTrial)},
			})).NotTo(HaveOccurred())

			Expect(c.Create(ctx, &operatorv1.Manager{
				ObjectMeta: metav1.ObjectMeta{
					Name: "tigera-secure",
				},
			})).NotTo(HaveOccurred())

			// mark that the watch for license key was successful
			r.licenseAPIReady.MarkAsReady()
		})
		It("should use builtin images", func() {
			_, err := r.Reconcile(ctx, reconcile.Request{})
			Expect(err).ShouldNot(HaveOccurred())

			d := appsv1.Deployment{
				TypeMeta: metav1.TypeMeta{Kind: "Deployment", APIVersion: "v1"},
				ObjectMeta: metav1.ObjectMeta{
					Name:      "tigera-manager",
					Namespace: render.ManagerNamespace,
				},
			}
			Expect(test.GetResource(c, &d)).To(BeNil())
			Expect(d.Spec.Template.Spec.Containers).To(HaveLen(3))
			mgr := test.GetContainer(d.Spec.Template.Spec.Containers, "tigera-manager")
			Expect(mgr).ToNot(BeNil())
			Expect(mgr.Image).To(Equal(
				fmt.Sprintf("some.registry.org/%s:%s",
					components.ComponentManager.Image,
					components.ComponentManager.Version)))
			esproxy := test.GetContainer(d.Spec.Template.Spec.Containers, "tigera-es-proxy")
			Expect(esproxy).ToNot(BeNil())
			Expect(esproxy.Image).To(Equal(
				fmt.Sprintf("some.registry.org/%s:%s",
					components.ComponentEsProxy.Image,
					components.ComponentEsProxy.Version)))
			vltrn := test.GetContainer(d.Spec.Template.Spec.Containers, render.VoltronName)
			Expect(vltrn).ToNot(BeNil())
			Expect(vltrn.Image).To(Equal(
				fmt.Sprintf("some.registry.org/%s:%s",
					components.ComponentManagerProxy.Image,
					components.ComponentManagerProxy.Version)))
		})
		It("should use images from imageset", func() {
			Expect(c.Create(ctx, &operatorv1.ImageSet{
				ObjectMeta: metav1.ObjectMeta{Name: "enterprise-" + components.EnterpriseRelease},
				Spec: operatorv1.ImageSetSpec{
					Images: []operatorv1.Image{
						{Image: "tigera/cnx-manager", Digest: "sha256:cnxmanagerhash"},
						{Image: "tigera/es-proxy", Digest: "sha256:esproxyhash"},
						{Image: "tigera/voltron", Digest: "sha256:voltronhash"},
					},
				},
			})).ToNot(HaveOccurred())

			_, err := r.Reconcile(ctx, reconcile.Request{})
			Expect(err).ShouldNot(HaveOccurred())
			d := appsv1.Deployment{
				TypeMeta: metav1.TypeMeta{Kind: "Deployment", APIVersion: "v1"},
				ObjectMeta: metav1.ObjectMeta{
					Name:      "tigera-manager",
					Namespace: render.ManagerNamespace,
				},
			}
			Expect(test.GetResource(c, &d)).To(BeNil())
			Expect(d.Spec.Template.Spec.Containers).To(HaveLen(3))
			mgr := test.GetContainer(d.Spec.Template.Spec.Containers, "tigera-manager")
			Expect(mgr).ToNot(BeNil())
			Expect(mgr.Image).To(Equal(
				fmt.Sprintf("some.registry.org/%s@%s",
					components.ComponentManager.Image,
					"sha256:cnxmanagerhash")))
			esproxy := test.GetContainer(d.Spec.Template.Spec.Containers, "tigera-es-proxy")
			Expect(esproxy).ToNot(BeNil())
			Expect(esproxy.Image).To(Equal(
				fmt.Sprintf("some.registry.org/%s@%s",
					components.ComponentEsProxy.Image,
					"sha256:esproxyhash")))
			vltrn := test.GetContainer(d.Spec.Template.Spec.Containers, render.VoltronName)
			Expect(vltrn).ToNot(BeNil())
			Expect(vltrn.Image).To(Equal(
				fmt.Sprintf("some.registry.org/%s@%s",
					components.ComponentManagerProxy.Image,
					"sha256:voltronhash")))
		})
	})
})<|MERGE_RESOLUTION|>--- conflicted
+++ resolved
@@ -161,8 +161,6 @@
 			Expect(c.Create(ctx, &corev1.Secret{
 				ObjectMeta: metav1.ObjectMeta{
 					Name:      render.ComplianceServerCertSecret,
-<<<<<<< HEAD
-=======
 					Namespace: rmeta.OperatorNamespace(),
 				},
 				TypeMeta: metav1.TypeMeta{Kind: "Secret", APIVersion: "v1"},
@@ -174,7 +172,6 @@
 			Expect(c.Create(ctx, &corev1.Secret{
 				ObjectMeta: metav1.ObjectMeta{
 					Name:      render.PacketCaptureCertSecret,
->>>>>>> 9c489d39
 					Namespace: rmeta.OperatorNamespace(),
 				},
 				TypeMeta: metav1.TypeMeta{Kind: "Secret", APIVersion: "v1"},
