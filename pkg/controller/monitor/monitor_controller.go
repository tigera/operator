// Copyright (c) 2021 Tigera, Inc. All rights reserved.

// Licensed under the Apache License, Version 2.0 (the "License");
// you may not use this file except in compliance with the License.
// You may obtain a copy of the License at
//
//     http://www.apache.org/licenses/LICENSE-2.0
//
// Unless required by applicable law or agreed to in writing, software
// distributed under the License is distributed on an "AS IS" BASIS,
// WITHOUT WARRANTIES OR CONDITIONS OF ANY KIND, either express or implied.
// See the License for the specific language governing permissions and
// limitations under the License.

package monitor

import (
	"context"
	_ "embed"
	"fmt"
	"reflect"
	"strings"
	"time"

<<<<<<< HEAD
	"github.com/openshift/library-go/pkg/crypto"

=======
>>>>>>> b19e1de7
	corev1 "k8s.io/api/core/v1"
	"k8s.io/apimachinery/pkg/api/errors"
	metav1 "k8s.io/apimachinery/pkg/apis/meta/v1"
	"k8s.io/apimachinery/pkg/runtime"
	"k8s.io/apimachinery/pkg/types"
	"k8s.io/client-go/kubernetes"
	"sigs.k8s.io/controller-runtime/pkg/client"
	"sigs.k8s.io/controller-runtime/pkg/controller"
	"sigs.k8s.io/controller-runtime/pkg/handler"
	logf "sigs.k8s.io/controller-runtime/pkg/log"
	"sigs.k8s.io/controller-runtime/pkg/manager"
	"sigs.k8s.io/controller-runtime/pkg/reconcile"
	"sigs.k8s.io/controller-runtime/pkg/source"

	"github.com/go-logr/logr"

	operatorv1 "github.com/tigera/operator/api/v1"
	"github.com/tigera/operator/pkg/common"
	"github.com/tigera/operator/pkg/controller/certificatemanager"
	"github.com/tigera/operator/pkg/controller/options"
	"github.com/tigera/operator/pkg/controller/status"
	"github.com/tigera/operator/pkg/controller/utils"
	"github.com/tigera/operator/pkg/controller/utils/imageset"
	"github.com/tigera/operator/pkg/dns"
	"github.com/tigera/operator/pkg/render"
<<<<<<< HEAD
	rmeta "github.com/tigera/operator/pkg/render/common/meta"
	rsecret "github.com/tigera/operator/pkg/render/common/secret"
	"github.com/tigera/operator/pkg/render/logstorage/esmetrics"
	"github.com/tigera/operator/pkg/render/monitor"
	"github.com/tigera/operator/pkg/tls"
=======
	rcertificatemanagement "github.com/tigera/operator/pkg/render/certificatemanagement"
	rsecret "github.com/tigera/operator/pkg/render/common/secret"
	"github.com/tigera/operator/pkg/render/logstorage/esmetrics"
	"github.com/tigera/operator/pkg/render/monitor"
	"github.com/tigera/operator/pkg/tls/certificatemanagement"
>>>>>>> b19e1de7
)

var log = logf.Log.WithName("controller_monitor")

func Add(mgr manager.Manager, opts options.AddOptions) error {
	if !opts.EnterpriseCRDExists {
		return nil
	}

	var prometheusReady = &utils.ReadyFlag{}

	// Create the reconciler
	reconciler := newReconciler(mgr, opts, prometheusReady)

	// Create a new controller
	controller, err := controller.New("monitor-controller", mgr, controller.Options{Reconciler: reconciler})
	if err != nil {
		return fmt.Errorf("failed to create monitor-controller: %w", err)
	}

	k8sClient, err := kubernetes.NewForConfig(mgr.GetConfig())
	if err != nil {
		log.Error(err, "Failed to establish a connection to k8s")
		return err
	}

	go waitToAddPrometheusWatch(controller, k8sClient, log, prometheusReady)

	return add(mgr, controller)
}

func newReconciler(mgr manager.Manager, opts options.AddOptions, prometheusReady *utils.ReadyFlag) reconcile.Reconciler {
	r := &ReconcileMonitor{
		client:          mgr.GetClient(),
		scheme:          mgr.GetScheme(),
		provider:        opts.DetectedProvider,
		status:          status.New(mgr.GetClient(), "monitor", opts.KubernetesVersion),
		prometheusReady: prometheusReady,
		clusterDomain:   opts.ClusterDomain,
	}

	r.status.AddStatefulSets([]types.NamespacedName{
		{Namespace: common.TigeraPrometheusNamespace, Name: fmt.Sprintf("alertmanager-%s", monitor.CalicoNodeAlertmanager)},
		{Namespace: common.TigeraPrometheusNamespace, Name: fmt.Sprintf("prometheus-%s", monitor.CalicoNodePrometheus)},
	})

	r.status.Run(opts.ShutdownContext)
	return r
}

func add(mgr manager.Manager, c controller.Controller) error {
	var err error

	// watch for primary resource changes
	if err = c.Watch(&source.Kind{Type: &operatorv1.Monitor{}}, &handler.EnqueueRequestForObject{}); err != nil {
		return fmt.Errorf("monitor-controller failed to watch primary resource: %w", err)
	}

	if err = utils.AddNetworkWatch(c); err != nil {
		return fmt.Errorf("monitor-controller failed to watch Installation resource: %w", err)
	}

	if err = imageset.AddImageSetWatch(c); err != nil {
		return fmt.Errorf("monitor-controller failed to watch ImageSet: %w", err)
	}

	for _, secret := range []string{
		monitor.PrometheusTLSSecretName,
		render.FluentdPrometheusTLSSecretName,
		render.NodePrometheusTLSServerSecret,
		esmetrics.ElasticsearchMetricsServerTLSSecret,
<<<<<<< HEAD
		render.FluentdPrometheusTLSSecretName} {
		if err = utils.AddSecretsWatch(c, secret, common.OperatorNamespace()); err != nil {
			return fmt.Errorf("monitor-controller failed to watch secret: %w", err)
		}
	}

	if err = utils.AddConfigMapWatch(c, render.TyphaCAConfigMapName, common.OperatorNamespace()); err != nil {
		return fmt.Errorf("monitor-controller failed to watch secret: %w", err)
=======
		render.FluentdPrometheusTLSSecretName,
		certificatemanagement.CASecretName} {
		if err = utils.AddSecretsWatch(c, secret, common.OperatorNamespace()); err != nil {
			return fmt.Errorf("monitor-controller failed to watch secret: %w", err)
		}
>>>>>>> b19e1de7
	}

	err = c.Watch(&source.Kind{Type: &operatorv1.Authentication{}}, &handler.EnqueueRequestForObject{})
	if err != nil {
		return fmt.Errorf("monitor-controller failed to watch resource: %w", err)
	}

	return nil
}

// blank assignment to verify that ReconcileMonitor implements reconcile.Reconciler
var _ reconcile.Reconciler = &ReconcileMonitor{}

type ReconcileMonitor struct {
	client          client.Client
	scheme          *runtime.Scheme
	provider        operatorv1.Provider
	status          status.StatusManager
	prometheusReady *utils.ReadyFlag
	clusterDomain   string
}

func (r *ReconcileMonitor) getMonitor(ctx context.Context) (*operatorv1.Monitor, error) {
	instance := &operatorv1.Monitor{}
	err := r.client.Get(ctx, utils.DefaultTSEEInstanceKey, instance)
	if err != nil {
		return nil, err
	}

	return instance, nil
}

func (r *ReconcileMonitor) setDegraded(reqLogger logr.Logger, err error, msg string) {
	reqLogger.Error(err, msg)
	r.status.SetDegraded(msg, err.Error())
}

func (r *ReconcileMonitor) Reconcile(ctx context.Context, request reconcile.Request) (reconcile.Result, error) {
	reqLogger := log.WithValues("Request.Namespace", request.Namespace, "Request.Name", request.Name)
	reqLogger.Info("Reconciling Monitor")

	instance, err := r.getMonitor(ctx)
	if err != nil {
		if errors.IsNotFound(err) {
			r.status.OnCRNotFound()
			return reconcile.Result{}, nil
		}
		r.setDegraded(reqLogger, err, "Failed to query Monitor")
		return reconcile.Result{}, err
	}
	reqLogger.V(2).Info("Loaded config", "config", instance)
	r.status.OnCRFound()

	variant, install, err := utils.GetInstallation(context.Background(), r.client)
	if err != nil {
		if errors.IsNotFound(err) {
			r.setDegraded(reqLogger, err, "Installation not found")
			return reconcile.Result{}, err
		}
		r.setDegraded(reqLogger, err, "Failed to query Installation")
		return reconcile.Result{}, err
	}

	pullSecrets, err := utils.GetNetworkingPullSecrets(install, r.client)
	if err != nil {
		r.setDegraded(reqLogger, err, "Error retrieving pull secrets")
		return reconcile.Result{}, err
	}

	if !r.prometheusReady.IsReady() {
		err = fmt.Errorf("waiting for Prometheus resources")
		r.setDegraded(reqLogger, err, "Waiting for Prometheus resources to be ready")
		return reconcile.Result{}, err
	}

	if err != nil {
		if errors.IsNotFound(err) {
			log.Info("No ConfigMap found, a default one will be created.")
		} else {
			r.setDegraded(reqLogger, err, "Internal error attempting to retrieve ConfigMap")
			return reconcile.Result{}, err
		}
	}
<<<<<<< HEAD
	certBundle, err := getCertificateBundle(ctx, r.client, install.CertificateManagement)
	if err != nil {
		log.Error(err, "Unable to create a certificate bundle")
		r.status.SetDegraded("Unable to create a certificate bundle", err.Error())
		return reconcile.Result{}, err
	}
	var serverTLSSecret *corev1.Secret
	var clientTLSSecret *corev1.Secret
	operatorManagedServerTLSSecret := true
	operatorManagedClientTLSSecret := true
	if install.CertificateManagement == nil {
		// Check that if the apiserver cert pair secret exists that it is valid (has key and cert fields)
		// If it does not exist then this function still returns true
		serverTLSSecret, err = utils.ValidateCertPair(r.client,
			common.OperatorNamespace(),
			monitor.PrometheusTLSSecretName,
			corev1.TLSPrivateKeyKey,
			corev1.TLSCertKey,
		)
		if err != nil {
			log.Error(err, "Invalid TLS Cert")
			r.status.SetDegraded("Error validating TLS certificate", err.Error())
			return reconcile.Result{}, err
		}
		serverTLSSecret, operatorManagedServerTLSSecret, err = utils.EnsureCertificateSecret(
			monitor.PrometheusTLSSecretName, serverTLSSecret, corev1.TLSPrivateKeyKey, corev1.TLSCertKey, rmeta.DefaultCertificateDuration,
			dns.GetServiceDNSNames(monitor.PrometheusHTTPAPIServiceName, common.TigeraPrometheusNamespace, r.clusterDomain)...)
		if err != nil {
			r.status.SetDegraded(fmt.Sprintf("Error ensuring prometheus server TLS certificate %q exists and has valid DNS names", render.PrometheusTLSSecretName), err.Error())
			return reconcile.Result{}, err
		}

		clientTLSSecret, err = utils.ValidateCertPair(r.client,
			common.OperatorNamespace(),
			monitor.PrometheusClientTLSSecretName,
			corev1.TLSPrivateKeyKey,
			corev1.TLSCertKey,
		)
		if err != nil {
			log.Error(err, "Invalid TLS Cert")
			r.status.SetDegraded("Error validating TLS certificate", err.Error())
			return reconcile.Result{}, err
		}

		if clientTLSSecret == nil {
			clientTLSSecret, err = rsecret.CreateTLSSecret(nil,
				monitor.PrometheusClientTLSSecretName,
				common.OperatorNamespace(),
				corev1.TLSPrivateKeyKey,
				corev1.TLSCertKey,
				rmeta.DefaultCertificateDuration,
				[]crypto.CertificateExtensionFunc{tls.SetClientAuth},
				monitor.PrometheusClientTLSSecretName,
			)
			if err != nil {
				log.Error(err, "Error creating TLS certificate")
				r.status.SetDegraded("Error creating TLS certificate", err.Error())
				return reconcile.Result{}, err
			}
		}

		operatorManagedClientTLSSecret, err = utils.IsCertOperatorIssued(clientTLSSecret.Data[corev1.TLSCertKey])
		if err != nil {
			log.Error(err, "Invalid TLS Cert")
			r.status.SetDegraded("Error validating TLS certificate", err.Error())
			return reconcile.Result{}, err
		}

		r.status.RemoveCertificateSigningRequests(common.TigeraPrometheusNamespace)
	} else {
		// Monitor pending CSRs for the TigeraStatus
		r.status.AddCertificateSigningRequests(common.TigeraPrometheusNamespace, map[string]string{"k8s-app": common.TigeraPrometheusNamespace})
		serverTLSSecret = render.CreateCertificateSecret(install.CertificateManagement.CACert, render.PrometheusTLSSecretName, common.OperatorNamespace())
		clientTLSSecret = render.CreateCertificateSecret(install.CertificateManagement.CACert, monitor.PrometheusClientTLSSecretName, common.OperatorNamespace())
=======

	certificateManager, err := certificatemanager.Create(r.client, install, r.clusterDomain)
	if err != nil {
		log.Error(err, "unable to create the Tigera CA")
		r.status.SetDegraded("Unable to create the Tigera CA", err.Error())
		return reconcile.Result{}, err
	}
	serverTLSSecret, err := certificateManager.GetOrCreateKeyPair(r.client, monitor.PrometheusTLSSecretName, common.OperatorNamespace(), dns.GetServiceDNSNames(monitor.PrometheusHTTPAPIServiceName, common.TigeraPrometheusNamespace, r.clusterDomain))
	if err != nil {
		log.Error(err, "Error creating TLS certificate")
		r.status.SetDegraded("Error creating TLS certificate", err.Error())
		return reconcile.Result{}, err
	}

	clientTLSSecret, err := certificateManager.GetOrCreateKeyPair(r.client, monitor.PrometheusClientTLSSecretName, common.OperatorNamespace(), []string{monitor.PrometheusClientTLSSecretName})
	if err != nil {
		log.Error(err, "Error creating TLS certificate")
		r.status.SetDegraded("Error creating TLS certificate", err.Error())
		return reconcile.Result{}, err
	}

	trustedBundle := certificateManager.CreateTrustedBundle()
	for _, certificateName := range []string{
		render.NodePrometheusTLSServerSecret,
		esmetrics.ElasticsearchMetricsServerTLSSecret,
		render.FluentdPrometheusTLSSecretName} {
		certificate, err := certificateManager.GetCertificate(r.client, certificateName, common.OperatorNamespace())
		if err == nil {
			trustedBundle.AddCertificates(certificate)
		} else {
			log.Error(err, "Error fetching TLS certificate")
			r.status.SetDegraded("Error fetching TLS certificate", err.Error())
			return reconcile.Result{}, err
		}
>>>>>>> b19e1de7
	}
	certificateManager.AddToStatusManager(r.status, common.TigeraPrometheusNamespace)

	// Fetch the Authentication spec. If present, we use to configure user authentication.
	authenticationCR, err := utils.GetAuthentication(ctx, r.client)
	if err != nil && !errors.IsNotFound(err) {
		r.status.SetDegraded("Error querying Authentication", err.Error())
		return reconcile.Result{}, err
	}
	if authenticationCR != nil && authenticationCR.Status.State != operatorv1.TigeraStatusReady {
		r.status.SetDegraded("Authentication is not ready", fmt.Sprintf("authenticationCR status: %s", authenticationCR.Status.State))
		return reconcile.Result{}, nil
	}

	keyValidatorConfig, err := utils.GetKeyValidatorConfig(ctx, r.client, authenticationCR, r.clusterDomain)
	if err != nil {
		log.Error(err, "Failed to process the authentication CR.")
		r.status.SetDegraded("Failed to process the authentication CR.", err.Error())
		return reconcile.Result{}, err
	}

	// Create a component handler to manage the rendered component.
	hdler := utils.NewComponentHandler(log, r.client, r.scheme, instance)

	alertmanagerConfigSecret, createInOperatorNamespace, err := r.readAlertmanagerConfigSecret(ctx)
	if err != nil {
		r.setDegraded(reqLogger, err, "Error retrieving Alertmanager configuration secret")
		return reconcile.Result{}, err
	}

	monitorCfg := &monitor.Config{
		Installation:             install,
		PullSecrets:              pullSecrets,
		AlertmanagerConfigSecret: alertmanagerConfigSecret,
		KeyValidatorConfig:       keyValidatorConfig,
		ServerTLSSecret:          serverTLSSecret,
		ClientTLSSecret:          clientTLSSecret,
		ClusterDomain:            r.clusterDomain,
<<<<<<< HEAD
		TrustedCertBundle:        certBundle,
=======
		TrustedCertBundle:        trustedBundle,
>>>>>>> b19e1de7
	}

	// Render prometheus component
	components := []render.Component{
		monitor.Monitor(monitorCfg),
<<<<<<< HEAD
	}

	if operatorManagedServerTLSSecret {
		components = append(components, render.NewPassthrough(serverTLSSecret))
	}
	if operatorManagedClientTLSSecret {
		components = append(components, render.NewPassthrough(clientTLSSecret))
	}

=======
		rcertificatemanagement.CertificateManagement(&rcertificatemanagement.Config{
			Namespace:       common.TigeraPrometheusNamespace,
			ServiceAccounts: []string{monitor.PrometheusServiceAccountName},
			KeyPairOptions: []rcertificatemanagement.KeyPairOption{
				rcertificatemanagement.NewKeyPairOption(serverTLSSecret, true, true),
				rcertificatemanagement.NewKeyPairOption(clientTLSSecret, true, true),
			},
			TrustedBundle: trustedBundle,
		}),
	}

>>>>>>> b19e1de7
	if createInOperatorNamespace {
		components = append(components, render.NewPassthrough(alertmanagerConfigSecret))
	}

	if err = imageset.ApplyImageSet(ctx, r.client, variant, components...); err != nil {
		r.setDegraded(reqLogger, err, "Error with images from ImageSet")
		return reconcile.Result{}, err
	}

	for _, component := range components {
		if err := hdler.CreateOrUpdateOrDelete(ctx, component, r.status); err != nil {
			r.setDegraded(reqLogger, err, "Error creating / updating resource")
			return reconcile.Result{}, err
		}
	}

	// Tell the status manager that we're ready to monitor the resources we've told it about and receive statuses.
	r.status.ReadyToMonitor()

	r.status.ClearDegraded()

	if !r.status.IsAvailable() {
		// Schedule a kick to check again in the near future. Hopefully by then things will be available.
		return reconcile.Result{RequeueAfter: 30 * time.Second}, nil
	}

	instance.Status.State = operatorv1.TigeraStatusReady
	if err := r.client.Status().Update(ctx, instance); err != nil {
		r.setDegraded(reqLogger, err, fmt.Sprintf("Error updating the monitor status %s", operatorv1.TigeraStatusReady))
		return reconcile.Result{}, err
	}

	return reconcile.Result{}, nil
}

// getCertificateBundle creates a configmap with a bundle for mTLS with other components.
func getCertificateBundle(ctx context.Context, cli client.Client, cm *operatorv1.CertificateManagement) (*corev1.ConfigMap, error) {
	pem := strings.Builder{}
	for _, secretName := range []string{render.NodePrometheusTLSServerSecret, render.FluentdPrometheusTLSSecretName, esmetrics.ElasticsearchMetricsServerTLSSecret} {
		secret := &corev1.Secret{}
		err := cli.Get(ctx, types.NamespacedName{Name: secretName, Namespace: common.OperatorNamespace()}, secret)
		if err == nil {
			pem.WriteString(fmt.Sprintf("\n\n# %v\n", secretName))
			pem.Write(secret.Data[corev1.TLSCertKey])
		} else if !errors.IsNotFound(err) {
			return nil, err
		}
	}
	if cm != nil {
		pem.WriteString("\n\n# Certificate management CA cert\n")
		pem.Write(cm.CACert)
	}

	return &corev1.ConfigMap{
		TypeMeta: metav1.TypeMeta{Kind: "ConfigMap", APIVersion: "v1"},
		ObjectMeta: metav1.ObjectMeta{
			Name:      render.PrometheusCABundle,
			Namespace: common.TigeraPrometheusNamespace,
		},
		Data: map[string]string{
			corev1.ServiceAccountRootCAKey: pem.String(),
		},
	}, nil
}

//go:embed alertmanager-config.yaml
var alertmanagerConfig string

// readAlertmanagerConfigSecret attempts to retrieve Alertmanager configuration secret from either the Tigera Operator
// namespace or the Tigera Prometheus namespace. If it doesn't exist in either of the namespace, a new default configuration
// secret will be created.
func (r *ReconcileMonitor) readAlertmanagerConfigSecret(ctx context.Context) (*corev1.Secret, bool, error) {
	// Previous to this change, a customer was expected to deploy the Alertmanager configuration secret
	// in the tigera-prometheus namespace directly. Now that this secret is managed by the Operator,
	// the customer must deploy this secret in the tigera-operator namespace. The Operator then copies
	// the secret from the tigera-operator namespace to the tigera-prometheus namespace.
	//
	// For new installation:
	//   A new secret will be created in the tigera-operator namespace and then copied to the tigera-prometheus namespace.
	//   Monitor controller holds the ownership of this secret.
	//
	// To handle upgrades:
	//   The tigera-prometheus secret will be copied back to the tigera-operator namespace.
	//   If this secret is modified by the user, Monitor controller won't set the ownership. Otherwise, it is owned by the Monitor.
	//
	// Tigera Operator will then watch for secret changes in the tigera-operator namespace and overwrite
	// any changes for this secret in the tigera-prometheus namespace. For future Alertmanager configuration changes,
	// Monitor controller can verify the owner reference of the configuration secret and decide if we want to
	// upgrade it automatically.

	defaultConfigSecret := &corev1.Secret{
		TypeMeta: metav1.TypeMeta{Kind: "Secret", APIVersion: "v1"},
		ObjectMeta: metav1.ObjectMeta{
			Name:      monitor.AlertmanagerConfigSecret,
			Namespace: common.OperatorNamespace(),
		},
		Data: map[string][]byte{
			"alertmanager.yaml": []byte(alertmanagerConfig),
		},
	}

	// Read Alertmanager configuration secret as-is if it is found in the tigera-operator namespace.
	secret, err := utils.GetSecret(ctx, r.client, monitor.AlertmanagerConfigSecret, common.OperatorNamespace())
	if err != nil {
		return nil, false, err
	} else if secret != nil {
		return secret, false, nil
	}

	// When Alertmanager configuration isn't found in the tigera-operator namespace, copy it from the tigera-prometheus namespace (upgrade).
	// If it is modified by the user, Monitor controller will not set the owner reference.
	secret, err = utils.GetSecret(ctx, r.client, monitor.AlertmanagerConfigSecret, common.TigeraPrometheusNamespace)
	if err != nil {
		return nil, false, err
	} else if secret != nil {
		// Monitor controller will own the secret if it is the same.
		if reflect.DeepEqual(defaultConfigSecret.Data, secret.Data) {
			return rsecret.CopyToNamespace(common.OperatorNamespace(), secret)[0], true, nil
		}

		// If the secret isn't the same, leave it unmanaged.
		s := rsecret.CopyToNamespace(common.OperatorNamespace(), secret)[0]
		if err := r.client.Create(ctx, s); err != nil {
			return nil, false, err
		}
		return s, false, nil
	}

	// Alertmanager configuration secret is not found in the tigera-operator or tigera-prometheus namespace (new install).
	// Operator should create a new default secret and set the owner reference.
	return defaultConfigSecret, true, nil
}<|MERGE_RESOLUTION|>--- conflicted
+++ resolved
@@ -19,14 +19,8 @@
 	_ "embed"
 	"fmt"
 	"reflect"
-	"strings"
 	"time"
 
-<<<<<<< HEAD
-	"github.com/openshift/library-go/pkg/crypto"
-
-=======
->>>>>>> b19e1de7
 	corev1 "k8s.io/api/core/v1"
 	"k8s.io/apimachinery/pkg/api/errors"
 	metav1 "k8s.io/apimachinery/pkg/apis/meta/v1"
@@ -52,19 +46,11 @@
 	"github.com/tigera/operator/pkg/controller/utils/imageset"
 	"github.com/tigera/operator/pkg/dns"
 	"github.com/tigera/operator/pkg/render"
-<<<<<<< HEAD
-	rmeta "github.com/tigera/operator/pkg/render/common/meta"
-	rsecret "github.com/tigera/operator/pkg/render/common/secret"
-	"github.com/tigera/operator/pkg/render/logstorage/esmetrics"
-	"github.com/tigera/operator/pkg/render/monitor"
-	"github.com/tigera/operator/pkg/tls"
-=======
 	rcertificatemanagement "github.com/tigera/operator/pkg/render/certificatemanagement"
 	rsecret "github.com/tigera/operator/pkg/render/common/secret"
 	"github.com/tigera/operator/pkg/render/logstorage/esmetrics"
 	"github.com/tigera/operator/pkg/render/monitor"
 	"github.com/tigera/operator/pkg/tls/certificatemanagement"
->>>>>>> b19e1de7
 )
 
 var log = logf.Log.WithName("controller_monitor")
@@ -136,22 +122,11 @@
 		render.FluentdPrometheusTLSSecretName,
 		render.NodePrometheusTLSServerSecret,
 		esmetrics.ElasticsearchMetricsServerTLSSecret,
-<<<<<<< HEAD
-		render.FluentdPrometheusTLSSecretName} {
-		if err = utils.AddSecretsWatch(c, secret, common.OperatorNamespace()); err != nil {
-			return fmt.Errorf("monitor-controller failed to watch secret: %w", err)
-		}
-	}
-
-	if err = utils.AddConfigMapWatch(c, render.TyphaCAConfigMapName, common.OperatorNamespace()); err != nil {
-		return fmt.Errorf("monitor-controller failed to watch secret: %w", err)
-=======
 		render.FluentdPrometheusTLSSecretName,
 		certificatemanagement.CASecretName} {
 		if err = utils.AddSecretsWatch(c, secret, common.OperatorNamespace()); err != nil {
 			return fmt.Errorf("monitor-controller failed to watch secret: %w", err)
 		}
->>>>>>> b19e1de7
 	}
 
 	err = c.Watch(&source.Kind{Type: &operatorv1.Authentication{}}, &handler.EnqueueRequestForObject{})
@@ -235,82 +210,6 @@
 			return reconcile.Result{}, err
 		}
 	}
-<<<<<<< HEAD
-	certBundle, err := getCertificateBundle(ctx, r.client, install.CertificateManagement)
-	if err != nil {
-		log.Error(err, "Unable to create a certificate bundle")
-		r.status.SetDegraded("Unable to create a certificate bundle", err.Error())
-		return reconcile.Result{}, err
-	}
-	var serverTLSSecret *corev1.Secret
-	var clientTLSSecret *corev1.Secret
-	operatorManagedServerTLSSecret := true
-	operatorManagedClientTLSSecret := true
-	if install.CertificateManagement == nil {
-		// Check that if the apiserver cert pair secret exists that it is valid (has key and cert fields)
-		// If it does not exist then this function still returns true
-		serverTLSSecret, err = utils.ValidateCertPair(r.client,
-			common.OperatorNamespace(),
-			monitor.PrometheusTLSSecretName,
-			corev1.TLSPrivateKeyKey,
-			corev1.TLSCertKey,
-		)
-		if err != nil {
-			log.Error(err, "Invalid TLS Cert")
-			r.status.SetDegraded("Error validating TLS certificate", err.Error())
-			return reconcile.Result{}, err
-		}
-		serverTLSSecret, operatorManagedServerTLSSecret, err = utils.EnsureCertificateSecret(
-			monitor.PrometheusTLSSecretName, serverTLSSecret, corev1.TLSPrivateKeyKey, corev1.TLSCertKey, rmeta.DefaultCertificateDuration,
-			dns.GetServiceDNSNames(monitor.PrometheusHTTPAPIServiceName, common.TigeraPrometheusNamespace, r.clusterDomain)...)
-		if err != nil {
-			r.status.SetDegraded(fmt.Sprintf("Error ensuring prometheus server TLS certificate %q exists and has valid DNS names", render.PrometheusTLSSecretName), err.Error())
-			return reconcile.Result{}, err
-		}
-
-		clientTLSSecret, err = utils.ValidateCertPair(r.client,
-			common.OperatorNamespace(),
-			monitor.PrometheusClientTLSSecretName,
-			corev1.TLSPrivateKeyKey,
-			corev1.TLSCertKey,
-		)
-		if err != nil {
-			log.Error(err, "Invalid TLS Cert")
-			r.status.SetDegraded("Error validating TLS certificate", err.Error())
-			return reconcile.Result{}, err
-		}
-
-		if clientTLSSecret == nil {
-			clientTLSSecret, err = rsecret.CreateTLSSecret(nil,
-				monitor.PrometheusClientTLSSecretName,
-				common.OperatorNamespace(),
-				corev1.TLSPrivateKeyKey,
-				corev1.TLSCertKey,
-				rmeta.DefaultCertificateDuration,
-				[]crypto.CertificateExtensionFunc{tls.SetClientAuth},
-				monitor.PrometheusClientTLSSecretName,
-			)
-			if err != nil {
-				log.Error(err, "Error creating TLS certificate")
-				r.status.SetDegraded("Error creating TLS certificate", err.Error())
-				return reconcile.Result{}, err
-			}
-		}
-
-		operatorManagedClientTLSSecret, err = utils.IsCertOperatorIssued(clientTLSSecret.Data[corev1.TLSCertKey])
-		if err != nil {
-			log.Error(err, "Invalid TLS Cert")
-			r.status.SetDegraded("Error validating TLS certificate", err.Error())
-			return reconcile.Result{}, err
-		}
-
-		r.status.RemoveCertificateSigningRequests(common.TigeraPrometheusNamespace)
-	} else {
-		// Monitor pending CSRs for the TigeraStatus
-		r.status.AddCertificateSigningRequests(common.TigeraPrometheusNamespace, map[string]string{"k8s-app": common.TigeraPrometheusNamespace})
-		serverTLSSecret = render.CreateCertificateSecret(install.CertificateManagement.CACert, render.PrometheusTLSSecretName, common.OperatorNamespace())
-		clientTLSSecret = render.CreateCertificateSecret(install.CertificateManagement.CACert, monitor.PrometheusClientTLSSecretName, common.OperatorNamespace())
-=======
 
 	certificateManager, err := certificatemanager.Create(r.client, install, r.clusterDomain)
 	if err != nil {
@@ -345,7 +244,6 @@
 			r.status.SetDegraded("Error fetching TLS certificate", err.Error())
 			return reconcile.Result{}, err
 		}
->>>>>>> b19e1de7
 	}
 	certificateManager.AddToStatusManager(r.status, common.TigeraPrometheusNamespace)
 
@@ -384,27 +282,12 @@
 		ServerTLSSecret:          serverTLSSecret,
 		ClientTLSSecret:          clientTLSSecret,
 		ClusterDomain:            r.clusterDomain,
-<<<<<<< HEAD
-		TrustedCertBundle:        certBundle,
-=======
 		TrustedCertBundle:        trustedBundle,
->>>>>>> b19e1de7
 	}
 
 	// Render prometheus component
 	components := []render.Component{
 		monitor.Monitor(monitorCfg),
-<<<<<<< HEAD
-	}
-
-	if operatorManagedServerTLSSecret {
-		components = append(components, render.NewPassthrough(serverTLSSecret))
-	}
-	if operatorManagedClientTLSSecret {
-		components = append(components, render.NewPassthrough(clientTLSSecret))
-	}
-
-=======
 		rcertificatemanagement.CertificateManagement(&rcertificatemanagement.Config{
 			Namespace:       common.TigeraPrometheusNamespace,
 			ServiceAccounts: []string{monitor.PrometheusServiceAccountName},
@@ -416,7 +299,6 @@
 		}),
 	}
 
->>>>>>> b19e1de7
 	if createInOperatorNamespace {
 		components = append(components, render.NewPassthrough(alertmanagerConfigSecret))
 	}
@@ -450,36 +332,6 @@
 	}
 
 	return reconcile.Result{}, nil
-}
-
-// getCertificateBundle creates a configmap with a bundle for mTLS with other components.
-func getCertificateBundle(ctx context.Context, cli client.Client, cm *operatorv1.CertificateManagement) (*corev1.ConfigMap, error) {
-	pem := strings.Builder{}
-	for _, secretName := range []string{render.NodePrometheusTLSServerSecret, render.FluentdPrometheusTLSSecretName, esmetrics.ElasticsearchMetricsServerTLSSecret} {
-		secret := &corev1.Secret{}
-		err := cli.Get(ctx, types.NamespacedName{Name: secretName, Namespace: common.OperatorNamespace()}, secret)
-		if err == nil {
-			pem.WriteString(fmt.Sprintf("\n\n# %v\n", secretName))
-			pem.Write(secret.Data[corev1.TLSCertKey])
-		} else if !errors.IsNotFound(err) {
-			return nil, err
-		}
-	}
-	if cm != nil {
-		pem.WriteString("\n\n# Certificate management CA cert\n")
-		pem.Write(cm.CACert)
-	}
-
-	return &corev1.ConfigMap{
-		TypeMeta: metav1.TypeMeta{Kind: "ConfigMap", APIVersion: "v1"},
-		ObjectMeta: metav1.ObjectMeta{
-			Name:      render.PrometheusCABundle,
-			Namespace: common.TigeraPrometheusNamespace,
-		},
-		Data: map[string]string{
-			corev1.ServiceAccountRootCAKey: pem.String(),
-		},
-	}, nil
 }
 
 //go:embed alertmanager-config.yaml
