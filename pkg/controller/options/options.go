--- conflicted
+++ resolved
@@ -33,11 +33,10 @@
 	KubernetesVersion   *common.VersionInfo
 	ManageCRDs          bool
 	ShutdownContext     context.Context
-<<<<<<< HEAD
-	ElasticExternal     bool
-=======
+
+	// Calico Cloud changes
+	ElasticExternal bool
 
 	// Whether or not the cluster supports PodSecurityPolicies.
 	UsePSP bool
->>>>>>> d93d2e72
 }