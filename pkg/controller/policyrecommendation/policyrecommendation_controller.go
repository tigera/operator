--- conflicted
+++ resolved
@@ -106,9 +106,67 @@
 		{Name: networkpolicy.TigeraComponentDefaultDenyPolicyName, Namespace: installNS},
 	})
 
-<<<<<<< HEAD
-=======
-	return add(policyRecController)
+	// Watch for changes to primary resource PolicyRecommendation
+	err = policyRecController.Watch(&source.Kind{Type: &operatorv1.PolicyRecommendation{}}, &handler.EnqueueRequestForObject{})
+	if err != nil {
+		return err
+	}
+
+	// Watch for changes to primary resource PolicyRecommendationScope
+	err = policyRecController.Watch(&source.Kind{Type: &v3.PolicyRecommendationScope{}}, &handler.EnqueueRequestForObject{})
+	if err != nil {
+		return fmt.Errorf("policy-recommendation-controller failed to watch policy recommendation scope resource: %w", err)
+	}
+
+	if err = utils.AddNetworkWatch(policyRecController); err != nil {
+		return fmt.Errorf("policy-recommendation-controller failed to watch Network resource: %w", err)
+	}
+
+	if err = imageset.AddImageSetWatch(policyRecController); err != nil {
+		return fmt.Errorf("policy-recommendation-controller failed to watch ImageSet: %w", err)
+	}
+
+	if err = utils.AddAPIServerWatch(policyRecController); err != nil {
+		return fmt.Errorf("policy-recommendation-controller failed to watch APIServer resource: %w", err)
+	}
+
+	// Watch the given secrets in each both the policy-recommendation and operator namespaces
+	for _, namespace := range watchNamespaces {
+		for _, secretName := range []string{
+			relasticsearch.PublicCertSecret,
+			render.ElasticsearchPolicyRecommendationUserSecret,
+			certificatemanagement.CASecretName,
+			render.ManagerInternalTLSSecretName,
+			render.TigeraLinseedSecret,
+		} {
+			if err = utils.AddSecretsWatch(policyRecController, secretName, namespace); err != nil {
+				return fmt.Errorf("policy-recommendation-controller failed to watch the secret '%s' in '%s' namespace: %w", secretName, namespace, err)
+			}
+		}
+	}
+
+	if err = utils.AddConfigMapWatch(policyRecController, relasticsearch.ClusterConfigConfigMapName, common.OperatorNamespace()); err != nil {
+		return fmt.Errorf("policy-recommendation-controller failed to watch the ConfigMap resource: %w", err)
+	}
+
+	// Watch for changes to primary resource ManagementCluster
+	err = policyRecController.Watch(&source.Kind{Type: &operatorv1.ManagementCluster{}}, &handler.EnqueueRequestForObject{})
+	if err != nil {
+		return fmt.Errorf("policy-recommendation-controller failed to watch primary resource: %w", err)
+	}
+
+	// Watch for changes to primary resource ManagementClusterConnection
+	err = policyRecController.Watch(&source.Kind{Type: &operatorv1.ManagementClusterConnection{}}, &handler.EnqueueRequestForObject{})
+	if err != nil {
+		return fmt.Errorf("policy-recommendation-controller failed to watch primary resource: %w", err)
+	}
+
+	// Watch for changes to TigeraStatus
+	if err = utils.AddTigeraStatusWatch(policyRecController, ResourceName); err != nil {
+		return fmt.Errorf("policy-recommendation-controller failed to watch policy-recommendation Tigerastatus: %w", err)
+	}
+
+	return nil
 }
 
 // newReconciler returns a new *reconcile.Reconciler.
@@ -129,102 +187,7 @@
 		tierWatchReady:           tierWatchReady,
 		policyRecScopeWatchReady: policyRecScopeWatchReady,
 		usePSP:                   opts.UsePSP,
-	}
-
-	r.status.Run(opts.ShutdownContext)
-
-	return r
-}
-
-// add adds watches for resources that are available at startup.
-func add(c controller.Controller) error {
-	var err error
-
->>>>>>> d66ab117
-	// Watch for changes to primary resource PolicyRecommendation
-	err = policyRecController.Watch(&source.Kind{Type: &operatorv1.PolicyRecommendation{}}, &handler.EnqueueRequestForObject{})
-	if err != nil {
-		return err
-	}
-
-<<<<<<< HEAD
-	// Watch for changes to primary resource PolicyRecommendationScope
-	err = policyRecController.Watch(&source.Kind{Type: &v3.PolicyRecommendationScope{}}, &handler.EnqueueRequestForObject{})
-	if err != nil {
-		return fmt.Errorf("policy-recommendation-controller failed to watch policy recommendation scope resource: %w", err)
-	}
-
-	if err = utils.AddNetworkWatch(policyRecController); err != nil {
-=======
-	if err = utils.AddNetworkWatch(c); err != nil {
->>>>>>> d66ab117
-		return fmt.Errorf("policy-recommendation-controller failed to watch Network resource: %w", err)
-	}
-
-	if err = imageset.AddImageSetWatch(policyRecController); err != nil {
-		return fmt.Errorf("policy-recommendation-controller failed to watch ImageSet: %w", err)
-	}
-
-	if err = utils.AddAPIServerWatch(policyRecController); err != nil {
-		return fmt.Errorf("policy-recommendation-controller failed to watch APIServer resource: %w", err)
-	}
-
-	// Watch the given secrets in each both the policy-recommendation and operator namespaces
-	for _, namespace := range watchNamespaces {
-		for _, secretName := range []string{
-			relasticsearch.PublicCertSecret,
-			render.ElasticsearchPolicyRecommendationUserSecret,
-			certificatemanagement.CASecretName,
-			render.ManagerInternalTLSSecretName,
-			render.TigeraLinseedSecret,
-		} {
-			if err = utils.AddSecretsWatch(policyRecController, secretName, namespace); err != nil {
-				return fmt.Errorf("policy-recommendation-controller failed to watch the secret '%s' in '%s' namespace: %w", secretName, namespace, err)
-			}
-		}
-	}
-
-	if err = utils.AddConfigMapWatch(policyRecController, relasticsearch.ClusterConfigConfigMapName, common.OperatorNamespace()); err != nil {
-		return fmt.Errorf("policy-recommendation-controller failed to watch the ConfigMap resource: %w", err)
-	}
-
-	// Watch for changes to primary resource ManagementCluster
-	err = policyRecController.Watch(&source.Kind{Type: &operatorv1.ManagementCluster{}}, &handler.EnqueueRequestForObject{})
-	if err != nil {
-		return fmt.Errorf("policy-recommendation-controller failed to watch primary resource: %w", err)
-	}
-
-	// Watch for changes to primary resource ManagementClusterConnection
-	err = policyRecController.Watch(&source.Kind{Type: &operatorv1.ManagementClusterConnection{}}, &handler.EnqueueRequestForObject{})
-	if err != nil {
-		return fmt.Errorf("policy-recommendation-controller failed to watch primary resource: %w", err)
-	}
-
-	// Watch for changes to TigeraStatus
-	if err = utils.AddTigeraStatusWatch(policyRecController, ResourceName); err != nil {
-		return fmt.Errorf("policy-recommendation-controller failed to watch policy-recommendation Tigerastatus: %w", err)
-	}
-
-	return nil
-}
-
-// newReconciler returns a new *reconcile.Reconciler.
-func newReconciler(
-	mgr manager.Manager,
-	opts options.AddOptions,
-	licenseAPIReady *utils.ReadyFlag,
-	tierWatchReady *utils.ReadyFlag,
-) reconcile.Reconciler {
-	r := &ReconcilePolicyRecommendation{
-		client:          mgr.GetClient(),
-		scheme:          mgr.GetScheme(),
-		provider:        opts.DetectedProvider,
-		status:          status.New(mgr.GetClient(), "policy-recommendation", opts.KubernetesVersion),
-		clusterDomain:   opts.ClusterDomain,
-		licenseAPIReady: licenseAPIReady,
-		tierWatchReady:  tierWatchReady,
-		usePSP:          opts.UsePSP,
-		multiTenant:     opts.MultiTenant,
+		multiTenant:              opts.MultiTenant,
 	}
 
 	r.status.Run(opts.ShutdownContext)
@@ -239,27 +202,16 @@
 type ReconcilePolicyRecommendation struct {
 	// This client, initialized using mgr.Client() above, is a split client
 	// that reads objects from the cache and writes to the apiserver
-<<<<<<< HEAD
-	client          client.Client
-	clusterDomain   string
-	licenseAPIReady *utils.ReadyFlag
-	scheme          *runtime.Scheme
-	status          status.StatusManager
-	tierWatchReady  *utils.ReadyFlag
-	provider        operatorv1.Provider
-	usePSP          bool
-	multiTenant     bool
-=======
 	client                   client.Client
 	clusterDomain            string
 	licenseAPIReady          *utils.ReadyFlag
 	scheme                   *runtime.Scheme
 	status                   status.StatusManager
 	tierWatchReady           *utils.ReadyFlag
-	policyRecScopeWatchReady *utils.ReadyFlag
 	provider                 operatorv1.Provider
 	usePSP                   bool
->>>>>>> d66ab117
+	policyRecScopeWatchReady *utils.ReadyFlag
+	multiTenant              bool
 }
 
 func GetPolicyRecommendation(ctx context.Context, cli client.Client, ns string) (*operatorv1.PolicyRecommendation, error) {
