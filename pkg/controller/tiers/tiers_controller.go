// Copyright (c) 2022-2023 Tigera, Inc. All rights reserved.

// Licensed under the Apache License, Version 2.0 (the "License");
// you may not use this file except in compliance with the License.
// You may obtain a copy of the License at
//
//     http://www.apache.org/licenses/LICENSE-2.0
//
// Unless required by applicable law or agreed to in writing, software
// distributed under the License is distributed on an "AS IS" BASIS,
// WITHOUT WARRANTIES OR CONDITIONS OF ANY KIND, either express or implied.
// See the License for the specific language governing permissions and
// limitations under the License.

package tiers

import (
	"context"
	"fmt"
	"net"

	"github.com/go-logr/logr"

	corev1 "k8s.io/api/core/v1"

	"strings"
	"time"

	"k8s.io/apimachinery/pkg/api/errors"

	"k8s.io/client-go/kubernetes"

	v3 "github.com/tigera/api/pkg/apis/projectcalico/v3"
	"github.com/tigera/operator/pkg/common"
	"github.com/tigera/operator/pkg/render/common/networkpolicy"
	"github.com/tigera/operator/pkg/render/tiers"
	"k8s.io/apimachinery/pkg/types"

	operatorv1 "github.com/tigera/operator/api/v1"
	"github.com/tigera/operator/pkg/controller/options"
	"github.com/tigera/operator/pkg/controller/status"
	"github.com/tigera/operator/pkg/controller/utils"
	"k8s.io/apimachinery/pkg/runtime"
	"sigs.k8s.io/controller-runtime/pkg/client"
	"sigs.k8s.io/controller-runtime/pkg/controller"
	logf "sigs.k8s.io/controller-runtime/pkg/log"
	"sigs.k8s.io/controller-runtime/pkg/manager"
	"sigs.k8s.io/controller-runtime/pkg/reconcile"
)

// The Tiers controller reconciles Tiers and NetworkPolicies that are shared across components or do not directly
// relate to any particular component.

var log = logf.Log.WithName("controller_tiers")

// Add creates a new Tiers Controller and adds it to the Manager.
// The Manager will set fields on the Controller and Start it when the Manager is Started.
func Add(mgr manager.Manager, opts options.AddOptions) error {
	if !opts.EnterpriseCRDExists {
		// No need to start this controller.
		return nil
	}

	reconciler := newReconciler(mgr, opts)

	c, err := controller.New("tiers-controller", mgr, controller.Options{Reconciler: reconciler})
	if err != nil {
		return err
	}

	k8sClient, err := kubernetes.NewForConfig(mgr.GetConfig())
	if err != nil {
		log.Error(err, "Failed to establish a connection to k8s")
		return err
	}

	go utils.WaitToAddTierWatch(networkpolicy.TigeraComponentTierName, c, k8sClient, log, nil)

	go utils.WaitToAddNetworkPolicyWatches(c, k8sClient, log, []types.NamespacedName{
		{Name: tiers.ClusterDNSPolicyName, Namespace: "openshift-dns"},
		{Name: tiers.ClusterDNSPolicyName, Namespace: "kube-system"},
	})

	return add(mgr, c)
}

// newReconciler returns a new reconcile.Reconciler
func newReconciler(mgr manager.Manager, opts options.AddOptions) reconcile.Reconciler {
	r := &ReconcileTiers{
		client:   mgr.GetClient(),
		scheme:   mgr.GetScheme(),
		provider: opts.DetectedProvider,
		status:   status.New(mgr.GetClient(), "tiers", opts.KubernetesVersion),
	}
	r.status.Run(opts.ShutdownContext)
	return r
}

var _ reconcile.Reconciler = &ReconcileTiers{}

type ReconcileTiers struct {
	client             client.Client
	scheme             *runtime.Scheme
	provider           operatorv1.Provider
	status             status.StatusManager
	tierWatchReady     *utils.ReadyFlag
	policyWatchesReady *utils.ReadyFlag
}

// add adds watches for resources that are available at startup.
func add(mgr manager.Manager, c controller.Controller) error {
	if err := utils.AddNetworkWatch(c); err != nil {
		return fmt.Errorf("tiers-controller failed to watch Tigera network resource: %v", err)
	}

	if err := utils.AddAPIServerWatch(c); err != nil {
		return fmt.Errorf("tiers-controller failed to watch APIServer resource: %v", err)
	}

	if err := utils.AddNodeLocalDNSWatch(c); err != nil {
		return fmt.Errorf("tiers-controller failed to watch node-local-dns daemonset: %v", err)
	}

	return nil
}

func (r *ReconcileTiers) Reconcile(ctx context.Context, request reconcile.Request) (reconcile.Result, error) {
	reqLogger := log.WithValues("Request.Namespace", request.Namespace, "Request.Name", request.Name)
	reqLogger.Info("Reconciling Tiers")

	if !utils.IsAPIServerReady(r.client, reqLogger) {
		r.status.SetDegraded(operatorv1.ResourceNotReady, "Waiting for Tigera API server to be ready", nil, reqLogger)
		return reconcile.Result{RequeueAfter: 10 * time.Second}, nil
	}

	// Ensure a license is present that enables this controller to create/manage tiers.
	license, err := utils.FetchLicenseKey(ctx, r.client)
	if err != nil {
		if errors.IsNotFound(err) {
			r.status.SetDegraded(operatorv1.ResourceNotFound, "License not found", err, reqLogger)
			return reconcile.Result{RequeueAfter: 10 * time.Second}, nil
		}
		r.status.SetDegraded(operatorv1.ResourceReadError, "Error querying license", err, reqLogger)
		return reconcile.Result{RequeueAfter: 10 * time.Second}, nil
	}
	if !utils.IsFeatureActive(license, common.TiersFeature) {
		r.status.SetDegraded(operatorv1.ResourceValidationError, "Feature is not active - License does not support feature: tiers", err, reqLogger)
		return reconcile.Result{RequeueAfter: 10 * time.Second}, nil
	}

<<<<<<< HEAD
	if err := r.cloudPatchTier(ctx); err != nil {
		r.status.SetDegraded(operatorv1.ResourcePatchError, "Error patching tier", err, reqLogger)
		return reconcile.Result{}, nil
	}

	component := tiers.Tiers(&tiers.Config{Openshift: r.provider == operatorv1.ProviderOpenShift})
=======
	tiersConfig, reconcileResult := r.prepareTiersConfig(ctx, reqLogger)
	if reconcileResult != nil {
		return *reconcileResult, nil
	}

	component := tiers.Tiers(tiersConfig)
>>>>>>> 88d6475f

	componentHandler := utils.NewComponentHandler(log, r.client, r.scheme, nil)
	err = componentHandler.CreateOrUpdateOrDelete(ctx, component, nil)
	if err != nil {
		r.status.SetDegraded(operatorv1.ResourceUpdateError, "Error creating / updating resource", err, reqLogger)
		return reconcile.Result{}, err
	}

	return reconcile.Result{}, nil
}

<<<<<<< HEAD
// cloudPatchTier Remove allow-tigera tier label to fix CD sync
func (r *ReconcileTiers) cloudPatchTier(ctx context.Context) error {

	tier := &v3.Tier{}
	err := r.client.Get(ctx, client.ObjectKey{Name: networkpolicy.TigeraComponentTierName}, tier)
	if err != nil {
		if errors.IsNotFound(err) {
			return nil
		}
		return err
	}

	if tier.Labels["app.kubernetes.io/instance"] != "" {
		tierPatchFrom := client.MergeFrom(tier.DeepCopy())
		delete(tier.Labels, "app.kubernetes.io/instance")

		if err = r.client.Patch(ctx, tier, tierPatchFrom); err != nil {
			return err
		}
	}
	return nil
=======
func (r *ReconcileTiers) prepareTiersConfig(ctx context.Context, reqLogger logr.Logger) (*tiers.Config, *reconcile.Result) {
	tiersConfig := tiers.Config{
		Openshift:      r.provider == operatorv1.ProviderOpenShift,
		DNSEgressCIDRs: tiers.DNSEgressCIDR{},
	}

	if r.provider != operatorv1.ProviderOpenShift {
		nodeLocalDNSExists, err := utils.IsNodeLocalDNSAvailable(ctx, r.client)
		if err != nil {
			r.status.SetDegraded(operatorv1.ResourceReadError, "Error querying node-local-dns pods", err, reqLogger)
			return nil, &reconcile.Result{RequeueAfter: 10 * time.Second}
		} else if nodeLocalDNSExists {
			// Discover the kube-dns Service cluster IP address - node-local-dns is not supported on OpenShift which is the only platform without
			// kube-dns. Thus, the name "kube-dns" can be static.
			kubeDNSService := &corev1.Service{}
			err = r.client.Get(ctx, types.NamespacedName{Name: "kube-dns", Namespace: "kube-system"}, kubeDNSService)
			if err != nil {
				if errors.IsNotFound(err) {
					r.status.SetDegraded(operatorv1.ResourceNotFound, "kube-dns service not found", err, reqLogger)
				} else {
					r.status.SetDegraded(operatorv1.ResourceReadError, "Error querying kube-dns service", err, reqLogger)
				}
				return nil, &reconcile.Result{RequeueAfter: 10 * time.Second}
			}
			kubeDNSIPs := kubeDNSService.Spec.ClusterIPs

			for _, IP := range kubeDNSIPs {
				var builder strings.Builder
				builder.WriteString(IP)
				if net.ParseIP(IP).To4() != nil {
					builder.WriteString("/32")
					tiersConfig.DNSEgressCIDRs.IPV4 = append(tiersConfig.DNSEgressCIDRs.IPV4, builder.String())
				} else {
					builder.WriteString("/128")
					tiersConfig.DNSEgressCIDRs.IPV6 = append(tiersConfig.DNSEgressCIDRs.IPV6, builder.String())
				}

			}
		}
	}

	return &tiersConfig, nil
>>>>>>> 88d6475f
}<|MERGE_RESOLUTION|>--- conflicted
+++ resolved
@@ -148,21 +148,17 @@
 		return reconcile.Result{RequeueAfter: 10 * time.Second}, nil
 	}
 
-<<<<<<< HEAD
 	if err := r.cloudPatchTier(ctx); err != nil {
 		r.status.SetDegraded(operatorv1.ResourcePatchError, "Error patching tier", err, reqLogger)
 		return reconcile.Result{}, nil
 	}
 
-	component := tiers.Tiers(&tiers.Config{Openshift: r.provider == operatorv1.ProviderOpenShift})
-=======
 	tiersConfig, reconcileResult := r.prepareTiersConfig(ctx, reqLogger)
 	if reconcileResult != nil {
 		return *reconcileResult, nil
 	}
 
 	component := tiers.Tiers(tiersConfig)
->>>>>>> 88d6475f
 
 	componentHandler := utils.NewComponentHandler(log, r.client, r.scheme, nil)
 	err = componentHandler.CreateOrUpdateOrDelete(ctx, component, nil)
@@ -174,7 +170,6 @@
 	return reconcile.Result{}, nil
 }
 
-<<<<<<< HEAD
 // cloudPatchTier Remove allow-tigera tier label to fix CD sync
 func (r *ReconcileTiers) cloudPatchTier(ctx context.Context) error {
 
@@ -196,7 +191,8 @@
 		}
 	}
 	return nil
-=======
+}
+
 func (r *ReconcileTiers) prepareTiersConfig(ctx context.Context, reqLogger logr.Logger) (*tiers.Config, *reconcile.Result) {
 	tiersConfig := tiers.Config{
 		Openshift:      r.provider == operatorv1.ProviderOpenShift,
@@ -239,5 +235,4 @@
 	}
 
 	return &tiersConfig, nil
->>>>>>> 88d6475f
 }