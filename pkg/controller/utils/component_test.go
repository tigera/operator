// Copyright (c) 2020-2022 Tigera, Inc. All rights reserved.

// Licensed under the Apache License, Version 2.0 (the "License");
// you may not use this file except in compliance with the License.
// You may obtain a copy of the License at
//
//     http://www.apache.org/licenses/LICENSE-2.0
//
// Unless required by applicable law or agreed to in writing, software
// distributed under the License is distributed on an "AS IS" BASIS,
// WITHOUT WARRANTIES OR CONDITIONS OF ANY KIND, either express or implied.
// See the License for the specific language governing permissions and
// limitations under the License.

package utils

import (
	"context"
	"fmt"

	v3 "github.com/tigera/api/pkg/apis/projectcalico/v3"

	"github.com/tigera/operator/pkg/common"

	apps "k8s.io/api/apps/v1"
	batchv1 "k8s.io/api/batch/v1"
	corev1 "k8s.io/api/core/v1"
	metav1 "k8s.io/apimachinery/pkg/apis/meta/v1"
	"k8s.io/apimachinery/pkg/runtime/schema"

	esv1 "github.com/elastic/cloud-on-k8s/v2/pkg/apis/elasticsearch/v1"
	kbv1 "github.com/elastic/cloud-on-k8s/v2/pkg/apis/kibana/v1"
	ocsv1 "github.com/openshift/api/security/v1"
	v1 "k8s.io/api/core/v1"
	"k8s.io/apimachinery/pkg/api/errors"
	restMeta "k8s.io/apimachinery/pkg/api/meta"
	"k8s.io/apimachinery/pkg/runtime"
	"sigs.k8s.io/controller-runtime/pkg/client"
	"sigs.k8s.io/controller-runtime/pkg/client/fake"
	logf "sigs.k8s.io/controller-runtime/pkg/log"

	monitoringv1 "github.com/prometheus-operator/prometheus-operator/pkg/apis/monitoring/v1"

	operatorv1 "github.com/tigera/operator/api/v1"
	"github.com/tigera/operator/pkg/apis"
	"github.com/tigera/operator/pkg/controller/status"
	"github.com/tigera/operator/pkg/render"
	rmeta "github.com/tigera/operator/pkg/render/common/meta"

	. "github.com/onsi/ginkgo"
	. "github.com/onsi/ginkgo/extensions/table"
	. "github.com/onsi/gomega"
)

const (
	fakeComponentAnnotationKey   = "tigera.io/annotation-should-be"
	fakeComponentAnnotationValue = "present"
	fakeComponentLabelKey        = "tigera.io/label-should-be"
	fakeComponentLabelValue      = "labelvalue"
)

var _ = Describe("Component handler tests", func() {

	var (
		c        client.Client
		instance *operatorv1.Manager
		ctx      context.Context
		scheme   *runtime.Scheme
		sm       status.StatusManager
		handler  ComponentHandler
	)

	BeforeEach(func() {
		log := logf.Log.WithName("test_utils_logger")

		// Create a Kubernetes client.
		scheme = runtime.NewScheme()
		err := apis.AddToScheme(scheme)
		Expect(err).NotTo(HaveOccurred())

		Expect(v1.SchemeBuilder.AddToScheme(scheme)).ShouldNot(HaveOccurred())
		Expect(apps.SchemeBuilder.AddToScheme(scheme)).ShouldNot(HaveOccurred())
		Expect(batchv1.SchemeBuilder.AddToScheme(scheme)).ShouldNot(HaveOccurred())

		c = fake.NewClientBuilder().WithScheme(scheme).Build()
		ctx = context.Background()
		sm = status.New(c, "fake-component", &common.VersionInfo{Major: 1, Minor: 19})

		// We need to provide something to handler even though it seems to be unused..
		instance = &operatorv1.Manager{
			TypeMeta:   metav1.TypeMeta{Kind: "Manager", APIVersion: "operator.tigera.io/v1"},
			ObjectMeta: metav1.ObjectMeta{Name: "tigera-secure"},
		}
		handler = NewComponentHandler(log, c, scheme, instance)
	})

<<<<<<< HEAD
=======
	It("adds Owner references when Custom Resource is provided", func() {
		fc := &fakeComponent{
			supportedOSType: rmeta.OSTypeLinux,
			objs: []client.Object{&apps.DaemonSet{
				ObjectMeta: metav1.ObjectMeta{
					Name:      "test-ds",
					Namespace: "default",
				},
				Spec: apps.DaemonSetSpec{
					Template: v1.PodTemplateSpec{
						ObjectMeta: metav1.ObjectMeta{
							Annotations: map[string]string{
								fakeComponentAnnotationKey: fakeComponentAnnotationValue,
							},
						},
					},
				},
			}},
		}

		err := handler.CreateOrUpdateOrDelete(ctx, fc, sm)
		Expect(err).To(BeNil())

		dsKey := client.ObjectKey{
			Name:      "test-ds",
			Namespace: "default",
		}
		ds := &apps.DaemonSet{}
		_ = c.Get(ctx, dsKey, ds)
		Expect(ds.OwnerReferences).To(HaveLen(1))
		t := true
		expectOR := metav1.OwnerReference{
			APIVersion:         "operator.tigera.io/v1",
			Kind:               "Manager",
			Name:               "tigera-secure",
			Controller:         &t,
			BlockOwnerDeletion: &t,
		}
		Expect(ds.OwnerReferences[0]).To(Equal(expectOR))
	})

>>>>>>> d93d2e72
	It("merges daemonset template annotations and reconciles only operator added annotations", func() {
		fc := &fakeComponent{
			supportedOSType: rmeta.OSTypeLinux,
			objs: []client.Object{&apps.DaemonSet{
				ObjectMeta: metav1.ObjectMeta{
					Name:      "test-ds",
					Namespace: "default",
				},
				Spec: apps.DaemonSetSpec{
					Template: v1.PodTemplateSpec{
						ObjectMeta: metav1.ObjectMeta{
							Annotations: map[string]string{
								fakeComponentAnnotationKey: fakeComponentAnnotationValue,
							},
						},
					},
				},
			}},
		}

		err := handler.CreateOrUpdateOrDelete(ctx, fc, sm)
		Expect(err).To(BeNil())

		By("checking that the daemonset is created and desired annotations are present")
		expectedAnnotations := map[string]string{
			fakeComponentAnnotationKey: fakeComponentAnnotationValue,
		}
		dsKey := client.ObjectKey{
			Name:      "test-ds",
			Namespace: "default",
		}
		ds := &apps.DaemonSet{}
		_ = c.Get(ctx, dsKey, ds)
		Expect(ds.Spec.Template.GetAnnotations()).To(Equal(expectedAnnotations))

		By("add a new annotation, simulating a rolling restart request")
		annotations := map[string]string{
			fakeComponentAnnotationKey:          fakeComponentAnnotationValue,
			"kubectl.kubernetes.io/restartedAt": "some-time",
		}
		ds.Spec.Template.Annotations = annotations
		Expect(c.Update(ctx, ds)).NotTo(HaveOccurred())

		By("checking that the object is updated with the annotation")
		ds = &apps.DaemonSet{}
		err = c.Get(ctx, dsKey, ds)
		Expect(err).To(BeNil())
		Expect(ds.Spec.Template.GetAnnotations()).To(Equal(annotations))

		// Re-initialize the fake component. Object metadata gets modified as part of CreateOrUpdate, leading
		// to resource update conflicts.
		fc = &fakeComponent{
			supportedOSType: rmeta.OSTypeLinux,
			objs: []client.Object{&apps.DaemonSet{
				ObjectMeta: metav1.ObjectMeta{
					Name:      "test-ds",
					Namespace: "default",
				},
				Spec: apps.DaemonSetSpec{
					Template: v1.PodTemplateSpec{
						ObjectMeta: metav1.ObjectMeta{
							Annotations: map[string]string{
								fakeComponentAnnotationKey: fakeComponentAnnotationValue,
							},
						},
					},
				},
			}},
		}

		By("initiating a merge")
		err = handler.CreateOrUpdateOrDelete(ctx, fc, sm)
		Expect(err).To(BeNil())

		By("retrieving the daemonset and checking that both current and desired annotations are still present")
		expectedAnnotations = map[string]string{
			fakeComponentAnnotationKey:          fakeComponentAnnotationValue,
			"kubectl.kubernetes.io/restartedAt": "some-time",
		}
		ds = &apps.DaemonSet{}
		err = c.Get(ctx, dsKey, ds)
		Expect(err).To(BeNil())
		Expect(ds.Spec.Template.GetAnnotations()).To(Equal(expectedAnnotations))
	})

	It("merges annotations and reconciles only operator added annotations", func() {
		fc := &fakeComponent{
			supportedOSType: rmeta.OSTypeLinux,
			objs: []client.Object{&v1.Namespace{
				ObjectMeta: metav1.ObjectMeta{
					Name: "test-namespace",
					Annotations: map[string]string{
						fakeComponentAnnotationKey: fakeComponentAnnotationValue,
					},
				},
			}},
		}

		err := handler.CreateOrUpdateOrDelete(ctx, fc, sm)
		Expect(err).To(BeNil())

		By("checking that the namespace is created and desired annotations is present")
		expectedAnnotations := map[string]string{
			fakeComponentAnnotationKey: fakeComponentAnnotationValue,
		}
		nsKey := client.ObjectKey{
			Name: "test-namespace",
		}
		ns := &v1.Namespace{}
		_ = c.Get(ctx, nsKey, ns)
		Expect(ns.GetAnnotations()).To(Equal(expectedAnnotations))

		By("ovewriting the namespace with SCC annotations")
		annotations := map[string]string{
			ocsv1.UIDRangeAnnotation: "1-65535",
		}
		ns.Annotations = annotations
		Expect(c.Update(ctx, ns)).NotTo(HaveOccurred())

		By("checking that the namespace is updated with SCC annotation")
		expectedAnnotations = map[string]string{
			ocsv1.UIDRangeAnnotation: "1-65535",
		}
		nsKey = client.ObjectKey{
			Name: "test-namespace",
		}
		ns = &v1.Namespace{}
		err = c.Get(ctx, nsKey, ns)
		Expect(err).To(BeNil())
		Expect(ns.GetAnnotations()).To(Equal(expectedAnnotations))

		// Re-initialize the fake component. Object metadata gets modified as part of CreateOrUpdate, leading
		// to resource update conflicts.
		fc = &fakeComponent{
			supportedOSType: rmeta.OSTypeLinux,
			objs: []client.Object{&v1.Namespace{
				ObjectMeta: metav1.ObjectMeta{
					Name: "test-namespace",
					Annotations: map[string]string{
						fakeComponentAnnotationKey: fakeComponentAnnotationValue,
					},
				},
			}},
		}

		By("initiating a merge with Openshift SCC annotations")
		err = handler.CreateOrUpdateOrDelete(ctx, fc, sm)
		Expect(err).To(BeNil())

		By("retrieving the namespace and checking that both current and desired annotations are still present")
		expectedAnnotations = map[string]string{
			ocsv1.UIDRangeAnnotation:   "1-65535",
			fakeComponentAnnotationKey: fakeComponentAnnotationValue,
		}
		ns = &v1.Namespace{}
		err = c.Get(ctx, nsKey, ns)
		Expect(err).To(BeNil())
		Expect(ns.GetAnnotations()).To(Equal(expectedAnnotations))

		By("changing a desired annotation")
		annotations = map[string]string{
			ocsv1.UIDRangeAnnotation:   "1-65535",
			"cattle-not-pets":          "indeed",
			fakeComponentAnnotationKey: "not-present",
		}
		ns.Annotations = annotations
		err = c.Update(ctx, ns)
		Expect(err).To(BeNil())

		By("checking that the namespace is updated with new modified annotation")
		expectedAnnotations = map[string]string{
			"cattle-not-pets":          "indeed",
			ocsv1.UIDRangeAnnotation:   "1-65535",
			fakeComponentAnnotationKey: "not-present",
		}
		nsKey = client.ObjectKey{
			Name: "test-namespace",
		}
		ns = &v1.Namespace{}
		err = c.Get(ctx, nsKey, ns)
		Expect(err).To(BeNil())
		Expect(ns.GetAnnotations()).To(Equal(expectedAnnotations))

		// Re-initialize the fake component. Object metadata gets modified as part of CreateOrUpdate, leading
		// to resource update conflicts.
		fc = &fakeComponent{
			supportedOSType: rmeta.OSTypeLinux,
			objs: []client.Object{&v1.Namespace{
				ObjectMeta: metav1.ObjectMeta{
					Name: "test-namespace",
					Annotations: map[string]string{
						fakeComponentAnnotationKey: fakeComponentAnnotationValue,
					},
				},
			}},
		}

		By("initiating a merge with namespace containing modified desired annotation")
		err = handler.CreateOrUpdateOrDelete(ctx, fc, sm)
		Expect(err).To(BeNil())

		By("retrieving the namespace and checking that desired annotation is reconciled, everything else is left as-is")
		expectedAnnotations = map[string]string{
			"cattle-not-pets":          "indeed",
			ocsv1.UIDRangeAnnotation:   "1-65535",
			fakeComponentAnnotationKey: fakeComponentAnnotationValue,
		}
		ns = &v1.Namespace{}
		err = c.Get(ctx, nsKey, ns)
		Expect(err).To(BeNil())
		Expect(ns.GetAnnotations()).To(Equal(expectedAnnotations))
	})

	It("merges UISettings leaving owners unchanged", func() {
		fc := &fakeComponent{
			supportedOSType: rmeta.OSTypeLinux,
			objs: []client.Object{&v3.UISettings{
				ObjectMeta: metav1.ObjectMeta{
					Name: "test.test-settings",
					OwnerReferences: []metav1.OwnerReference{{
						APIVersion: "projectcalico.org/v3",
						Kind:       "UISettingsGroup",
						Name:       "owner",
						UID:        "abcde",
					}},
				},
				Spec: v3.UISettingsSpec{
					Group:       "test",
					Description: "just a test",
					Layer: &v3.UIGraphLayer{
						Nodes: []v3.UIGraphNode{},
					},
				},
			}},
		}

		err := handler.CreateOrUpdateOrDelete(ctx, fc, sm)
		Expect(err).To(BeNil())

		By("checking that the UISettings is created and ownerref is not modified")
		uiKey := client.ObjectKey{
			Name: "test.test-settings",
		}
		ui := &v3.UISettings{}
		err = c.Get(ctx, uiKey, ui)
		Expect(err).To(BeNil())
		Expect(ui.OwnerReferences).To(HaveLen(1))
		Expect(ui.OwnerReferences[0].Name).To(Equal("owner"))

		By("overwriting the description and updating the owner.")
		ui.Spec.Description = "another test"
		ui.OwnerReferences[0].Name = "differentowner"
		fc.objs = []client.Object{ui}
		err = handler.CreateOrUpdateOrDelete(ctx, fc, sm)
		Expect(err).To(BeNil())

		By("checking that the uisettings is updated with description, but ownerref is not modified")
		ui = &v3.UISettings{}
		err = c.Get(ctx, uiKey, ui)
		Expect(err).To(BeNil())
		Expect(ui.OwnerReferences).To(HaveLen(1))
		Expect(ui.OwnerReferences[0].Name).To(Equal("owner"))
		Expect(ui.Spec.Description).To(Equal("another test"))
	})

	It("merges labels and reconciles only operator added labels", func() {
		fc := &fakeComponent{
			supportedOSType: rmeta.OSTypeLinux,
			objs: []client.Object{&v1.Namespace{
				ObjectMeta: metav1.ObjectMeta{
					Name: "test-namespace",
					Labels: map[string]string{
						fakeComponentLabelKey: fakeComponentLabelValue,
					},
				},
			}},
		}

		err := handler.CreateOrUpdateOrDelete(ctx, fc, sm)
		Expect(err).To(BeNil())

		By("checking that the namespace is created and desired label is present")
		expectedLabels := map[string]string{
			fakeComponentLabelKey: fakeComponentLabelValue,
		}
		nsKey := client.ObjectKey{
			Name: "test-namespace",
		}
		ns := &v1.Namespace{}
		err = c.Get(ctx, nsKey, ns)
		Expect(err).To(BeNil())
		Expect(ns.GetLabels()).To(Equal(expectedLabels))

		By("ovewriting the namespace with extra label")
		labels := map[string]string{
			"extra": "extra-value",
		}
		ns.ObjectMeta.Labels = labels
		Expect(c.Update(ctx, ns)).NotTo(HaveOccurred())

		By("checking that the namespace is updated with extra label")
		expectedLabels = map[string]string{
			"extra": "extra-value",
		}
		nsKey = client.ObjectKey{
			Name: "test-namespace",
		}
		ns = &v1.Namespace{}
		err = c.Get(ctx, nsKey, ns)
		Expect(err).To(BeNil())
		Expect(ns.GetLabels()).To(Equal(expectedLabels))

		// Re-initialize the fake component. Object metadata gets modified as part of CreateOrUpdate, leading
		// to resource update conflicts.
		fc = &fakeComponent{
			supportedOSType: rmeta.OSTypeLinux,
			objs: []client.Object{&v1.Namespace{
				ObjectMeta: metav1.ObjectMeta{
					Name: "test-namespace",
					Labels: map[string]string{
						fakeComponentLabelKey: fakeComponentLabelValue,
					},
				},
			}},
		}

		By("initiating a merge with extra label")
		err = handler.CreateOrUpdateOrDelete(ctx, fc, sm)
		Expect(err).To(BeNil())

		By("retrieving the namespace and checking that both current and desired labels are still present")
		expectedLabels = map[string]string{
			"extra":               "extra-value",
			fakeComponentLabelKey: fakeComponentLabelValue,
		}
		ns = &v1.Namespace{}
		err = c.Get(ctx, nsKey, ns)
		Expect(err).To(BeNil())
		Expect(ns.GetLabels()).To(Equal(expectedLabels))

		By("changing a desired label")
		labels = map[string]string{
			"extra":               "extra-value",
			"cattle-not-pets":     "indeed",
			fakeComponentLabelKey: "not-present",
		}
		ns.ObjectMeta.Labels = labels
		err = c.Update(ctx, ns)
		Expect(err).To(BeNil())

		By("checking that the namespace is updated with new modified label")
		expectedLabels = map[string]string{
			"cattle-not-pets":     "indeed",
			"extra":               "extra-value",
			fakeComponentLabelKey: "not-present",
		}
		nsKey = client.ObjectKey{
			Name: "test-namespace",
		}
		ns = &v1.Namespace{}
		err = c.Get(ctx, nsKey, ns)
		Expect(err).To(BeNil())
		Expect(ns.GetLabels()).To(Equal(expectedLabels))

		// Re-initialize the fake component. Object metadata gets modified as part of CreateOrUpdate, leading
		// to resource update conflicts.
		fc = &fakeComponent{
			supportedOSType: rmeta.OSTypeLinux,
			objs: []client.Object{&v1.Namespace{
				ObjectMeta: metav1.ObjectMeta{
					Name: "test-namespace",
					Labels: map[string]string{
						fakeComponentLabelKey: fakeComponentLabelValue,
					},
				},
			}},
		}

		By("initiating a merge with namespace containing modified desired label")
		err = handler.CreateOrUpdateOrDelete(ctx, fc, sm)
		Expect(err).To(BeNil())

		By("retrieving the namespace and checking that desired label is reconciled, everything else is left as-is")
		expectedLabels = map[string]string{
			"cattle-not-pets":     "indeed",
			"extra":               "extra-value",
			fakeComponentLabelKey: fakeComponentLabelValue,
		}
		ns = &v1.Namespace{}
		err = c.Get(ctx, nsKey, ns)
		Expect(err).To(BeNil())
		Expect(ns.GetLabels()).To(Equal(expectedLabels))
	})

	DescribeTable("ensuring ImagePullPolicy is set", func(obj client.Object) {
		modifyPodSpec(obj, setImagePullPolicy)

		switch o := obj.(type) {
		case *apps.Deployment:
			for _, c := range o.Spec.Template.Spec.Containers {
				Expect(c.ImagePullPolicy).To(Equal(v1.PullIfNotPresent))
			}
		case *apps.DaemonSet:
			for _, c := range o.Spec.Template.Spec.Containers {
				Expect(c.ImagePullPolicy).To(Equal(v1.PullIfNotPresent))
			}
		default:
			Expect(true).To(Equal(false), "Unexpected kind in test")
		}

	},
		TableEntry{
			Description: "set ImagePullPolicy on a DaemonSet",
			Parameters: []interface{}{
				&apps.DaemonSet{
					ObjectMeta: metav1.ObjectMeta{Name: "test-podtemplate"},
					Spec: apps.DaemonSetSpec{
						Template: v1.PodTemplateSpec{
							Spec: v1.PodSpec{
								NodeSelector: map[string]string{},
								Containers: []v1.Container{
									{Image: "foo"},
									{Image: "bar"},
								},
							},
						},
					},
				},
			},
		},
		TableEntry{
			Description: "set ImagePullPolicy on a Deployment",
			Parameters: []interface{}{
				&apps.Deployment{
					ObjectMeta: metav1.ObjectMeta{Name: "test-podtemplate"},
					Spec: apps.DeploymentSpec{
						Template: v1.PodTemplateSpec{
							Spec: v1.PodSpec{
								NodeSelector: map[string]string{},
								Containers: []v1.Container{
									{Image: "foo"},
									{Image: "bar"},
								},
							},
						},
					},
				},
			},
		},
	)

	DescribeTable("ensuring os node selectors", func(component render.Component, key client.ObjectKey, obj client.Object, expectedNodeSelectors map[string]string) {
		Expect(handler.CreateOrUpdateOrDelete(ctx, component, sm)).ShouldNot(HaveOccurred())
		Expect(c.Get(ctx, key, obj)).ShouldNot(HaveOccurred())

		var nodeSelectors map[string]string
		switch x := obj.(type) {
		case *v1.PodTemplate:
			nodeSelectors = x.Template.Spec.NodeSelector
		case *apps.Deployment:
			nodeSelectors = x.Spec.Template.Spec.NodeSelector
		case *apps.DaemonSet:
			nodeSelectors = x.Spec.Template.Spec.NodeSelector
		case *apps.StatefulSet:
			nodeSelectors = x.Spec.Template.Spec.NodeSelector
		case *batchv1.CronJob:
			nodeSelectors = x.Spec.JobTemplate.Spec.Template.Spec.NodeSelector
		case *batchv1.Job:
			nodeSelectors = x.Spec.Template.Spec.NodeSelector
		case *kbv1.Kibana:
			nodeSelectors = x.Spec.PodTemplate.Spec.NodeSelector
		case *esv1.Elasticsearch:
			// elasticsearch resource describes multiple nodeSets which each have a nodeSelector.
			nodeSets := x.Spec.NodeSets
			for _, ns := range nodeSets {
				Expect(ns.PodTemplate.Spec.NodeSelector).Should(Equal(expectedNodeSelectors))
			}
			return
		case *monitoringv1.Alertmanager:
			nodeSelectors = x.Spec.NodeSelector
		case *monitoringv1.Prometheus:
			nodeSelectors = x.Spec.NodeSelector
		default:
			Expect(fmt.Errorf("unexpected type passed to test")).ToNot(HaveOccurred())
		}

		Expect(nodeSelectors).Should(Equal(expectedNodeSelectors))
	},
		TableEntry{
			Description: "linux - sets the required annotations for a podtemplate when they're not set",
			Parameters: []interface{}{
				&fakeComponent{
					supportedOSType: rmeta.OSTypeLinux,
					objs: []client.Object{&v1.PodTemplate{
						ObjectMeta: metav1.ObjectMeta{Name: "test-podtemplate"},
						Template: v1.PodTemplateSpec{
							Spec: v1.PodSpec{
								NodeSelector: map[string]string{},
							},
						},
					}},
				}, client.ObjectKey{Name: "test-podtemplate"}, &v1.PodTemplate{},
				map[string]string{
					"kubernetes.io/os": "linux",
				},
			},
		},
		TableEntry{
			Description: "windows - sets the required annotations for a podtemplate when they're not set",
			Parameters: []interface{}{
				&fakeComponent{
					supportedOSType: rmeta.OSTypeWindows,
					objs: []client.Object{&v1.PodTemplate{
						ObjectMeta: metav1.ObjectMeta{Name: "test-podtemplate"},
						Template: v1.PodTemplateSpec{
							Spec: v1.PodSpec{
								NodeSelector: map[string]string{},
							},
						},
					}},
				}, client.ObjectKey{Name: "test-podtemplate"}, &v1.PodTemplate{},
				map[string]string{
					"kubernetes.io/os": "windows",
				},
			},
		},
		TableEntry{
			Description: "linux - sets the required annotations for a deployment when they're not set",
			Parameters: []interface{}{
				&fakeComponent{
					supportedOSType: rmeta.OSTypeLinux,
					objs: []client.Object{&apps.Deployment{
						ObjectMeta: metav1.ObjectMeta{Name: "test-deployment"},
						Spec: apps.DeploymentSpec{
							Template: v1.PodTemplateSpec{
								Spec: v1.PodSpec{
									NodeSelector: map[string]string{},
								},
							},
						}},
					},
				}, client.ObjectKey{Name: "test-deployment"}, &apps.Deployment{},
				map[string]string{
					"kubernetes.io/os": "linux",
				},
			},
		},
		TableEntry{
			Description: "windows - sets the required annotations for a deployment when they're not set",
			Parameters: []interface{}{
				&fakeComponent{
					supportedOSType: rmeta.OSTypeWindows,
					objs: []client.Object{&apps.Deployment{
						ObjectMeta: metav1.ObjectMeta{Name: "test-deployment"},
						Spec: apps.DeploymentSpec{
							Template: v1.PodTemplateSpec{
								Spec: v1.PodSpec{
									NodeSelector: map[string]string{},
								},
							},
						}},
					},
				}, client.ObjectKey{Name: "test-deployment"}, &apps.Deployment{},
				map[string]string{
					"kubernetes.io/os": "windows",
				},
			},
		},
		TableEntry{
			Description: "linux - sets the required annotations for a daemonset when they're not set",
			Parameters: []interface{}{
				&fakeComponent{
					supportedOSType: rmeta.OSTypeLinux,
					objs: []client.Object{&apps.DaemonSet{
						ObjectMeta: metav1.ObjectMeta{Name: "test-daemonset"},
						Spec: apps.DaemonSetSpec{
							Template: v1.PodTemplateSpec{
								Spec: v1.PodSpec{
									NodeSelector: map[string]string{},
								},
							},
						}},
					},
				}, client.ObjectKey{Name: "test-daemonset"}, &apps.DaemonSet{},
				map[string]string{
					"kubernetes.io/os": "linux",
				},
			},
		},
		TableEntry{
			Description: "windows - sets the required annotations for a daemonset when they're not set",
			Parameters: []interface{}{
				&fakeComponent{
					supportedOSType: rmeta.OSTypeWindows,
					objs: []client.Object{&apps.DaemonSet{
						ObjectMeta: metav1.ObjectMeta{Name: "test-daemonset"},
						Spec: apps.DaemonSetSpec{
							Template: v1.PodTemplateSpec{
								Spec: v1.PodSpec{
									NodeSelector: map[string]string{},
								},
							},
						}},
					},
				}, client.ObjectKey{Name: "test-daemonset"}, &apps.DaemonSet{},
				map[string]string{
					"kubernetes.io/os": "windows",
				},
			},
		},
		TableEntry{
			Description: "linux - sets the required annotations for a statefulset when they're not set",
			Parameters: []interface{}{
				&fakeComponent{
					supportedOSType: rmeta.OSTypeLinux,
					objs: []client.Object{&apps.StatefulSet{
						ObjectMeta: metav1.ObjectMeta{Name: "test-statefulset"},
						Spec: apps.StatefulSetSpec{
							Template: v1.PodTemplateSpec{
								Spec: v1.PodSpec{
									NodeSelector: map[string]string{},
								},
							},
						}},
					},
				}, client.ObjectKey{Name: "test-statefulset"}, &apps.StatefulSet{},
				map[string]string{
					"kubernetes.io/os": "linux",
				},
			},
		},
		TableEntry{
			Description: "windows - sets the required annotations for a statefulset when they're not set",
			Parameters: []interface{}{
				&fakeComponent{
					supportedOSType: rmeta.OSTypeWindows,
					objs: []client.Object{&apps.StatefulSet{
						ObjectMeta: metav1.ObjectMeta{Name: "test-statefulset"},
						Spec: apps.StatefulSetSpec{
							Template: v1.PodTemplateSpec{
								Spec: v1.PodSpec{
									NodeSelector: map[string]string{},
								},
							},
						}},
					},
				}, client.ObjectKey{Name: "test-statefulset"}, &apps.StatefulSet{},
				map[string]string{
					"kubernetes.io/os": "windows",
				},
			},
		},
		TableEntry{
			Description: "linux - sets the required annotations for a cronjob when they're not set",
			Parameters: []interface{}{
				&fakeComponent{
					supportedOSType: rmeta.OSTypeLinux,
					objs: []client.Object{&batchv1.CronJob{
						ObjectMeta: metav1.ObjectMeta{Name: "test-cronjob"},
						Spec: batchv1.CronJobSpec{
							JobTemplate: batchv1.JobTemplateSpec{
								Spec: batchv1.JobSpec{
									Template: v1.PodTemplateSpec{
										Spec: v1.PodSpec{
											NodeSelector: map[string]string{},
										},
									},
								},
							},
						}},
					},
				}, client.ObjectKey{Name: "test-cronjob"}, &batchv1.CronJob{},
				map[string]string{
					"kubernetes.io/os": "linux",
				},
			},
		},
		TableEntry{
			Description: "windows - sets the required annotations for a cronjob when they're not set",
			Parameters: []interface{}{
				&fakeComponent{
					supportedOSType: rmeta.OSTypeWindows,
					objs: []client.Object{&batchv1.CronJob{
						ObjectMeta: metav1.ObjectMeta{Name: "test-cronjob"},
						Spec: batchv1.CronJobSpec{
							JobTemplate: batchv1.JobTemplateSpec{
								Spec: batchv1.JobSpec{
									Template: v1.PodTemplateSpec{
										Spec: v1.PodSpec{
											NodeSelector: map[string]string{},
										},
									},
								},
							},
						}},
					},
				}, client.ObjectKey{Name: "test-cronjob"}, &batchv1.CronJob{},
				map[string]string{
					"kubernetes.io/os": "windows",
				},
			},
		},
		TableEntry{
			Description: "linux - sets the required annotations for a job",
			Parameters: []interface{}{
				&fakeComponent{
					supportedOSType: rmeta.OSTypeLinux,
					objs: []client.Object{&batchv1.Job{
						ObjectMeta: metav1.ObjectMeta{Name: "test-job"},
						Spec: batchv1.JobSpec{
							Template: v1.PodTemplateSpec{
								Spec: v1.PodSpec{
									NodeSelector: map[string]string{},
								},
							},
						},
					}},
				},
				client.ObjectKey{Name: "test-job"}, &batchv1.Job{},
				map[string]string{
					"kubernetes.io/os": "linux",
				},
			},
		},
		TableEntry{
			Description: "windows - sets the required annotations for a job",
			Parameters: []interface{}{
				&fakeComponent{
					supportedOSType: rmeta.OSTypeWindows,
					objs: []client.Object{&batchv1.Job{
						ObjectMeta: metav1.ObjectMeta{Name: "test-job"},
						Spec: batchv1.JobSpec{
							Template: v1.PodTemplateSpec{
								Spec: v1.PodSpec{
									NodeSelector: map[string]string{},
								},
							},
						},
					}},
				},
				client.ObjectKey{Name: "test-job"}, &batchv1.Job{},
				map[string]string{
					"kubernetes.io/os": "windows",
				},
			},
		},
		TableEntry{
			Description: "sets the required annotations for kibana",
			Parameters: []interface{}{
				&fakeComponent{
					supportedOSType: rmeta.OSTypeLinux,
					objs: []client.Object{&kbv1.Kibana{
						ObjectMeta: metav1.ObjectMeta{Name: "test-kibana"},
						Spec: kbv1.KibanaSpec{
							PodTemplate: v1.PodTemplateSpec{
								Spec: v1.PodSpec{
									NodeSelector: map[string]string{},
								},
							},
						},
					}},
				},
				client.ObjectKey{Name: "test-kibana"}, &kbv1.Kibana{},
				map[string]string{
					"kubernetes.io/os": "linux",
				},
			},
		},
		TableEntry{
			Description: "sets the required annotations for an elasticsearch nodeset",
			Parameters: []interface{}{
				&fakeComponent{
					supportedOSType: rmeta.OSTypeLinux,
					objs: []client.Object{&esv1.Elasticsearch{
						ObjectMeta: metav1.ObjectMeta{Name: "test-elasticsearch"},
						Spec: esv1.ElasticsearchSpec{
							NodeSets: []esv1.NodeSet{
								{
									PodTemplate: v1.PodTemplateSpec{
										Spec: v1.PodSpec{
											NodeSelector: map[string]string{},
										},
									},
								},
								{
									PodTemplate: v1.PodTemplateSpec{
										Spec: v1.PodSpec{
											NodeSelector: nil,
										},
									},
								},
							},
						},
					}},
				},
				client.ObjectKey{Name: "test-elasticsearch"}, &esv1.Elasticsearch{},
				map[string]string{
					"kubernetes.io/os": "linux",
				},
			},
		},
		TableEntry{
			Description: "linux - leaves other annotations alone and sets the required ones",
			Parameters: []interface{}{
				&fakeComponent{
					supportedOSType: rmeta.OSTypeLinux,
					objs: []client.Object{&apps.Deployment{
						ObjectMeta: metav1.ObjectMeta{Name: "test-deployment"},
						Spec: apps.DeploymentSpec{
							Template: v1.PodTemplateSpec{
								Spec: v1.PodSpec{
									NodeSelector: map[string]string{
										"kubernetes.io/foo": "bar",
									},
								},
							},
						},
					}},
				}, client.ObjectKey{Name: "test-deployment"}, &apps.Deployment{},
				map[string]string{
					"kubernetes.io/foo": "bar",
					"kubernetes.io/os":  "linux",
				},
			},
		},
		TableEntry{
			Description: "windows - leaves other annotations alone and sets the required ones",
			Parameters: []interface{}{
				&fakeComponent{
					supportedOSType: rmeta.OSTypeWindows,
					objs: []client.Object{&apps.Deployment{
						ObjectMeta: metav1.ObjectMeta{Name: "test-deployment"},
						Spec: apps.DeploymentSpec{
							Template: v1.PodTemplateSpec{
								Spec: v1.PodSpec{
									NodeSelector: map[string]string{
										"kubernetes.io/foo": "bar",
									},
								},
							},
						},
					}},
				}, client.ObjectKey{Name: "test-deployment"}, &apps.Deployment{},
				map[string]string{
					"kubernetes.io/foo": "bar",
					"kubernetes.io/os":  "windows",
				},
			},
		},
		TableEntry{
			Description: "linux - sets the required annotations for Prometheus Alertmanager nodes",
			Parameters: []interface{}{
				&fakeComponent{
					supportedOSType: rmeta.OSTypeLinux,
					objs: []client.Object{&monitoringv1.Alertmanager{
						ObjectMeta: metav1.ObjectMeta{Name: "test-alertmanager"},
						Spec: monitoringv1.AlertmanagerSpec{
							NodeSelector: map[string]string{
								"kubernetes.io/a": "b",
							},
						},
					}},
				}, client.ObjectKey{Name: "test-alertmanager"}, &monitoringv1.Alertmanager{},
				map[string]string{
					"kubernetes.io/a":  "b",
					"kubernetes.io/os": "linux",
				},
			},
		},
		TableEntry{
			Description: "linux - sets the required annotations for Prometheus nodes",
			Parameters: []interface{}{
				&fakeComponent{
					supportedOSType: rmeta.OSTypeLinux,
					objs: []client.Object{&monitoringv1.Prometheus{
						ObjectMeta: metav1.ObjectMeta{Name: "test-prometheus"},
						Spec: monitoringv1.PrometheusSpec{
							NodeSelector: map[string]string{
								"kubernetes.io/a": "b",
							},
						},
					}},
				}, client.ObjectKey{Name: "test-prometheus"}, &monitoringv1.Prometheus{},
				map[string]string{
					"kubernetes.io/a":  "b",
					"kubernetes.io/os": "linux",
				},
			},
		},
	)

	It("recreates a service if its ClusterIP is removed", func() {
		// Simulate creation of a service by earlier version of operator that includes a ClusterIP.
		svcWithIP := &corev1.Service{
			ObjectMeta: metav1.ObjectMeta{
				Name: "my-service",
				Labels: map[string]string{
					"old": "should-be-preserved",
				},
			},
			Spec: corev1.ServiceSpec{
				ClusterIP: "10.96.0.1",
			},
		}
		fc := &fakeComponent{
			supportedOSType: rmeta.OSTypeLinux,
			objs: []client.Object{
				svcWithIP,
			},
		}
		err := handler.CreateOrUpdateOrDelete(ctx, fc, sm)
		Expect(err).NotTo(HaveOccurred())
		Expect(c.Get(ctx, client.ObjectKey{Name: "my-service"}, svcWithIP)).NotTo(HaveOccurred())
		Expect(svcWithIP.Spec.ClusterIP).To(Equal("10.96.0.1"))
		Expect(svcWithIP.Labels).To(Equal(map[string]string{
			"old": "should-be-preserved",
		}))

		// Now pretend we're the new operator version, wanting to remove the cluster IP.
		svcNoIP := &corev1.Service{
			ObjectMeta: metav1.ObjectMeta{
				Name: "my-service",
				Labels: map[string]string{
					"new": "should-be-added",
				},
			},
			Spec: corev1.ServiceSpec{
				ClusterIP: "None",
			},
		}
		fc = &fakeComponent{
			supportedOSType: rmeta.OSTypeLinux,
			objs: []client.Object{
				svcNoIP,
			},
		}
		err = handler.CreateOrUpdateOrDelete(ctx, fc, sm)
		Expect(err).NotTo(HaveOccurred())
		Expect(c.Get(ctx, client.ObjectKey{Name: "my-service"}, svcNoIP)).NotTo(HaveOccurred())
		Expect(svcNoIP.Spec.ClusterIP).To(Equal("None"))
		Expect(svcNoIP.Labels).To(Equal(map[string]string{
			"old": "should-be-preserved",
			"new": "should-be-added",
		}))

		// The fake client resets the resource version to 1 on create.
		Expect(svcNoIP.ObjectMeta.ResourceVersion).To(Equal("1"),
			"Expected recreation of Service to reset resourceVersion to 1")

		// Finally, make a normal change, this should result in an update.
		svcNoIP.Labels = map[string]string{"newer": "should-be-added"}
		err = handler.CreateOrUpdateOrDelete(ctx, fc, sm)
		Expect(err).NotTo(HaveOccurred())
		Expect(c.Get(ctx, client.ObjectKey{Name: "my-service"}, svcNoIP)).NotTo(HaveOccurred())
		Expect(svcNoIP.Labels).To(Equal(map[string]string{
			"old":   "should-be-preserved",
			"new":   "should-be-added",
			"newer": "should-be-added",
		}))
		Expect(svcNoIP.ObjectMeta.ResourceVersion).To(Equal("2"),
			"Expected update to rev ResourceVersion")
	})

	It("allows you to replace a secret if the types change", func() {
		// Please note that a fake client does not behave exactly as it would on K8s:
		// - A secret without a type in a real cluster automatically becomes type Opaque
		// - An update where the secret type changes would be rejected in a real cluster, yet the fake client accepts it.
		// This test serves to purpose of at least verifying that an update of a secret type works without error.
		secret := &corev1.Secret{
			ObjectMeta: metav1.ObjectMeta{Name: "my-secret"},
			Type:       corev1.SecretTypeOpaque,
		}
		fc := &fakeComponent{
			supportedOSType: rmeta.OSTypeLinux,
			objs: []client.Object{
				secret,
			},
		}
		err := handler.CreateOrUpdateOrDelete(ctx, fc, sm)
		Expect(err).NotTo(HaveOccurred())
		Expect(c.Get(ctx, client.ObjectKey{Name: "my-secret"}, secret)).NotTo(HaveOccurred())
		Expect(secret.Type).To(Equal(corev1.SecretTypeOpaque))
		secret.Type = corev1.SecretTypeTLS
		err = handler.CreateOrUpdateOrDelete(ctx, fc, sm)
		Expect(err).NotTo(HaveOccurred())
		Expect(c.Get(ctx, client.ObjectKey{Name: "my-secret"}, secret)).NotTo(HaveOccurred())
		Expect(secret.Type).To(Equal(corev1.SecretTypeTLS))
	})

	Context("common labels and labelselector", func() {
		It("updates daemonsets", func() {
			fc := &fakeComponent{
				supportedOSType: rmeta.OSTypeLinux,
				objs: []client.Object{&apps.DaemonSet{
					ObjectMeta: metav1.ObjectMeta{
						Name:      "test-daemonset",
						Namespace: "test-namespace",
					},
					Spec: apps.DaemonSetSpec{
						Template: corev1.PodTemplateSpec{},
					},
				}},
			}

			err := handler.CreateOrUpdateOrDelete(ctx, fc, sm)
			Expect(err).To(BeNil())

			By("checking that the daemonset is created and labels are added")
			expectedLabels := map[string]string{
				"k8s-app":                "test-daemonset",
				"app.kubernetes.io/name": "test-daemonset",
			}
			expectedSelector := metav1.LabelSelector{
				MatchLabels: map[string]string{"k8s-app": "test-daemonset"},
			}
			key := client.ObjectKey{
				Name:      "test-daemonset",
				Namespace: "test-namespace",
			}
			ds := &apps.DaemonSet{}
			Expect(c.Get(ctx, key, ds)).NotTo(HaveOccurred())
			Expect(ds.Spec.Template.GetLabels()).To(Equal(expectedLabels))
			Expect(*ds.Spec.Selector).To(Equal(expectedSelector))
		})
		It("does not change LabelSelector on daemonsets", func() {
			fc := &fakeComponent{
				supportedOSType: rmeta.OSTypeLinux,
				objs: []client.Object{&apps.DaemonSet{
					ObjectMeta: metav1.ObjectMeta{
						Name:      "test-daemonset",
						Namespace: "test-namespace",
					},
					Spec: apps.DaemonSetSpec{
						Selector: &metav1.LabelSelector{
							MatchLabels: map[string]string{
								"preset-key": "preset-value",
							},
						},
						Template: corev1.PodTemplateSpec{},
					},
				}},
			}

			err := handler.CreateOrUpdateOrDelete(ctx, fc, sm)
			Expect(err).To(BeNil())

			expectedLabels := map[string]string{
				"k8s-app":                "test-daemonset",
				"app.kubernetes.io/name": "test-daemonset",
			}
			expectedSelector := metav1.LabelSelector{
				MatchLabels: map[string]string{"preset-key": "preset-value"},
			}
			key := client.ObjectKey{
				Name:      "test-daemonset",
				Namespace: "test-namespace",
			}
			ds := &apps.DaemonSet{}
			Expect(c.Get(ctx, key, ds)).NotTo(HaveOccurred())
			Expect(ds.Spec.Template.GetLabels()).To(Equal(expectedLabels))
			Expect(*ds.Spec.Selector).To(Equal(expectedSelector))
		})
		It("updates deployments", func() {
			fc := &fakeComponent{
				supportedOSType: rmeta.OSTypeLinux,
				objs: []client.Object{&apps.Deployment{
					ObjectMeta: metav1.ObjectMeta{
						Name:      "test-deployment",
						Namespace: "test-namespace",
					},
					Spec: apps.DeploymentSpec{
						Template: corev1.PodTemplateSpec{},
					},
				}},
			}

			err := handler.CreateOrUpdateOrDelete(ctx, fc, sm)
			Expect(err).To(BeNil())

			expectedLabels := map[string]string{
				"k8s-app":                "test-deployment",
				"app.kubernetes.io/name": "test-deployment",
			}
			expectedSelector := metav1.LabelSelector{
				MatchLabels: map[string]string{"k8s-app": "test-deployment"},
			}
			key := client.ObjectKey{
				Name:      "test-deployment",
				Namespace: "test-namespace",
			}
			d := &apps.Deployment{}
			Expect(c.Get(ctx, key, d)).NotTo(HaveOccurred())
			Expect(d.GetLabels()).To(Equal(expectedLabels))
			Expect(d.Spec.Template.GetLabels()).To(Equal(expectedLabels))
			Expect(*d.Spec.Selector).To(Equal(expectedSelector))
		})
		It("does not change LabelSelector on deployments", func() {
			fc := &fakeComponent{
				supportedOSType: rmeta.OSTypeLinux,
				objs: []client.Object{&apps.Deployment{
					ObjectMeta: metav1.ObjectMeta{
						Name:      "test-deployment",
						Namespace: "test-namespace",
					},
					Spec: apps.DeploymentSpec{
						Selector: &metav1.LabelSelector{
							MatchLabels: map[string]string{
								"preset-key": "preset-value",
							},
						},
						Template: corev1.PodTemplateSpec{},
					},
				}},
			}

			err := handler.CreateOrUpdateOrDelete(ctx, fc, sm)
			Expect(err).To(BeNil())

			expectedLabels := map[string]string{
				"k8s-app":                "test-deployment",
				"app.kubernetes.io/name": "test-deployment",
			}
			expectedSelector := metav1.LabelSelector{
				MatchLabels: map[string]string{"preset-key": "preset-value"},
			}
			key := client.ObjectKey{
				Name:      "test-deployment",
				Namespace: "test-namespace",
			}
			d := &apps.Deployment{}
			Expect(c.Get(ctx, key, d)).To(BeNil())
			Expect(d.GetLabels()).To(Equal(expectedLabels))
			Expect(d.Spec.Template.GetLabels()).To(Equal(expectedLabels))
			Expect(*d.Spec.Selector).To(Equal(expectedSelector))
		})
	})
})

var _ = Describe("Mocked client Component handler tests", func() {

	var (
		c       client.Client
		mc      mockClient
		ctx     context.Context
		handler ComponentHandler
	)

	BeforeEach(func() {
		log := logf.Log.WithName("test_utils_logger")

		mc = mockClient{Info: make([]mockReturn, 0)}
		c = &mc
		ctx = context.Background()

		handler = NewComponentHandler(log, c, runtime.NewScheme(), nil)
	})

	It("if Updating a resource conflicts try the update again", func() {
		ds := apps.DaemonSet{
			ObjectMeta: metav1.ObjectMeta{
				Name:      "test-ds",
				Namespace: "default",
			},
			Spec: apps.DaemonSetSpec{
				Template: v1.PodTemplateSpec{
					ObjectMeta: metav1.ObjectMeta{
						Annotations: map[string]string{
							fakeComponentAnnotationKey: fakeComponentAnnotationValue,
						},
					},
				},
			},
		}
		fc := &fakeComponent{
			supportedOSType: rmeta.OSTypeLinux,
			objs:            []client.Object{&ds},
		}

		mc.Info = append(mc.Info, mockReturn{
			Method: "Get",
			Return: nil,
			Obj:    &ds,
		})
		mc.Info = append(mc.Info, mockReturn{
			Method: "Update",
			Return: errors.NewConflict(schema.GroupResource{}, "error name", fmt.Errorf("test error message")),
			Obj:    &ds,
		})
		mc.Info = append(mc.Info, mockReturn{
			Method: "Get",
			Return: nil,
			Obj:    &ds,
		})
		mc.Info = append(mc.Info, mockReturn{
			Method: "Update",
			Return: nil,
			Obj:    &ds,
		})

		err := handler.CreateOrUpdateOrDelete(ctx, fc, nil)
		Expect(err).To(BeNil())

		Expect(mc.Index).To(Equal(4))

	})

	It("if Updating a resource conflicts try the update again", func() {
		ds := apps.DaemonSet{
			ObjectMeta: metav1.ObjectMeta{
				Name:      "test-ds",
				Namespace: "default",
			},
			Spec: apps.DaemonSetSpec{
				Template: v1.PodTemplateSpec{
					ObjectMeta: metav1.ObjectMeta{
						Annotations: map[string]string{
							fakeComponentAnnotationKey: fakeComponentAnnotationValue,
						},
					},
				},
			},
		}
		fc := &fakeComponent{
			supportedOSType: rmeta.OSTypeLinux,
			objs:            []client.Object{&ds},
		}

		mc.Info = append(mc.Info, mockReturn{
			Method: "Get",
			Return: nil,
			Obj:    &ds,
		})
		mc.Info = append(mc.Info, mockReturn{
			Method: "Update",
			Return: errors.NewConflict(schema.GroupResource{}, "error name", fmt.Errorf("test error message")),
			Obj:    &ds,
		})
		mc.Info = append(mc.Info, mockReturn{
			Method: "Get",
			Return: nil,
			Obj:    &ds,
		})
		mc.Info = append(mc.Info, mockReturn{
			Method: "Update",
			Return: errors.NewConflict(schema.GroupResource{}, "error name", fmt.Errorf("test error message")),
			Obj:    &ds,
		})

		err := handler.CreateOrUpdateOrDelete(ctx, fc, nil)
		Expect(err).NotTo(BeNil())

		Expect(mc.Index).To(Equal(4))
	})
})

// A fake component that only returns ready and always creates the "test-namespace" Namespace.
type fakeComponent struct {
	objs            []client.Object
	supportedOSType rmeta.OSType
}

func (c *fakeComponent) Ready() bool {
	return true
}

func (c *fakeComponent) ResolveImages(is *operatorv1.ImageSet) error {
	return nil
}

func (c *fakeComponent) Objects() ([]client.Object, []client.Object) {
	return c.objs, nil
}

func (c *fakeComponent) SupportedOSType() rmeta.OSType {
	return c.supportedOSType
}

type mockReturn struct {
	Method string
	Return interface{}
	Obj    client.Object
}

type mockClient struct {
	Info  []mockReturn
	Index int
}

func (mc *mockClient) Get(ctx context.Context, key client.ObjectKey, obj client.Object, opts ...client.GetOption) error {
	defer func() { mc.Index++ }()
	funcName := "Get"
	if len(mc.Info) <= mc.Index {
		panic(fmt.Sprintf("mockClient Info doesn't have enough entries for %s %v", funcName, key))
	}
	if mc.Info[mc.Index].Method != funcName {
		panic(fmt.Sprintf("mockClient current (%d) call is for %v, not %s", mc.Index, mc.Info[mc.Index].Method, funcName))
	}
	if mc.Info[mc.Index].Return == nil {
		return nil
	}

	v, ok := mc.Info[mc.Index].Return.(error)
	if !ok {
		panic(fmt.Sprintf("mockClient Info didn't have right type for entry %d for %s %v", mc.Index, funcName, key))
	}

	return v
}

func (mc *mockClient) List(ctx context.Context, list client.ObjectList, opts ...client.ListOption) error {
	panic("List not implemented in mockClient")
}
func (mc *mockClient) Create(ctx context.Context, obj client.Object, opts ...client.CreateOption) error {
	panic("Create not implemented in mockClient")
}
func (mc *mockClient) Delete(ctx context.Context, obj client.Object, opts ...client.DeleteOption) error {
	panic("Delete not implemented in mockClient")
}

func (mc *mockClient) Update(ctx context.Context, obj client.Object, opts ...client.UpdateOption) error {
	defer func() { mc.Index++ }()
	funcName := "Update"
	if len(mc.Info) <= mc.Index {
		panic(fmt.Sprintf("mockClient Info doesn't have enough entries for %s %v", funcName, client.ObjectKeyFromObject(obj)))
	}
	if mc.Info[mc.Index].Method != funcName {
		panic(fmt.Sprintf("mockClient current (%d) call is for %v, not %s", mc.Index, mc.Info[mc.Index].Method, funcName))
	}
	if mc.Info[mc.Index].Return == nil {
		//nolint ignore SA4005 ignore ineffassign
		obj = mc.Info[mc.Index].Obj
		return nil
	}

	v, ok := mc.Info[mc.Index].Return.(error)
	if !ok {
		panic(fmt.Sprintf("mockClient Info didn't have right type for entry %d for %s %v", mc.Index, funcName, client.ObjectKeyFromObject(obj)))
	}

	return v
}
func (mc *mockClient) Patch(ctx context.Context, obj client.Object, patch client.Patch, opts ...client.PatchOption) error {
	panic("Patch not implemented in mockClient")
}
func (mc *mockClient) DeleteAllOf(ctx context.Context, obj client.Object, opts ...client.DeleteAllOfOption) error {
	panic("DeleteAll not implemented in mockClient")
}

func (mc *mockClient) Status() client.StatusWriter {
	panic("Status not implemented in mockClient")
}
func (mc *mockClient) Scheme() *runtime.Scheme {
	panic("Scheme not implemented in mockClient")
}
func (mc *mockClient) RESTMapper() restMeta.RESTMapper {
	panic("RESTMapper not implemented in mockClient")
}<|MERGE_RESOLUTION|>--- conflicted
+++ resolved
@@ -94,8 +94,6 @@
 		handler = NewComponentHandler(log, c, scheme, instance)
 	})
 
-<<<<<<< HEAD
-=======
 	It("adds Owner references when Custom Resource is provided", func() {
 		fc := &fakeComponent{
 			supportedOSType: rmeta.OSTypeLinux,
@@ -137,7 +135,6 @@
 		Expect(ds.OwnerReferences[0]).To(Equal(expectOR))
 	})
 
->>>>>>> d93d2e72
 	It("merges daemonset template annotations and reconciles only operator added annotations", func() {
 		fc := &fakeComponent{
 			supportedOSType: rmeta.OSTypeLinux,
