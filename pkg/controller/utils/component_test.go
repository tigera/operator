// Copyright (c) 2020-2022 Tigera, Inc. All rights reserved.

// Licensed under the Apache License, Version 2.0 (the "License");
// you may not use this file except in compliance with the License.
// You may obtain a copy of the License at
//
//     http://www.apache.org/licenses/LICENSE-2.0
//
// Unless required by applicable law or agreed to in writing, software
// distributed under the License is distributed on an "AS IS" BASIS,
// WITHOUT WARRANTIES OR CONDITIONS OF ANY KIND, either express or implied.
// See the License for the specific language governing permissions and
// limitations under the License.

package utils

import (
	"context"
	"fmt"

	v3 "github.com/tigera/api/pkg/apis/projectcalico/v3"

	"github.com/tigera/operator/pkg/common"

	apps "k8s.io/api/apps/v1"
	batchv1 "k8s.io/api/batch/v1"
	batchv1beta "k8s.io/api/batch/v1beta1"
	corev1 "k8s.io/api/core/v1"
	metav1 "k8s.io/apimachinery/pkg/apis/meta/v1"

	esv1 "github.com/elastic/cloud-on-k8s/pkg/apis/elasticsearch/v1"
	kbv1 "github.com/elastic/cloud-on-k8s/pkg/apis/kibana/v1"
	ocsv1 "github.com/openshift/api/security/v1"
	v1 "k8s.io/api/core/v1"
	"k8s.io/apimachinery/pkg/runtime"
	"sigs.k8s.io/controller-runtime/pkg/client"
	"sigs.k8s.io/controller-runtime/pkg/client/fake"
	logf "sigs.k8s.io/controller-runtime/pkg/log"

	monitoringv1 "github.com/prometheus-operator/prometheus-operator/pkg/apis/monitoring/v1"

	operatorv1 "github.com/tigera/operator/api/v1"
	"github.com/tigera/operator/pkg/apis"
	"github.com/tigera/operator/pkg/controller/status"
	"github.com/tigera/operator/pkg/render"
	rmeta "github.com/tigera/operator/pkg/render/common/meta"

	. "github.com/onsi/ginkgo"
	. "github.com/onsi/ginkgo/extensions/table"
	. "github.com/onsi/gomega"
)

const (
	fakeComponentAnnotationKey   = "tigera.io/annotation-should-be"
	fakeComponentAnnotationValue = "present"
	fakeComponentLabelKey        = "tigera.io/label-should-be"
	fakeComponentLabelValue      = "labelvalue"
)

var _ = Describe("Component handler tests", func() {

	var (
		c        client.Client
		instance *operatorv1.Manager
		ctx      context.Context
		scheme   *runtime.Scheme
		sm       status.StatusManager
		handler  ComponentHandler
	)

	BeforeEach(func() {
		log := logf.Log.WithName("test_utils_logger")

		// Create a Kubernetes client.
		scheme = runtime.NewScheme()
		err := apis.AddToScheme(scheme)
		Expect(err).NotTo(HaveOccurred())

		Expect(v1.SchemeBuilder.AddToScheme(scheme)).ShouldNot(HaveOccurred())
		Expect(apps.SchemeBuilder.AddToScheme(scheme)).ShouldNot(HaveOccurred())
		Expect(batchv1beta.SchemeBuilder.AddToScheme(scheme)).ShouldNot(HaveOccurred())
		Expect(batchv1.SchemeBuilder.AddToScheme(scheme)).ShouldNot(HaveOccurred())

		c = fake.NewClientBuilder().WithScheme(scheme).Build()
		ctx = context.Background()
		sm = status.New(c, "fake-component", &common.VersionInfo{Major: 1, Minor: 19})

		// We need to provide something to handler even though it seems to be unused..
		instance = &operatorv1.Manager{
			TypeMeta:   metav1.TypeMeta{Kind: "Manager", APIVersion: "operator.tigera.io/v1"},
			ObjectMeta: metav1.ObjectMeta{Name: "tigera-secure"},
		}
		handler = NewComponentHandler(log, c, scheme, instance)
	})

	It("merges annotations and reconciles only operator added annotations", func() {
		fc := &fakeComponent{
			supportedOSType: rmeta.OSTypeLinux,
			objs: []client.Object{&v1.Namespace{
				ObjectMeta: metav1.ObjectMeta{
					Name: "test-namespace",
					Annotations: map[string]string{
						fakeComponentAnnotationKey: fakeComponentAnnotationValue,
					},
				},
			}},
		}

		err := handler.CreateOrUpdateOrDelete(ctx, fc, sm)
		Expect(err).To(BeNil())

		By("checking that the namespace is created and desired annotations is present")
		expectedAnnotations := map[string]string{
			fakeComponentAnnotationKey: fakeComponentAnnotationValue,
		}
		nsKey := client.ObjectKey{
			Name: "test-namespace",
		}
		ns := &v1.Namespace{}
		_ = c.Get(ctx, nsKey, ns)
		Expect(ns.GetAnnotations()).To(Equal(expectedAnnotations))

		By("ovewriting the namespace with SCC annotations")
		annotations := map[string]string{
			ocsv1.UIDRangeAnnotation: "1-65535",
		}
		ns.Annotations = annotations
		Expect(c.Update(ctx, ns)).NotTo(HaveOccurred())

		By("checking that the namespace is updated with SCC annotation")
		expectedAnnotations = map[string]string{
			ocsv1.UIDRangeAnnotation: "1-65535",
		}
		nsKey = client.ObjectKey{
			Name: "test-namespace",
		}
		ns = &v1.Namespace{}
		err = c.Get(ctx, nsKey, ns)
		Expect(err).To(BeNil())
		Expect(ns.GetAnnotations()).To(Equal(expectedAnnotations))

		// Re-initialize the fake component. Object metadata gets modified as part of CreateOrUpdate, leading
		// to resource update conflicts.
		fc = &fakeComponent{
			supportedOSType: rmeta.OSTypeLinux,
			objs: []client.Object{&v1.Namespace{
				ObjectMeta: metav1.ObjectMeta{
					Name: "test-namespace",
					Annotations: map[string]string{
						fakeComponentAnnotationKey: fakeComponentAnnotationValue,
					},
				},
			}},
		}

		By("initiating a merge with Openshift SCC annotations")
		err = handler.CreateOrUpdateOrDelete(ctx, fc, sm)
		Expect(err).To(BeNil())

		By("retrieving the namespace and checking that both current and desired annotations are still present")
		expectedAnnotations = map[string]string{
			ocsv1.UIDRangeAnnotation:   "1-65535",
			fakeComponentAnnotationKey: fakeComponentAnnotationValue,
		}
		ns = &v1.Namespace{}
		err = c.Get(ctx, nsKey, ns)
		Expect(err).To(BeNil())
		Expect(ns.GetAnnotations()).To(Equal(expectedAnnotations))

		By("changing a desired annotation")
		annotations = map[string]string{
			ocsv1.UIDRangeAnnotation:   "1-65535",
			"cattle-not-pets":          "indeed",
			fakeComponentAnnotationKey: "not-present",
		}
		ns.Annotations = annotations
		err = c.Update(ctx, ns)
		Expect(err).To(BeNil())

		By("checking that the namespace is updated with new modified annotation")
		expectedAnnotations = map[string]string{
			"cattle-not-pets":          "indeed",
			ocsv1.UIDRangeAnnotation:   "1-65535",
			fakeComponentAnnotationKey: "not-present",
		}
		nsKey = client.ObjectKey{
			Name: "test-namespace",
		}
		ns = &v1.Namespace{}
		err = c.Get(ctx, nsKey, ns)
		Expect(err).To(BeNil())
		Expect(ns.GetAnnotations()).To(Equal(expectedAnnotations))

		// Re-initialize the fake component. Object metadata gets modified as part of CreateOrUpdate, leading
		// to resource update conflicts.
		fc = &fakeComponent{
			supportedOSType: rmeta.OSTypeLinux,
			objs: []client.Object{&v1.Namespace{
				ObjectMeta: metav1.ObjectMeta{
					Name: "test-namespace",
					Annotations: map[string]string{
						fakeComponentAnnotationKey: fakeComponentAnnotationValue,
					},
				},
			}},
		}

		By("initiating a merge with namespace containing modified desired annotation")
		err = handler.CreateOrUpdateOrDelete(ctx, fc, sm)
		Expect(err).To(BeNil())

		By("retrieving the namespace and checking that desired annotation is reconciled, everything else is left as-is")
		expectedAnnotations = map[string]string{
			"cattle-not-pets":          "indeed",
			ocsv1.UIDRangeAnnotation:   "1-65535",
			fakeComponentAnnotationKey: fakeComponentAnnotationValue,
		}
		ns = &v1.Namespace{}
		err = c.Get(ctx, nsKey, ns)
		Expect(err).To(BeNil())
		Expect(ns.GetAnnotations()).To(Equal(expectedAnnotations))
	})

	It("merges UISettings leaving owners unchanged", func() {
		fc := &fakeComponent{
			supportedOSType: rmeta.OSTypeLinux,
			objs: []client.Object{&v3.UISettings{
				ObjectMeta: metav1.ObjectMeta{
					Name: "test.test-settings",
					OwnerReferences: []metav1.OwnerReference{{
						APIVersion: "projectcalico.org/v3",
						Kind:       "UISettingsGroup",
						Name:       "owner",
						UID:        "abcde",
					}},
				},
				Spec: v3.UISettingsSpec{
					Group:       "test",
					Description: "just a test",
					Layer: &v3.UIGraphLayer{
						Nodes: []v3.UIGraphNode{},
					},
				},
			}},
		}

		err := handler.CreateOrUpdateOrDelete(ctx, fc, sm)
		Expect(err).To(BeNil())

		By("checking that the UISettings is created and ownerref is not modified")
		uiKey := client.ObjectKey{
			Name: "test.test-settings",
		}
		ui := &v3.UISettings{}
<<<<<<< HEAD
		c.Get(ctx, uiKey, ui)
=======
		err = c.Get(ctx, uiKey, ui)
		Expect(err).To(BeNil())
>>>>>>> b19e1de7
		Expect(ui.OwnerReferences).To(HaveLen(1))
		Expect(ui.OwnerReferences[0].Name).To(Equal("owner"))

		By("overwriting the description and updating the owner.")
		ui.Spec.Description = "another test"
		ui.OwnerReferences[0].Name = "differentowner"
		fc.objs = []client.Object{ui}
		err = handler.CreateOrUpdateOrDelete(ctx, fc, sm)
		Expect(err).To(BeNil())

		By("checking that the uisettings is updated with description, but ownerref is not modified")
		ui = &v3.UISettings{}
<<<<<<< HEAD
		c.Get(ctx, uiKey, ui)
=======
		err = c.Get(ctx, uiKey, ui)
		Expect(err).To(BeNil())
>>>>>>> b19e1de7
		Expect(ui.OwnerReferences).To(HaveLen(1))
		Expect(ui.OwnerReferences[0].Name).To(Equal("owner"))
		Expect(ui.Spec.Description).To(Equal("another test"))
	})

	It("merges labels and reconciles only operator added labels", func() {
		fc := &fakeComponent{
			supportedOSType: rmeta.OSTypeLinux,
			objs: []client.Object{&v1.Namespace{
				ObjectMeta: metav1.ObjectMeta{
					Name: "test-namespace",
					Labels: map[string]string{
						fakeComponentLabelKey: fakeComponentLabelValue,
					},
				},
			}},
		}

		err := handler.CreateOrUpdateOrDelete(ctx, fc, sm)
		Expect(err).To(BeNil())

		By("checking that the namespace is created and desired label is present")
		expectedLabels := map[string]string{
			fakeComponentLabelKey: fakeComponentLabelValue,
		}
		nsKey := client.ObjectKey{
			Name: "test-namespace",
		}
		ns := &v1.Namespace{}
		err = c.Get(ctx, nsKey, ns)
		Expect(err).To(BeNil())
		Expect(ns.GetLabels()).To(Equal(expectedLabels))

		By("ovewriting the namespace with extra label")
		labels := map[string]string{
			"extra": "extra-value",
		}
		ns.ObjectMeta.Labels = labels
		Expect(c.Update(ctx, ns)).NotTo(HaveOccurred())

		By("checking that the namespace is updated with extra label")
		expectedLabels = map[string]string{
			"extra": "extra-value",
		}
		nsKey = client.ObjectKey{
			Name: "test-namespace",
		}
		ns = &v1.Namespace{}
		err = c.Get(ctx, nsKey, ns)
		Expect(err).To(BeNil())
		Expect(ns.GetLabels()).To(Equal(expectedLabels))

		// Re-initialize the fake component. Object metadata gets modified as part of CreateOrUpdate, leading
		// to resource update conflicts.
		fc = &fakeComponent{
			supportedOSType: rmeta.OSTypeLinux,
			objs: []client.Object{&v1.Namespace{
				ObjectMeta: metav1.ObjectMeta{
					Name: "test-namespace",
					Labels: map[string]string{
						fakeComponentLabelKey: fakeComponentLabelValue,
					},
				},
			}},
		}

		By("initiating a merge with extra label")
		err = handler.CreateOrUpdateOrDelete(ctx, fc, sm)
		Expect(err).To(BeNil())

		By("retrieving the namespace and checking that both current and desired labels are still present")
		expectedLabels = map[string]string{
			"extra":               "extra-value",
			fakeComponentLabelKey: fakeComponentLabelValue,
		}
		ns = &v1.Namespace{}
		err = c.Get(ctx, nsKey, ns)
		Expect(err).To(BeNil())
		Expect(ns.GetLabels()).To(Equal(expectedLabels))

		By("changing a desired label")
		labels = map[string]string{
			"extra":               "extra-value",
			"cattle-not-pets":     "indeed",
			fakeComponentLabelKey: "not-present",
		}
		ns.ObjectMeta.Labels = labels
		err = c.Update(ctx, ns)
		Expect(err).To(BeNil())

		By("checking that the namespace is updated with new modified label")
		expectedLabels = map[string]string{
			"cattle-not-pets":     "indeed",
			"extra":               "extra-value",
			fakeComponentLabelKey: "not-present",
		}
		nsKey = client.ObjectKey{
			Name: "test-namespace",
		}
		ns = &v1.Namespace{}
		err = c.Get(ctx, nsKey, ns)
		Expect(err).To(BeNil())
		Expect(ns.GetLabels()).To(Equal(expectedLabels))

		// Re-initialize the fake component. Object metadata gets modified as part of CreateOrUpdate, leading
		// to resource update conflicts.
		fc = &fakeComponent{
			supportedOSType: rmeta.OSTypeLinux,
			objs: []client.Object{&v1.Namespace{
				ObjectMeta: metav1.ObjectMeta{
					Name: "test-namespace",
					Labels: map[string]string{
						fakeComponentLabelKey: fakeComponentLabelValue,
					},
				},
			}},
		}

		By("initiating a merge with namespace containing modified desired label")
		err = handler.CreateOrUpdateOrDelete(ctx, fc, sm)
		Expect(err).To(BeNil())

		By("retrieving the namespace and checking that desired label is reconciled, everything else is left as-is")
		expectedLabels = map[string]string{
			"cattle-not-pets":     "indeed",
			"extra":               "extra-value",
			fakeComponentLabelKey: fakeComponentLabelValue,
		}
		ns = &v1.Namespace{}
		err = c.Get(ctx, nsKey, ns)
		Expect(err).To(BeNil())
		Expect(ns.GetLabels()).To(Equal(expectedLabels))
	})

	DescribeTable("ensuring ImagePullPolicy is set", func(obj client.Object) {
		modifyPodSpec(obj, setImagePullPolicy)

		switch o := obj.(type) {
		case *apps.Deployment:
			for _, c := range o.Spec.Template.Spec.Containers {
				Expect(c.ImagePullPolicy).To(Equal(v1.PullIfNotPresent))
			}
		case *apps.DaemonSet:
			for _, c := range o.Spec.Template.Spec.Containers {
				Expect(c.ImagePullPolicy).To(Equal(v1.PullIfNotPresent))
			}
		default:
			Expect(true).To(Equal(false), "Unexpected kind in test")
		}

	},
		TableEntry{
			Description: "set ImagePullPolicy on a DaemonSet",
			Parameters: []interface{}{
				&apps.DaemonSet{
					ObjectMeta: metav1.ObjectMeta{Name: "test-podtemplate"},
					Spec: apps.DaemonSetSpec{
						Template: v1.PodTemplateSpec{
							Spec: v1.PodSpec{
								NodeSelector: map[string]string{},
								Containers: []v1.Container{
									{Image: "foo"},
									{Image: "bar"},
								},
							},
						},
					},
				},
			},
		},
		TableEntry{
			Description: "set ImagePullPolicy on a Deployment",
			Parameters: []interface{}{
				&apps.Deployment{
					ObjectMeta: metav1.ObjectMeta{Name: "test-podtemplate"},
					Spec: apps.DeploymentSpec{
						Template: v1.PodTemplateSpec{
							Spec: v1.PodSpec{
								NodeSelector: map[string]string{},
								Containers: []v1.Container{
									{Image: "foo"},
									{Image: "bar"},
								},
							},
						},
					},
				},
			},
		},
	)

	DescribeTable("ensuring os node selectors", func(component render.Component, key client.ObjectKey, obj client.Object, expectedNodeSelectors map[string]string) {
		Expect(handler.CreateOrUpdateOrDelete(ctx, component, sm)).ShouldNot(HaveOccurred())
		Expect(c.Get(ctx, key, obj)).ShouldNot(HaveOccurred())

		var nodeSelectors map[string]string
		switch x := obj.(type) {
		case *v1.PodTemplate:
			nodeSelectors = x.Template.Spec.NodeSelector
		case *apps.Deployment:
			nodeSelectors = x.Spec.Template.Spec.NodeSelector
		case *apps.DaemonSet:
			nodeSelectors = x.Spec.Template.Spec.NodeSelector
		case *apps.StatefulSet:
			nodeSelectors = x.Spec.Template.Spec.NodeSelector
		case *batchv1beta.CronJob:
			nodeSelectors = x.Spec.JobTemplate.Spec.Template.Spec.NodeSelector
		case *batchv1.Job:
			nodeSelectors = x.Spec.Template.Spec.NodeSelector
		case *kbv1.Kibana:
			nodeSelectors = x.Spec.PodTemplate.Spec.NodeSelector
		case *esv1.Elasticsearch:
			// elasticsearch resource describes multiple nodeSets which each have a nodeSelector.
			nodeSets := x.Spec.NodeSets
			for _, ns := range nodeSets {
				Expect(ns.PodTemplate.Spec.NodeSelector).Should(Equal(expectedNodeSelectors))
			}
			return
		case *monitoringv1.Alertmanager:
			nodeSelectors = x.Spec.NodeSelector
		case *monitoringv1.Prometheus:
			nodeSelectors = x.Spec.NodeSelector
		default:
			Expect(fmt.Errorf("unexpected type passed to test")).ToNot(HaveOccurred())
		}

		Expect(nodeSelectors).Should(Equal(expectedNodeSelectors))
	},
		TableEntry{
			Description: "linux - sets the required annotations for a podtemplate when they're not set",
			Parameters: []interface{}{
				&fakeComponent{
					supportedOSType: rmeta.OSTypeLinux,
					objs: []client.Object{&v1.PodTemplate{
						ObjectMeta: metav1.ObjectMeta{Name: "test-podtemplate"},
						Template: v1.PodTemplateSpec{
							Spec: v1.PodSpec{
								NodeSelector: map[string]string{},
							},
						},
					}},
				}, client.ObjectKey{Name: "test-podtemplate"}, &v1.PodTemplate{},
				map[string]string{
					"kubernetes.io/os": "linux",
				},
			},
		},
		TableEntry{
			Description: "windows - sets the required annotations for a podtemplate when they're not set",
			Parameters: []interface{}{
				&fakeComponent{
					supportedOSType: rmeta.OSTypeWindows,
					objs: []client.Object{&v1.PodTemplate{
						ObjectMeta: metav1.ObjectMeta{Name: "test-podtemplate"},
						Template: v1.PodTemplateSpec{
							Spec: v1.PodSpec{
								NodeSelector: map[string]string{},
							},
						},
					}},
				}, client.ObjectKey{Name: "test-podtemplate"}, &v1.PodTemplate{},
				map[string]string{
					"kubernetes.io/os": "windows",
				},
			},
		},
		TableEntry{
			Description: "linux - sets the required annotations for a deployment when they're not set",
			Parameters: []interface{}{
				&fakeComponent{
					supportedOSType: rmeta.OSTypeLinux,
					objs: []client.Object{&apps.Deployment{
						ObjectMeta: metav1.ObjectMeta{Name: "test-deployment"},
						Spec: apps.DeploymentSpec{
							Template: v1.PodTemplateSpec{
								Spec: v1.PodSpec{
									NodeSelector: map[string]string{},
								},
							},
						}},
					},
				}, client.ObjectKey{Name: "test-deployment"}, &apps.Deployment{},
				map[string]string{
					"kubernetes.io/os": "linux",
				},
			},
		},
		TableEntry{
			Description: "windows - sets the required annotations for a deployment when they're not set",
			Parameters: []interface{}{
				&fakeComponent{
					supportedOSType: rmeta.OSTypeWindows,
					objs: []client.Object{&apps.Deployment{
						ObjectMeta: metav1.ObjectMeta{Name: "test-deployment"},
						Spec: apps.DeploymentSpec{
							Template: v1.PodTemplateSpec{
								Spec: v1.PodSpec{
									NodeSelector: map[string]string{},
								},
							},
						}},
					},
				}, client.ObjectKey{Name: "test-deployment"}, &apps.Deployment{},
				map[string]string{
					"kubernetes.io/os": "windows",
				},
			},
		},
		TableEntry{
			Description: "linux - sets the required annotations for a daemonset when they're not set",
			Parameters: []interface{}{
				&fakeComponent{
					supportedOSType: rmeta.OSTypeLinux,
					objs: []client.Object{&apps.DaemonSet{
						ObjectMeta: metav1.ObjectMeta{Name: "test-daemonset"},
						Spec: apps.DaemonSetSpec{
							Template: v1.PodTemplateSpec{
								Spec: v1.PodSpec{
									NodeSelector: map[string]string{},
								},
							},
						}},
					},
				}, client.ObjectKey{Name: "test-daemonset"}, &apps.DaemonSet{},
				map[string]string{
					"kubernetes.io/os": "linux",
				},
			},
		},
		TableEntry{
			Description: "windows - sets the required annotations for a daemonset when they're not set",
			Parameters: []interface{}{
				&fakeComponent{
					supportedOSType: rmeta.OSTypeWindows,
					objs: []client.Object{&apps.DaemonSet{
						ObjectMeta: metav1.ObjectMeta{Name: "test-daemonset"},
						Spec: apps.DaemonSetSpec{
							Template: v1.PodTemplateSpec{
								Spec: v1.PodSpec{
									NodeSelector: map[string]string{},
								},
							},
						}},
					},
				}, client.ObjectKey{Name: "test-daemonset"}, &apps.DaemonSet{},
				map[string]string{
					"kubernetes.io/os": "windows",
				},
			},
		},
		TableEntry{
			Description: "linux - sets the required annotations for a statefulset when they're not set",
			Parameters: []interface{}{
				&fakeComponent{
					supportedOSType: rmeta.OSTypeLinux,
					objs: []client.Object{&apps.StatefulSet{
						ObjectMeta: metav1.ObjectMeta{Name: "test-statefulset"},
						Spec: apps.StatefulSetSpec{
							Template: v1.PodTemplateSpec{
								Spec: v1.PodSpec{
									NodeSelector: map[string]string{},
								},
							},
						}},
					},
				}, client.ObjectKey{Name: "test-statefulset"}, &apps.StatefulSet{},
				map[string]string{
					"kubernetes.io/os": "linux",
				},
			},
		},
		TableEntry{
			Description: "windows - sets the required annotations for a statefulset when they're not set",
			Parameters: []interface{}{
				&fakeComponent{
					supportedOSType: rmeta.OSTypeWindows,
					objs: []client.Object{&apps.StatefulSet{
						ObjectMeta: metav1.ObjectMeta{Name: "test-statefulset"},
						Spec: apps.StatefulSetSpec{
							Template: v1.PodTemplateSpec{
								Spec: v1.PodSpec{
									NodeSelector: map[string]string{},
								},
							},
						}},
					},
				}, client.ObjectKey{Name: "test-statefulset"}, &apps.StatefulSet{},
				map[string]string{
					"kubernetes.io/os": "windows",
				},
			},
		},
		TableEntry{
			Description: "linux - sets the required annotations for a cronjob when they're not set",
			Parameters: []interface{}{
				&fakeComponent{
					supportedOSType: rmeta.OSTypeLinux,
					objs: []client.Object{&batchv1beta.CronJob{
						ObjectMeta: metav1.ObjectMeta{Name: "test-cronjob"},
						Spec: batchv1beta.CronJobSpec{
							JobTemplate: batchv1beta.JobTemplateSpec{
								Spec: batchv1.JobSpec{
									Template: v1.PodTemplateSpec{
										Spec: v1.PodSpec{
											NodeSelector: map[string]string{},
										},
									},
								},
							},
						}},
					},
				}, client.ObjectKey{Name: "test-cronjob"}, &batchv1beta.CronJob{},
				map[string]string{
					"kubernetes.io/os": "linux",
				},
			},
		},
		TableEntry{
			Description: "windows - sets the required annotations for a cronjob when they're not set",
			Parameters: []interface{}{
				&fakeComponent{
					supportedOSType: rmeta.OSTypeWindows,
					objs: []client.Object{&batchv1beta.CronJob{
						ObjectMeta: metav1.ObjectMeta{Name: "test-cronjob"},
						Spec: batchv1beta.CronJobSpec{
							JobTemplate: batchv1beta.JobTemplateSpec{
								Spec: batchv1.JobSpec{
									Template: v1.PodTemplateSpec{
										Spec: v1.PodSpec{
											NodeSelector: map[string]string{},
										},
									},
								},
							},
						}},
					},
				}, client.ObjectKey{Name: "test-cronjob"}, &batchv1beta.CronJob{},
				map[string]string{
					"kubernetes.io/os": "windows",
				},
			},
		},
		TableEntry{
			Description: "linux - sets the required annotations for a job",
			Parameters: []interface{}{
				&fakeComponent{
					supportedOSType: rmeta.OSTypeLinux,
					objs: []client.Object{&batchv1.Job{
						ObjectMeta: metav1.ObjectMeta{Name: "test-job"},
						Spec: batchv1.JobSpec{
							Template: v1.PodTemplateSpec{
								Spec: v1.PodSpec{
									NodeSelector: map[string]string{},
								},
							},
						},
					}},
				},
				client.ObjectKey{Name: "test-job"}, &batchv1.Job{},
				map[string]string{
					"kubernetes.io/os": "linux",
				},
			},
		},
		TableEntry{
			Description: "windows - sets the required annotations for a job",
			Parameters: []interface{}{
				&fakeComponent{
					supportedOSType: rmeta.OSTypeWindows,
					objs: []client.Object{&batchv1.Job{
						ObjectMeta: metav1.ObjectMeta{Name: "test-job"},
						Spec: batchv1.JobSpec{
							Template: v1.PodTemplateSpec{
								Spec: v1.PodSpec{
									NodeSelector: map[string]string{},
								},
							},
						},
					}},
				},
				client.ObjectKey{Name: "test-job"}, &batchv1.Job{},
				map[string]string{
					"kubernetes.io/os": "windows",
				},
			},
		},
		TableEntry{
			Description: "sets the required annotations for kibana",
			Parameters: []interface{}{
				&fakeComponent{
					supportedOSType: rmeta.OSTypeLinux,
					objs: []client.Object{&kbv1.Kibana{
						ObjectMeta: metav1.ObjectMeta{Name: "test-kibana"},
						Spec: kbv1.KibanaSpec{
							PodTemplate: v1.PodTemplateSpec{
								Spec: v1.PodSpec{
									NodeSelector: map[string]string{},
								},
							},
						},
					}},
				},
				client.ObjectKey{Name: "test-kibana"}, &kbv1.Kibana{},
				map[string]string{
					"kubernetes.io/os": "linux",
				},
			},
		},
		TableEntry{
			Description: "sets the required annotations for an elasticsearch nodeset",
			Parameters: []interface{}{
				&fakeComponent{
					supportedOSType: rmeta.OSTypeLinux,
					objs: []client.Object{&esv1.Elasticsearch{
						ObjectMeta: metav1.ObjectMeta{Name: "test-elasticsearch"},
						Spec: esv1.ElasticsearchSpec{
							NodeSets: []esv1.NodeSet{
								{
									PodTemplate: v1.PodTemplateSpec{
										Spec: v1.PodSpec{
											NodeSelector: map[string]string{},
										},
									},
								},
								{
									PodTemplate: v1.PodTemplateSpec{
										Spec: v1.PodSpec{
											NodeSelector: nil,
										},
									},
								},
							},
						},
					}},
				},
				client.ObjectKey{Name: "test-elasticsearch"}, &esv1.Elasticsearch{},
				map[string]string{
					"kubernetes.io/os": "linux",
				},
			},
		},
		TableEntry{
			Description: "linux - leaves other annotations alone and sets the required ones",
			Parameters: []interface{}{
				&fakeComponent{
					supportedOSType: rmeta.OSTypeLinux,
					objs: []client.Object{&apps.Deployment{
						ObjectMeta: metav1.ObjectMeta{Name: "test-deployment"},
						Spec: apps.DeploymentSpec{
							Template: v1.PodTemplateSpec{
								Spec: v1.PodSpec{
									NodeSelector: map[string]string{
										"kubernetes.io/foo": "bar",
									},
								},
							},
						},
					}},
				}, client.ObjectKey{Name: "test-deployment"}, &apps.Deployment{},
				map[string]string{
					"kubernetes.io/foo": "bar",
					"kubernetes.io/os":  "linux",
				},
			},
		},
		TableEntry{
			Description: "windows - leaves other annotations alone and sets the required ones",
			Parameters: []interface{}{
				&fakeComponent{
					supportedOSType: rmeta.OSTypeWindows,
					objs: []client.Object{&apps.Deployment{
						ObjectMeta: metav1.ObjectMeta{Name: "test-deployment"},
						Spec: apps.DeploymentSpec{
							Template: v1.PodTemplateSpec{
								Spec: v1.PodSpec{
									NodeSelector: map[string]string{
										"kubernetes.io/foo": "bar",
									},
								},
							},
						},
					}},
				}, client.ObjectKey{Name: "test-deployment"}, &apps.Deployment{},
				map[string]string{
					"kubernetes.io/foo": "bar",
					"kubernetes.io/os":  "windows",
				},
			},
		},
		TableEntry{
			Description: "linux - sets the required annotations for Prometheus Alertmanager nodes",
			Parameters: []interface{}{
				&fakeComponent{
					supportedOSType: rmeta.OSTypeLinux,
					objs: []client.Object{&monitoringv1.Alertmanager{
						ObjectMeta: metav1.ObjectMeta{Name: "test-alertmanager"},
						Spec: monitoringv1.AlertmanagerSpec{
							NodeSelector: map[string]string{},
						},
					}},
				}, client.ObjectKey{Name: "test-alertmanager"}, &monitoringv1.Alertmanager{},
				map[string]string{
					"kubernetes.io/os": "linux",
				},
			},
		},
		TableEntry{
			Description: "linux - sets the required annotations for Prometheus nodes",
			Parameters: []interface{}{
				&fakeComponent{
					supportedOSType: rmeta.OSTypeLinux,
					objs: []client.Object{&monitoringv1.Prometheus{
						ObjectMeta: metav1.ObjectMeta{Name: "test-prometheus"},
						Spec: monitoringv1.PrometheusSpec{
							NodeSelector: map[string]string{},
						},
					}},
				}, client.ObjectKey{Name: "test-prometheus"}, &monitoringv1.Prometheus{},
				map[string]string{
					"kubernetes.io/os": "linux",
				},
			},
		},
	)

	It("allows you to replace a secret if the types change", func() {
		// Please note that a fake client does not behave exactly as it would on K8s:
		// - A secret without a type in a real cluster automatically becomes type Opaque
		// - An update where the secret type changes would be rejected in a real cluster, yet the fake client accepts it.
		// This test serves to purpose of at least verifying that an update of a secret type works without error.
		secret := &corev1.Secret{
			ObjectMeta: metav1.ObjectMeta{Name: "my-secret"},
			Type:       corev1.SecretTypeOpaque,
		}
		fc := &fakeComponent{
			supportedOSType: rmeta.OSTypeLinux,
			objs: []client.Object{
				secret,
			},
		}
		err := handler.CreateOrUpdateOrDelete(ctx, fc, sm)
		Expect(err).NotTo(HaveOccurred())
		Expect(c.Get(ctx, client.ObjectKey{Name: "my-secret"}, secret)).NotTo(HaveOccurred())
		Expect(secret.Type).To(Equal(corev1.SecretTypeOpaque))
		secret.Type = corev1.SecretTypeTLS
		err = handler.CreateOrUpdateOrDelete(ctx, fc, sm)
		Expect(err).NotTo(HaveOccurred())
		Expect(c.Get(ctx, client.ObjectKey{Name: "my-secret"}, secret)).NotTo(HaveOccurred())
		Expect(secret.Type).To(Equal(corev1.SecretTypeTLS))
	})
})

// A fake component that only returns ready and always creates the "test-namespace" Namespace.
type fakeComponent struct {
	objs            []client.Object
	supportedOSType rmeta.OSType
}

func (c *fakeComponent) Ready() bool {
	return true
}

func (c *fakeComponent) ResolveImages(is *operatorv1.ImageSet) error {
	return nil
}

func (c *fakeComponent) Objects() ([]client.Object, []client.Object) {
	return c.objs, nil
}

func (c *fakeComponent) SupportedOSType() rmeta.OSType {
	return c.supportedOSType
}<|MERGE_RESOLUTION|>--- conflicted
+++ resolved
@@ -252,12 +252,8 @@
 			Name: "test.test-settings",
 		}
 		ui := &v3.UISettings{}
-<<<<<<< HEAD
-		c.Get(ctx, uiKey, ui)
-=======
 		err = c.Get(ctx, uiKey, ui)
 		Expect(err).To(BeNil())
->>>>>>> b19e1de7
 		Expect(ui.OwnerReferences).To(HaveLen(1))
 		Expect(ui.OwnerReferences[0].Name).To(Equal("owner"))
 
@@ -270,12 +266,8 @@
 
 		By("checking that the uisettings is updated with description, but ownerref is not modified")
 		ui = &v3.UISettings{}
-<<<<<<< HEAD
-		c.Get(ctx, uiKey, ui)
-=======
 		err = c.Get(ctx, uiKey, ui)
 		Expect(err).To(BeNil())
->>>>>>> b19e1de7
 		Expect(ui.OwnerReferences).To(HaveLen(1))
 		Expect(ui.OwnerReferences[0].Name).To(Equal("owner"))
 		Expect(ui.Spec.Description).To(Equal("another test"))
