// Copyright (c) 2020-2022 Tigera, Inc. All rights reserved.

// Licensed under the Apache License, Version 2.0 (the "License");
// you may not use this file except in compliance with the License.
// You may obtain a copy of the License at
//
//     http://www.apache.org/licenses/LICENSE-2.0
//
// Unless required by applicable law or agreed to in writing, software
// distributed under the License is distributed on an "AS IS" BASIS,
// WITHOUT WARRANTIES OR CONDITIONS OF ANY KIND, either express or implied.
// See the License for the specific language governing permissions and
// limitations under the License.

package utils

import (
	"context"
	"fmt"
	"time"

	"github.com/go-logr/logr"
	corev1 "k8s.io/api/core/v1"
	v1 "k8s.io/api/core/v1"
	"k8s.io/apimachinery/pkg/api/errors"
	apierrors "k8s.io/apimachinery/pkg/api/errors"
	kerrors "k8s.io/apimachinery/pkg/api/errors"
	metav1 "k8s.io/apimachinery/pkg/apis/meta/v1"
	"k8s.io/apimachinery/pkg/runtime"
	"k8s.io/apimachinery/pkg/types"
	"k8s.io/client-go/kubernetes"
	"sigs.k8s.io/controller-runtime/pkg/client"
	"sigs.k8s.io/controller-runtime/pkg/controller"
	"sigs.k8s.io/controller-runtime/pkg/event"
	"sigs.k8s.io/controller-runtime/pkg/handler"
	"sigs.k8s.io/controller-runtime/pkg/predicate"
	"sigs.k8s.io/controller-runtime/pkg/source"

	v3 "github.com/tigera/api/pkg/apis/projectcalico/v3"
	operatorv1 "github.com/tigera/operator/api/v1"
	"github.com/tigera/operator/pkg/common"
	"github.com/tigera/operator/pkg/controller/k8sapi"
	"github.com/tigera/operator/pkg/render"
)

const (
	// If this annotation is set on an object, the operator will ignore it, allowing user modifications.
	// This is for development and testing purposes only. Do not use this annotation
	// for production, as this will cause problems with upgrade.
	unsupportedIgnoreAnnotation = "unsupported.operator.tigera.io/ignore"
)

var DefaultInstanceKey = client.ObjectKey{Name: "default"}
var DefaultTSEEInstanceKey = client.ObjectKey{Name: "tigera-secure"}
var OverlayInstanceKey = client.ObjectKey{Name: "overlay"}

// ContextLoggerForResource provides a logger instance with context set for the provided object.
func ContextLoggerForResource(log logr.Logger, obj client.Object) logr.Logger {
	gvk := obj.GetObjectKind().GroupVersionKind()
	name := obj.(metav1.ObjectMetaAccessor).GetObjectMeta().GetName()
	namespace := obj.(metav1.ObjectMetaAccessor).GetObjectMeta().GetNamespace()
	return log.WithValues("Name", name, "Namespace", namespace, "Kind", gvk.Kind)
}

// IgnoreObject returns true if the object has been marked as ignored by the user,
// and returns false otherwise.
func IgnoreObject(obj runtime.Object) bool {
	a := obj.(metav1.ObjectMetaAccessor).GetObjectMeta().GetAnnotations()
	if val, ok := a[unsupportedIgnoreAnnotation]; ok && val == "true" {
		return true
	}
	return false
}

func AddNetworkWatch(c controller.Controller) error {
	return c.Watch(&source.Kind{Type: &operatorv1.Installation{}}, &handler.EnqueueRequestForObject{})
}

func AddAPIServerWatch(c controller.Controller) error {
	return c.Watch(&source.Kind{Type: &operatorv1.APIServer{}}, &handler.EnqueueRequestForObject{})
}

func AddComplianceWatch(c controller.Controller) error {
	return c.Watch(&source.Kind{Type: &operatorv1.Compliance{}}, &handler.EnqueueRequestForObject{})
}

func AddNamespaceWatch(c controller.Controller, name string) error {
	ns := &v1.Namespace{
		ObjectMeta: metav1.ObjectMeta{
			Name: name,
		},
	}

	return c.Watch(&source.Kind{Type: ns}, &handler.EnqueueRequestForObject{})
}

type MetaMatch func(metav1.ObjectMeta) bool

func AddSecretsWatch(c controller.Controller, name, namespace string, metaMatches ...MetaMatch) error {
	s := &v1.Secret{
		TypeMeta:   metav1.TypeMeta{Kind: "Secret", APIVersion: "V1"},
		ObjectMeta: metav1.ObjectMeta{Name: name, Namespace: namespace},
	}
	return AddNamespacedWatch(c, s, metaMatches...)
}

func AddConfigMapWatch(c controller.Controller, name, namespace string) error {
	cm := &v1.ConfigMap{
		TypeMeta:   metav1.TypeMeta{Kind: "ConfigMap", APIVersion: "V1"},
		ObjectMeta: metav1.ObjectMeta{Name: name, Namespace: namespace},
	}
	return AddNamespacedWatch(c, cm)
}

func AddServiceWatch(c controller.Controller, name, namespace string) error {
	return AddNamespacedWatch(c, &v1.Service{
		TypeMeta:   metav1.TypeMeta{Kind: "Service", APIVersion: "V1"},
		ObjectMeta: metav1.ObjectMeta{Name: name, Namespace: namespace},
	})
}

func WaitToAddLicenseKeyWatch(controller controller.Controller, c kubernetes.Interface, log logr.Logger, flag *ReadyFlag) {
	WaitToAddResourceWatch(controller, c, log, flag, []client.Object{&v3.LicenseKey{TypeMeta: metav1.TypeMeta{Kind: v3.KindLicenseKey}}})
}

func WaitToAddNetworkPolicyWatches(controller controller.Controller, c kubernetes.Interface, log logr.Logger, flag *ReadyFlag, policies []types.NamespacedName) {
	objs := []client.Object{}
	for _, policy := range policies {
		objs = append(objs, &v3.NetworkPolicy{
			TypeMeta:   metav1.TypeMeta{Kind: "NetworkPolicy", APIVersion: "projectcalico.org/v3"},
			ObjectMeta: metav1.ObjectMeta{Name: policy.Name, Namespace: policy.Namespace},
		})
	}

	WaitToAddResourceWatch(controller, c, log, flag, objs, createNamespacePredicate)
}

func WaitToAddTierWatch(tierName string, controller controller.Controller, c kubernetes.Interface, log logr.Logger, flag *ReadyFlag) {
	obj := &v3.Tier{
		TypeMeta:   metav1.TypeMeta{Kind: "Tier", APIVersion: "projectcalico.org/v3"},
		ObjectMeta: metav1.ObjectMeta{Name: tierName},
	}
	WaitToAddResourceWatch(controller, c, log, flag, []client.Object{obj}, createNamePredicate)
}

// AddNamespacedWatch creates a watch on the given object. If a name and namespace are provided, then it will
// use predicates to only return matching objects. If they are not, then all events of the provided kind
// will be generated.
func AddNamespacedWatch(c controller.Controller, obj client.Object, metaMatches ...MetaMatch) error {
	objMeta := obj.(metav1.ObjectMetaAccessor).GetObjectMeta()
	if objMeta.GetNamespace() == "" {
		return fmt.Errorf("No namespace provided for namespaced watch")
	}
	pred := createNamespacePredicate(objMeta)
	return c.Watch(&source.Kind{Type: obj}, &handler.EnqueueRequestForObject{}, pred)
}

func IsAPIServerReady(client client.Client, l logr.Logger) bool {
	instance, msg, err := GetAPIServer(context.Background(), client)
	if err != nil {
		if kerrors.IsNotFound(err) {
			l.V(3).Info("APIServer resource does not exist")
			return false
		}
		l.Error(err, "Unable to retrieve APIServer resource", "msg", msg)
		return false
	}

	if instance.Status.State != operatorv1.TigeraStatusReady {
		l.V(3).Info("APIServer resource not ready")
		return false
	}
	return true
}

func LogStorageExists(ctx context.Context, cli client.Client) (bool, error) {
	instance := &operatorv1.LogStorage{}
	err := cli.Get(ctx, DefaultTSEEInstanceKey, instance)
	if err != nil {
		if kerrors.IsNotFound(err) {
			return false, nil
		}
		return false, err
	}

	return true, nil
}

func GetLogCollector(ctx context.Context, cli client.Client) (*operatorv1.LogCollector, error) {
	logCollector := &operatorv1.LogCollector{}
	err := cli.Get(ctx, DefaultTSEEInstanceKey, logCollector)
	if err != nil {
		if kerrors.IsNotFound(err) {
			return nil, nil
		}
		return nil, err
	}
	return logCollector, nil
}

// FetchLicenseKey returns the license if it has been installed. It's useful
// to prevent rollout of TSEE components that might require it.
// It will return an error if the license is not installed/cannot be read
func FetchLicenseKey(ctx context.Context, cli client.Client) (v3.LicenseKey, error) {
	instance := &v3.LicenseKey{}
	err := cli.Get(ctx, DefaultInstanceKey, instance)
	return *instance, err
}

// IsFeatureActive return true if the feature is listed in LicenseStatusKey
func IsFeatureActive(license v3.LicenseKey, featureName string) bool {
	for _, v := range license.Status.Features {
		if v == featureName || v == "all" {
			return true
		}
	}

	return false
}

// ValidateCertPair checks if the given secret exists in the given
// namespace and if so that it contains key and cert fields. If an
// empty string is passed for the keyName argument it is skipped.
// If a secret exists then it is returned. If there is an error
// accessing the secret (except NotFound) or the cert does not have
// both a key and cert field then an appropriate error is returned.
// If no secret exists then nil, nil is returned to represent that no
// cert is valid.
func ValidateCertPair(client client.Client, namespace, certPairSecretName, keyName, certName string) (*corev1.Secret, error) {
	secret := &corev1.Secret{}
	secretNamespacedName := types.NamespacedName{
		Name:      certPairSecretName,
		Namespace: namespace,
	}
	err := client.Get(context.Background(), secretNamespacedName, secret)
	if err != nil {
		// If the reason for the error is not found then that is acceptable
		// so return valid in that case.
		statErr, ok := err.(*kerrors.StatusError)
		if ok && statErr.ErrStatus.Reason == metav1.StatusReasonNotFound {
			return nil, nil
		} else {
			return nil, fmt.Errorf("Failed to read cert %q from datastore: %s", certPairSecretName, err)
		}
	}

	if keyName != "" {
		if val, ok := secret.Data[keyName]; !ok || len(val) == 0 {
			return secret, fmt.Errorf("Secret %q does not have a field named %q", certPairSecretName, keyName)
		}
	}

	if val, ok := secret.Data[certName]; !ok || len(val) == 0 {
		return secret, fmt.Errorf("Secret %q does not have a field named %q", certPairSecretName, certName)
	}

	return secret, nil
}

// GetK8sServiceEndPoint reads the kubernetes-service-endpoint configmap and pushes
// KUBERNETES_SERVICE_HOST, KUBERNETES_SERVICE_PORT to calico-node daemonset, typha
// apiserver deployments
func GetK8sServiceEndPoint(client client.Client) error {
	cmName := render.K8sSvcEndpointConfigMapName
	cm := &corev1.ConfigMap{}
	cmNamespacedName := types.NamespacedName{
		Name:      cmName,
		Namespace: common.OperatorNamespace(),
	}
	if err := client.Get(context.Background(), cmNamespacedName, cm); err != nil {
		// If the configmap is unavailable, do not return error
		if !kerrors.IsNotFound(err) {
			return fmt.Errorf("Failed to read ConfigMap %q: %s", cmName, err)
		}
	} else {
		k8sapi.Endpoint.Host = cm.Data["KUBERNETES_SERVICE_HOST"]
		k8sapi.Endpoint.Port = cm.Data["KUBERNETES_SERVICE_PORT"]
	}
	return nil
}

func GetNetworkingPullSecrets(i *operatorv1.InstallationSpec, c client.Client) ([]*corev1.Secret, error) {
	secrets := []*corev1.Secret{}
	for _, ps := range i.ImagePullSecrets {
		s := &corev1.Secret{}
		err := c.Get(context.Background(), client.ObjectKey{Name: ps.Name, Namespace: common.OperatorNamespace()}, s)
		if err != nil {
			return nil, err
		}
		secrets = append(secrets, s)
	}

	return secrets, nil
}

// Return the ManagementCluster CR if present. No error is returned if it was not found.
func GetManagementCluster(ctx context.Context, c client.Client) (*operatorv1.ManagementCluster, error) {
	managementCluster := &operatorv1.ManagementCluster{}

	err := c.Get(ctx, DefaultTSEEInstanceKey, managementCluster)
	if err != nil {
		if kerrors.IsNotFound(err) {
			return nil, nil
		}
		return nil, err
	}

	return managementCluster, nil
}

// Return the ManagementClusterConnection CR if present. No error is returned if it was not found.
func GetManagementClusterConnection(ctx context.Context, c client.Client) (*operatorv1.ManagementClusterConnection, error) {
	managementClusterConnection := &operatorv1.ManagementClusterConnection{}

	err := c.Get(ctx, DefaultTSEEInstanceKey, managementClusterConnection)
	if err != nil {
		if kerrors.IsNotFound(err) {
			return nil, nil
		}
		return nil, err
	}

	return managementClusterConnection, nil
}

// GetAmazonCloudIntegration returns the tigera AmazonCloudIntegration instance.
func GetAmazonCloudIntegration(ctx context.Context, client client.Client) (*operatorv1.AmazonCloudIntegration, error) {
	// Fetch the Installation instance. We only support a single instance named "tsee-secure".
	instance := &operatorv1.AmazonCloudIntegration{}
	err := client.Get(ctx, DefaultTSEEInstanceKey, instance)
	if err != nil {
		return nil, err
	}

	return instance, nil
}

// GetAuthentication finds the authentication CR in your cluster.
func GetAuthentication(ctx context.Context, cli client.Client) (*operatorv1.Authentication, error) {
	authentication := &operatorv1.Authentication{}
	err := cli.Get(ctx, DefaultTSEEInstanceKey, authentication)
	if err != nil {
		return nil, err
	}

	return authentication, nil
}

// GetInstallation returns the current installation, for use by other controllers. It accounts for overlays and
// returns the variant according to status.Variant, which is leveraged by other controllers to know when it is safe to
// launch enterprise-dependent components.
func GetInstallation(ctx context.Context, client client.Client) (operatorv1.ProductVariant, *operatorv1.InstallationSpec, error) {
	// Fetch the Installation instance. We only support a single instance named "default".
	instance := &operatorv1.Installation{}
	if err := client.Get(ctx, DefaultInstanceKey, instance); err != nil {
		return instance.Status.Variant, nil, err
	}

	spec := instance.Spec

	// update Installation with 'overlay'
	overlay := operatorv1.Installation{}
	if err := client.Get(ctx, OverlayInstanceKey, &overlay); err != nil {
		if !apierrors.IsNotFound(err) {
			return instance.Status.Variant, nil, err
		}
	} else {
		spec = OverrideInstallationSpec(spec, overlay.Spec)
	}

	return instance.Status.Variant, &spec, nil
}

// GetAPIServer finds the correct API server instance and returns a message and error in the case of an error.
func GetAPIServer(ctx context.Context, client client.Client) (*operatorv1.APIServer, string, error) {
	// Fetch the APIServer instance. Look for the "default" instance first.
	instance := &operatorv1.APIServer{}
	err := client.Get(ctx, DefaultInstanceKey, instance)
	if err != nil {
		if !errors.IsNotFound(err) {
			return nil, "failed to get apiserver 'default'", err
		}

		// Default instance doesn't exist. Check for the legacy (enterprise only) CR.
		err = client.Get(ctx, DefaultTSEEInstanceKey, instance)
		if err != nil {
			return nil, "failed to get apiserver 'tigera-secure'", err
		}
	} else {
		// Assert there is no legacy "tigera-secure" instance present.
		err = client.Get(ctx, DefaultTSEEInstanceKey, instance)
		if err == nil {
			return nil,
				"Duplicate configuration detected",
				fmt.Errorf("Multiple APIServer CRs provided. To fix, run \"kubectl delete apiserver tigera-secure\"")
		}
	}
	return instance, "", nil
}

// GetElasticLicenseType returns the license type from elastic-licensing ConfigMap that ECK operator keeps updated.
func GetElasticLicenseType(ctx context.Context, cli client.Client, logger logr.Logger) (render.ElasticsearchLicenseType, error) {
	cm := &corev1.ConfigMap{}
	err := cli.Get(ctx, client.ObjectKey{Name: render.ECKLicenseConfigMapName, Namespace: render.ECKOperatorNamespace}, cm)
	if err != nil {
		return render.ElasticsearchLicenseTypeUnknown, err
	}
	license, ok := cm.Data["eck_license_level"]
	if !ok {
		return render.ElasticsearchLicenseTypeUnknown, fmt.Errorf("eck_license_level not available.")
	}

	return StrToElasticLicenseType(license, logger), nil
}

// StrToElasticLicenseType maps Elasticsearch license to one of the known and expected value.
func StrToElasticLicenseType(license string, logger logr.Logger) render.ElasticsearchLicenseType {
	if license == string(render.ElasticsearchLicenseTypeEnterprise) ||
		license == string(render.ElasticsearchLicenseTypeBasic) ||
		license == string(render.ElasticsearchLicenseTypeEnterpriseTrial) {
		return render.ElasticsearchLicenseType(license)
	}
	logger.V(3).Info("Elasticsearch license %s is unexpected", license)
	return render.ElasticsearchLicenseTypeUnknown
}

// WaitToAddResourceWatch will check if projectcalico.org APIs are available and if so, it will add a watch for resource
// The completion of this operation will be signaled on a ready channel
func WaitToAddResourceWatch(controller controller.Controller, c kubernetes.Interface, log logr.Logger, flag *ReadyFlag, objs []client.Object, predFns ...func(meta metav1.Object) predicate.Predicate) {
	// Track resources left to watch and establish their predicate functions.
	resourcesToWatch := map[client.Object]bool{}
	resourcePredicateFns := map[client.Object][]predicate.Predicate{}
	for _, obj := range objs {
		resourcesToWatch[obj] = true

		var objPredicateFns []predicate.Predicate
		for _, predFn := range predFns {
			objPredicateFns = append(objPredicateFns, predFn(obj))
		}
		resourcePredicateFns[obj] = objPredicateFns
	}

	maxDuration := 30 * time.Second
	duration := 1 * time.Second
	ticker := time.NewTicker(duration)
	log = ContextLoggerForResource(log, obj)
	defer ticker.Stop()
	for range ticker.C {
		duration = duration * 2
		if duration >= maxDuration {
			duration = maxDuration
		}
		ticker.Reset(duration)
<<<<<<< HEAD
		for obj := range resourcesToWatch {
			if isResourceReady(c, obj.GetObjectKind().GroupVersionKind().Kind) {
				predicateFns := resourcePredicateFns[obj]
				err := controller.Watch(&source.Kind{Type: obj}, &handler.EnqueueRequestForObject{}, predicateFns...)
				if err != nil {
					log.Info("failed to watch %s resource: %v. Will retry to add watch", obj.GetObjectKind().GroupVersionKind().Kind, err)
				} else {
					delete(resourcesToWatch, obj)
				}
			}
=======
		if ok, err := isResourceReady(client, obj.GetObjectKind().GroupVersionKind().Kind); err != nil {
			log.WithValues("Error", err).Info("Failed to check if resource is ready - will retry")
		} else if !ok {
			log.Info("Waiting for resource to be ready - will retry")
		} else if err := controller.Watch(&source.Kind{Type: obj}, &handler.EnqueueRequestForObject{}); err != nil {
			log.WithValues("Error", err).Info("Failed to watch resource - will retry")
		} else {
			log.Info("Successfully watching resource")
			flag.MarkAsReady()
			return
>>>>>>> a27d4194
		}

		if len(resourcesToWatch) == 0 {
			flag.MarkAsReady()
			return
		}
	}
}

func isResourceReady(client kubernetes.Interface, resourceKind string) (bool, error) {
	_, res, err := client.Discovery().ServerGroupsAndResources()
	if err != nil {
		return false, err
	}
	for _, group := range res {
		if group.GroupVersion == v3.GroupVersionCurrent {
			for _, r := range group.APIResources {
				if r.Kind == resourceKind {
					return true, nil
				}
			}
		}
	}
<<<<<<< HEAD
	return false
}

// Creates a predicate for CRUD operations that matches the object's namespace, and name if provided.
func createNamespacePredicate(objMeta metav1.Object) predicate.Predicate {
	return predicate.Funcs{
		CreateFunc: func(e event.CreateEvent) bool {
			if objMeta.GetName() != "" && e.Object.GetName() != objMeta.GetName() {
				return false
			}
			return e.Object.GetNamespace() == objMeta.GetNamespace()
		},
		UpdateFunc: func(e event.UpdateEvent) bool {
			if objMeta.GetName() != "" && e.ObjectNew.GetName() != objMeta.GetName() {
				return false
			}
			return e.ObjectNew.GetNamespace() == objMeta.GetNamespace()
		},
		DeleteFunc: func(e event.DeleteEvent) bool {
			if objMeta.GetName() != "" && e.Object.GetName() != objMeta.GetName() {
				return false
			}
			return e.Object.GetNamespace() == objMeta.GetNamespace()
		},
	}
}

// Creates a predicate for CRUD operations that matches the object's name.
func createNamePredicate(objMeta metav1.Object) predicate.Predicate {
	return predicate.Funcs{
		CreateFunc: func(e event.CreateEvent) bool {
			return e.Object.GetName() == objMeta.GetName()
		},
		UpdateFunc: func(e event.UpdateEvent) bool {
			return e.ObjectNew.GetName() == objMeta.GetName()
		},
		DeleteFunc: func(e event.DeleteEvent) bool {
			return e.Object.GetName() == objMeta.GetName()
		},
	}
=======
	return false, nil
>>>>>>> a27d4194
}<|MERGE_RESOLUTION|>--- conflicted
+++ resolved
@@ -443,7 +443,6 @@
 	maxDuration := 30 * time.Second
 	duration := 1 * time.Second
 	ticker := time.NewTicker(duration)
-	log = ContextLoggerForResource(log, obj)
 	defer ticker.Stop()
 	for range ticker.C {
 		duration = duration * 2
@@ -451,29 +450,19 @@
 			duration = maxDuration
 		}
 		ticker.Reset(duration)
-<<<<<<< HEAD
 		for obj := range resourcesToWatch {
-			if isResourceReady(c, obj.GetObjectKind().GroupVersionKind().Kind) {
-				predicateFns := resourcePredicateFns[obj]
-				err := controller.Watch(&source.Kind{Type: obj}, &handler.EnqueueRequestForObject{}, predicateFns...)
-				if err != nil {
-					log.Info("failed to watch %s resource: %v. Will retry to add watch", obj.GetObjectKind().GroupVersionKind().Kind, err)
-				} else {
-					delete(resourcesToWatch, obj)
-				}
+			log = ContextLoggerForResource(log, obj)
+			predicateFns := resourcePredicateFns[obj]
+			if ok, err := isResourceReady(c, obj.GetObjectKind().GroupVersionKind().Kind); err != nil {
+				log.WithValues("Error", err).Info("Failed to check if resource is ready - will retry")
+			} else if !ok {
+				log.Info("Waiting for resource to be ready - will retry")
+			} else if err := controller.Watch(&source.Kind{Type: obj}, &handler.EnqueueRequestForObject{}, predicateFns...); err != nil {
+				log.WithValues("Error", err).Info("Failed to watch resource - will retry")
+			} else {
+				log.Info("Successfully watching resource")
+				delete(resourcesToWatch, obj)
 			}
-=======
-		if ok, err := isResourceReady(client, obj.GetObjectKind().GroupVersionKind().Kind); err != nil {
-			log.WithValues("Error", err).Info("Failed to check if resource is ready - will retry")
-		} else if !ok {
-			log.Info("Waiting for resource to be ready - will retry")
-		} else if err := controller.Watch(&source.Kind{Type: obj}, &handler.EnqueueRequestForObject{}); err != nil {
-			log.WithValues("Error", err).Info("Failed to watch resource - will retry")
-		} else {
-			log.Info("Successfully watching resource")
-			flag.MarkAsReady()
-			return
->>>>>>> a27d4194
 		}
 
 		if len(resourcesToWatch) == 0 {
@@ -497,8 +486,7 @@
 			}
 		}
 	}
-<<<<<<< HEAD
-	return false
+	return false, nil
 }
 
 // Creates a predicate for CRUD operations that matches the object's namespace, and name if provided.
@@ -538,7 +526,4 @@
 			return e.Object.GetName() == objMeta.GetName()
 		},
 	}
-=======
-	return false, nil
->>>>>>> a27d4194
 }