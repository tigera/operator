--- conflicted
+++ resolved
@@ -51,6 +51,13 @@
                 - Enable
                 - Disable
                 type: string
+              bpfCTLBLogFilter:
+                description: 'BPFCTLBLogFilter specifies, what is logged by connect
+                  time load balancer when BPFLogLevel is debug. Currently has to be
+                  specified as ''all'' when BPFLogFilters is set to see CTLB logs.
+                  [Default: unset - means logs are emitted when BPFLogLevel id debug
+                  and BPFLogFilters not set.]'
+                type: string
               bpfConnectTimeLoadBalancingEnabled:
                 description: 'BPFConnectTimeLoadBalancingEnabled when in BPF mode,
                   controls whether Felix installs the connection-time load balancer.  The
@@ -75,6 +82,12 @@
                   the cluster.  It should not match the workload interfaces (usually
                   named cali...).
                 type: string
+              bpfDisableGROForIfaces:
+                description: BPFDisableGROForIfaces is a regular expression that controls
+                  which interfaces Felix should disable the Generic Receive Offload
+                  [GRO] option.  It should not match the workload interfaces (usually
+                  named cali...).
+                type: string
               bpfDisableUnprivileged:
                 description: 'BPFDisableUnprivileged, if enabled, Felix sets the kernel.unprivileged_bpf_disabled
                   sysctl to disable unprivileged use of BPF.  This ensures that unprivileged
@@ -90,6 +103,7 @@
                   with BPF programs regardless of what is the per-interfaces or global
                   setting. Possible values are Disabled, Strict or Loose. [Default:
                   Loose]'
+                pattern: ^(?i)(Disabled|Strict|Loose)?$
                 type: string
               bpfExtToServiceConnmark:
                 description: 'BPFExtToServiceConnmark in BPF mode, control a 32bit
@@ -107,7 +121,18 @@
                   is sent directly from the remote node.  In "DSR" mode, the remote
                   node appears to use the IP of the ingress node; this requires a
                   permissive L2 network.  [Default: Tunnel]'
-                type: string
+                pattern: ^(?i)(Tunnel|DSR)?$
+                type: string
+              bpfForceTrackPacketsFromIfaces:
+                description: 'BPFForceTrackPacketsFromIfaces in BPF mode, forces traffic
+                  from these interfaces to skip Calico''s iptables NOTRACK rule, allowing
+                  traffic from those interfaces to be tracked by Linux conntrack.  Should
+                  only be used for interfaces that are not used for the Calico fabric.  For
+                  example, a docker bridge device for non-Calico-networked containers.
+                  [Default: docker+]'
+                items:
+                  type: string
+                type: array
               bpfHostConntrackBypass:
                 description: 'BPFHostConntrackBypass Controls whether to bypass Linux
                   conntrack in BPF mode for workloads and services. [Default: true
@@ -128,6 +153,7 @@
                   minimum time between updates to the dataplane for Felix''s embedded
                   kube-proxy.  Lower values give reduced set-up latency.  Higher values
                   reduce Felix CPU usage by batching up more work.  [Default: 1s]'
+                pattern: ^([0-9]+(\\.[0-9]+)?(ms|s|m|h))*$
                 type: string
               bpfL3IfacePattern:
                 description: BPFL3IfacePattern is a regular expression that allows
@@ -137,11 +163,22 @@
                   as any interfaces that handle incoming traffic to nodeports and
                   services from outside the cluster.
                 type: string
+              bpfLogFilters:
+                additionalProperties:
+                  type: string
+                description: "BPFLogFilters is a map of key=values where the value
+                  is a pcap filter expression and the key is an interface name with
+                  'all' denoting all interfaces, 'weps' all workload endpoints and
+                  'heps' all host endpoints. \n When specified as an env var, it accepts
+                  a comma-separated list of key=values. [Default: unset - means all
+                  debug logs are emitted]"
+                type: object
               bpfLogLevel:
                 description: 'BPFLogLevel controls the log level of the BPF programs
                   when in BPF dataplane mode.  One of "Off", "Info", or "Debug".  The
                   logs are emitted to the BPF trace pipe, accessible with the command
                   `tc exec bpf debug`. [Default: Off].'
+                pattern: ^(?i)(Off|Info|Debug)?$
                 type: string
               bpfMapSizeConntrack:
                 description: 'BPFMapSizeConntrack sets the size for the conntrack
@@ -206,6 +243,7 @@
                   to append mode, be sure that the other rules in the chains signal
                   acceptance by falling through to the Calico rules, otherwise the
                   Calico policy will be bypassed. [Default: insert]'
+                pattern: ^(?i)(insert|append)?$
                 type: string
               dataplaneDriver:
                 description: DataplaneDriver filename of the external dataplane driver
@@ -224,8 +262,10 @@
               debugMemoryProfilePath:
                 type: string
               debugSimulateCalcGraphHangAfter:
+                pattern: ^([0-9]+(\\.[0-9]+)?(ms|s|m|h))*$
                 type: string
               debugSimulateDataplaneHangAfter:
+                pattern: ^([0-9]+(\\.[0-9]+)?(ms|s|m|h))*$
                 type: string
               defaultEndpointToHostAction:
                 description: 'DefaultEndpointToHostAction controls what happens to
@@ -240,6 +280,7 @@
                   endpoint egress policy. Use ACCEPT to unconditionally accept packets
                   from workloads after processing workload endpoint egress policy.
                   [Default: Drop]'
+                pattern: ^(?i)(Drop|Accept|Return)?$
                 type: string
               deviceRouteProtocol:
                 description: This defines the route protocol added to programmed device
@@ -258,6 +299,7 @@
               disableConntrackInvalidCheck:
                 type: boolean
               endpointReportingDelay:
+                pattern: ^([0-9]+(\\.[0-9]+)?(ms|s|m|h))*$
                 type: string
               endpointReportingEnabled:
                 type: boolean
@@ -325,12 +367,14 @@
                   based on auto-detected platform capabilities.  Values are specified
                   in a comma separated list with no spaces, example; "SNATFullyRandom=true,MASQFullyRandom=false,RestoreSupportsLock=".  "true"
                   or "false" will force the feature, empty or omitted values are auto-detected.
+                pattern: ^([a-zA-Z0-9-_]+=(true|false|),)*([a-zA-Z0-9-_]+=(true|false|))?$
                 type: string
               featureGates:
                 description: FeatureGates is used to enable or disable tech-preview
                   Calico features. Values are specified in a comma separated list
                   with no spaces, example; "BPFConnectTimeLoadBalancingWorkaround=enabled,XyZ=false".
                   This is used to enable features that are not fully production ready.
+                pattern: ^([a-zA-Z0-9-_]+=([^=]+),)*([a-zA-Z0-9-_]+=([^=]+))?$
                 type: string
               floatingIPs:
                 description: FloatingIPs configures whether or not Felix will program
@@ -392,6 +436,7 @@
                 description: InterfaceRefreshInterval is the period at which Felix
                   rescans local interfaces to verify their state. The rescan can be
                   disabled by setting the interval to 0.
+                pattern: ^([0-9]+(\\.[0-9]+)?(ms|s|m|h))*$
                 type: string
               ipipEnabled:
                 description: 'IPIPEnabled overrides whether Felix should configure
@@ -407,18 +452,22 @@
                   all iptables state to ensure that no other process has accidentally
                   broken Calico''s rules. Set to 0 to disable iptables refresh. [Default:
                   90s]'
+                pattern: ^([0-9]+(\\.[0-9]+)?(ms|s|m|h))*$
                 type: string
               iptablesBackend:
                 description: IptablesBackend specifies which backend of iptables will
                   be used. The default is Auto.
+                pattern: ^(?i)(Auto|FelixConfiguration|FelixConfigurationList|Legacy|NFT)?$
                 type: string
               iptablesFilterAllowAction:
+                pattern: ^(?i)(Accept|Return)?$
                 type: string
               iptablesFilterDenyAction:
                 description: IptablesFilterDenyAction controls what happens to traffic
                   that is denied by network policy. By default Calico blocks traffic
                   with an iptables "DROP" action. If you want to use "REJECT" action
                   instead you can configure it in here.
+                pattern: ^(?i)(Drop|Reject)?$
                 type: string
               iptablesLockFilePath:
                 description: 'IptablesLockFilePath is the location of the iptables
@@ -431,6 +480,7 @@
                   wait between attempts to acquire the iptables lock if it is not
                   available. Lower values make Felix more responsive when the lock
                   is contended, but use more CPU. [Default: 50ms]'
+                pattern: ^([0-9]+(\\.[0-9]+)?(ms|s|m|h))*$
                 type: string
               iptablesLockTimeout:
                 description: 'IptablesLockTimeout is the time that Felix will wait
@@ -439,8 +489,10 @@
                   also take the lock. When running Felix inside a container, this
                   requires the /run directory of the host to be mounted into the calico/node
                   or calico/felix container. [Default: 0s disabled]'
+                pattern: ^([0-9]+(\\.[0-9]+)?(ms|s|m|h))*$
                 type: string
               iptablesMangleAllowAction:
+                pattern: ^(?i)(Accept|Return)?$
                 type: string
               iptablesMarkMask:
                 description: 'IptablesMarkMask is the mask that Felix selects its
@@ -457,6 +509,7 @@
                   back in order to check the write was not clobbered by another process.
                   This should only occur if another application on the system doesn''t
                   respect the iptables lock. [Default: 1s]'
+                pattern: ^([0-9]+(\\.[0-9]+)?(ms|s|m|h))*$
                 type: string
               iptablesRefreshInterval:
                 description: 'IptablesRefreshInterval is the period at which Felix
@@ -467,6 +520,7 @@
                   was fixed in kernel version 4.11. If you are using v4.11 or greater
                   you may want to set this to, a higher value to reduce Felix CPU
                   usage. [Default: 10s]'
+                pattern: ^([0-9]+(\\.[0-9]+)?(ms|s|m|h))*$
                 type: string
               ipv6Support:
                 description: IPv6Support controls whether Felix enables support for
@@ -501,27 +555,18 @@
               logSeverityFile:
                 description: 'LogSeverityFile is the log severity above which logs
                   are sent to the log file. [Default: Info]'
-<<<<<<< HEAD
-=======
                 pattern: ^(?i)(Debug|Info|Warning|Error|Fatal)?$
->>>>>>> 077f7483
                 type: string
               logSeverityScreen:
                 description: 'LogSeverityScreen is the log severity above which logs
                   are sent to the stdout. [Default: Info]'
-<<<<<<< HEAD
-=======
                 pattern: ^(?i)(Debug|Info|Warning|Error|Fatal)?$
->>>>>>> 077f7483
                 type: string
               logSeveritySys:
                 description: 'LogSeveritySys is the log severity above which logs
                   are sent to the syslog. Set to None for no logging to syslog. [Default:
                   Info]'
-<<<<<<< HEAD
-=======
                 pattern: ^(?i)(Debug|Info|Warning|Error|Fatal)?$
->>>>>>> 077f7483
                 type: string
               maxIpsetSize:
                 type: integer
@@ -560,6 +605,7 @@
                 pattern: ^.*
                 x-kubernetes-int-or-string: true
               netlinkTimeout:
+                pattern: ^([0-9]+(\\.[0-9]+)?(ms|s|m|h))*$
                 type: string
               openstackRegion:
                 description: 'OpenstackRegion is the name of the region that a particular
@@ -614,21 +660,25 @@
                 description: 'ReportingInterval is the interval at which Felix reports
                   its status into the datastore or 0 to disable. Must be non-zero
                   in OpenStack deployments. [Default: 30s]'
+                pattern: ^([0-9]+(\\.[0-9]+)?(ms|s|m|h))*$
                 type: string
               reportingTTL:
                 description: 'ReportingTTL is the time-to-live setting for process-wide
                   status reports. [Default: 90s]'
+                pattern: ^([0-9]+(\\.[0-9]+)?(ms|s|m|h))*$
                 type: string
               routeRefreshInterval:
                 description: 'RouteRefreshInterval is the period at which Felix re-checks
                   the routes in the dataplane to ensure that no other process has
                   accidentally broken Calico''s rules. Set to 0 to disable route refresh.
                   [Default: 90s]'
+                pattern: ^([0-9]+(\\.[0-9]+)?(ms|s|m|h))*$
                 type: string
               routeSource:
                 description: 'RouteSource configures where Felix gets its routing
                   information. - WorkloadIPs: use workload endpoints to construct
                   routes. - CalicoIPAM: the default - use IPAM data to construct routes.'
+                pattern: ^(?i)(WorkloadIPs|CalicoIPAM)?$
                 type: string
               routeSyncDisabled:
                 description: RouteSyncDisabled will disable all operations performed
@@ -668,6 +718,7 @@
                   packets that do not get DNAT''d by kube-proxy. Unless set to "Disabled",
                   in which case such routing loops continue to be allowed. [Default:
                   Drop]'
+                pattern: ^(?i)(Drop|Reject|Disabled)?$
                 type: string
               sidecarAccelerationEnabled:
                 description: 'SidecarAccelerationEnabled enables experimental sidecar
@@ -683,10 +734,12 @@
               usageReportingInitialDelay:
                 description: 'UsageReportingInitialDelay controls the minimum delay
                   before Felix makes a report. [Default: 300s]'
+                pattern: ^([0-9]+(\\.[0-9]+)?(ms|s|m|h))*$
                 type: string
               usageReportingInterval:
                 description: 'UsageReportingInterval controls the interval at which
                   Felix makes reports. [Default: 86400s]'
+                pattern: ^([0-9]+(\\.[0-9]+)?(ms|s|m|h))*$
                 type: string
               useInternalDataplaneDriver:
                 description: UseInternalDataplaneDriver, if true, Felix will use its
@@ -735,6 +788,7 @@
               wireguardKeepAlive:
                 description: 'WireguardKeepAlive controls Wireguard PersistentKeepalive
                   option. Set 0 to disable. [Default: 0]'
+                pattern: ^([0-9]+(\\.[0-9]+)?(ms|s|m|h))*$
                 type: string
               wireguardListeningPort:
                 description: 'WireguardListeningPort controls the listening port used
@@ -761,6 +815,7 @@
                   the allowedSourcePrefixes annotation to send traffic with a source
                   IP address that is not theirs. This is disabled by default. When
                   set to "Any", pods can request any prefix.
+                pattern: ^(?i)(Disabled|Any)?$
                 type: string
               xdpEnabled:
                 description: 'XDPEnabled enables XDP acceleration for suitable untracked
@@ -771,6 +826,7 @@
                   all XDP state to ensure that no other process has accidentally broken
                   Calico''s BPF maps or attached programs. Set to 0 to disable XDP
                   refresh. [Default: 90s]'
+                pattern: ^([0-9]+(\\.[0-9]+)?(ms|s|m|h))*$
                 type: string
             type: object
         type: object
