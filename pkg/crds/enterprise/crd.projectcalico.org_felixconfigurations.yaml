--- conflicted
+++ resolved
@@ -83,20 +83,6 @@
                     - Disable
                   type: string
                 bpfAttachType:
-<<<<<<< HEAD
-                  allOf:
-                    - enum:
-                        - tc
-                        - tcx
-                    - enum:
-                        - tc
-                        - tcx
-                  description: |-
-                    BPFAttachType controls how are the BPF programs at the network interfaces attached.
-                    By default `tcx` is used where available to enable easier coexistence with 3rd party programs.
-                    `tc` can force the legacy method of attaching via a qdisc. `tcx` falls back to `tc` if `tcx` is not available.
-                    [Default: tcx]
-=======
                   description: |-
                     BPFAttachType controls how are the BPF programs at the network interfaces attached.
                     By default `TCX` is used where available to enable easier coexistence with 3rd party programs.
@@ -105,7 +91,6 @@
                   enum:
                     - TC
                     - TCX
->>>>>>> b24b0c9b
                   type: string
                 bpfCTLBLogFilter:
                   description: |-
