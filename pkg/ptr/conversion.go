--- conflicted
+++ resolved
@@ -1,8 +1,4 @@
-<<<<<<< HEAD
-// Copyright (c) 2022 Tigera, Inc. All rights reserved.
-=======
 // Copyright (c) 2021-2022 Tigera, Inc. All rights reserved.
->>>>>>> d93d2e72
 
 // Licensed under the Apache License, Version 2.0 (the "License");
 // you may not use this file except in compliance with the License.
@@ -18,13 +14,11 @@
 
 package ptr
 
-<<<<<<< HEAD
-import "time"
-=======
 import (
+	"time"
+
 	"k8s.io/apimachinery/pkg/util/intstr"
 )
->>>>>>> d93d2e72
 
 func BoolToPtr(b bool) *bool {
 	return &b
@@ -38,12 +32,11 @@
 	return &i
 }
 
-<<<<<<< HEAD
-func DurationToPtr(x time.Duration) *time.Duration {
-	return &x
-=======
 func IntOrStrPtr(v string) *intstr.IntOrString {
 	ios := intstr.Parse(v)
 	return &ios
->>>>>>> d93d2e72
+}
+
+func DurationToPtr(x time.Duration) *time.Duration {
+	return &x
 }