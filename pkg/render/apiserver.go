// Copyright (c) 2019-2022 Tigera, Inc. All rights reserved.

// Licensed under the Apache License, Version 2.0 (the "License");
// you may not use this file except in compliance with the License.
// You may obtain a copy of the License at
//
//     http://www.apache.org/licenses/LICENSE-2.0
//
// Unless required by applicable law or agreed to in writing, software
// distributed under the License is distributed on an "AS IS" BASIS,
// WITHOUT WARRANTIES OR CONDITIONS OF ANY KIND, either express or implied.
// See the License for the specific language governing permissions and
// limitations under the License.

package render

import (
	"fmt"
	v3 "github.com/tigera/api/pkg/apis/projectcalico/v3"
	"github.com/tigera/operator/pkg/render/common/networkpolicy"
	"strings"

	appsv1 "k8s.io/api/apps/v1"
	corev1 "k8s.io/api/core/v1"
	netv1 "k8s.io/api/networking/v1"
	policyv1beta1 "k8s.io/api/policy/v1beta1"
	rbacv1 "k8s.io/api/rbac/v1"
	metav1 "k8s.io/apimachinery/pkg/apis/meta/v1"
	"k8s.io/apimachinery/pkg/util/intstr"
	apiregv1 "k8s.io/kube-aggregator/pkg/apis/apiregistration/v1"
	"sigs.k8s.io/controller-runtime/pkg/client"

	operatorv1 "github.com/tigera/operator/api/v1"
	"github.com/tigera/operator/pkg/components"
	"github.com/tigera/operator/pkg/controller/k8sapi"
	"github.com/tigera/operator/pkg/ptr"
	rmeta "github.com/tigera/operator/pkg/render/common/meta"
	"github.com/tigera/operator/pkg/render/common/podaffinity"
	"github.com/tigera/operator/pkg/render/common/podsecuritypolicy"
	"github.com/tigera/operator/pkg/render/common/secret"
	"github.com/tigera/operator/pkg/render/common/securitycontext"
	"github.com/tigera/operator/pkg/tls/certificatemanagement"
)

const (
<<<<<<< HEAD
	ApiServerPort   = 5443
	QueryServerPort = 8080

	APIServerPolicyName = networkpolicy.TigeraComponentPolicyPrefix + "cnx-apiserver-access"
=======
	apiServerPort = 5443
>>>>>>> 663c8d18

	auditLogsVolumeName   = "tigera-audit-logs"
	auditPolicyVolumeName = "tigera-audit-policy"
)

const (
	QueryServerPort        = 8080
	QueryserverNamespace   = "tigera-system"
	QueryserverServiceName = "tigera-api"
)

// The following functions are helpers for determining resource names based on
// the configured product variant.
func ProjectCalicoApiServerTLSSecretName(v operatorv1.ProductVariant) string {
	if v == operatorv1.Calico {
		return "calico-apiserver-certs"
	}
	return "tigera-apiserver-certs"
}

func ProjectCalicoApiServerServiceName(v operatorv1.ProductVariant) string {
	if v == operatorv1.Calico {
		return "calico-api"
	}
	return "tigera-api"
}

func ApiServerServiceAccountName(v operatorv1.ProductVariant) string {
	if v == operatorv1.Calico {
		return "calico-apiserver"
	}
	return "tigera-apiserver"
}

func APIServer(cfg *APIServerConfiguration) (Component, error) {
	return &apiServerComponent{
		cfg: cfg,
	}, nil
}

func APIServerPolicy(cfg *APIServerConfiguration) Component {
	return NewPassthrough(allowTigeraAPIServerPolicy(cfg))
}

// APIServerConfiguration contains all the config information needed to render the component.
type APIServerConfiguration struct {
	K8SServiceEndpoint          k8sapi.ServiceEndpoint
	Installation                *operatorv1.InstallationSpec
	ForceHostNetwork            bool
	ManagementCluster           *operatorv1.ManagementCluster
	ManagementClusterConnection *operatorv1.ManagementClusterConnection
	AmazonCloudIntegration      *operatorv1.AmazonCloudIntegration
	TLSKeyPair                  certificatemanagement.KeyPairInterface
	PullSecrets                 []*corev1.Secret
	Openshift                   bool
	TunnelCASecret              certificatemanagement.KeyPairInterface

	// Whether or not the cluster supports pod security policies.
	UsePSP bool
}

type apiServerComponent struct {
	cfg              *APIServerConfiguration
	apiServerImage   string
	queryServerImage string
}

func (c *apiServerComponent) ResolveImages(is *operatorv1.ImageSet) error {
	reg := c.cfg.Installation.Registry
	path := c.cfg.Installation.ImagePath
	prefix := c.cfg.Installation.ImagePrefix
	var err error
	errMsgs := []string{}

	if c.cfg.Installation.Variant == operatorv1.TigeraSecureEnterprise {
		c.apiServerImage, err = components.GetReference(components.ComponentAPIServer, reg, path, prefix, is)
		if err != nil {
			errMsgs = append(errMsgs, err.Error())
		}
		c.queryServerImage, err = components.GetReference(components.ComponentQueryServer, reg, path, prefix, is)
		if err != nil {
			errMsgs = append(errMsgs, err.Error())
		}
	} else {
		c.apiServerImage, err = components.GetReference(components.ComponentCalicoAPIServer, reg, path, prefix, is)
		if err != nil {
			errMsgs = append(errMsgs, err.Error())
		}
	}

	if len(errMsgs) != 0 {
		return fmt.Errorf(strings.Join(errMsgs, ","))
	}
	return nil
}

func (c *apiServerComponent) SupportedOSType() rmeta.OSType {
	return rmeta.OSTypeLinux
}

func populateLists(create []client.Object, dels []client.Object, f func() (client.Object, client.Object)) ([]client.Object, []client.Object) {
	c, d := f()
	create = append(create, c)
	dels = append(dels, d)
	return create, dels
}

func (c *apiServerComponent) Objects() ([]client.Object, []client.Object) {
	// Start with all of the cluster-scoped resources that are used for both Calico and Calico Enterprise.
	// When switching between Calico / Enterprise, these objects are simply updated in-place.
	globalObjects := []client.Object{
		c.calicoCustomResourcesClusterRole(),
		c.calicoCustomResourcesClusterRoleBinding(),
	}

	// These objects are global, and have different names based on Calico or Calico Enterprise.
	// We need to delete the object for the variant that we're not currently installilng.
	objsToDelete := []client.Object{}
	globalObjects, objsToDelete = populateLists(globalObjects, objsToDelete, c.delegateAuthClusterRoleBinding)
	globalObjects, objsToDelete = populateLists(globalObjects, objsToDelete, c.authClusterRole)
	globalObjects, objsToDelete = populateLists(globalObjects, objsToDelete, c.authClusterRoleBinding)
	globalObjects, objsToDelete = populateLists(globalObjects, objsToDelete, c.authReaderRoleBinding)
	globalObjects, objsToDelete = populateLists(globalObjects, objsToDelete, c.webhookReaderClusterRole)
	globalObjects, objsToDelete = populateLists(globalObjects, objsToDelete, c.webhookReaderClusterRoleBinding)
	if !c.cfg.Openshift && c.cfg.UsePSP {
		globalObjects, objsToDelete = populateLists(globalObjects, objsToDelete, c.apiServerPodSecurityPolicy)
	}

	// Namespaced objects that are common between Calico and Calico Enterprise. They don't need to be explicitly
	// deleted, since they will be garbage collected on namespace deletion.
	namespacedObjects := []client.Object{}
	// Add in image pull secrets.
	secrets := secret.CopyToNamespace(rmeta.APIServerNamespace(c.cfg.Installation.Variant), c.cfg.PullSecrets...)
	namespacedObjects = append(namespacedObjects, secret.ToRuntimeObjects(secrets...)...)

	namespacedObjects = append(namespacedObjects,
		c.apiServerServiceAccount(),
		c.apiServerDeployment(),
		c.apiServerService(),
	)

	// Add in certificates for API server TLS.
	if !c.cfg.TLSKeyPair.UseCertificateManagement() {
		globalObjects = append(globalObjects, c.apiServiceRegistration(c.cfg.TLSKeyPair.GetCertificatePEM()))
	} else {
		globalObjects = append(globalObjects, c.apiServiceRegistration(c.cfg.Installation.CertificateManagement.CACert))
	}

	// Global enterprise-only objects.
	globalEnterpriseObjects := []client.Object{
		CreateNamespace(rmeta.APIServerNamespace(operatorv1.TigeraSecureEnterprise), c.cfg.Installation.KubernetesProvider, PSSPrivileged),
	}

	globalEnterpriseObjects = append(globalEnterpriseObjects,
		c.tigeraCustomResourcesClusterRole(),
		c.tigeraCustomResourcesClusterRoleBinding(),
		c.tierGetterClusterRole(),
		c.kubeControllerMgrTierGetterClusterRoleBinding(),
		c.uisettingsgroupGetterClusterRole(),
		c.kubeControllerMgrUisettingsgroupGetterClusterRoleBinding(),
		c.tigeraUserClusterRole(),
		c.tigeraNetworkAdminClusterRole(),
		c.tieredPolicyPassthruClusterRole(),
		c.tieredPolicyPassthruClusterRolebinding(),
		c.uiSettingsPassthruClusterRole(),
		c.uiSettingsPassthruClusterRolebinding(),
	)

	// Namespaced enterprise-only objects.
	namespacedEnterpriseObjects := []client.Object{
		c.auditPolicyConfigMap(),
	}

	// Global OSS-only objects.
	globalCalicoObjects := []client.Object{
		CreateNamespace(rmeta.APIServerNamespace(operatorv1.Calico), c.cfg.Installation.KubernetesProvider, PSSPrivileged),
	}

	// Compile the final arrays based on the variant.
	if c.cfg.Installation.Variant == operatorv1.TigeraSecureEnterprise {
		// Create any enterprise specific objects.
		globalObjects = append(globalObjects, globalEnterpriseObjects...)
		namespacedObjects = append(namespacedObjects, namespacedEnterpriseObjects...)

		// Explicitly delete any global OSS objects.
		// Namespaced objects will be handled by namespace deletion.
		objsToDelete = append(objsToDelete, globalCalicoObjects...)
	} else {
		// Create any Calico-only objects
		globalObjects = append(globalObjects, globalCalicoObjects...)

		// Add in a NetworkPolicy.
		namespacedObjects = append(namespacedObjects, c.networkPolicy())

		// Explicitly delete any global enterprise objects.
		// Namespaced objects will be handled by namespace deletion.
		objsToDelete = append(objsToDelete, globalEnterpriseObjects...)
	}

	objsToCreate := append(globalObjects, namespacedObjects...)
	return objsToCreate, objsToDelete
}

func (c *apiServerComponent) Ready() bool {
	return true
}

// apiServiceRegistration creates an API service that registers Tigera Secure APIs (and API server).
//
// Both Calico and Calico Enterprise, with the same name.
func (c *apiServerComponent) apiServiceRegistration(cert []byte) *apiregv1.APIService {
	// The APIService is the same for OSS and Enterprise, with the exception that
	// it points to a different Service and Namespace for each.
	s := &apiregv1.APIService{
		TypeMeta: metav1.TypeMeta{Kind: "APIService", APIVersion: "apiregistration.k8s.io/v1"},
		ObjectMeta: metav1.ObjectMeta{
			Name: "v3.projectcalico.org",
		},
		Spec: apiregv1.APIServiceSpec{
			Group:                "projectcalico.org",
			VersionPriority:      200,
			GroupPriorityMinimum: 1500,
			Service: &apiregv1.ServiceReference{
				Name:      ProjectCalicoApiServerServiceName(c.cfg.Installation.Variant),
				Namespace: rmeta.APIServerNamespace(c.cfg.Installation.Variant),
			},
			Version:  "v3",
			CABundle: cert,
		},
	}
	return s
}

// delegateAuthClusterRoleBinding creates a clusterrolebinding that allows the API server to delegate
// authn/authz requests to main API server.
//
// Both Calico and Calico Enterprise, but different names.
func (c *apiServerComponent) delegateAuthClusterRoleBinding() (client.Object, client.Object) {
	// Determine names based on the configured variant.
	var name, nameToDelete string
	enterpriseName := "tigera-apiserver-delegate-auth"
	ossName := "calico-apiserver-delegate-auth"
	switch c.cfg.Installation.Variant {
	case operatorv1.TigeraSecureEnterprise:
		name = enterpriseName
		nameToDelete = ossName
	case operatorv1.Calico:
		name = ossName
		nameToDelete = enterpriseName
	}

	return &rbacv1.ClusterRoleBinding{
			TypeMeta: metav1.TypeMeta{Kind: "ClusterRoleBinding", APIVersion: "rbac.authorization.k8s.io/v1"},
			ObjectMeta: metav1.ObjectMeta{
				Name: name,
			},
			Subjects: []rbacv1.Subject{
				{
					Kind:      "ServiceAccount",
					Name:      ApiServerServiceAccountName(c.cfg.Installation.Variant),
					Namespace: rmeta.APIServerNamespace(c.cfg.Installation.Variant),
				},
			},
			RoleRef: rbacv1.RoleRef{
				Kind:     "ClusterRole",
				Name:     "system:auth-delegator",
				APIGroup: "rbac.authorization.k8s.io",
			},
		}, &rbacv1.ClusterRoleBinding{
			TypeMeta: metav1.TypeMeta{Kind: "ClusterRoleBinding", APIVersion: "rbac.authorization.k8s.io/v1"},
			ObjectMeta: metav1.ObjectMeta{
				Name: nameToDelete,
			},
		}
}

// authReaderRoleBinding creates a rolebinding that allows the API server to access the
// extension-apiserver-authentication configmap. That configmap contains the client CA file that
// the main API server was configured with.
//
// Both Calico and Calico Enterprise, but different names.
func (c *apiServerComponent) authReaderRoleBinding() (client.Object, client.Object) {
	var name, nameToDelete string
	enterpriseName := "tigera-auth-reader"
	ossName := "calico-apiserver-auth-reader"
	switch c.cfg.Installation.Variant {
	case operatorv1.TigeraSecureEnterprise:
		name = enterpriseName
		nameToDelete = ossName
	case operatorv1.Calico:
		name = ossName
		nameToDelete = enterpriseName
	}

	return &rbacv1.RoleBinding{
			TypeMeta: metav1.TypeMeta{Kind: "RoleBinding", APIVersion: "rbac.authorization.k8s.io/v1"},
			ObjectMeta: metav1.ObjectMeta{
				Name:      name,
				Namespace: "kube-system",
			},
			RoleRef: rbacv1.RoleRef{
				Kind:     "Role",
				Name:     "extension-apiserver-authentication-reader",
				APIGroup: "rbac.authorization.k8s.io",
			},
			Subjects: []rbacv1.Subject{
				{
					Kind:      "ServiceAccount",
					Name:      ApiServerServiceAccountName(c.cfg.Installation.Variant),
					Namespace: rmeta.APIServerNamespace(c.cfg.Installation.Variant),
				},
			},
		}, &rbacv1.RoleBinding{
			TypeMeta: metav1.TypeMeta{Kind: "RoleBinding", APIVersion: "rbac.authorization.k8s.io/v1"},
			ObjectMeta: metav1.ObjectMeta{
				Name:      nameToDelete,
				Namespace: "kube-system",
			},
		}
}

// apiServerServiceAccount creates the service account used by the API server.
//
// Both Calico and Calico Enterprise, but in different namespaces.
func (c *apiServerComponent) apiServerServiceAccount() *corev1.ServiceAccount {
	return &corev1.ServiceAccount{
		TypeMeta: metav1.TypeMeta{Kind: "ServiceAccount", APIVersion: "v1"},
		ObjectMeta: metav1.ObjectMeta{
			Name:      ApiServerServiceAccountName(c.cfg.Installation.Variant),
			Namespace: rmeta.APIServerNamespace(c.cfg.Installation.Variant),
		},
	}
}

func allowTigeraAPIServerPolicy(cfg *APIServerConfiguration) *v3.NetworkPolicy {
	egressRules := []v3.Rule{}
	egressRules = networkpolicy.AppendDNSEgressRules(egressRules, cfg.Openshift)
	egressRules = append(egressRules, []v3.Rule{
		{
			Action:      v3.Allow,
			Protocol:    &networkpolicy.TCPProtocol,
			Destination: networkpolicy.KubeAPIServerEntityRule,
		},
		{
			// Pass to subsequent tiers for further enforcement
			Action: v3.Pass,
		},
	}...)

	// The ports Calico Enterprise API Server and Calico Enterprise Query Server are configured to listen on.
	ingressPorts := networkpolicy.Ports(443, ApiServerPort, QueryServerPort, 10443)

	return &v3.NetworkPolicy{
		TypeMeta: metav1.TypeMeta{Kind: "NetworkPolicy", APIVersion: "projectcalico.org/v3"},
		ObjectMeta: metav1.ObjectMeta{
			Name:      APIServerPolicyName,
			Namespace: rmeta.APIServerNamespace(operatorv1.TigeraSecureEnterprise),
		},
		Spec: v3.NetworkPolicySpec{
			Order:    &networkpolicy.HighPrecedenceOrder,
			Tier:     networkpolicy.TigeraComponentTierName,
			Selector: networkpolicy.KubernetesAppSelector("tigera-apiserver"),
			Types:    []v3.PolicyType{v3.PolicyTypeIngress, v3.PolicyTypeEgress},
			Ingress: []v3.Rule{
				{
					Action:   v3.Allow,
					Protocol: &networkpolicy.TCPProtocol,
					// This policy allows Calico Enterprise API Server access from anywhere.
					Source: v3.EntityRule{
						Nets: []string{"0.0.0.0/0"},
					},
					Destination: v3.EntityRule{
						Ports: ingressPorts,
					},
				},
				{
					Action:   v3.Allow,
					Protocol: &networkpolicy.TCPProtocol,
					Source: v3.EntityRule{
						Nets: []string{"::/0"},
					},
					Destination: v3.EntityRule{
						Ports: ingressPorts,
					},
				},
			},
			Egress: egressRules,
		},
	}
}

// calicoCustomResourcesClusterRole creates a clusterrole that gives permissions to access backing CRDs and k8s networkpolicies.
//
// Both Calico and Calico Enterprise, with the same name.
func (c *apiServerComponent) calicoCustomResourcesClusterRole() *rbacv1.ClusterRole {
	rules := []rbacv1.PolicyRule{
		{
			// Core Kubernetes resources.
			APIGroups: []string{""},
			Resources: []string{
				"nodes",
				"namespaces",
				"pods",
				"serviceaccounts",
			},
			Verbs: []string{
				"get",
				"list",
				"watch",
			},
		},
		{

			// Kubernetes network policy resources.
			APIGroups: []string{
				"networking.k8s.io",
			},
			Resources: []string{
				"networkpolicies",
			},
			Verbs: []string{
				"get",
				"list",
				"watch",
			},
		},
		{
			// Core Calico backing storage.
			APIGroups: []string{"crd.projectcalico.org"},
			Resources: []string{
				"globalnetworkpolicies",
				"networkpolicies",
				"caliconodestatuses",
				"clusterinformations",
				"hostendpoints",
				"globalnetworksets",
				"networksets",
				"bgpconfigurations",
				"bgppeers",
				"felixconfigurations",
				"kubecontrollersconfigurations",
				"ippools",
				"ipreservations",
				"ipamblocks",
				"blockaffinities",
			},
			Verbs: []string{
				"get",
				"list",
				"watch",
				"create",
				"update",
				"delete",
				"patch",
			},
		},
	}
	if !c.cfg.Openshift {
		// Allow access to the pod security policy in case this is enforced on the cluster
		rules = append(rules, rbacv1.PolicyRule{
			APIGroups:     []string{"policy"},
			Resources:     []string{"podsecuritypolicies"},
			Verbs:         []string{"use"},
			ResourceNames: []string{"calico-apiserver"},
		})
	}

	return &rbacv1.ClusterRole{
		TypeMeta: metav1.TypeMeta{Kind: "ClusterRole", APIVersion: "rbac.authorization.k8s.io/v1"},
		ObjectMeta: metav1.ObjectMeta{
			Name: "calico-crds",
		},
		Rules: rules,
	}
}

// calicoCustomResourcesClusterRoleBinding creates a clusterrolebinding that applies calicoCustomResourcesClusterRole to
// the calico-apiserver service account.
//
// Both Calico and Calico Enterprise, with the same name.
func (c *apiServerComponent) calicoCustomResourcesClusterRoleBinding() *rbacv1.ClusterRoleBinding {
	return &rbacv1.ClusterRoleBinding{
		TypeMeta: metav1.TypeMeta{Kind: "ClusterRoleBinding", APIVersion: "rbac.authorization.k8s.io/v1"},
		ObjectMeta: metav1.ObjectMeta{
			Name: "calico-apiserver-access-calico-crds",
		},
		Subjects: []rbacv1.Subject{
			{
				Kind:      "ServiceAccount",
				Name:      ApiServerServiceAccountName(c.cfg.Installation.Variant),
				Namespace: rmeta.APIServerNamespace(c.cfg.Installation.Variant),
			},
		},
		RoleRef: rbacv1.RoleRef{
			Kind:     "ClusterRole",
			Name:     "calico-crds",
			APIGroup: "rbac.authorization.k8s.io",
		},
	}
}

// authClusterRole returns the cluster role to create, and one to delete, based on the variant.
//
// Both Calico and Calico Enterprise, with different names.
func (c *apiServerComponent) authClusterRole() (client.Object, client.Object) {
	var name, nameToDelete string
	enterpriseName := "tigera-extension-apiserver-auth-access"
	ossName := "calico-extension-apiserver-auth-access"
	switch c.cfg.Installation.Variant {
	case operatorv1.TigeraSecureEnterprise:
		name = enterpriseName
		nameToDelete = ossName
	case operatorv1.Calico:
		name = ossName
		nameToDelete = enterpriseName
	}

	return &rbacv1.ClusterRole{
			TypeMeta: metav1.TypeMeta{Kind: "ClusterRole", APIVersion: "rbac.authorization.k8s.io/v1"},
			ObjectMeta: metav1.ObjectMeta{
				Name: name,
			},
			Rules: []rbacv1.PolicyRule{
				{
					APIGroups: []string{
						"",
					},
					Resources: []string{
						"configmaps",
					},
					Verbs: []string{
						"list",
						"watch",
					},
					ResourceNames: []string{
						"extension-apiserver-authentication",
					},
				},
				{
					APIGroups: []string{
						"rbac.authorization.k8s.io",
					},
					Resources: []string{
						"clusterroles",
						"clusterrolebindings",
						"roles",
						"rolebindings",
					},
					Verbs: []string{
						"get",
						"list",
						"watch",
					},
				},
			},
		}, &rbacv1.ClusterRole{
			TypeMeta: metav1.TypeMeta{Kind: "ClusterRole", APIVersion: "rbac.authorization.k8s.io/v1"},
			ObjectMeta: metav1.ObjectMeta{
				Name: nameToDelete,
			},
		}
}

// authClusterRoleBinding returns a clusterrolebinding to create, and a clusterrolebinding to delete.
//
// Both Calico and Calico Enterprise, with different names.
func (c *apiServerComponent) authClusterRoleBinding() (client.Object, client.Object) {
	var name, nameToDelete string
	enterpriseName := "tigera-extension-apiserver-auth-access"
	ossName := "calico-extension-apiserver-auth-access"
	switch c.cfg.Installation.Variant {
	case operatorv1.TigeraSecureEnterprise:
		name = enterpriseName
		nameToDelete = ossName
	case operatorv1.Calico:
		name = ossName
		nameToDelete = enterpriseName
	}

	return &rbacv1.ClusterRoleBinding{
			TypeMeta: metav1.TypeMeta{Kind: "ClusterRoleBinding", APIVersion: "rbac.authorization.k8s.io/v1"},
			ObjectMeta: metav1.ObjectMeta{
				Name: name,
			},
			Subjects: []rbacv1.Subject{
				{
					Kind:      "ServiceAccount",
					Name:      ApiServerServiceAccountName(c.cfg.Installation.Variant),
					Namespace: rmeta.APIServerNamespace(c.cfg.Installation.Variant),
				},
			},
			RoleRef: rbacv1.RoleRef{
				Kind:     "ClusterRole",
				Name:     name,
				APIGroup: "rbac.authorization.k8s.io",
			},
		}, &rbacv1.ClusterRoleBinding{
			TypeMeta: metav1.TypeMeta{Kind: "ClusterRoleBinding", APIVersion: "rbac.authorization.k8s.io/v1"},
			ObjectMeta: metav1.ObjectMeta{
				Name: nameToDelete,
			},
		}
}

// webhookReaderClusterRole returns a ClusterRole to read MutatingWebhookConfigurations and ValidatingWebhookConfigurations and an
// equivalent one to delete based on variant.
//
// Both Calico and Calico Enterprise, with different names.
func (c *apiServerComponent) webhookReaderClusterRole() (client.Object, client.Object) {
	var name, nameToDelete string
	enterpriseName := "tigera-webhook-reader"
	ossName := "calico-webhook-reader"
	switch c.cfg.Installation.Variant {
	case operatorv1.TigeraSecureEnterprise:
		name = enterpriseName
		nameToDelete = ossName
	case operatorv1.Calico:
		name = ossName
		nameToDelete = enterpriseName
	}

	return &rbacv1.ClusterRole{
			TypeMeta: metav1.TypeMeta{Kind: "ClusterRole", APIVersion: "rbac.authorization.k8s.io/v1"},
			ObjectMeta: metav1.ObjectMeta{
				Name: name,
			},
			Rules: []rbacv1.PolicyRule{
				{
					APIGroups: []string{
						"admissionregistration.k8s.io",
					},
					Resources: []string{
						"mutatingwebhookconfigurations", "validatingwebhookconfigurations",
					},
					Verbs: []string{
						"get",
						"list",
						"watch",
					},
				},
			},
		}, &rbacv1.ClusterRole{
			TypeMeta: metav1.TypeMeta{Kind: "ClusterRole", APIVersion: "rbac.authorization.k8s.io/v1"},
			ObjectMeta: metav1.ObjectMeta{
				Name: nameToDelete,
			},
		}
}

// webhookReaderClusterRoleBinding binds the apiserver ServiceAccount to the webhook-reader. It also returns a version to
// delete, based on variant.
//
// Both Calico and Calico Enterprise, with different names.
func (c *apiServerComponent) webhookReaderClusterRoleBinding() (client.Object, client.Object) {
	var name, nameToDelete, refName string
	enterpriseName := "tigera-apiserver-webhook-reader"
	ossName := "calico-apiserver-webhook-reader"
	switch c.cfg.Installation.Variant {
	case operatorv1.TigeraSecureEnterprise:
		name = enterpriseName
		nameToDelete = ossName
		refName = "tigera-webhook-reader"
	case operatorv1.Calico:
		name = ossName
		nameToDelete = enterpriseName
		refName = "calico-webhook-reader"
	}

	return &rbacv1.ClusterRoleBinding{
			TypeMeta:   metav1.TypeMeta{Kind: "ClusterRoleBinding", APIVersion: "rbac.authorization.k8s.io/v1"},
			ObjectMeta: metav1.ObjectMeta{Name: name},
			Subjects: []rbacv1.Subject{
				{
					Kind:      "ServiceAccount",
					Name:      ApiServerServiceAccountName(c.cfg.Installation.Variant),
					Namespace: rmeta.APIServerNamespace(c.cfg.Installation.Variant),
				},
			},
			RoleRef: rbacv1.RoleRef{
				Kind:     "ClusterRole",
				Name:     refName,
				APIGroup: "rbac.authorization.k8s.io",
			},
		}, &rbacv1.ClusterRoleBinding{
			TypeMeta:   metav1.TypeMeta{Kind: "ClusterRoleBinding", APIVersion: "rbac.authorization.k8s.io/v1"},
			ObjectMeta: metav1.ObjectMeta{Name: nameToDelete},
		}
}

// apiServerService creates a service backed by the API server and - for enterprise - query server.
//
// Both Calico and Calico Enterprise, different namespaces.
func (c *apiServerComponent) apiServerService() *corev1.Service {
	s := &corev1.Service{
		TypeMeta: metav1.TypeMeta{Kind: "Service", APIVersion: "v1"},
		ObjectMeta: metav1.ObjectMeta{
			Name:      ProjectCalicoApiServerServiceName(c.cfg.Installation.Variant),
			Namespace: rmeta.APIServerNamespace(c.cfg.Installation.Variant),
		},
		Spec: corev1.ServiceSpec{
			Ports: []corev1.ServicePort{
				{
					Name:       "apiserver",
					Port:       443,
					Protocol:   corev1.ProtocolTCP,
					TargetPort: intstr.FromInt(ApiServerPort),
				},
			},
			Selector: map[string]string{
				"apiserver": "true",
			},
		},
	}

	if c.cfg.Installation.Variant == operatorv1.TigeraSecureEnterprise {
		// Add port for queryserver if enterprise.
		s.Spec.Ports = append(s.Spec.Ports,
			corev1.ServicePort{
				Name:       "queryserver",
				Port:       QueryServerPort,
				Protocol:   corev1.ProtocolTCP,
				TargetPort: intstr.FromInt(QueryServerPort),
			},
		)
	}
	return s
}

// apiServer creates a deployment containing the API and query servers.
func (c *apiServerComponent) apiServerDeployment() *appsv1.Deployment {
	var name string
	switch c.cfg.Installation.Variant {
	case operatorv1.TigeraSecureEnterprise:
		name = "tigera-apiserver"
	case operatorv1.Calico:
		name = "calico-apiserver"
	}

	hostNetwork := c.hostNetwork()
	dnsPolicy := corev1.DNSClusterFirst
	if hostNetwork {
		// Adjust DNS policy so we can access in-cluster services.
		dnsPolicy = corev1.DNSClusterFirstWithHostNet
	}

	var initContainers []corev1.Container
	if c.cfg.TLSKeyPair.UseCertificateManagement() {
		initContainers = append(initContainers, c.cfg.TLSKeyPair.InitContainer(rmeta.APIServerNamespace(c.cfg.Installation.Variant)))
	}

	annotations := map[string]string{
		c.cfg.TLSKeyPair.HashAnnotationKey(): c.cfg.TLSKeyPair.HashAnnotationValue(),
	}
	if c.cfg.ManagementCluster != nil {
		annotations[c.cfg.TunnelCASecret.HashAnnotationKey()] = c.cfg.TunnelCASecret.HashAnnotationValue()
	}

	d := &appsv1.Deployment{
		TypeMeta: metav1.TypeMeta{Kind: "Deployment", APIVersion: "apps/v1"},
		ObjectMeta: metav1.ObjectMeta{
			Name:      name,
			Namespace: rmeta.APIServerNamespace(c.cfg.Installation.Variant),
			Labels: map[string]string{
				"apiserver": "true",
			},
		},
		Spec: appsv1.DeploymentSpec{
			Replicas: c.cfg.Installation.ControlPlaneReplicas,
			Strategy: appsv1.DeploymentStrategy{
				Type: appsv1.RecreateDeploymentStrategyType,
			},
			// For legacy reasons we use apiserver: true here instead of the k8s-app: name label,
			// so we need to set it explicitly rather than use the common labeling logic.
			Selector: &metav1.LabelSelector{MatchLabels: map[string]string{"apiserver": "true"}},
			Template: corev1.PodTemplateSpec{
				ObjectMeta: metav1.ObjectMeta{
					Name:      name,
					Namespace: rmeta.APIServerNamespace(c.cfg.Installation.Variant),
					Labels: map[string]string{
						"apiserver": "true",
					},
					Annotations: annotations,
				},
				Spec: corev1.PodSpec{
					DNSPolicy:          dnsPolicy,
					NodeSelector:       c.cfg.Installation.ControlPlaneNodeSelector,
					HostNetwork:        hostNetwork,
					ServiceAccountName: ApiServerServiceAccountName(c.cfg.Installation.Variant),
					Tolerations:        c.tolerations(),
					ImagePullSecrets:   secret.GetReferenceList(c.cfg.PullSecrets),
					InitContainers:     initContainers,
					Containers: []corev1.Container{
						c.apiServerContainer(),
					},
					Volumes: c.apiServerVolumes(),
				},
			},
		},
	}

	if c.cfg.Installation.ControlPlaneReplicas != nil && *c.cfg.Installation.ControlPlaneReplicas > 1 {
		d.Spec.Template.Spec.Affinity = podaffinity.NewPodAntiAffinity(name, rmeta.APIServerNamespace(c.cfg.Installation.Variant))
	}

	if c.cfg.Installation.Variant == operatorv1.TigeraSecureEnterprise {
		d.Spec.Template.Spec.Containers = append(d.Spec.Template.Spec.Containers, c.queryServerContainer())
	}

	return d
}

func (c *apiServerComponent) hostNetwork() bool {
	hostNetwork := c.cfg.ForceHostNetwork
	if c.cfg.Installation.KubernetesProvider == operatorv1.ProviderEKS &&
		c.cfg.Installation.CNI.Type == operatorv1.PluginCalico {
		// Workaround the fact that webhooks don't work for non-host-networked pods
		// when in this networking mode on EKS, because the control plane nodes don't run
		// Calico.
		hostNetwork = true
	}
	return hostNetwork
}

// apiServerContainer creates the API server container.
func (c *apiServerComponent) apiServerContainer() corev1.Container {
	volumeMounts := []corev1.VolumeMount{
		c.cfg.TLSKeyPair.VolumeMount(c.SupportedOSType()),
	}
	if c.cfg.Installation.Variant == operatorv1.TigeraSecureEnterprise {
		if c.cfg.ManagementCluster != nil {
			volumeMounts = append(volumeMounts, c.cfg.TunnelCASecret.VolumeMount(c.SupportedOSType()))
		}
		volumeMounts = append(volumeMounts,
			corev1.VolumeMount{Name: auditLogsVolumeName, MountPath: "/var/log/calico/audit"},
			corev1.VolumeMount{Name: auditPolicyVolumeName, MountPath: "/etc/tigera/audit"},
		)
	}

	// On OpenShift apiserver needs privileged access to write audit logs to host path volume
	isPrivileged := false
	if c.cfg.Openshift {
		isPrivileged = true
	}

	env := []corev1.EnvVar{
		{Name: "DATASTORE_TYPE", Value: "kubernetes"},
	}

	env = append(env, c.cfg.K8SServiceEndpoint.EnvVars(c.hostNetwork(), c.cfg.Installation.KubernetesProvider)...)

	if c.cfg.Installation.CalicoNetwork != nil && c.cfg.Installation.CalicoNetwork.MultiInterfaceMode != nil {
		env = append(env, corev1.EnvVar{Name: "MULTI_INTERFACE_MODE", Value: c.cfg.Installation.CalicoNetwork.MultiInterfaceMode.Value()})
	}

	var name string
	switch c.cfg.Installation.Variant {
	case operatorv1.TigeraSecureEnterprise:
		name = "tigera-apiserver"
	case operatorv1.Calico:
		name = "calico-apiserver"
	}

	apiServer := corev1.Container{
		Name:  name,
		Image: c.apiServerImage,
		Args:  c.startUpArgs(),
		Env:   env,
		// Needed for permissions to write to the audit log
		SecurityContext: &corev1.SecurityContext{
			Privileged: &isPrivileged,
			RunAsUser:  ptr.Int64ToPtr(0),
		},
		VolumeMounts: volumeMounts,
		LivenessProbe: &corev1.Probe{
			Handler: corev1.Handler{
				HTTPGet: &corev1.HTTPGetAction{
					Path:   "/version",
					Port:   intstr.FromInt(ApiServerPort),
					Scheme: corev1.URISchemeHTTPS,
				},
			},
			InitialDelaySeconds: 90,
			PeriodSeconds:       10,
		},
		ReadinessProbe: &corev1.Probe{
			Handler: corev1.Handler{
				Exec: &corev1.ExecAction{
					Command: []string{
						"/code/filecheck",
					},
				},
			},
			InitialDelaySeconds: 5,
			PeriodSeconds:       10,
			FailureThreshold:    5,
		},
	}

	return apiServer
}

func (c *apiServerComponent) startUpArgs() []string {
	args := []string{
		fmt.Sprintf("--secure-port=%d", ApiServerPort),
		fmt.Sprintf("--tls-private-key-file=%s", c.cfg.TLSKeyPair.VolumeMountKeyFilePath()),
		fmt.Sprintf("--tls-cert-file=%s", c.cfg.TLSKeyPair.VolumeMountCertificateFilePath()),
	}

	if c.cfg.Installation.Variant == operatorv1.TigeraSecureEnterprise {
		args = append(args,
			"--audit-policy-file=/etc/tigera/audit/policy.conf",
			"--audit-log-path=/var/log/calico/audit/tsee-audit.log",
		)
	}

	if c.cfg.ManagementCluster != nil {
		args = append(args,
			"--enable-managed-clusters-create-api=true",
			fmt.Sprintf("--set-managed-clusters-ca-cert=%s", c.cfg.TunnelCASecret.VolumeMountCertificateFilePath()),
			fmt.Sprintf("--set-managed-clusters-ca-key=%s", c.cfg.TunnelCASecret.VolumeMountKeyFilePath()))
		if c.cfg.ManagementCluster.Spec.Address != "" {
			args = append(args, fmt.Sprintf("--managementClusterAddr=%s", c.cfg.ManagementCluster.Spec.Address))
		}
	}

	return args
}

// queryServerContainer creates the query server container.
func (c *apiServerComponent) queryServerContainer() corev1.Container {
	env := []corev1.EnvVar{
		// Set queryserver logging to "info"
		{Name: "LOGLEVEL", Value: "info"},
		{Name: "DATASTORE_TYPE", Value: "kubernetes"},
		{Name: "LISTEN_ADDR", Value: fmt.Sprintf(":%d", QueryServerPort)},
		{Name: "TLS_CERT", Value: fmt.Sprintf("/%s/tls.crt", ProjectCalicoApiServerTLSSecretName(c.cfg.Installation.Variant))},
		{Name: "TLS_KEY", Value: fmt.Sprintf("/%s/tls.key", ProjectCalicoApiServerTLSSecretName(c.cfg.Installation.Variant))},
	}

	env = append(env, c.cfg.K8SServiceEndpoint.EnvVars(c.hostNetwork(), c.cfg.Installation.KubernetesProvider)...)
	env = append(env, GetTigeraSecurityGroupEnvVariables(c.cfg.AmazonCloudIntegration)...)

	if c.cfg.Installation.CalicoNetwork != nil && c.cfg.Installation.CalicoNetwork.MultiInterfaceMode != nil {
		env = append(env, corev1.EnvVar{Name: "MULTI_INTERFACE_MODE", Value: c.cfg.Installation.CalicoNetwork.MultiInterfaceMode.Value()})
	}

	volumeMounts := []corev1.VolumeMount{
		c.cfg.TLSKeyPair.VolumeMount(c.SupportedOSType()),
	}

	container := corev1.Container{
		Name:  "tigera-queryserver",
		Image: c.queryServerImage,
		Env:   env,
		LivenessProbe: &corev1.Probe{
			Handler: corev1.Handler{
				HTTPGet: &corev1.HTTPGetAction{
					Path:   "/version",
					Port:   intstr.FromInt(QueryServerPort),
					Scheme: corev1.URISchemeHTTPS,
				},
			},
			InitialDelaySeconds: 90,
			PeriodSeconds:       10,
		},
		// UID 1001 is used in the queryserver Dockerfile.
		SecurityContext: securitycontext.NewBaseContext(1001, 0),
		VolumeMounts:    volumeMounts,
	}
	return container
}

// apiServerVolumes creates the volumes used by the API server deployment.
func (c *apiServerComponent) apiServerVolumes() []corev1.Volume {
	volumes := []corev1.Volume{
		c.cfg.TLSKeyPair.Volume(),
	}
	hostPathType := corev1.HostPathDirectoryOrCreate
	if c.cfg.Installation.Variant == operatorv1.TigeraSecureEnterprise {
		volumes = append(volumes,
			corev1.Volume{
				Name: auditLogsVolumeName,
				VolumeSource: corev1.VolumeSource{
					HostPath: &corev1.HostPathVolumeSource{
						Path: "/var/log/calico/audit",
						Type: &hostPathType,
					},
				},
			},
			corev1.Volume{
				Name: auditPolicyVolumeName,
				VolumeSource: corev1.VolumeSource{
					ConfigMap: &corev1.ConfigMapVolumeSource{
						LocalObjectReference: corev1.LocalObjectReference{Name: auditPolicyVolumeName},
						Items: []corev1.KeyToPath{
							{
								Key:  "config",
								Path: "policy.conf",
							},
						},
					},
				},
			},
		)

		if c.cfg.ManagementCluster != nil {
			volumes = append(volumes, corev1.Volume{
				// Append volume for tunnel CA certificate
				Name: VoltronTunnelSecretName,
				VolumeSource: corev1.VolumeSource{
					Secret: &corev1.SecretVolumeSource{
						SecretName: VoltronTunnelSecretName,
					},
				},
			})
		}
	}

	return volumes
}

// tolerations creates the tolerations used by the API server deployment.
func (c *apiServerComponent) tolerations() []corev1.Toleration {
	if c.hostNetwork() {
		return rmeta.TolerateAll
	}
	return append(c.cfg.Installation.ControlPlaneTolerations, rmeta.TolerateMaster)
}

// apiServerPodSecurityPolicy returns a PSP to create and a PSP to delete based on variant.
//
// Both Calico and Calico Enterprise, with different names.
func (c *apiServerComponent) apiServerPodSecurityPolicy() (client.Object, client.Object) {
	var name, nameToDelete string
	enterpriseName := "tigera-apiserver"
	ossName := "calico-apiserver"

	switch c.cfg.Installation.Variant {
	case operatorv1.TigeraSecureEnterprise:
		name = enterpriseName
		nameToDelete = ossName
	case operatorv1.Calico:
		name = ossName
		nameToDelete = enterpriseName
	}

	psp := podsecuritypolicy.NewBasePolicy()
	psp.GetObjectMeta().SetName(name)
	psp.Spec.Privileged = false
	psp.Spec.AllowPrivilegeEscalation = ptr.BoolToPtr(false)
	psp.Spec.Volumes = append(psp.Spec.Volumes, policyv1beta1.HostPath)
	psp.Spec.RunAsUser.Rule = policyv1beta1.RunAsUserStrategyRunAsAny

	pspToDelete := podsecuritypolicy.NewBasePolicy()
	pspToDelete.GetObjectMeta().SetName(nameToDelete)

	return psp, pspToDelete
}

// networkPolicy returns a NP to allow traffic to the API server. This prevents it from
// being cut off from the main API server. The enterprise equivalent is currently handled in manifests.
//
// Calico only.
func (c *apiServerComponent) networkPolicy() *netv1.NetworkPolicy {
	tcp := corev1.ProtocolTCP
	p := intstr.FromInt(5443)
	return &netv1.NetworkPolicy{
		TypeMeta:   metav1.TypeMeta{Kind: "NetworkPolicy", APIVersion: "networking.k8s.io/v1"},
		ObjectMeta: metav1.ObjectMeta{Name: "allow-apiserver", Namespace: rmeta.APIServerNamespace(c.cfg.Installation.Variant)},
		Spec: netv1.NetworkPolicySpec{
			PodSelector: metav1.LabelSelector{
				MatchLabels: map[string]string{
					"apiserver": "true",
				},
			},
			PolicyTypes: []netv1.PolicyType{netv1.PolicyTypeIngress},
			Ingress: []netv1.NetworkPolicyIngressRule{
				{
					Ports: []netv1.NetworkPolicyPort{
						{
							Protocol: &tcp,
							Port:     &p,
						},
					},
				},
			},
		},
	}
}

// tigeraCustomResourcesClusterRole creates a clusterrole that gives permissions to access backing CRDs
//
// Calico Enterprise only
func (c *apiServerComponent) tigeraCustomResourcesClusterRole() *rbacv1.ClusterRole {
	rules := []rbacv1.PolicyRule{
		{
			// Calico Enterprise backing storage.
			APIGroups: []string{"crd.projectcalico.org"},
			Resources: []string{
				"stagedkubernetesnetworkpolicies",
				"stagednetworkpolicies",
				"stagedglobalnetworkpolicies",
				"tiers",
				"licensekeys",
				"alertexceptions",
				"globalalerts",
				"globalalerttemplates",
				"globalthreatfeeds",
				"globalthreatfeeds/status",
				"globalreporttypes",
				"globalreports",
				"remoteclusterconfigurations",
				"managedclusters",
				"packetcaptures",
				"deeppacketinspections",
				"deeppacketinspections/status",
				"uisettingsgroups",
				"uisettings",
			},
			Verbs: []string{
				"get",
				"list",
				"watch",
				"create",
				"update",
				"delete",
				"patch",
			},
		},
	}
	if !c.cfg.Openshift {
		// Allow access to the pod security policy in case this is enforced on the cluster
		rules = append(rules, rbacv1.PolicyRule{
			APIGroups:     []string{"policy"},
			Resources:     []string{"podsecuritypolicies"},
			Verbs:         []string{"use"},
			ResourceNames: []string{"tigera-apiserver"},
		})
	}

	return &rbacv1.ClusterRole{
		TypeMeta: metav1.TypeMeta{Kind: "ClusterRole", APIVersion: "rbac.authorization.k8s.io/v1"},
		ObjectMeta: metav1.ObjectMeta{
			Name: "tigera-crds",
		},
		Rules: rules,
	}
}

// tigeraCustomResourcesClusterRoleBinding creates a clusterrolebinding that applies tigeraCustomResourcesClusterRole to
// the tigera-apiserver service account.
//
// Calico Enterprise only
func (c *apiServerComponent) tigeraCustomResourcesClusterRoleBinding() *rbacv1.ClusterRoleBinding {
	return &rbacv1.ClusterRoleBinding{
		TypeMeta: metav1.TypeMeta{Kind: "ClusterRoleBinding", APIVersion: "rbac.authorization.k8s.io/v1"},
		ObjectMeta: metav1.ObjectMeta{
			Name: "tigera-apiserver-access-tigera-crds",
		},
		Subjects: []rbacv1.Subject{
			{
				Kind:      "ServiceAccount",
				Name:      ApiServerServiceAccountName(c.cfg.Installation.Variant),
				Namespace: rmeta.APIServerNamespace(c.cfg.Installation.Variant),
			},
		},
		RoleRef: rbacv1.RoleRef{
			Kind:     "ClusterRole",
			Name:     "tigera-crds",
			APIGroup: "rbac.authorization.k8s.io",
		},
	}
}

// tierGetterClusterRole creates a clusterrole that gives permissions to get tiers.
//
// Calico Enterprise only
func (c *apiServerComponent) tierGetterClusterRole() *rbacv1.ClusterRole {
	return &rbacv1.ClusterRole{
		TypeMeta: metav1.TypeMeta{Kind: "ClusterRole", APIVersion: "rbac.authorization.k8s.io/v1"},
		ObjectMeta: metav1.ObjectMeta{
			Name: "tigera-tier-getter",
		},
		Rules: []rbacv1.PolicyRule{
			{
				APIGroups: []string{"projectcalico.org"},
				Resources: []string{
					"tiers",
				},
				Verbs: []string{"get"},
			},
		},
	}
}

// kubeControllerMgrTierGetterClusterRoleBinding creates a rolebinding that allows the k8s kube-controller manager to
// get tiers. In k8s 1.15+, cascading resource deletions (for instance pods for a replicaset) failed
// due to k8s kube-controller not having permissions to get tiers.
//
// Calico Enterprise only
func (c *apiServerComponent) kubeControllerMgrTierGetterClusterRoleBinding() *rbacv1.ClusterRoleBinding {
	return &rbacv1.ClusterRoleBinding{
		TypeMeta: metav1.TypeMeta{Kind: "ClusterRoleBinding", APIVersion: "rbac.authorization.k8s.io/v1"},
		ObjectMeta: metav1.ObjectMeta{
			Name: "tigera-tier-getter",
		},
		RoleRef: rbacv1.RoleRef{
			Kind:     "ClusterRole",
			Name:     "tigera-tier-getter",
			APIGroup: "rbac.authorization.k8s.io",
		},
		Subjects: []rbacv1.Subject{
			{
				Kind:     "User",
				Name:     "system:kube-controller-manager",
				APIGroup: "rbac.authorization.k8s.io",
			},
		},
	}
}

// uisettingsgroupGetterClusterRole creates a clusterrole that gives permissions to get uisettingsgroups.
//
// Calico Enterprise only
func (c *apiServerComponent) uisettingsgroupGetterClusterRole() *rbacv1.ClusterRole {
	return &rbacv1.ClusterRole{
		TypeMeta: metav1.TypeMeta{Kind: "ClusterRole", APIVersion: "rbac.authorization.k8s.io/v1"},
		ObjectMeta: metav1.ObjectMeta{
			Name: "tigera-uisettingsgroup-getter",
		},
		Rules: []rbacv1.PolicyRule{
			{
				APIGroups: []string{"projectcalico.org"},
				Resources: []string{
					"uisettingsgroups",
				},
				Verbs: []string{"get"},
			},
		},
	}
}

// kubeControllerMgrUisettingsgroupGetterClusterRoleBinding creates a rolebinding that allows the k8s kube-controller
// manager to get uisettingsgroups.
//
// In k8s 1.15+, cascading resource deletions (for instance pods for a replicaset) failed due to k8s kube-controller
// not having permissions to get tiers. UISettings and UISettingsGroups RBAC works in a similar way to tiered policy
// and so we need similar RBAC for UISettingsGroups.
//
// Calico Enterprise only
func (c *apiServerComponent) kubeControllerMgrUisettingsgroupGetterClusterRoleBinding() *rbacv1.ClusterRoleBinding {
	return &rbacv1.ClusterRoleBinding{
		TypeMeta: metav1.TypeMeta{Kind: "ClusterRoleBinding", APIVersion: "rbac.authorization.k8s.io/v1"},
		ObjectMeta: metav1.ObjectMeta{
			Name: "tigera-uisettingsgroup-getter",
		},
		RoleRef: rbacv1.RoleRef{
			Kind:     "ClusterRole",
			Name:     "tigera-uisettingsgroup-getter",
			APIGroup: "rbac.authorization.k8s.io",
		},
		Subjects: []rbacv1.Subject{
			{
				Kind:     "User",
				Name:     "system:kube-controller-manager",
				APIGroup: "rbac.authorization.k8s.io",
			},
		},
	}
}

// tigeraUserClusterRole returns a cluster role for a default Calico Enterprise user.
//
// Calico Enterprise only
func (c *apiServerComponent) tigeraUserClusterRole() *rbacv1.ClusterRole {
	rules := []rbacv1.PolicyRule{
		// List requests that the Tigera manager needs.
		{
			APIGroups: []string{
				"projectcalico.org",
				"networking.k8s.io",
				"extensions",
				"",
			},
			// Use both the networkpolicies and tier.networkpolicies resource types to ensure identical behavior
			// irrespective of the Calico RBAC scheme (see the ClusterRole "tigera-tiered-policy-passthrough" for
			// more details).  Similar for all tiered policy resource types.
			Resources: []string{
				"tiers",
				"networkpolicies",
				"tier.networkpolicies",
				"globalnetworkpolicies",
				"tier.globalnetworkpolicies",
				"namespaces",
				"globalnetworksets",
				"networksets",
				"managedclusters",
				"stagedglobalnetworkpolicies",
				"tier.stagedglobalnetworkpolicies",
				"stagednetworkpolicies",
				"tier.stagednetworkpolicies",
				"stagedkubernetesnetworkpolicies",
			},
			Verbs: []string{"watch", "list"},
		},
		{
			APIGroups: []string{"projectcalico.org"},
			Resources: []string{"packetcaptures/files"},
			Verbs:     []string{"get"},
		},
		{
			APIGroups: []string{"projectcalico.org"},
			Resources: []string{"packetcaptures"},
			Verbs:     []string{"get", "list", "watch"},
		},
		// Additional "list" requests required to view flows.
		{
			APIGroups: []string{""},
			Resources: []string{"pods"},
			Verbs:     []string{"list"},
		},
		// Access to statistics.
		{
			APIGroups: []string{""},
			Resources: []string{"services/proxy"},
			ResourceNames: []string{
				"https:tigera-api:8080", "calico-node-prometheus:9090",
			},
			Verbs: []string{"get", "create"},
		},
		// Access to policies in all tiers
		{
			APIGroups: []string{"projectcalico.org"},
			Resources: []string{"tiers"},
			Verbs:     []string{"get"},
		},
		// List and download the reports in the Tigera Secure manager.
		{
			APIGroups: []string{"projectcalico.org"},
			Resources: []string{"globalreports"},
			Verbs:     []string{"get", "list"},
		},
		{
			APIGroups: []string{"projectcalico.org"},
			Resources: []string{"globalreporttypes"},
			Verbs:     []string{"get"},
		},
		{
			APIGroups: []string{"projectcalico.org"},
			Resources: []string{"clusterinformations"},
			Verbs:     []string{"get", "list"},
		},
		// List and view the threat defense configuration
		{
			APIGroups: []string{"projectcalico.org"},
			Resources: []string{
				"alertexceptions",
				"globalalerts",
				"globalalerts/status",
				"globalalerttemplates",
				"globalthreatfeeds",
				"globalthreatfeeds/status",
			},
			Verbs: []string{"get", "watch", "list"},
		},
		// A POST to AuthorizationReviews lets the UI determine what features it can enable.
		{
			APIGroups: []string{"projectcalico.org"},
			Resources: []string{"authorizationreviews"},
			Verbs:     []string{"create"},
		},
		// User can:
		// - read UISettings in the cluster-settings group
		// - read and write UISettings in the user-settings group
		// Default settings group and settings are created in manager.go.
		{
			APIGroups:     []string{"projectcalico.org"},
			Resources:     []string{"uisettingsgroups"},
			Verbs:         []string{"get"},
			ResourceNames: []string{"cluster-settings", "user-settings"},
		},
		{
			APIGroups:     []string{"projectcalico.org"},
			Resources:     []string{"uisettingsgroups/data"},
			Verbs:         []string{"get", "list", "watch"},
			ResourceNames: []string{"cluster-settings"},
		},
		{
			APIGroups:     []string{"projectcalico.org"},
			Resources:     []string{"uisettingsgroups/data"},
			Verbs:         []string{"*"},
			ResourceNames: []string{"user-settings"},
		},
	}

	// Privileges for lma.tigera.io have no effect on managed clusters.
	if c.cfg.ManagementClusterConnection == nil {
		// Access to flow logs, audit logs, and statistics.
		// Access to log into Kibana for oidc users.
		rules = append(rules, rbacv1.PolicyRule{
			APIGroups: []string{"lma.tigera.io"},
			Resources: []string{"*"},
			ResourceNames: []string{
				"flows", "audit*", "l7", "events", "dns", "kibana_login",
			},
			Verbs: []string{"get"},
		})
	}

	return &rbacv1.ClusterRole{
		TypeMeta: metav1.TypeMeta{Kind: "ClusterRole", APIVersion: "rbac.authorization.k8s.io/v1"},
		ObjectMeta: metav1.ObjectMeta{
			Name: "tigera-ui-user",
		},
		Rules: rules,
	}
}

// tigeraNetworkAdminClusterRole returns a cluster role for a Tigera Secure manager network admin.
//
// Calico Enterprise only
func (c *apiServerComponent) tigeraNetworkAdminClusterRole() *rbacv1.ClusterRole {
	rules := []rbacv1.PolicyRule{
		// Full access to all network policies
		{
			APIGroups: []string{
				"projectcalico.org",
				"networking.k8s.io",
				"extensions",
			},
			// Use both the networkpolicies and tier.networkpolicies resource types to ensure identical behavior
			// irrespective of the Calico RBAC scheme (see the ClusterRole "tigera-tiered-policy-passthrough" for
			// more details).  Similar for all tiered policy resource types.
			Resources: []string{
				"tiers",
				"networkpolicies",
				"tier.networkpolicies",
				"globalnetworkpolicies",
				"tier.globalnetworkpolicies",
				"stagedglobalnetworkpolicies",
				"tier.stagedglobalnetworkpolicies",
				"stagednetworkpolicies",
				"tier.stagednetworkpolicies",
				"stagedkubernetesnetworkpolicies",
				"globalnetworksets",
				"networksets",
				"managedclusters",
				"packetcaptures",
			},
			Verbs: []string{"create", "update", "delete", "patch", "get", "watch", "list"},
		},
		{
			APIGroups: []string{"projectcalico.org"},
			Resources: []string{"packetcaptures/files"},
			Verbs:     []string{"get", "delete"},
		},
		// Additional "list" requests that the Tigera Secure manager needs
		{
			APIGroups: []string{""},
			Resources: []string{"namespaces"},
			Verbs:     []string{"watch", "list"},
		},
		// Additional "list" requests required to view flows.
		{
			APIGroups: []string{""},
			Resources: []string{"pods"},
			Verbs:     []string{"list"},
		},
		// Access to statistics.
		{
			APIGroups: []string{""},
			Resources: []string{"services/proxy"},
			ResourceNames: []string{
				"https:tigera-api:8080", "calico-node-prometheus:9090",
			},
			Verbs: []string{"get", "create"},
		},
		// Manage globalreport configuration, view report generation status, and list reports in the Tigera Secure manager.
		{
			APIGroups: []string{"projectcalico.org"},
			Resources: []string{"globalreports"},
			Verbs:     []string{"*"},
		},
		{
			APIGroups: []string{"projectcalico.org"},
			Resources: []string{"globalreports/status"},
			Verbs:     []string{"get", "list", "watch"},
		},
		// List and download the reports in the Tigera Secure manager.
		{
			APIGroups: []string{"projectcalico.org"},
			Resources: []string{"globalreporttypes"},
			Verbs:     []string{"get"},
		},
		// Access to cluster information containing Calico and EE versions from the UI.
		{
			APIGroups: []string{"projectcalico.org"},
			Resources: []string{"clusterinformations"},
			Verbs:     []string{"get", "list"},
		},
		// Manage the threat defense configuration
		{
			APIGroups: []string{"projectcalico.org"},
			Resources: []string{
				"alertexceptions",
				"globalalerts",
				"globalalerts/status",
				"globalalerttemplates",
				"globalthreatfeeds",
				"globalthreatfeeds/status",
			},
			Verbs: []string{"create", "update", "delete", "patch", "get", "watch", "list"},
		},
		// A POST to AuthorizationReviews lets the UI determine what features it can enable.
		{
			APIGroups: []string{"projectcalico.org"},
			Resources: []string{"authorizationreviews"},
			Verbs:     []string{"create"},
		},
		// User can:
		// - read and write UISettings in the cluster-settings group, and rename the group
		// - read and write UISettings in the user-settings group, and rename the group
		// Default settings group and settings are created in manager.go.
		{
			APIGroups:     []string{"projectcalico.org"},
			Resources:     []string{"uisettingsgroups"},
			Verbs:         []string{"get", "patch", "update"},
			ResourceNames: []string{"cluster-settings", "user-settings"},
		},
		{
			APIGroups:     []string{"projectcalico.org"},
			Resources:     []string{"uisettingsgroups/data"},
			Verbs:         []string{"*"},
			ResourceNames: []string{"cluster-settings", "user-settings"},
		},
	}

	// Privileges for lma.tigera.io have no effect on managed clusters.
	if c.cfg.ManagementClusterConnection == nil {
		// Access to flow logs, audit logs, and statistics.
		// Elasticsearch superuser access once logged into Kibana.
		rules = append(rules, rbacv1.PolicyRule{
			APIGroups: []string{"lma.tigera.io"},
			Resources: []string{"*"},
			ResourceNames: []string{
				"flows", "audit*", "l7", "events", "dns", "kibana_login", "elasticsearch_superuser",
			},
			Verbs: []string{"get"},
		})
	}

	return &rbacv1.ClusterRole{
		TypeMeta: metav1.TypeMeta{Kind: "ClusterRole", APIVersion: "rbac.authorization.k8s.io/v1"},
		ObjectMeta: metav1.ObjectMeta{
			Name: "tigera-network-admin",
		},
		Rules: rules,
	}
}

// tieredPolicyPassthruClusterRole creates a clusterrole that is used to control the RBAC
// mechanism for Tigera Secure tiered policy.
//
// Calico Enterprise only
func (c *apiServerComponent) tieredPolicyPassthruClusterRole() *rbacv1.ClusterRole {
	return &rbacv1.ClusterRole{
		TypeMeta: metav1.TypeMeta{Kind: "ClusterRole", APIVersion: "rbac.authorization.k8s.io/v1"},
		ObjectMeta: metav1.ObjectMeta{
			Name: "tigera-tiered-policy-passthrough",
		},
		// If tiered policy is enabled we allow all authenticated users to access the main tier resource, instead
		// restricting access using the tier.xxx resource type. Kubernetes NetworkPolicy and the
		// StagedKubernetesNetworkPolicy are handled using normal (non-tiered) RBAC.
		Rules: []rbacv1.PolicyRule{
			{
				APIGroups: []string{"projectcalico.org"},
				Resources: []string{"networkpolicies", "globalnetworkpolicies", "stagednetworkpolicies", "stagedglobalnetworkpolicies"},
				Verbs:     []string{"*"},
			},
		},
	}
}

// tieredPolicyPassthruClusterRolebinding creates a clusterrolebinding that applies tieredPolicyPassthruClusterRole to all users.
//
// Calico Enterprise only
func (c *apiServerComponent) tieredPolicyPassthruClusterRolebinding() *rbacv1.ClusterRoleBinding {
	return &rbacv1.ClusterRoleBinding{
		TypeMeta: metav1.TypeMeta{Kind: "ClusterRoleBinding", APIVersion: "rbac.authorization.k8s.io/v1"},
		ObjectMeta: metav1.ObjectMeta{
			Name: "tigera-tiered-policy-passthrough",
		},
		Subjects: []rbacv1.Subject{
			{
				Kind:     "Group",
				Name:     "system:authenticated",
				APIGroup: "rbac.authorization.k8s.io",
			},
		},
		RoleRef: rbacv1.RoleRef{
			Kind:     "ClusterRole",
			Name:     "tigera-tiered-policy-passthrough",
			APIGroup: "rbac.authorization.k8s.io",
		},
	}
}

// uiSettingsPassthruClusterRole creates a clusterrole that is used to control the RBAC mechanism for Tigera UI Settings.
// RBAC for these is handled within the Tigera API Server which checks uisettingsgroups/data permissions for the user.
//
// Calico Enterprise only
func (c *apiServerComponent) uiSettingsPassthruClusterRole() *rbacv1.ClusterRole {
	return &rbacv1.ClusterRole{
		TypeMeta: metav1.TypeMeta{Kind: "ClusterRole", APIVersion: "rbac.authorization.k8s.io/v1"},
		ObjectMeta: metav1.ObjectMeta{
			Name: "tigera-uisettings-passthrough",
		},
		Rules: []rbacv1.PolicyRule{
			{
				APIGroups: []string{"projectcalico.org"},
				Resources: []string{"uisettings"},
				Verbs:     []string{"*"},
			},
		},
	}
}

// uiSettingsPassthruClusterRolebinding creates a clusterrolebinding that applies uiSettingsPassthruClusterRole to all
// users.
//
// Calico Enterprise only.
func (c *apiServerComponent) uiSettingsPassthruClusterRolebinding() *rbacv1.ClusterRoleBinding {
	return &rbacv1.ClusterRoleBinding{
		TypeMeta: metav1.TypeMeta{Kind: "ClusterRoleBinding", APIVersion: "rbac.authorization.k8s.io/v1"},
		ObjectMeta: metav1.ObjectMeta{
			Name: "tigera-uisettings-passthrough",
		},
		Subjects: []rbacv1.Subject{
			{
				Kind:     "Group",
				Name:     "system:authenticated",
				APIGroup: "rbac.authorization.k8s.io",
			},
		},
		RoleRef: rbacv1.RoleRef{
			Kind:     "ClusterRole",
			Name:     "tigera-uisettings-passthrough",
			APIGroup: "rbac.authorization.k8s.io",
		},
	}
}

// auditPolicyConfigMap returns a configmap with contents to configure audit logging for
// projectcalico.org/v3 APIs.
//
// Calico Enterprise only
func (c *apiServerComponent) auditPolicyConfigMap() *corev1.ConfigMap {
	const defaultAuditPolicy = `apiVersion: audit.k8s.io/v1beta1
kind: Policy
rules:
- level: RequestResponse
  omitStages:
  - RequestReceived
  verbs:
  - create
  - patch
  - update
  - delete
  resources:
  - group: projectcalico.org
    resources:
    - globalnetworkpolicies
    - networkpolicies
    - stagedglobalnetworkpolicies
    - stagednetworkpolicies
    - stagedkubernetesnetworkpolicies
    - globalnetworksets
    - networksets
    - tiers
    - hostendpoints`

	return &corev1.ConfigMap{
		TypeMeta: metav1.TypeMeta{Kind: "ConfigMap", APIVersion: "v1"},
		ObjectMeta: metav1.ObjectMeta{
			// This object is for Enterprise only, so pass it explicitly.
			Namespace: rmeta.APIServerNamespace(operatorv1.TigeraSecureEnterprise),
			Name:      auditPolicyVolumeName,
		},
		Data: map[string]string{
			"config": defaultAuditPolicy,
		},
	}
}<|MERGE_RESOLUTION|>--- conflicted
+++ resolved
@@ -16,9 +16,10 @@
 
 import (
 	"fmt"
+	"strings"
+
 	v3 "github.com/tigera/api/pkg/apis/projectcalico/v3"
 	"github.com/tigera/operator/pkg/render/common/networkpolicy"
-	"strings"
 
 	appsv1 "k8s.io/api/apps/v1"
 	corev1 "k8s.io/api/core/v1"
@@ -43,14 +44,8 @@
 )
 
 const (
-<<<<<<< HEAD
-	ApiServerPort   = 5443
-	QueryServerPort = 8080
-
+	ApiServerPort       = 5443
 	APIServerPolicyName = networkpolicy.TigeraComponentPolicyPrefix + "cnx-apiserver-access"
-=======
-	apiServerPort = 5443
->>>>>>> 663c8d18
 
 	auditLogsVolumeName   = "tigera-audit-logs"
 	auditPolicyVolumeName = "tigera-audit-policy"
@@ -202,9 +197,6 @@
 	// Global enterprise-only objects.
 	globalEnterpriseObjects := []client.Object{
 		CreateNamespace(rmeta.APIServerNamespace(operatorv1.TigeraSecureEnterprise), c.cfg.Installation.KubernetesProvider, PSSPrivileged),
-	}
-
-	globalEnterpriseObjects = append(globalEnterpriseObjects,
 		c.tigeraCustomResourcesClusterRole(),
 		c.tigeraCustomResourcesClusterRoleBinding(),
 		c.tierGetterClusterRole(),
@@ -217,7 +209,7 @@
 		c.tieredPolicyPassthruClusterRolebinding(),
 		c.uiSettingsPassthruClusterRole(),
 		c.uiSettingsPassthruClusterRolebinding(),
-	)
+	}
 
 	// Namespaced enterprise-only objects.
 	namespacedEnterpriseObjects := []client.Object{
