// Copyright (c) 2019-2022 Tigera, Inc. All rights reserved.

// Licensed under the Apache License, Version 2.0 (the "License");
// you may not use this file except in compliance with the License.
// You may obtain a copy of the License at
//
//     http://www.apache.org/licenses/LICENSE-2.0
//
// Unless required by applicable law or agreed to in writing, software
// distributed under the License is distributed on an "AS IS" BASIS,
// WITHOUT WARRANTIES OR CONDITIONS OF ANY KIND, either express or implied.
// See the License for the specific language governing permissions and
// limitations under the License.

package render

import (
	"fmt"
	"strings"

	appsv1 "k8s.io/api/apps/v1"
	corev1 "k8s.io/api/core/v1"
	netv1 "k8s.io/api/networking/v1"
	policyv1beta1 "k8s.io/api/policy/v1beta1"
	rbacv1 "k8s.io/api/rbac/v1"
	metav1 "k8s.io/apimachinery/pkg/apis/meta/v1"
	"k8s.io/apimachinery/pkg/util/intstr"
	apiregv1 "k8s.io/kube-aggregator/pkg/apis/apiregistration/v1"
	"sigs.k8s.io/controller-runtime/pkg/client"

	v3 "github.com/tigera/api/pkg/apis/projectcalico/v3"
	operatorv1 "github.com/tigera/operator/api/v1"
	"github.com/tigera/operator/pkg/components"
	"github.com/tigera/operator/pkg/controller/k8sapi"
	"github.com/tigera/operator/pkg/ptr"
	rcomp "github.com/tigera/operator/pkg/render/common/components"
	rmeta "github.com/tigera/operator/pkg/render/common/meta"
	"github.com/tigera/operator/pkg/render/common/networkpolicy"
	"github.com/tigera/operator/pkg/render/common/podaffinity"
	"github.com/tigera/operator/pkg/render/common/podsecuritypolicy"
	"github.com/tigera/operator/pkg/render/common/secret"
	"github.com/tigera/operator/pkg/render/common/securitycontext"
	"github.com/tigera/operator/pkg/tls/certificatemanagement"
)

const (
	APIServerPort       = 5443
	APIServerPolicyName = networkpolicy.TigeraComponentPolicyPrefix + "cnx-apiserver-access"

	auditLogsVolumeName   = "tigera-audit-logs"
	auditPolicyVolumeName = "tigera-audit-policy"
)

const (
	QueryServerPort        = 8080
	QueryserverNamespace   = "tigera-system"
	QueryserverServiceName = "tigera-api"

	// Use the same API server container name for both OSS and Enterprise.
	APIServerContainerName                  = "calico-apiserver"
	TigeraAPIServerQueryServerContainerName = "tigera-queryserver"

	calicoAPIServerTLSSecretName = "calico-apiserver-certs"
	tigeraAPIServerTLSSecretName = "tigera-apiserver-certs"
)

var TigeraAPIServerEntityRule = v3.EntityRule{
	Services: &v3.ServiceMatch{
		Namespace: QueryserverNamespace,
		Name:      QueryserverServiceName,
	},
}

// The following functions are helpers for determining resource names based on
// the configured product variant.
func ProjectCalicoApiServerTLSSecretName(v operatorv1.ProductVariant) string {
	if v == operatorv1.Calico {
		return calicoAPIServerTLSSecretName
	}
	return tigeraAPIServerTLSSecretName
}

func ProjectCalicoApiServerServiceName(v operatorv1.ProductVariant) string {
	if v == operatorv1.Calico {
		return "calico-api"
	}
	return "tigera-api"
}

func ApiServerServiceAccountName(v operatorv1.ProductVariant) string {
	if v == operatorv1.Calico {
		return "calico-apiserver"
	}
	return "tigera-apiserver"
}

func APIServer(cfg *APIServerConfiguration) (Component, error) {
	return &apiServerComponent{
		cfg: cfg,
	}, nil
}

func APIServerPolicy(cfg *APIServerConfiguration) Component {
	return NewPassthrough(allowTigeraAPIServerPolicy(cfg))
}

// APIServerConfiguration contains all the config information needed to render the component.
type APIServerConfiguration struct {
	K8SServiceEndpoint          k8sapi.ServiceEndpoint
	Installation                *operatorv1.InstallationSpec
	APIServer                   *operatorv1.APIServerSpec
	ForceHostNetwork            bool
	ManagementCluster           *operatorv1.ManagementCluster
	ManagementClusterConnection *operatorv1.ManagementClusterConnection
	AmazonCloudIntegration      *operatorv1.AmazonCloudIntegration
	TLSKeyPair                  certificatemanagement.KeyPairInterface
	PullSecrets                 []*corev1.Secret
	Openshift                   bool
	TunnelCASecret              certificatemanagement.KeyPairInterface

	// Whether or not the cluster supports pod security policies.
	UsePSP bool
}

type apiServerComponent struct {
	cfg              *APIServerConfiguration
	apiServerImage   string
	queryServerImage string
}

func (c *apiServerComponent) ResolveImages(is *operatorv1.ImageSet) error {
	reg := c.cfg.Installation.Registry
	path := c.cfg.Installation.ImagePath
	prefix := c.cfg.Installation.ImagePrefix
	var err error
	errMsgs := []string{}

	if c.cfg.Installation.Variant == operatorv1.TigeraSecureEnterprise {
		c.apiServerImage, err = components.GetReference(components.ComponentAPIServer, reg, path, prefix, is)
		if err != nil {
			errMsgs = append(errMsgs, err.Error())
		}
		c.queryServerImage, err = components.GetReference(components.ComponentQueryServer, reg, path, prefix, is)
		if err != nil {
			errMsgs = append(errMsgs, err.Error())
		}
	} else {
		c.apiServerImage, err = components.GetReference(components.ComponentCalicoAPIServer, reg, path, prefix, is)
		if err != nil {
			errMsgs = append(errMsgs, err.Error())
		}
	}

	if len(errMsgs) != 0 {
		return fmt.Errorf(strings.Join(errMsgs, ","))
	}
	return nil
}

func (c *apiServerComponent) SupportedOSType() rmeta.OSType {
	return rmeta.OSTypeLinux
}

func populateLists(create []client.Object, dels []client.Object, f func() (client.Object, client.Object)) ([]client.Object, []client.Object) {
	c, d := f()
	create = append(create, c)
	dels = append(dels, d)
	return create, dels
}

func (c *apiServerComponent) Objects() ([]client.Object, []client.Object) {
	// Start with all of the cluster-scoped resources that are used for both Calico and Calico Enterprise.
	// When switching between Calico / Enterprise, these objects are simply updated in-place.
	globalObjects := []client.Object{
		c.calicoCustomResourcesClusterRole(),
		c.calicoCustomResourcesClusterRoleBinding(),
	}

	// These objects are global, and have different names based on Calico or Calico Enterprise.
	// We need to delete the object for the variant that we're not currently installilng.
	objsToDelete := []client.Object{}
	globalObjects, objsToDelete = populateLists(globalObjects, objsToDelete, c.delegateAuthClusterRoleBinding)
	globalObjects, objsToDelete = populateLists(globalObjects, objsToDelete, c.authClusterRole)
	globalObjects, objsToDelete = populateLists(globalObjects, objsToDelete, c.authClusterRoleBinding)
	globalObjects, objsToDelete = populateLists(globalObjects, objsToDelete, c.authReaderRoleBinding)
	globalObjects, objsToDelete = populateLists(globalObjects, objsToDelete, c.webhookReaderClusterRole)
	globalObjects, objsToDelete = populateLists(globalObjects, objsToDelete, c.webhookReaderClusterRoleBinding)
	if !c.cfg.Openshift && c.cfg.UsePSP {
		globalObjects, objsToDelete = populateLists(globalObjects, objsToDelete, c.apiServerPodSecurityPolicy)
	}

	// Namespaced objects that are common between Calico and Calico Enterprise. They don't need to be explicitly
	// deleted, since they will be garbage collected on namespace deletion.
	namespacedObjects := []client.Object{}
	// Add in image pull secrets.
	secrets := secret.CopyToNamespace(rmeta.APIServerNamespace(c.cfg.Installation.Variant), c.cfg.PullSecrets...)
	namespacedObjects = append(namespacedObjects, secret.ToRuntimeObjects(secrets...)...)

	namespacedObjects = append(namespacedObjects,
		c.apiServerServiceAccount(),
		c.apiServerDeployment(),
		c.apiServerService(),
	)

	// Add in certificates for API server TLS.
	if !c.cfg.TLSKeyPair.UseCertificateManagement() {
		globalObjects = append(globalObjects, c.apiServiceRegistration(c.cfg.TLSKeyPair.GetCertificatePEM()))
	} else {
		globalObjects = append(globalObjects, c.apiServiceRegistration(c.cfg.Installation.CertificateManagement.CACert))
	}

	// Global enterprise-only objects.
	globalEnterpriseObjects := []client.Object{
		CreateNamespace(rmeta.APIServerNamespace(operatorv1.TigeraSecureEnterprise), c.cfg.Installation.KubernetesProvider, PSSPrivileged),
		c.tigeraCustomResourcesClusterRole(),
		c.tigeraCustomResourcesClusterRoleBinding(),
		c.tierGetterClusterRole(),
		c.kubeControllerMgrTierGetterClusterRoleBinding(),
		c.uisettingsgroupGetterClusterRole(),
		c.kubeControllerMgrUisettingsgroupGetterClusterRoleBinding(),
		c.tigeraUserClusterRole(),
		c.tigeraNetworkAdminClusterRole(),
		c.tieredPolicyPassthruClusterRole(),
		c.tieredPolicyPassthruClusterRolebinding(),
		c.uiSettingsPassthruClusterRole(),
		c.uiSettingsPassthruClusterRolebinding(),
	}

	// Namespaced enterprise-only objects.
	namespacedEnterpriseObjects := []client.Object{
		c.auditPolicyConfigMap(),
	}

	// Global OSS-only objects.
	globalCalicoObjects := []client.Object{
		CreateNamespace(rmeta.APIServerNamespace(operatorv1.Calico), c.cfg.Installation.KubernetesProvider, PSSPrivileged),
	}

	// Compile the final arrays based on the variant.
	if c.cfg.Installation.Variant == operatorv1.TigeraSecureEnterprise {
		// Create any enterprise specific objects.
		globalObjects = append(globalObjects, globalEnterpriseObjects...)
		namespacedObjects = append(namespacedObjects, namespacedEnterpriseObjects...)

		// Explicitly delete any global OSS objects.
		// Namespaced objects will be handled by namespace deletion.
		objsToDelete = append(objsToDelete, globalCalicoObjects...)
	} else {
		// Create any Calico-only objects
		globalObjects = append(globalObjects, globalCalicoObjects...)

		// Add in a NetworkPolicy.
		namespacedObjects = append(namespacedObjects, c.networkPolicy())

		// Explicitly delete any global enterprise objects.
		// Namespaced objects will be handled by namespace deletion.
		objsToDelete = append(objsToDelete, globalEnterpriseObjects...)
	}

	objsToCreate := append(globalObjects, namespacedObjects...)
	return objsToCreate, objsToDelete
}

func (c *apiServerComponent) Ready() bool {
	return true
}

// apiServiceRegistration creates an API service that registers Tigera Secure APIs (and API server).
//
// Both Calico and Calico Enterprise, with the same name.
func (c *apiServerComponent) apiServiceRegistration(cert []byte) *apiregv1.APIService {
	// The APIService is the same for OSS and Enterprise, with the exception that
	// it points to a different Service and Namespace for each.
	s := &apiregv1.APIService{
		TypeMeta: metav1.TypeMeta{Kind: "APIService", APIVersion: "apiregistration.k8s.io/v1"},
		ObjectMeta: metav1.ObjectMeta{
			Name: "v3.projectcalico.org",
		},
		Spec: apiregv1.APIServiceSpec{
			Group:                "projectcalico.org",
			VersionPriority:      200,
			GroupPriorityMinimum: 1500,
			Service: &apiregv1.ServiceReference{
				Name:      ProjectCalicoApiServerServiceName(c.cfg.Installation.Variant),
				Namespace: rmeta.APIServerNamespace(c.cfg.Installation.Variant),
			},
			Version:  "v3",
			CABundle: cert,
		},
	}
	return s
}

// delegateAuthClusterRoleBinding creates a clusterrolebinding that allows the API server to delegate
// authn/authz requests to main API server.
//
// Both Calico and Calico Enterprise, but different names.
func (c *apiServerComponent) delegateAuthClusterRoleBinding() (client.Object, client.Object) {
	// Determine names based on the configured variant.
	var name, nameToDelete string
	enterpriseName := "tigera-apiserver-delegate-auth"
	ossName := "calico-apiserver-delegate-auth"
	switch c.cfg.Installation.Variant {
	case operatorv1.TigeraSecureEnterprise:
		name = enterpriseName
		nameToDelete = ossName
	case operatorv1.Calico:
		name = ossName
		nameToDelete = enterpriseName
	}

	return &rbacv1.ClusterRoleBinding{
			TypeMeta: metav1.TypeMeta{Kind: "ClusterRoleBinding", APIVersion: "rbac.authorization.k8s.io/v1"},
			ObjectMeta: metav1.ObjectMeta{
				Name: name,
			},
			Subjects: []rbacv1.Subject{
				{
					Kind:      "ServiceAccount",
					Name:      ApiServerServiceAccountName(c.cfg.Installation.Variant),
					Namespace: rmeta.APIServerNamespace(c.cfg.Installation.Variant),
				},
			},
			RoleRef: rbacv1.RoleRef{
				Kind:     "ClusterRole",
				Name:     "system:auth-delegator",
				APIGroup: "rbac.authorization.k8s.io",
			},
		}, &rbacv1.ClusterRoleBinding{
			TypeMeta: metav1.TypeMeta{Kind: "ClusterRoleBinding", APIVersion: "rbac.authorization.k8s.io/v1"},
			ObjectMeta: metav1.ObjectMeta{
				Name: nameToDelete,
			},
		}
}

// authReaderRoleBinding creates a rolebinding that allows the API server to access the
// extension-apiserver-authentication configmap. That configmap contains the client CA file that
// the main API server was configured with.
//
// Both Calico and Calico Enterprise, but different names.
func (c *apiServerComponent) authReaderRoleBinding() (client.Object, client.Object) {
	var name, nameToDelete string
	enterpriseName := "tigera-auth-reader"
	ossName := "calico-apiserver-auth-reader"
	switch c.cfg.Installation.Variant {
	case operatorv1.TigeraSecureEnterprise:
		name = enterpriseName
		nameToDelete = ossName
	case operatorv1.Calico:
		name = ossName
		nameToDelete = enterpriseName
	}

	return &rbacv1.RoleBinding{
			TypeMeta: metav1.TypeMeta{Kind: "RoleBinding", APIVersion: "rbac.authorization.k8s.io/v1"},
			ObjectMeta: metav1.ObjectMeta{
				Name:      name,
				Namespace: "kube-system",
			},
			RoleRef: rbacv1.RoleRef{
				Kind:     "Role",
				Name:     "extension-apiserver-authentication-reader",
				APIGroup: "rbac.authorization.k8s.io",
			},
			Subjects: []rbacv1.Subject{
				{
					Kind:      "ServiceAccount",
					Name:      ApiServerServiceAccountName(c.cfg.Installation.Variant),
					Namespace: rmeta.APIServerNamespace(c.cfg.Installation.Variant),
				},
			},
		}, &rbacv1.RoleBinding{
			TypeMeta: metav1.TypeMeta{Kind: "RoleBinding", APIVersion: "rbac.authorization.k8s.io/v1"},
			ObjectMeta: metav1.ObjectMeta{
				Name:      nameToDelete,
				Namespace: "kube-system",
			},
		}
}

// apiServerServiceAccount creates the service account used by the API server.
//
// Both Calico and Calico Enterprise, but in different namespaces.
func (c *apiServerComponent) apiServerServiceAccount() *corev1.ServiceAccount {
	return &corev1.ServiceAccount{
		TypeMeta: metav1.TypeMeta{Kind: "ServiceAccount", APIVersion: "v1"},
		ObjectMeta: metav1.ObjectMeta{
			Name:      ApiServerServiceAccountName(c.cfg.Installation.Variant),
			Namespace: rmeta.APIServerNamespace(c.cfg.Installation.Variant),
		},
	}
}

func allowTigeraAPIServerPolicy(cfg *APIServerConfiguration) *v3.NetworkPolicy {
	egressRules := []v3.Rule{}
	egressRules = networkpolicy.AppendDNSEgressRules(egressRules, cfg.Openshift)
	egressRules = append(egressRules, []v3.Rule{
		{
			Action:      v3.Allow,
			Protocol:    &networkpolicy.TCPProtocol,
			Destination: networkpolicy.KubeAPIServerEntityRule,
		},
		{
			Action:      v3.Allow,
			Protocol:    &networkpolicy.TCPProtocol,
			Destination: networkpolicy.PrometheusEntityRule,
		},
		{
			// Pass to subsequent tiers for further enforcement
			Action: v3.Pass,
		},
	}...)

	// The ports Calico Enterprise API Server and Calico Enterprise Query Server are configured to listen on.
	ingressPorts := networkpolicy.Ports(443, APIServerPort, QueryServerPort, 10443)

	return &v3.NetworkPolicy{
		TypeMeta: metav1.TypeMeta{Kind: "NetworkPolicy", APIVersion: "projectcalico.org/v3"},
		ObjectMeta: metav1.ObjectMeta{
			Name:      APIServerPolicyName,
			Namespace: rmeta.APIServerNamespace(operatorv1.TigeraSecureEnterprise),
		},
		Spec: v3.NetworkPolicySpec{
			Order:    &networkpolicy.HighPrecedenceOrder,
			Tier:     networkpolicy.TigeraComponentTierName,
			Selector: networkpolicy.KubernetesAppSelector("tigera-apiserver"),
			Types:    []v3.PolicyType{v3.PolicyTypeIngress, v3.PolicyTypeEgress},
			Ingress: []v3.Rule{
				{
					Action:   v3.Allow,
					Protocol: &networkpolicy.TCPProtocol,
					// This policy allows Calico Enterprise API Server access from anywhere.
					Source: v3.EntityRule{
						Nets: []string{"0.0.0.0/0"},
					},
					Destination: v3.EntityRule{
						Ports: ingressPorts,
					},
				},
				{
					Action:   v3.Allow,
					Protocol: &networkpolicy.TCPProtocol,
					Source: v3.EntityRule{
						Nets: []string{"::/0"},
					},
					Destination: v3.EntityRule{
						Ports: ingressPorts,
					},
				},
			},
			Egress: egressRules,
		},
	}
}

// calicoCustomResourcesClusterRole creates a clusterrole that gives permissions to access backing CRDs and k8s networkpolicies.
//
// Both Calico and Calico Enterprise, with the same name.
func (c *apiServerComponent) calicoCustomResourcesClusterRole() *rbacv1.ClusterRole {
	rules := []rbacv1.PolicyRule{
		{
			// Core Kubernetes resources.
			APIGroups: []string{""},
			Resources: []string{
				"nodes",
				"namespaces",
				"pods",
				"serviceaccounts",
			},
			Verbs: []string{
				"get",
				"list",
				"watch",
			},
		},
		{

			// Kubernetes network policy resources.
			APIGroups: []string{
				"networking.k8s.io",
			},
			Resources: []string{
				"networkpolicies",
			},
			Verbs: []string{
				"get",
				"list",
				"watch",
			},
		},
		{
			// Core Calico backing storage.
			APIGroups: []string{"crd.projectcalico.org"},
			Resources: []string{
				"globalnetworkpolicies",
				"networkpolicies",
				"caliconodestatuses",
				"clusterinformations",
				"hostendpoints",
				"globalnetworksets",
				"networksets",
				"bgpconfigurations",
				"bgppeers",
				"felixconfigurations",
				"kubecontrollersconfigurations",
				"ippools",
				"ipreservations",
				"ipamblocks",
				"blockaffinities",
				"ipamconfigs",
			},
			Verbs: []string{
				"get",
				"list",
				"watch",
				"create",
				"update",
				"delete",
				"patch",
			},
		},
	}
	if !c.cfg.Openshift {
		// Allow access to the pod security policy in case this is enforced on the cluster
		rules = append(rules, rbacv1.PolicyRule{
			APIGroups:     []string{"policy"},
			Resources:     []string{"podsecuritypolicies"},
			Verbs:         []string{"use"},
			ResourceNames: []string{"calico-apiserver"},
		})
	}

	return &rbacv1.ClusterRole{
		TypeMeta: metav1.TypeMeta{Kind: "ClusterRole", APIVersion: "rbac.authorization.k8s.io/v1"},
		ObjectMeta: metav1.ObjectMeta{
			Name: "calico-crds",
		},
		Rules: rules,
	}
}

// calicoCustomResourcesClusterRoleBinding creates a clusterrolebinding that applies calicoCustomResourcesClusterRole to
// the calico-apiserver service account.
//
// Both Calico and Calico Enterprise, with the same name.
func (c *apiServerComponent) calicoCustomResourcesClusterRoleBinding() *rbacv1.ClusterRoleBinding {
	return &rbacv1.ClusterRoleBinding{
		TypeMeta: metav1.TypeMeta{Kind: "ClusterRoleBinding", APIVersion: "rbac.authorization.k8s.io/v1"},
		ObjectMeta: metav1.ObjectMeta{
			Name: "calico-apiserver-access-calico-crds",
		},
		Subjects: []rbacv1.Subject{
			{
				Kind:      "ServiceAccount",
				Name:      ApiServerServiceAccountName(c.cfg.Installation.Variant),
				Namespace: rmeta.APIServerNamespace(c.cfg.Installation.Variant),
			},
		},
		RoleRef: rbacv1.RoleRef{
			Kind:     "ClusterRole",
			Name:     "calico-crds",
			APIGroup: "rbac.authorization.k8s.io",
		},
	}
}

// authClusterRole returns the cluster role to create, and one to delete, based on the variant.
//
// Both Calico and Calico Enterprise, with different names.
func (c *apiServerComponent) authClusterRole() (client.Object, client.Object) {
	var name, nameToDelete string
	enterpriseName := "tigera-extension-apiserver-auth-access"
	ossName := "calico-extension-apiserver-auth-access"
	switch c.cfg.Installation.Variant {
	case operatorv1.TigeraSecureEnterprise:
		name = enterpriseName
		nameToDelete = ossName
	case operatorv1.Calico:
		name = ossName
		nameToDelete = enterpriseName
	}

	return &rbacv1.ClusterRole{
			TypeMeta: metav1.TypeMeta{Kind: "ClusterRole", APIVersion: "rbac.authorization.k8s.io/v1"},
			ObjectMeta: metav1.ObjectMeta{
				Name: name,
			},
			Rules: []rbacv1.PolicyRule{
				{
					APIGroups: []string{
						"",
					},
					Resources: []string{
						"configmaps",
					},
					Verbs: []string{
						"list",
						"watch",
					},
					ResourceNames: []string{
						"extension-apiserver-authentication",
					},
				},
				{
					APIGroups: []string{
						"rbac.authorization.k8s.io",
					},
					Resources: []string{
						"clusterroles",
						"clusterrolebindings",
						"roles",
						"rolebindings",
					},
					Verbs: []string{
						"get",
						"list",
						"watch",
					},
				},
			},
		}, &rbacv1.ClusterRole{
			TypeMeta: metav1.TypeMeta{Kind: "ClusterRole", APIVersion: "rbac.authorization.k8s.io/v1"},
			ObjectMeta: metav1.ObjectMeta{
				Name: nameToDelete,
			},
		}
}

// authClusterRoleBinding returns a clusterrolebinding to create, and a clusterrolebinding to delete.
//
// Both Calico and Calico Enterprise, with different names.
func (c *apiServerComponent) authClusterRoleBinding() (client.Object, client.Object) {
	var name, nameToDelete string
	enterpriseName := "tigera-extension-apiserver-auth-access"
	ossName := "calico-extension-apiserver-auth-access"
	switch c.cfg.Installation.Variant {
	case operatorv1.TigeraSecureEnterprise:
		name = enterpriseName
		nameToDelete = ossName
	case operatorv1.Calico:
		name = ossName
		nameToDelete = enterpriseName
	}

	return &rbacv1.ClusterRoleBinding{
			TypeMeta: metav1.TypeMeta{Kind: "ClusterRoleBinding", APIVersion: "rbac.authorization.k8s.io/v1"},
			ObjectMeta: metav1.ObjectMeta{
				Name: name,
			},
			Subjects: []rbacv1.Subject{
				{
					Kind:      "ServiceAccount",
					Name:      ApiServerServiceAccountName(c.cfg.Installation.Variant),
					Namespace: rmeta.APIServerNamespace(c.cfg.Installation.Variant),
				},
			},
			RoleRef: rbacv1.RoleRef{
				Kind:     "ClusterRole",
				Name:     name,
				APIGroup: "rbac.authorization.k8s.io",
			},
		}, &rbacv1.ClusterRoleBinding{
			TypeMeta: metav1.TypeMeta{Kind: "ClusterRoleBinding", APIVersion: "rbac.authorization.k8s.io/v1"},
			ObjectMeta: metav1.ObjectMeta{
				Name: nameToDelete,
			},
		}
}

// webhookReaderClusterRole returns a ClusterRole to read MutatingWebhookConfigurations and ValidatingWebhookConfigurations and an
// equivalent one to delete based on variant.
//
// Both Calico and Calico Enterprise, with different names.
func (c *apiServerComponent) webhookReaderClusterRole() (client.Object, client.Object) {
	var name, nameToDelete string
	enterpriseName := "tigera-webhook-reader"
	ossName := "calico-webhook-reader"
	switch c.cfg.Installation.Variant {
	case operatorv1.TigeraSecureEnterprise:
		name = enterpriseName
		nameToDelete = ossName
	case operatorv1.Calico:
		name = ossName
		nameToDelete = enterpriseName
	}

	return &rbacv1.ClusterRole{
			TypeMeta: metav1.TypeMeta{Kind: "ClusterRole", APIVersion: "rbac.authorization.k8s.io/v1"},
			ObjectMeta: metav1.ObjectMeta{
				Name: name,
			},
			Rules: []rbacv1.PolicyRule{
				{
					APIGroups: []string{
						"admissionregistration.k8s.io",
					},
					Resources: []string{
						"mutatingwebhookconfigurations", "validatingwebhookconfigurations",
					},
					Verbs: []string{
						"get",
						"list",
						"watch",
					},
				},
			},
		}, &rbacv1.ClusterRole{
			TypeMeta: metav1.TypeMeta{Kind: "ClusterRole", APIVersion: "rbac.authorization.k8s.io/v1"},
			ObjectMeta: metav1.ObjectMeta{
				Name: nameToDelete,
			},
		}
}

// webhookReaderClusterRoleBinding binds the apiserver ServiceAccount to the webhook-reader. It also returns a version to
// delete, based on variant.
//
// Both Calico and Calico Enterprise, with different names.
func (c *apiServerComponent) webhookReaderClusterRoleBinding() (client.Object, client.Object) {
	var name, nameToDelete, refName string
	enterpriseName := "tigera-apiserver-webhook-reader"
	ossName := "calico-apiserver-webhook-reader"
	switch c.cfg.Installation.Variant {
	case operatorv1.TigeraSecureEnterprise:
		name = enterpriseName
		nameToDelete = ossName
		refName = "tigera-webhook-reader"
	case operatorv1.Calico:
		name = ossName
		nameToDelete = enterpriseName
		refName = "calico-webhook-reader"
	}

	return &rbacv1.ClusterRoleBinding{
			TypeMeta:   metav1.TypeMeta{Kind: "ClusterRoleBinding", APIVersion: "rbac.authorization.k8s.io/v1"},
			ObjectMeta: metav1.ObjectMeta{Name: name},
			Subjects: []rbacv1.Subject{
				{
					Kind:      "ServiceAccount",
					Name:      ApiServerServiceAccountName(c.cfg.Installation.Variant),
					Namespace: rmeta.APIServerNamespace(c.cfg.Installation.Variant),
				},
			},
			RoleRef: rbacv1.RoleRef{
				Kind:     "ClusterRole",
				Name:     refName,
				APIGroup: "rbac.authorization.k8s.io",
			},
		}, &rbacv1.ClusterRoleBinding{
			TypeMeta:   metav1.TypeMeta{Kind: "ClusterRoleBinding", APIVersion: "rbac.authorization.k8s.io/v1"},
			ObjectMeta: metav1.ObjectMeta{Name: nameToDelete},
		}
}

// apiServerService creates a service backed by the API server and - for enterprise - query server.
//
// Both Calico and Calico Enterprise, different namespaces.
func (c *apiServerComponent) apiServerService() *corev1.Service {
	s := &corev1.Service{
		TypeMeta: metav1.TypeMeta{Kind: "Service", APIVersion: "v1"},
		ObjectMeta: metav1.ObjectMeta{
			Name:      ProjectCalicoApiServerServiceName(c.cfg.Installation.Variant),
			Namespace: rmeta.APIServerNamespace(c.cfg.Installation.Variant),
			Labels:    map[string]string{"k8s-app": QueryserverServiceName},
		},
		Spec: corev1.ServiceSpec{
			Ports: []corev1.ServicePort{
				{
					Name:       "apiserver",
					Port:       443,
					Protocol:   corev1.ProtocolTCP,
					TargetPort: intstr.FromInt(APIServerPort),
				},
			},
			Selector: map[string]string{
				"apiserver": "true",
			},
		},
	}

	if c.cfg.Installation.Variant == operatorv1.TigeraSecureEnterprise {
		// Add port for queryserver if enterprise.
		s.Spec.Ports = append(s.Spec.Ports,
			corev1.ServicePort{
				Name:       "queryserver",
				Port:       QueryServerPort,
				Protocol:   corev1.ProtocolTCP,
				TargetPort: intstr.FromInt(QueryServerPort),
			},
		)
	}
	return s
}

// apiServer creates a deployment containing the API and query servers.
func (c *apiServerComponent) apiServerDeployment() *appsv1.Deployment {
	var name string
	switch c.cfg.Installation.Variant {
	case operatorv1.TigeraSecureEnterprise:
		name = "tigera-apiserver"
	case operatorv1.Calico:
		name = "calico-apiserver"
	}

	hostNetwork := c.hostNetwork()
	dnsPolicy := corev1.DNSClusterFirst
	if hostNetwork {
		// Adjust DNS policy so we can access in-cluster services.
		dnsPolicy = corev1.DNSClusterFirstWithHostNet
	}

	var initContainers []corev1.Container
	if c.cfg.TLSKeyPair.UseCertificateManagement() {
		// Use the same CSR init container name for both OSS and Enterprise.
		initContainer := c.cfg.TLSKeyPair.InitContainer(rmeta.APIServerNamespace(c.cfg.Installation.Variant))
		initContainer.Name = fmt.Sprintf("%s-%s", calicoAPIServerTLSSecretName, certificatemanagement.CSRInitContainerName)
		initContainers = append(initContainers, initContainer)
	}

	annotations := map[string]string{
		c.cfg.TLSKeyPair.HashAnnotationKey(): c.cfg.TLSKeyPair.HashAnnotationValue(),
	}
	if c.cfg.ManagementCluster != nil {
		annotations[c.cfg.TunnelCASecret.HashAnnotationKey()] = c.cfg.TunnelCASecret.HashAnnotationValue()
	}

	d := &appsv1.Deployment{
		TypeMeta: metav1.TypeMeta{Kind: "Deployment", APIVersion: "apps/v1"},
		ObjectMeta: metav1.ObjectMeta{
			Name:      name,
			Namespace: rmeta.APIServerNamespace(c.cfg.Installation.Variant),
			Labels: map[string]string{
				"apiserver": "true",
			},
		},
		Spec: appsv1.DeploymentSpec{
			Replicas: c.cfg.Installation.ControlPlaneReplicas,
			Strategy: appsv1.DeploymentStrategy{
				Type: appsv1.RecreateDeploymentStrategyType,
			},
			// For legacy reasons we use apiserver: true here instead of the k8s-app: name label,
			// so we need to set it explicitly rather than use the common labeling logic.
			Selector: &metav1.LabelSelector{MatchLabels: map[string]string{"apiserver": "true"}},
			Template: corev1.PodTemplateSpec{
				ObjectMeta: metav1.ObjectMeta{
					Name:      name,
					Namespace: rmeta.APIServerNamespace(c.cfg.Installation.Variant),
					Labels: map[string]string{
						"apiserver": "true",
					},
					Annotations: annotations,
				},
				Spec: corev1.PodSpec{
					DNSPolicy:          dnsPolicy,
					NodeSelector:       c.cfg.Installation.ControlPlaneNodeSelector,
					HostNetwork:        hostNetwork,
					ServiceAccountName: ApiServerServiceAccountName(c.cfg.Installation.Variant),
					Tolerations:        c.tolerations(),
					ImagePullSecrets:   secret.GetReferenceList(c.cfg.PullSecrets),
					InitContainers:     initContainers,
					Containers: []corev1.Container{
						c.apiServerContainer(),
					},
					Volumes: c.apiServerVolumes(),
				},
			},
		},
	}

	if c.cfg.Installation.ControlPlaneReplicas != nil && *c.cfg.Installation.ControlPlaneReplicas > 1 {
		d.Spec.Template.Spec.Affinity = podaffinity.NewPodAntiAffinity(name, rmeta.APIServerNamespace(c.cfg.Installation.Variant))
	}

	if c.cfg.Installation.Variant == operatorv1.TigeraSecureEnterprise {
		d.Spec.Template.Spec.Containers = append(d.Spec.Template.Spec.Containers, c.queryServerContainer())
	}

	if overrides := c.cfg.APIServer.APIServerDeployment; overrides != nil {
		rcomp.ApplyDeploymentOverrides(d, overrides)
	}

	return d
}

func (c *apiServerComponent) hostNetwork() bool {
	hostNetwork := c.cfg.ForceHostNetwork
	if c.cfg.Installation.KubernetesProvider == operatorv1.ProviderEKS &&
		c.cfg.Installation.CNI.Type == operatorv1.PluginCalico {
		// Workaround the fact that webhooks don't work for non-host-networked pods
		// when in this networking mode on EKS, because the control plane nodes don't run
		// Calico.
		hostNetwork = true
	}
	return hostNetwork
}

// apiServerContainer creates the API server container.
func (c *apiServerComponent) apiServerContainer() corev1.Container {
	volumeMounts := []corev1.VolumeMount{
		c.cfg.TLSKeyPair.VolumeMount(c.SupportedOSType()),
	}
	if c.cfg.Installation.Variant == operatorv1.TigeraSecureEnterprise {
		if c.cfg.ManagementCluster != nil {
			volumeMounts = append(volumeMounts, c.cfg.TunnelCASecret.VolumeMount(c.SupportedOSType()))
		}
		volumeMounts = append(volumeMounts,
			corev1.VolumeMount{Name: auditLogsVolumeName, MountPath: "/var/log/calico/audit"},
			corev1.VolumeMount{Name: auditPolicyVolumeName, MountPath: "/etc/tigera/audit"},
		)
	}

	// On OpenShift apiserver needs privileged access to write audit logs to host path volume
	isPrivileged := false
	if c.cfg.Openshift {
		isPrivileged = true
	}

	env := []corev1.EnvVar{
		{Name: "DATASTORE_TYPE", Value: "kubernetes"},
	}

	env = append(env, c.cfg.K8SServiceEndpoint.EnvVars(c.hostNetwork(), c.cfg.Installation.KubernetesProvider)...)

	if c.cfg.Installation.CalicoNetwork != nil && c.cfg.Installation.CalicoNetwork.MultiInterfaceMode != nil {
		env = append(env, corev1.EnvVar{Name: "MULTI_INTERFACE_MODE", Value: c.cfg.Installation.CalicoNetwork.MultiInterfaceMode.Value()})
	}

	apiServer := corev1.Container{
		Name:  APIServerContainerName,
		Image: c.apiServerImage,
		Args:  c.startUpArgs(),
		Env:   env,
		// Needed for permissions to write to the audit log
		SecurityContext: &corev1.SecurityContext{
			Privileged: &isPrivileged,
			RunAsUser:  ptr.Int64ToPtr(0),
		},
		VolumeMounts: volumeMounts,
		LivenessProbe: &corev1.Probe{
			ProbeHandler: corev1.ProbeHandler{
				HTTPGet: &corev1.HTTPGetAction{
					Path:   "/version",
					Port:   intstr.FromInt(APIServerPort),
					Scheme: corev1.URISchemeHTTPS,
				},
			},
			InitialDelaySeconds: 90,
			PeriodSeconds:       10,
		},
		ReadinessProbe: &corev1.Probe{
			ProbeHandler: corev1.ProbeHandler{
				Exec: &corev1.ExecAction{
					Command: []string{
						"/code/filecheck",
					},
				},
			},
			InitialDelaySeconds: 5,
			PeriodSeconds:       10,
			FailureThreshold:    5,
		},
	}

	return apiServer
}

func (c *apiServerComponent) startUpArgs() []string {
	args := []string{
		fmt.Sprintf("--secure-port=%d", APIServerPort),
		fmt.Sprintf("--tls-private-key-file=%s", c.cfg.TLSKeyPair.VolumeMountKeyFilePath()),
		fmt.Sprintf("--tls-cert-file=%s", c.cfg.TLSKeyPair.VolumeMountCertificateFilePath()),
	}

	if operatorv1.IsFIPSModeEnabled(c.cfg.Installation.FIPSMode) {
		args = append(args, "--tls-max-version=VersionTLS12")
	}

	if c.cfg.Installation.Variant == operatorv1.TigeraSecureEnterprise {
		args = append(args,
			"--audit-policy-file=/etc/tigera/audit/policy.conf",
			"--audit-log-path=/var/log/calico/audit/tsee-audit.log",
		)
	}

	if c.cfg.ManagementCluster != nil {
		args = append(args,
			"--enable-managed-clusters-create-api=true",
			fmt.Sprintf("--set-managed-clusters-ca-cert=%s", c.cfg.TunnelCASecret.VolumeMountCertificateFilePath()),
			fmt.Sprintf("--set-managed-clusters-ca-key=%s", c.cfg.TunnelCASecret.VolumeMountKeyFilePath()))
		if c.cfg.ManagementCluster.Spec.Address != "" {
			args = append(args, fmt.Sprintf("--managementClusterAddr=%s", c.cfg.ManagementCluster.Spec.Address))
		}
		if c.cfg.ManagementCluster.Spec.TLS != nil && c.cfg.ManagementCluster.Spec.TLS.SecretName == ManagerTLSSecretName {
			args = append(args, "--managementClusterCAType=Public")
		}
	}

	return args
}

// queryServerContainer creates the query server container.
func (c *apiServerComponent) queryServerContainer() corev1.Container {
	env := []corev1.EnvVar{
		// Set queryserver logging to "info"
		{Name: "LOGLEVEL", Value: "info"},
		{Name: "DATASTORE_TYPE", Value: "kubernetes"},
		{Name: "LISTEN_ADDR", Value: fmt.Sprintf(":%d", QueryServerPort)},
		{Name: "TLS_CERT", Value: fmt.Sprintf("/%s/tls.crt", ProjectCalicoApiServerTLSSecretName(c.cfg.Installation.Variant))},
		{Name: "TLS_KEY", Value: fmt.Sprintf("/%s/tls.key", ProjectCalicoApiServerTLSSecretName(c.cfg.Installation.Variant))},
		{Name: "FIPS_MODE_ENABLED", Value: operatorv1.IsFIPSModeEnabledString(c.cfg.Installation.FIPSMode)},
	}

	env = append(env, c.cfg.K8SServiceEndpoint.EnvVars(c.hostNetwork(), c.cfg.Installation.KubernetesProvider)...)
	env = append(env, GetTigeraSecurityGroupEnvVariables(c.cfg.AmazonCloudIntegration)...)

	if c.cfg.Installation.CalicoNetwork != nil && c.cfg.Installation.CalicoNetwork.MultiInterfaceMode != nil {
		env = append(env, corev1.EnvVar{Name: "MULTI_INTERFACE_MODE", Value: c.cfg.Installation.CalicoNetwork.MultiInterfaceMode.Value()})
	}

	volumeMounts := []corev1.VolumeMount{
		c.cfg.TLSKeyPair.VolumeMount(c.SupportedOSType()),
	}

	container := corev1.Container{
		Name:  TigeraAPIServerQueryServerContainerName,
		Image: c.queryServerImage,
		Env:   env,
		LivenessProbe: &corev1.Probe{
			ProbeHandler: corev1.ProbeHandler{
				HTTPGet: &corev1.HTTPGetAction{
					Path:   "/version",
					Port:   intstr.FromInt(QueryServerPort),
					Scheme: corev1.URISchemeHTTPS,
				},
			},
			InitialDelaySeconds: 90,
			PeriodSeconds:       10,
		},
		// UID 1001 is used in the queryserver Dockerfile.
		SecurityContext: securitycontext.NewBaseContext(1001, 0),
<<<<<<< HEAD
=======
		VolumeMounts:    volumeMounts,
>>>>>>> d93d2e72
	}
	return container
}

// apiServerVolumes creates the volumes used by the API server deployment.
func (c *apiServerComponent) apiServerVolumes() []corev1.Volume {
	volumes := []corev1.Volume{
		c.cfg.TLSKeyPair.Volume(),
	}
	hostPathType := corev1.HostPathDirectoryOrCreate
	if c.cfg.Installation.Variant == operatorv1.TigeraSecureEnterprise {
		volumes = append(volumes,
			corev1.Volume{
				Name: auditLogsVolumeName,
				VolumeSource: corev1.VolumeSource{
					HostPath: &corev1.HostPathVolumeSource{
						Path: "/var/log/calico/audit",
						Type: &hostPathType,
					},
				},
			},
			corev1.Volume{
				Name: auditPolicyVolumeName,
				VolumeSource: corev1.VolumeSource{
					ConfigMap: &corev1.ConfigMapVolumeSource{
						LocalObjectReference: corev1.LocalObjectReference{Name: auditPolicyVolumeName},
						Items: []corev1.KeyToPath{
							{
								Key:  "config",
								Path: "policy.conf",
							},
						},
					},
				},
			},
		)

		if c.cfg.ManagementCluster != nil {
			volumes = append(volumes, corev1.Volume{
				// Append volume for tunnel CA certificate
				Name: VoltronTunnelSecretName,
				VolumeSource: corev1.VolumeSource{
					Secret: &corev1.SecretVolumeSource{
						SecretName: VoltronTunnelSecretName,
					},
				},
			})
		}
	}

	return volumes
}

// tolerations creates the tolerations used by the API server deployment.
func (c *apiServerComponent) tolerations() []corev1.Toleration {
	if c.hostNetwork() {
		return rmeta.TolerateAll
	}
	return append(c.cfg.Installation.ControlPlaneTolerations, rmeta.TolerateControlPlane...)
}

// apiServerPodSecurityPolicy returns a PSP to create and a PSP to delete based on variant.
//
// Both Calico and Calico Enterprise, with different names.
func (c *apiServerComponent) apiServerPodSecurityPolicy() (client.Object, client.Object) {
	var name, nameToDelete string
	enterpriseName := "tigera-apiserver"
	ossName := "calico-apiserver"

	switch c.cfg.Installation.Variant {
	case operatorv1.TigeraSecureEnterprise:
		name = enterpriseName
		nameToDelete = ossName
	case operatorv1.Calico:
		name = ossName
		nameToDelete = enterpriseName
	}

	psp := podsecuritypolicy.NewBasePolicy()
	psp.GetObjectMeta().SetName(name)
	psp.Spec.Privileged = false
	psp.Spec.AllowPrivilegeEscalation = ptr.BoolToPtr(false)
	psp.Spec.Volumes = append(psp.Spec.Volumes, policyv1beta1.HostPath)
	psp.Spec.RunAsUser.Rule = policyv1beta1.RunAsUserStrategyRunAsAny

	pspToDelete := podsecuritypolicy.NewBasePolicy()
	pspToDelete.GetObjectMeta().SetName(nameToDelete)

	return psp, pspToDelete
}

// networkPolicy returns a NP to allow traffic to the API server. This prevents it from
// being cut off from the main API server. The enterprise equivalent is currently handled in manifests.
//
// Calico only.
func (c *apiServerComponent) networkPolicy() *netv1.NetworkPolicy {
	tcp := corev1.ProtocolTCP
	p := intstr.FromInt(5443)
	return &netv1.NetworkPolicy{
		TypeMeta:   metav1.TypeMeta{Kind: "NetworkPolicy", APIVersion: "networking.k8s.io/v1"},
		ObjectMeta: metav1.ObjectMeta{Name: "allow-apiserver", Namespace: rmeta.APIServerNamespace(c.cfg.Installation.Variant)},
		Spec: netv1.NetworkPolicySpec{
			PodSelector: metav1.LabelSelector{
				MatchLabels: map[string]string{
					"apiserver": "true",
				},
			},
			PolicyTypes: []netv1.PolicyType{netv1.PolicyTypeIngress},
			Ingress: []netv1.NetworkPolicyIngressRule{
				{
					Ports: []netv1.NetworkPolicyPort{
						{
							Protocol: &tcp,
							Port:     &p,
						},
					},
				},
			},
		},
	}
}

// tigeraCustomResourcesClusterRole creates a clusterrole that gives permissions to access backing CRDs
//
// Calico Enterprise only
func (c *apiServerComponent) tigeraCustomResourcesClusterRole() *rbacv1.ClusterRole {
	rules := []rbacv1.PolicyRule{
		{
			// Calico Enterprise backing storage.
			APIGroups: []string{"crd.projectcalico.org"},
			Resources: []string{
				"stagedkubernetesnetworkpolicies",
				"stagednetworkpolicies",
				"stagedglobalnetworkpolicies",
				"tiers",
				"licensekeys",
				"alertexceptions",
				"globalalerts",
				"globalalerttemplates",
				"globalthreatfeeds",
				"globalthreatfeeds/status",
				"globalreporttypes",
				"globalreports",
				"remoteclusterconfigurations",
				"managedclusters",
				"packetcaptures",
				"deeppacketinspections",
				"deeppacketinspections/status",
				"uisettingsgroups",
				"uisettings",
			},
			Verbs: []string{
				"get",
				"list",
				"watch",
				"create",
				"update",
				"delete",
				"patch",
			},
		},
	}
	if !c.cfg.Openshift {
		// Allow access to the pod security policy in case this is enforced on the cluster
		rules = append(rules, rbacv1.PolicyRule{
			APIGroups:     []string{"policy"},
			Resources:     []string{"podsecuritypolicies"},
			Verbs:         []string{"use"},
			ResourceNames: []string{"tigera-apiserver"},
		})
	}

	return &rbacv1.ClusterRole{
		TypeMeta: metav1.TypeMeta{Kind: "ClusterRole", APIVersion: "rbac.authorization.k8s.io/v1"},
		ObjectMeta: metav1.ObjectMeta{
			Name: "tigera-crds",
		},
		Rules: rules,
	}
}

// tigeraCustomResourcesClusterRoleBinding creates a clusterrolebinding that applies tigeraCustomResourcesClusterRole to
// the tigera-apiserver service account.
//
// Calico Enterprise only
func (c *apiServerComponent) tigeraCustomResourcesClusterRoleBinding() *rbacv1.ClusterRoleBinding {
	return &rbacv1.ClusterRoleBinding{
		TypeMeta: metav1.TypeMeta{Kind: "ClusterRoleBinding", APIVersion: "rbac.authorization.k8s.io/v1"},
		ObjectMeta: metav1.ObjectMeta{
			Name: "tigera-apiserver-access-tigera-crds",
		},
		Subjects: []rbacv1.Subject{
			{
				Kind:      "ServiceAccount",
				Name:      ApiServerServiceAccountName(c.cfg.Installation.Variant),
				Namespace: rmeta.APIServerNamespace(c.cfg.Installation.Variant),
			},
		},
		RoleRef: rbacv1.RoleRef{
			Kind:     "ClusterRole",
			Name:     "tigera-crds",
			APIGroup: "rbac.authorization.k8s.io",
		},
	}
}

// tierGetterClusterRole creates a clusterrole that gives permissions to get tiers.
//
// Calico Enterprise only
func (c *apiServerComponent) tierGetterClusterRole() *rbacv1.ClusterRole {
	return &rbacv1.ClusterRole{
		TypeMeta: metav1.TypeMeta{Kind: "ClusterRole", APIVersion: "rbac.authorization.k8s.io/v1"},
		ObjectMeta: metav1.ObjectMeta{
			Name: "tigera-tier-getter",
		},
		Rules: []rbacv1.PolicyRule{
			{
				APIGroups: []string{"projectcalico.org"},
				Resources: []string{
					"tiers",
				},
				Verbs: []string{"get"},
			},
		},
	}
}

// kubeControllerMgrTierGetterClusterRoleBinding creates a rolebinding that allows the k8s kube-controller manager to
// get tiers. In k8s 1.15+, cascading resource deletions (for instance pods for a replicaset) failed
// due to k8s kube-controller not having permissions to get tiers.
//
// Calico Enterprise only
func (c *apiServerComponent) kubeControllerMgrTierGetterClusterRoleBinding() *rbacv1.ClusterRoleBinding {
	return &rbacv1.ClusterRoleBinding{
		TypeMeta: metav1.TypeMeta{Kind: "ClusterRoleBinding", APIVersion: "rbac.authorization.k8s.io/v1"},
		ObjectMeta: metav1.ObjectMeta{
			Name: "tigera-tier-getter",
		},
		RoleRef: rbacv1.RoleRef{
			Kind:     "ClusterRole",
			Name:     "tigera-tier-getter",
			APIGroup: "rbac.authorization.k8s.io",
		},
		Subjects: []rbacv1.Subject{
			{
				Kind:     "User",
				Name:     "system:kube-controller-manager",
				APIGroup: "rbac.authorization.k8s.io",
			},
		},
	}
}

// uisettingsgroupGetterClusterRole creates a clusterrole that gives permissions to get uisettingsgroups.
//
// Calico Enterprise only
func (c *apiServerComponent) uisettingsgroupGetterClusterRole() *rbacv1.ClusterRole {
	return &rbacv1.ClusterRole{
		TypeMeta: metav1.TypeMeta{Kind: "ClusterRole", APIVersion: "rbac.authorization.k8s.io/v1"},
		ObjectMeta: metav1.ObjectMeta{
			Name: "tigera-uisettingsgroup-getter",
		},
		Rules: []rbacv1.PolicyRule{
			{
				APIGroups: []string{"projectcalico.org"},
				Resources: []string{
					"uisettingsgroups",
				},
				Verbs: []string{"get"},
			},
		},
	}
}

// kubeControllerMgrUisettingsgroupGetterClusterRoleBinding creates a rolebinding that allows the k8s kube-controller
// manager to get uisettingsgroups.
//
// In k8s 1.15+, cascading resource deletions (for instance pods for a replicaset) failed due to k8s kube-controller
// not having permissions to get tiers. UISettings and UISettingsGroups RBAC works in a similar way to tiered policy
// and so we need similar RBAC for UISettingsGroups.
//
// Calico Enterprise only
func (c *apiServerComponent) kubeControllerMgrUisettingsgroupGetterClusterRoleBinding() *rbacv1.ClusterRoleBinding {
	return &rbacv1.ClusterRoleBinding{
		TypeMeta: metav1.TypeMeta{Kind: "ClusterRoleBinding", APIVersion: "rbac.authorization.k8s.io/v1"},
		ObjectMeta: metav1.ObjectMeta{
			Name: "tigera-uisettingsgroup-getter",
		},
		RoleRef: rbacv1.RoleRef{
			Kind:     "ClusterRole",
			Name:     "tigera-uisettingsgroup-getter",
			APIGroup: "rbac.authorization.k8s.io",
		},
		Subjects: []rbacv1.Subject{
			{
				Kind:     "User",
				Name:     "system:kube-controller-manager",
				APIGroup: "rbac.authorization.k8s.io",
			},
		},
	}
}

// tigeraUserClusterRole returns a cluster role for a default Calico Enterprise user.
//
// Calico Enterprise only
func (c *apiServerComponent) tigeraUserClusterRole() *rbacv1.ClusterRole {
	rules := []rbacv1.PolicyRule{
		// List requests that the Tigera manager needs.
		{
			APIGroups: []string{
				"projectcalico.org",
				"networking.k8s.io",
				"extensions",
				"",
			},
			// Use both the networkpolicies and tier.networkpolicies resource types to ensure identical behavior
			// irrespective of the Calico RBAC scheme (see the ClusterRole "tigera-tiered-policy-passthrough" for
			// more details).  Similar for all tiered policy resource types.
			Resources: []string{
				"tiers",
				"networkpolicies",
				"tier.networkpolicies",
				"globalnetworkpolicies",
				"tier.globalnetworkpolicies",
				"namespaces",
				"globalnetworksets",
				"networksets",
				"managedclusters",
				"stagedglobalnetworkpolicies",
				"tier.stagedglobalnetworkpolicies",
				"stagednetworkpolicies",
				"tier.stagednetworkpolicies",
				"stagedkubernetesnetworkpolicies",
			},
			Verbs: []string{"watch", "list"},
		},
		{
			APIGroups: []string{"projectcalico.org"},
			Resources: []string{"packetcaptures/files"},
			Verbs:     []string{"get"},
		},
		{
			APIGroups: []string{"projectcalico.org"},
			Resources: []string{"packetcaptures"},
			Verbs:     []string{"get", "list", "watch"},
		},
		// Additional "list" requests required to view flows.
		{
			APIGroups: []string{""},
			Resources: []string{"pods"},
			Verbs:     []string{"list"},
		},
		// Access to statistics.
		{
			APIGroups: []string{""},
			Resources: []string{"services/proxy"},
			ResourceNames: []string{
				"https:tigera-api:8080", "calico-node-prometheus:9090",
			},
			Verbs: []string{"get", "create"},
		},
		// Access to policies in all tiers
		{
			APIGroups: []string{"projectcalico.org"},
			Resources: []string{"tiers"},
			Verbs:     []string{"get"},
		},
		// List and download the reports in the Tigera Secure manager.
		{
			APIGroups: []string{"projectcalico.org"},
			Resources: []string{"globalreports"},
			Verbs:     []string{"get", "list"},
		},
		{
			APIGroups: []string{"projectcalico.org"},
			Resources: []string{"globalreporttypes"},
			Verbs:     []string{"get"},
		},
		{
			APIGroups: []string{"projectcalico.org"},
			Resources: []string{"clusterinformations"},
			Verbs:     []string{"get", "list"},
		},
		// List and view the threat defense configuration
		{
			APIGroups: []string{"projectcalico.org"},
			Resources: []string{
				"alertexceptions",
				"globalalerts",
				"globalalerts/status",
				"globalalerttemplates",
				"globalthreatfeeds",
				"globalthreatfeeds/status",
			},
			Verbs: []string{"get", "watch", "list"},
		},
		// A POST to AuthorizationReviews lets the UI determine what features it can enable.
		{
			APIGroups: []string{"projectcalico.org"},
			Resources: []string{"authorizationreviews"},
			Verbs:     []string{"create"},
		},
		// User can:
		// - read and write UISettings in the user-settings group
		// Default settings group and settings are created in manager.go.
		{
			APIGroups:     []string{"projectcalico.org"},
			Resources:     []string{"uisettingsgroups"},
			Verbs:         []string{"get"},
			ResourceNames: []string{"user-settings"},
		},
		{
			APIGroups:     []string{"projectcalico.org"},
			Resources:     []string{"uisettingsgroups/data"},
			Verbs:         []string{"*"},
			ResourceNames: []string{"user-settings"},
		},
	}

	// Privileges for lma.tigera.io have no effect on managed clusters.
	if c.cfg.ManagementClusterConnection == nil {
		// Access to flow logs, audit logs, and statistics.
		// Access to log into Kibana for oidc users.
		rules = append(rules, rbacv1.PolicyRule{
			APIGroups: []string{"lma.tigera.io"},
			Resources: []string{"*"},
			ResourceNames: []string{
				"flows", "audit*", "l7", "events", "dns", "kibana_login",
			},
			Verbs: []string{"get"},
		})
	}

	return &rbacv1.ClusterRole{
		TypeMeta: metav1.TypeMeta{Kind: "ClusterRole", APIVersion: "rbac.authorization.k8s.io/v1"},
		ObjectMeta: metav1.ObjectMeta{
			Name: "tigera-ui-user",
		},
		Rules: rules,
	}
}

// tigeraNetworkAdminClusterRole returns a cluster role for a Tigera Secure manager network admin.
//
// Calico Enterprise only
func (c *apiServerComponent) tigeraNetworkAdminClusterRole() *rbacv1.ClusterRole {
	rules := []rbacv1.PolicyRule{
		// Full access to all network policies
		{
			APIGroups: []string{
				"projectcalico.org",
				"networking.k8s.io",
				"extensions",
			},
			// Use both the networkpolicies and tier.networkpolicies resource types to ensure identical behavior
			// irrespective of the Calico RBAC scheme (see the ClusterRole "tigera-tiered-policy-passthrough" for
			// more details).  Similar for all tiered policy resource types.
			Resources: []string{
				"tiers",
				"networkpolicies",
				"tier.networkpolicies",
				"globalnetworkpolicies",
				"tier.globalnetworkpolicies",
				"stagedglobalnetworkpolicies",
				"tier.stagedglobalnetworkpolicies",
				"stagednetworkpolicies",
				"tier.stagednetworkpolicies",
				"stagedkubernetesnetworkpolicies",
				"globalnetworksets",
				"networksets",
				"managedclusters",
				"packetcaptures",
			},
			Verbs: []string{"create", "update", "delete", "patch", "get", "watch", "list"},
		},
		{
			APIGroups: []string{"projectcalico.org"},
			Resources: []string{"packetcaptures/files"},
			Verbs:     []string{"get", "delete"},
		},
		// Additional "list" requests that the Tigera Secure manager needs
		{
			APIGroups: []string{""},
			Resources: []string{"namespaces"},
			Verbs:     []string{"watch", "list"},
		},
		// Additional "list" requests required to view flows.
		{
			APIGroups: []string{""},
			Resources: []string{"pods"},
			Verbs:     []string{"list"},
		},
		// Access to statistics.
		{
			APIGroups: []string{""},
			Resources: []string{"services/proxy"},
			ResourceNames: []string{
				"https:tigera-api:8080", "calico-node-prometheus:9090",
			},
			Verbs: []string{"get", "create"},
		},
		// Manage globalreport configuration, view report generation status, and list reports in the Tigera Secure manager.
		{
			APIGroups: []string{"projectcalico.org"},
			Resources: []string{"globalreports"},
			Verbs:     []string{"*"},
		},
		{
			APIGroups: []string{"projectcalico.org"},
			Resources: []string{"globalreports/status"},
			Verbs:     []string{"get", "list", "watch"},
		},
		// List and download the reports in the Tigera Secure manager.
		{
			APIGroups: []string{"projectcalico.org"},
			Resources: []string{"globalreporttypes"},
			Verbs:     []string{"get"},
		},
		// Access to cluster information containing Calico and EE versions from the UI.
		{
			APIGroups: []string{"projectcalico.org"},
			Resources: []string{"clusterinformations"},
			Verbs:     []string{"get", "list"},
		},
		// Manage the threat defense configuration
		{
			APIGroups: []string{"projectcalico.org"},
			Resources: []string{
				"alertexceptions",
				"globalalerts",
				"globalalerts/status",
				"globalalerttemplates",
				"globalthreatfeeds",
				"globalthreatfeeds/status",
			},
			Verbs: []string{"create", "update", "delete", "patch", "get", "watch", "list"},
		},
		// A POST to AuthorizationReviews lets the UI determine what features it can enable.
		{
			APIGroups: []string{"projectcalico.org"},
			Resources: []string{"authorizationreviews"},
			Verbs:     []string{"create"},
		},
		// User can:
		// - read and write UISettings in the user-settings group
		// Default settings group and settings are created in manager.go.
		{
			APIGroups:     []string{"projectcalico.org"},
			Resources:     []string{"uisettingsgroups"},
			Verbs:         []string{"get"},
			ResourceNames: []string{"user-settings"},
		},
		{
			APIGroups:     []string{"projectcalico.org"},
			Resources:     []string{"uisettingsgroups/data"},
			Verbs:         []string{"*"},
			ResourceNames: []string{"user-settings"},
		},
	}

	// Privileges for lma.tigera.io have no effect on managed clusters.
	if c.cfg.ManagementClusterConnection == nil {
		// Access to flow logs, audit logs, and statistics.
		// Elasticsearch superuser access once logged into Kibana.
		rules = append(rules, rbacv1.PolicyRule{
			APIGroups: []string{"lma.tigera.io"},
			Resources: []string{"*"},
			ResourceNames: []string{
				"flows", "audit*", "l7", "events", "dns", "kibana_login", "elasticsearch_superuser",
			},
			Verbs: []string{"get"},
		})
	}

	return &rbacv1.ClusterRole{
		TypeMeta: metav1.TypeMeta{Kind: "ClusterRole", APIVersion: "rbac.authorization.k8s.io/v1"},
		ObjectMeta: metav1.ObjectMeta{
			Name: "tigera-network-admin",
		},
		Rules: rules,
	}
}

// tieredPolicyPassthruClusterRole creates a clusterrole that is used to control the RBAC
// mechanism for Tigera Secure tiered policy.
//
// Calico Enterprise only
func (c *apiServerComponent) tieredPolicyPassthruClusterRole() *rbacv1.ClusterRole {
	return &rbacv1.ClusterRole{
		TypeMeta: metav1.TypeMeta{Kind: "ClusterRole", APIVersion: "rbac.authorization.k8s.io/v1"},
		ObjectMeta: metav1.ObjectMeta{
			Name: "tigera-tiered-policy-passthrough",
		},
		// If tiered policy is enabled we allow all authenticated users to access the main tier resource, instead
		// restricting access using the tier.xxx resource type. Kubernetes NetworkPolicy and the
		// StagedKubernetesNetworkPolicy are handled using normal (non-tiered) RBAC.
		Rules: []rbacv1.PolicyRule{
			{
				APIGroups: []string{"projectcalico.org"},
				Resources: []string{"networkpolicies", "globalnetworkpolicies", "stagednetworkpolicies", "stagedglobalnetworkpolicies"},
				Verbs:     []string{"*"},
			},
		},
	}
}

// tieredPolicyPassthruClusterRolebinding creates a clusterrolebinding that applies tieredPolicyPassthruClusterRole to all users.
//
// Calico Enterprise only
func (c *apiServerComponent) tieredPolicyPassthruClusterRolebinding() *rbacv1.ClusterRoleBinding {
	return &rbacv1.ClusterRoleBinding{
		TypeMeta: metav1.TypeMeta{Kind: "ClusterRoleBinding", APIVersion: "rbac.authorization.k8s.io/v1"},
		ObjectMeta: metav1.ObjectMeta{
			Name: "tigera-tiered-policy-passthrough",
		},
		Subjects: []rbacv1.Subject{
			{
				Kind:     "Group",
				Name:     "system:authenticated",
				APIGroup: "rbac.authorization.k8s.io",
			},
		},
		RoleRef: rbacv1.RoleRef{
			Kind:     "ClusterRole",
			Name:     "tigera-tiered-policy-passthrough",
			APIGroup: "rbac.authorization.k8s.io",
		},
	}
}

// uiSettingsPassthruClusterRole creates a clusterrole that is used to control the RBAC mechanism for Tigera UI Settings.
// RBAC for these is handled within the Tigera API Server which checks uisettingsgroups/data permissions for the user.
//
// Calico Enterprise only
func (c *apiServerComponent) uiSettingsPassthruClusterRole() *rbacv1.ClusterRole {
	return &rbacv1.ClusterRole{
		TypeMeta: metav1.TypeMeta{Kind: "ClusterRole", APIVersion: "rbac.authorization.k8s.io/v1"},
		ObjectMeta: metav1.ObjectMeta{
			Name: "tigera-uisettings-passthrough",
		},
		Rules: []rbacv1.PolicyRule{
			{
				APIGroups: []string{"projectcalico.org"},
				Resources: []string{"uisettings"},
				Verbs:     []string{"*"},
			},
		},
	}
}

// uiSettingsPassthruClusterRolebinding creates a clusterrolebinding that applies uiSettingsPassthruClusterRole to all
// users.
//
// Calico Enterprise only.
func (c *apiServerComponent) uiSettingsPassthruClusterRolebinding() *rbacv1.ClusterRoleBinding {
	return &rbacv1.ClusterRoleBinding{
		TypeMeta: metav1.TypeMeta{Kind: "ClusterRoleBinding", APIVersion: "rbac.authorization.k8s.io/v1"},
		ObjectMeta: metav1.ObjectMeta{
			Name: "tigera-uisettings-passthrough",
		},
		Subjects: []rbacv1.Subject{
			{
				Kind:     "Group",
				Name:     "system:authenticated",
				APIGroup: "rbac.authorization.k8s.io",
			},
		},
		RoleRef: rbacv1.RoleRef{
			Kind:     "ClusterRole",
			Name:     "tigera-uisettings-passthrough",
			APIGroup: "rbac.authorization.k8s.io",
		},
	}
}

// auditPolicyConfigMap returns a configmap with contents to configure audit logging for
// projectcalico.org/v3 APIs.
//
// Calico Enterprise only
func (c *apiServerComponent) auditPolicyConfigMap() *corev1.ConfigMap {
	const defaultAuditPolicy = `apiVersion: audit.k8s.io/v1
kind: Policy
rules:
- level: RequestResponse
  omitStages:
  - RequestReceived
  verbs:
  - create
  - patch
  - update
  - delete
  resources:
  - group: projectcalico.org
    resources:
    - globalnetworkpolicies
    - networkpolicies
    - stagedglobalnetworkpolicies
    - stagednetworkpolicies
    - stagedkubernetesnetworkpolicies
    - globalnetworksets
    - networksets
    - tiers
    - hostendpoints`

	return &corev1.ConfigMap{
		TypeMeta: metav1.TypeMeta{Kind: "ConfigMap", APIVersion: "v1"},
		ObjectMeta: metav1.ObjectMeta{
			// This object is for Enterprise only, so pass it explicitly.
			Namespace: rmeta.APIServerNamespace(operatorv1.TigeraSecureEnterprise),
			Name:      auditPolicyVolumeName,
		},
		Data: map[string]string{
			"config": defaultAuditPolicy,
		},
	}
}<|MERGE_RESOLUTION|>--- conflicted
+++ resolved
@@ -1039,10 +1039,7 @@
 		},
 		// UID 1001 is used in the queryserver Dockerfile.
 		SecurityContext: securitycontext.NewBaseContext(1001, 0),
-<<<<<<< HEAD
-=======
 		VolumeMounts:    volumeMounts,
->>>>>>> d93d2e72
 	}
 	return container
 }
