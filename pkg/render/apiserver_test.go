--- conflicted
+++ resolved
@@ -997,9 +997,6 @@
 			APIGroups:     []string{"projectcalico.org"},
 			Resources:     []string{"uisettingsgroups"},
 			Verbs:         []string{"get"},
-<<<<<<< HEAD
-			ResourceNames: []string{"user-settings"},
-=======
 			ResourceNames: []string{"cluster-settings", "user-settings"},
 		},
 		{
@@ -1007,7 +1004,6 @@
 			Resources:     []string{"uisettingsgroups/data"},
 			Verbs:         []string{"get", "list", "watch"},
 			ResourceNames: []string{"cluster-settings"},
->>>>>>> b19e1de7
 		},
 		{
 			APIGroups:     []string{"projectcalico.org"},
@@ -1112,23 +1108,14 @@
 		{
 			APIGroups:     []string{"projectcalico.org"},
 			Resources:     []string{"uisettingsgroups"},
-<<<<<<< HEAD
-			Verbs:         []string{"get"},
-			ResourceNames: []string{"user-settings"},
-=======
 			Verbs:         []string{"get", "patch", "update"},
 			ResourceNames: []string{"cluster-settings", "user-settings"},
->>>>>>> b19e1de7
 		},
 		{
 			APIGroups:     []string{"projectcalico.org"},
 			Resources:     []string{"uisettingsgroups/data"},
 			Verbs:         []string{"*"},
-<<<<<<< HEAD
-			ResourceNames: []string{"user-settings"},
-=======
 			ResourceNames: []string{"cluster-settings", "user-settings"},
->>>>>>> b19e1de7
 		},
 		{
 			APIGroups: []string{"lma.tigera.io"},
