// Copyright (c) 2019-2023 Tigera, Inc. All rights reserved.

// Licensed under the Apache License, Version 2.0 (the "License");
// you may not use this file except in compliance with the License.
// You may obtain a copy of the License at
//
//     http://www.apache.org/licenses/LICENSE-2.0
//
// Unless required by applicable law or agreed to in writing, software
// distributed under the License is distributed on an "AS IS" BASIS,
// WITHOUT WARRANTIES OR CONDITIONS OF ANY KIND, either express or implied.
// See the License for the specific language governing permissions and
// limitations under the License.

package render_test

import (
	"crypto/tls"
	"crypto/x509"
	"encoding/pem"
	"fmt"
	"time"

	. "github.com/onsi/ginkgo"
	. "github.com/onsi/ginkgo/extensions/table"
	. "github.com/onsi/gomega"
	"github.com/onsi/gomega/gstruct"

	"github.com/openshift/library-go/pkg/crypto"

	appsv1 "k8s.io/api/apps/v1"
	corev1 "k8s.io/api/core/v1"
	netv1 "k8s.io/api/networking/v1"
	policyv1beta1 "k8s.io/api/policy/v1beta1"
	rbacv1 "k8s.io/api/rbac/v1"
	"k8s.io/apimachinery/pkg/api/resource"
	metav1 "k8s.io/apimachinery/pkg/apis/meta/v1"
	"k8s.io/apimachinery/pkg/runtime"
	"k8s.io/apimachinery/pkg/types"
	apiregv1 "k8s.io/kube-aggregator/pkg/apis/apiregistration/v1"
	"sigs.k8s.io/controller-runtime/pkg/client"
	"sigs.k8s.io/controller-runtime/pkg/client/fake"

	operatorv1 "github.com/tigera/operator/api/v1"
	"github.com/tigera/operator/pkg/apis"
	"github.com/tigera/operator/pkg/common"
	"github.com/tigera/operator/pkg/components"
	"github.com/tigera/operator/pkg/controller/certificatemanager"
	"github.com/tigera/operator/pkg/controller/k8sapi"
	"github.com/tigera/operator/pkg/dns"
	"github.com/tigera/operator/pkg/render"
	rmeta "github.com/tigera/operator/pkg/render/common/meta"
	"github.com/tigera/operator/pkg/render/common/podaffinity"
	rtest "github.com/tigera/operator/pkg/render/common/test"
	"github.com/tigera/operator/pkg/render/testutils"
	"github.com/tigera/operator/pkg/tls/certificatemanagement"
	"github.com/tigera/operator/test"
)

var _ = Describe("API server rendering tests (Calico Enterprise)", func() {
	apiServerPolicy := testutils.GetExpectedPolicyFromFile("./testutils/expected_policies/apiserver.json")
	apiServerPolicyForOCP := testutils.GetExpectedPolicyFromFile("./testutils/expected_policies/apiserver_ocp.json")
	var (
		instance           *operatorv1.InstallationSpec
		apiserver          *operatorv1.APIServerSpec
		managementCluster  = &operatorv1.ManagementCluster{Spec: operatorv1.ManagementClusterSpec{Address: "example.com:1234"}}
		replicas           int32
		cfg                *render.APIServerConfiguration
		tunnelKeyPair      certificatemanagement.KeyPairInterface
		trustedBundle      certificatemanagement.TrustedBundle
		dnsNames           []string
		cli                client.Client
		certificateManager certificatemanager.CertificateManager
	)

	BeforeEach(func() {
		instance = &operatorv1.InstallationSpec{
			ControlPlaneReplicas: &replicas,
			Registry:             "testregistry.com/",
			Variant:              operatorv1.TigeraSecureEnterprise,
		}
		apiserver = &operatorv1.APIServerSpec{}
		dnsNames = dns.GetServiceDNSNames(render.ProjectCalicoAPIServerServiceName(instance.Variant), rmeta.APIServerNamespace(instance.Variant), clusterDomain)
		scheme := runtime.NewScheme()
		Expect(apis.AddToScheme(scheme)).NotTo(HaveOccurred())
		cli = fake.NewClientBuilder().WithScheme(scheme).Build()
		var err error
		certificateManager, err = certificatemanager.Create(cli, nil, clusterDomain)
		Expect(err).NotTo(HaveOccurred())
		kp, err := certificateManager.GetOrCreateKeyPair(cli, render.ProjectCalicoAPIServerTLSSecretName(instance.Variant), common.OperatorNamespace(), dnsNames)
		Expect(err).NotTo(HaveOccurred())
		tunnelSecret, err := certificatemanagement.CreateSelfSignedSecret(render.VoltronTunnelSecretName, common.OperatorNamespace(), "tigera-voltron", []string{"voltron"})
		Expect(err).NotTo(HaveOccurred())
		tunnelKeyPair = certificatemanagement.NewKeyPair(tunnelSecret, []string{""}, "")
		trustedBundle = certificatemanagement.CreateTrustedBundle()
		replicas = 2

		cfg = &render.APIServerConfiguration{
			K8SServiceEndpoint: k8sapi.ServiceEndpoint{},
			Installation:       instance,
			APIServer:          apiserver,
			Openshift:          openshift,
			TLSKeyPair:         kp,
			TrustedBundle:      trustedBundle,
			UsePSP:             true,
		}
	})

	DescribeTable("should render an API server with default configuration", func(clusterDomain string) {
		expectedResources := []struct {
			name    string
			ns      string
			group   string
			version string
			kind    string
		}{
			{name: "tigera-system", ns: "", group: "", version: "v1", kind: "Namespace"},
			{name: "tigera-audit-policy", ns: "tigera-system", group: "", version: "v1", kind: "ConfigMap"},
			{name: "tigera-ca-bundle", ns: "tigera-system", group: "", version: "v1", kind: "ConfigMap"},
			{name: "tigera-apiserver", ns: "tigera-system", group: "", version: "v1", kind: "ServiceAccount"},
			{name: "tigera-crds", ns: "", group: "rbac.authorization.k8s.io", version: "v1", kind: "ClusterRole"},
			{name: "calico-crds", ns: "", group: "rbac.authorization.k8s.io", version: "v1", kind: "ClusterRole"},
			{name: "tigera-apiserver-access-tigera-crds", ns: "", group: "rbac.authorization.k8s.io", version: "v1", kind: "ClusterRoleBinding"},
			{name: "calico-apiserver-access-calico-crds", ns: "", group: "rbac.authorization.k8s.io", version: "v1", kind: "ClusterRoleBinding"},
			{name: "tigera-tiered-policy-passthrough", ns: "", group: "rbac.authorization.k8s.io", version: "v1", kind: "ClusterRole"},
			{name: "tigera-tiered-policy-passthrough", ns: "", group: "rbac.authorization.k8s.io", version: "v1", kind: "ClusterRoleBinding"},
			{name: "tigera-uisettings-passthrough", ns: "", group: "rbac.authorization.k8s.io", version: "v1", kind: "ClusterRole"},
			{name: "tigera-uisettings-passthrough", ns: "", group: "rbac.authorization.k8s.io", version: "v1", kind: "ClusterRoleBinding"},
			{name: "tigera-extension-apiserver-auth-access", ns: "", group: "rbac.authorization.k8s.io", version: "v1", kind: "ClusterRole"},
			{name: "tigera-extension-apiserver-auth-access", ns: "", group: "rbac.authorization.k8s.io", version: "v1", kind: "ClusterRoleBinding"},
			{name: "tigera-apiserver-delegate-auth", ns: "", group: "rbac.authorization.k8s.io", version: "v1", kind: "ClusterRoleBinding"},
			{name: "tigera-auth-reader", ns: "kube-system", group: "rbac.authorization.k8s.io", version: "v1", kind: "RoleBinding"},
			{name: "v3.projectcalico.org", ns: "", group: "apiregistration.k8s.io", version: "v1", kind: "APIService"},
			{name: "tigera-apiserver", ns: "tigera-system", group: "apps", version: "v1", kind: "Deployment"},
			{name: "tigera-api", ns: "tigera-system", group: "", version: "v1", kind: "Service"},
			{name: "tigera-tier-getter", ns: "", group: "rbac.authorization.k8s.io", version: "v1", kind: "ClusterRole"},
			{name: "tigera-tier-getter", ns: "", group: "rbac.authorization.k8s.io", version: "v1", kind: "ClusterRoleBinding"},
			{name: "tigera-uisettingsgroup-getter", ns: "", group: "rbac.authorization.k8s.io", version: "v1", kind: "ClusterRole"},
			{name: "tigera-uisettingsgroup-getter", ns: "", group: "rbac.authorization.k8s.io", version: "v1", kind: "ClusterRoleBinding"},
			{name: "tigera-ui-user", ns: "", group: "rbac.authorization.k8s.io", version: "v1", kind: "ClusterRole"},
			{name: "tigera-network-admin", ns: "", group: "rbac.authorization.k8s.io", version: "v1", kind: "ClusterRole"},
			{name: "tigera-webhook-reader", ns: "", group: "rbac.authorization.k8s.io", version: "v1", kind: "ClusterRole"},
			{name: "tigera-apiserver-webhook-reader", ns: "", group: "rbac.authorization.k8s.io", version: "v1", kind: "ClusterRoleBinding"},
			{name: "tigera-apiserver", ns: "", group: "policy", version: "v1beta1", kind: "PodSecurityPolicy"},
		}
		dnsNames := dns.GetServiceDNSNames(render.ProjectCalicoAPIServerServiceName(instance.Variant), rmeta.APIServerNamespace(instance.Variant), clusterDomain)
		kp, err := certificateManager.GetOrCreateKeyPair(cli, render.ProjectCalicoAPIServerTLSSecretName(instance.Variant), common.OperatorNamespace(), dnsNames)
		Expect(err).NotTo(HaveOccurred())
		cfg.TLSKeyPair = kp
		// APIServer(registry string, tlsKeyPair *corev1.Secret, pullSecrets []*corev1.Secret, openshift bool
		component, err := render.APIServer(cfg)
		Expect(err).To(BeNil(), "Expected APIServer to create successfully %s", err)
		Expect(component.ResolveImages(nil)).To(BeNil())

		resources, _ := component.Objects()

		// Should render the correct resources.
		// - 1 namespace
		// - 1 ConfigMap audit Policy
		// - 1 ConfigMap Tigera CA bundle
		// - 1 Service account
		// - 2 ServiceAccount ClusterRole and binding for calico CRDs
		// - 2 ServiceAccount ClusterRole and binding for tigera CRDs
		// - 2 ClusterRole and binding for auth configmap
		// - 2 tiered policy passthru ClusterRole and binding
		// - 1 delegate auth binding
		// - 1 auth reader binding
		// - 2 webhook reader ClusterRole and binding
		// - 2 cert secrets
		// - 1 api server
		// - 1 service registration
		// - 1 Server service
		Expect(resources).To(HaveLen(len(expectedResources)))

		for _, expectedRes := range expectedResources {
			rtest.ExpectResourceInList(resources, expectedRes.name, expectedRes.ns, expectedRes.group, expectedRes.version, expectedRes.kind)
		}

		ns := rtest.GetResource(resources, "tigera-system", "", "", "v1", "Namespace").(*corev1.Namespace)
		rtest.ExpectResource(ns, "tigera-system", "", "", "v1", "Namespace")
		meta := ns.GetObjectMeta()
		Expect(meta.GetLabels()["name"]).To(Equal("tigera-system"))
		Expect(meta.GetLabels()).NotTo(ContainElement("openshift.io/run-level"))
		Expect(meta.GetAnnotations()).NotTo(ContainElement("openshift.io/node-selector"))

		apiService, ok := rtest.GetResource(resources, "v3.projectcalico.org", "", "apiregistration.k8s.io", "v1", "APIService").(*apiregv1.APIService)
		Expect(ok).To(BeTrue(), "Expected v1.APIService")
		verifyAPIService(apiService, true, clusterDomain)

		d := rtest.GetResource(resources, "tigera-apiserver", "tigera-system", "apps", "v1", "Deployment").(*appsv1.Deployment)

		Expect(d.Name).To(Equal("tigera-apiserver"))
		Expect(len(d.Labels)).To(Equal(1))
		Expect(d.Labels).To(HaveKeyWithValue("apiserver", "true"))

		Expect(*d.Spec.Replicas).To(BeEquivalentTo(2))
		Expect(d.Spec.Strategy.Type).To(Equal(appsv1.RecreateDeploymentStrategyType))
		Expect(len(d.Spec.Selector.MatchLabels)).To(Equal(1))
		Expect(d.Spec.Selector.MatchLabels).To(HaveKeyWithValue("apiserver", "true"))

		Expect(d.Spec.Template.Name).To(Equal("tigera-apiserver"))
		Expect(d.Spec.Template.Namespace).To(Equal("tigera-system"))
		Expect(len(d.Spec.Template.Labels)).To(Equal(1))
		Expect(d.Spec.Template.Labels).To(HaveKeyWithValue("apiserver", "true"))

		Expect(d.Spec.Template.Spec.ServiceAccountName).To(Equal("tigera-apiserver"))

		Expect(d.Spec.Template.Spec.Tolerations).To(ConsistOf(rmeta.TolerateControlPlane))

		Expect(d.Spec.Template.Spec.ImagePullSecrets).To(BeEmpty())
		Expect(d.Spec.Template.Spec.Containers).To(HaveLen(2))
		Expect(d.Spec.Template.Spec.Containers[0].Name).To(Equal("calico-apiserver"))
		Expect(d.Spec.Template.Spec.Containers[0].Image).To(Equal(
			fmt.Sprintf("testregistry.com/%s:%s", components.ComponentAPIServer.Image, components.ComponentAPIServer.Version),
		))

		expectedArgs := []string{
			"--secure-port=5443",
			"--tls-private-key-file=/tigera-apiserver-certs/tls.key",
			"--tls-cert-file=/tigera-apiserver-certs/tls.crt",
			"--audit-policy-file=/etc/tigera/audit/policy.conf",
			"--audit-log-path=/var/log/calico/audit/tsee-audit.log",
		}
		Expect(d.Spec.Template.Spec.Containers[0].Args).To(ConsistOf(expectedArgs))
		Expect(len(d.Spec.Template.Spec.Containers[0].Env)).To(Equal(1))
		Expect(d.Spec.Template.Spec.Containers[0].Env[0].Name).To(Equal("DATASTORE_TYPE"))
		Expect(d.Spec.Template.Spec.Containers[0].Env[0].Value).To(Equal("kubernetes"))
		Expect(d.Spec.Template.Spec.Containers[0].Env[0].ValueFrom).To(BeNil())

		Expect(len(d.Spec.Template.Spec.Containers[0].VolumeMounts)).To(Equal(3))
		Expect(d.Spec.Template.Spec.Containers[0].VolumeMounts[0].Name).To(Equal("tigera-apiserver-certs"))
		Expect(d.Spec.Template.Spec.Containers[0].VolumeMounts[1].MountPath).To(Equal("/var/log/calico/audit"))
		Expect(d.Spec.Template.Spec.Containers[0].VolumeMounts[1].Name).To(Equal("tigera-audit-logs"))

		Expect(d.Spec.Template.Spec.Containers[0].LivenessProbe.HTTPGet.Path).To(Equal("/version"))
		Expect(d.Spec.Template.Spec.Containers[0].LivenessProbe.HTTPGet.Port.String()).To(BeEquivalentTo("5443"))
		Expect(d.Spec.Template.Spec.Containers[0].LivenessProbe.HTTPGet.Scheme).To(BeEquivalentTo("HTTPS"))
		Expect(d.Spec.Template.Spec.Containers[0].LivenessProbe.InitialDelaySeconds).To(BeEquivalentTo(90))
		Expect(d.Spec.Template.Spec.Containers[0].LivenessProbe.PeriodSeconds).To(BeEquivalentTo(10))

		Expect(*d.Spec.Template.Spec.Containers[0].SecurityContext.AllowPrivilegeEscalation).To(BeTrue())
		Expect(*d.Spec.Template.Spec.Containers[0].SecurityContext.Privileged).To(BeTrue())
		Expect(*d.Spec.Template.Spec.Containers[0].SecurityContext.RunAsGroup).To(BeEquivalentTo(0))
		Expect(*d.Spec.Template.Spec.Containers[0].SecurityContext.RunAsNonRoot).To(BeFalse())
		Expect(*d.Spec.Template.Spec.Containers[0].SecurityContext.RunAsUser).To(BeEquivalentTo(0))
		Expect(d.Spec.Template.Spec.Containers[0].SecurityContext.Capabilities).To(Equal(
			&corev1.Capabilities{
				Drop: []corev1.Capability{"ALL"},
			},
		))
		Expect(d.Spec.Template.Spec.Containers[0].SecurityContext.SeccompProfile).To(Equal(
			&corev1.SeccompProfile{
				Type: corev1.SeccompProfileTypeRuntimeDefault,
			}))

		Expect(d.Spec.Template.Spec.Containers[1].Name).To(Equal("tigera-queryserver"))
		Expect(d.Spec.Template.Spec.Containers[1].Image).To(Equal(
			fmt.Sprintf("testregistry.com/%s:%s", components.ComponentQueryServer.Image, components.ComponentQueryServer.Version),
		))
		Expect(d.Spec.Template.Spec.Containers[1].Args).To(BeEmpty())

		Expect(d.Spec.Template.Spec.Containers[1].Env).To(HaveLen(7))
		Expect(d.Spec.Template.Spec.Containers[1].Env[0].Name).To(Equal("LOGLEVEL"))
		Expect(d.Spec.Template.Spec.Containers[1].Env[0].Value).To(Equal("info"))
		Expect(d.Spec.Template.Spec.Containers[1].Env[0].ValueFrom).To(BeNil())
		Expect(d.Spec.Template.Spec.Containers[1].Env[1].Name).To(Equal("DATASTORE_TYPE"))
		Expect(d.Spec.Template.Spec.Containers[1].Env[1].Value).To(Equal("kubernetes"))
		Expect(d.Spec.Template.Spec.Containers[1].Env[1].ValueFrom).To(BeNil())
		Expect(d.Spec.Template.Spec.Containers[1].Env[2].Name).To(Equal("LISTEN_ADDR"))
		Expect(d.Spec.Template.Spec.Containers[1].Env[2].Value).To(Equal(":8080"))
		Expect(d.Spec.Template.Spec.Containers[1].Env[2].ValueFrom).To(BeNil())
		Expect(d.Spec.Template.Spec.Containers[1].Env[3].Name).To(Equal("TLS_CERT"))
		Expect(d.Spec.Template.Spec.Containers[1].Env[3].Value).To(Equal("/tigera-apiserver-certs/tls.crt"))
		Expect(d.Spec.Template.Spec.Containers[1].Env[3].ValueFrom).To(BeNil())
		Expect(d.Spec.Template.Spec.Containers[1].Env[4].Name).To(Equal("TLS_KEY"))
		Expect(d.Spec.Template.Spec.Containers[1].Env[4].Value).To(Equal("/tigera-apiserver-certs/tls.key"))
		Expect(d.Spec.Template.Spec.Containers[1].Env[4].ValueFrom).To(BeNil())
		Expect(d.Spec.Template.Spec.Containers[1].Env[5].Name).To(Equal("FIPS_MODE_ENABLED"))
		Expect(d.Spec.Template.Spec.Containers[1].Env[5].Value).To(Equal("false"))
		Expect(d.Spec.Template.Spec.Containers[1].Env[6].Name).To(Equal("TRUSTED_BUNDLE_PATH"))
		Expect(d.Spec.Template.Spec.Containers[1].Env[6].Value).To(Equal("/etc/pki/tls/certs/tigera-ca-bundle.crt"))

		// Expect the SECURITY_GROUP env variables to not be set
		Expect(d.Spec.Template.Spec.Containers[1].Env).NotTo(ContainElement(gstruct.MatchFields(gstruct.IgnoreExtras, gstruct.Fields{"Name": Equal("TIGERA_DEFAULT_SECURITY_GROUPS")})))
		Expect(d.Spec.Template.Spec.Containers[1].Env).NotTo(ContainElement(gstruct.MatchFields(gstruct.IgnoreExtras, gstruct.Fields{"Name": Equal("TIGERA_POD_SECURITY_GROUP")})))

		Expect(d.Spec.Template.Spec.Containers[1].VolumeMounts).To(HaveLen(2))
		Expect(d.Spec.Template.Spec.Containers[1].VolumeMounts[0].Name).To(Equal("tigera-apiserver-certs"))
		Expect(d.Spec.Template.Spec.Containers[1].VolumeMounts[0].MountPath).To(Equal("/tigera-apiserver-certs"))
		Expect(d.Spec.Template.Spec.Containers[1].VolumeMounts[0].ReadOnly).To(BeTrue())
		Expect(d.Spec.Template.Spec.Containers[1].VolumeMounts[0].SubPath).To(Equal(""))
		Expect(d.Spec.Template.Spec.Containers[1].VolumeMounts[0].MountPropagation).To(BeNil())
		Expect(d.Spec.Template.Spec.Containers[1].VolumeMounts[0].SubPathExpr).To(Equal(""))
		Expect(d.Spec.Template.Spec.Containers[1].VolumeMounts[1].Name).To(Equal("tigera-ca-bundle"))
		Expect(d.Spec.Template.Spec.Containers[1].VolumeMounts[1].MountPath).To(Equal("/etc/pki/tls/certs"))
		Expect(d.Spec.Template.Spec.Containers[1].VolumeMounts[1].ReadOnly).To(BeTrue())
		Expect(d.Spec.Template.Spec.Containers[1].VolumeMounts[1].SubPath).To(Equal(""))
		Expect(d.Spec.Template.Spec.Containers[1].VolumeMounts[1].MountPropagation).To(BeNil())
		Expect(d.Spec.Template.Spec.Containers[1].VolumeMounts[1].SubPathExpr).To(Equal(""))

		Expect(d.Spec.Template.Spec.Containers[1].LivenessProbe.HTTPGet.Path).To(Equal("/version"))
		Expect(d.Spec.Template.Spec.Containers[1].LivenessProbe.HTTPGet.Port.String()).To(BeEquivalentTo("8080"))
		Expect(d.Spec.Template.Spec.Containers[1].LivenessProbe.HTTPGet.Scheme).To(BeEquivalentTo("HTTPS"))
		Expect(d.Spec.Template.Spec.Containers[1].LivenessProbe.InitialDelaySeconds).To(BeEquivalentTo(90))
		Expect(d.Spec.Template.Spec.Containers[1].LivenessProbe.PeriodSeconds).To(BeEquivalentTo(10))

		Expect(*d.Spec.Template.Spec.Containers[1].SecurityContext.AllowPrivilegeEscalation).To(BeFalse())
		Expect(*d.Spec.Template.Spec.Containers[1].SecurityContext.Privileged).To(BeFalse())
		Expect(*d.Spec.Template.Spec.Containers[1].SecurityContext.RunAsGroup).To(BeEquivalentTo(10001))
		Expect(*d.Spec.Template.Spec.Containers[1].SecurityContext.RunAsNonRoot).To(BeTrue())
		Expect(*d.Spec.Template.Spec.Containers[1].SecurityContext.RunAsUser).To(BeEquivalentTo(10001))
		Expect(d.Spec.Template.Spec.Containers[1].SecurityContext.Capabilities).To(Equal(
			&corev1.Capabilities{
				Drop: []corev1.Capability{"ALL"},
			},
		))
		Expect(d.Spec.Template.Spec.Containers[1].SecurityContext.SeccompProfile).To(Equal(
			&corev1.SeccompProfile{
				Type: corev1.SeccompProfileTypeRuntimeDefault,
			}))

		Expect(d.Spec.Template.Spec.Volumes).To(HaveLen(4))
		Expect(d.Spec.Template.Spec.Volumes[0].Name).To(Equal("tigera-apiserver-certs"))
		Expect(d.Spec.Template.Spec.Volumes[0].Secret.SecretName).To(Equal("tigera-apiserver-certs"))
		Expect(d.Spec.Template.Spec.Volumes[1].Name).To(Equal("tigera-audit-logs"))
		Expect(d.Spec.Template.Spec.Volumes[1].HostPath.Path).To(Equal("/var/log/calico/audit"))
		Expect(*d.Spec.Template.Spec.Volumes[1].HostPath.Type).To(BeEquivalentTo("DirectoryOrCreate"))
		Expect(d.Spec.Template.Spec.Volumes[2].Name).To(Equal("tigera-audit-policy"))
		Expect(d.Spec.Template.Spec.Volumes[2].ConfigMap.Name).To(Equal("tigera-audit-policy"))
		Expect(d.Spec.Template.Spec.Volumes[2].ConfigMap.Items).To(HaveLen(1))
		Expect(d.Spec.Template.Spec.Volumes[2].ConfigMap.Items[0].Key).To(Equal("config"))
		Expect(d.Spec.Template.Spec.Volumes[2].ConfigMap.Items[0].Path).To(Equal("policy.conf"))
		Expect(d.Spec.Template.Spec.Volumes[3].Name).To(Equal("tigera-ca-bundle"))
		Expect(d.Spec.Template.Spec.Volumes[3].ConfigMap.Name).To(Equal("tigera-ca-bundle"))

		clusterRole := rtest.GetResource(resources, "tigera-network-admin", "", "rbac.authorization.k8s.io", "v1", "ClusterRole").(*rbacv1.ClusterRole)
		Expect(clusterRole.Rules).To(ConsistOf(networkAdminPolicyRules))

		clusterRole = rtest.GetResource(resources, "tigera-ui-user", "", "rbac.authorization.k8s.io", "v1", "ClusterRole").(*rbacv1.ClusterRole)
		Expect(clusterRole.Rules).To(ConsistOf(uiUserPolicyRules))

		clusterRoleBinding := rtest.GetResource(resources, "tigera-extension-apiserver-auth-access", "", "rbac.authorization.k8s.io", "v1", "ClusterRoleBinding").(*rbacv1.ClusterRoleBinding)
		Expect(clusterRoleBinding.RoleRef.Name).To(Equal("tigera-extension-apiserver-auth-access"))

		svc := rtest.GetResource(resources, "tigera-api", "tigera-system", "", "v1", "Service").(*corev1.Service)
		Expect(svc.GetObjectMeta().GetLabels()).To(HaveLen(1))
		Expect(svc.GetObjectMeta().GetLabels()).To(HaveKeyWithValue("k8s-app", "tigera-api"))
	},
		Entry("default cluster domain", dns.DefaultClusterDomain),
		Entry("custom cluster domain", "custom-domain.internal"),
	)

	It("should render properly when PSP is not supported by the cluster", func() {
		cfg.UsePSP = false
		component, err := render.APIServer(cfg)
		Expect(err).NotTo(HaveOccurred())
		Expect(component.ResolveImages(nil)).To(BeNil())
		resources, _ := component.Objects()

		// Should not contain any PodSecurityPolicies
		for _, r := range resources {
			Expect(r.GetObjectKind().GroupVersionKind().Kind).NotTo(Equal("PodSecurityPolicy"))
		}
	})

	It("should render the env variable for queryserver when FIPS is enabled", func() {
		fipsEnabled := operatorv1.FIPSModeEnabled
		cfg.Installation.FIPSMode = &fipsEnabled
		component, err := render.APIServer(cfg)
		Expect(err).NotTo(HaveOccurred())
		resources, _ := component.Objects()
		d := rtest.GetResource(resources, "tigera-apiserver", "tigera-system", "apps", "v1", "Deployment").(*appsv1.Deployment)
		Expect(d.Spec.Template.Spec.Containers[1].Name).To(Equal("tigera-queryserver"))
		Expect(d.Spec.Template.Spec.Containers[1].Env).To(ContainElement(corev1.EnvVar{Name: "FIPS_MODE_ENABLED", Value: "true"}))
	})

	It("should render an API server with custom configuration", func() {
		expectedResources := []struct {
			name    string
			ns      string
			group   string
			version string
			kind    string
		}{
			{name: "tigera-system", ns: "", group: "", version: "v1", kind: "Namespace"},
			{name: "tigera-audit-policy", ns: "tigera-system", group: "", version: "v1", kind: "ConfigMap"},
			{name: "tigera-ca-bundle", ns: "tigera-system", group: "", version: "v1", kind: "ConfigMap"},
			{name: "tigera-apiserver", ns: "tigera-system", group: "", version: "v1", kind: "ServiceAccount"},
			{name: "tigera-crds", ns: "", group: "rbac.authorization.k8s.io", version: "v1", kind: "ClusterRole"},
			{name: "calico-crds", ns: "", group: "rbac.authorization.k8s.io", version: "v1", kind: "ClusterRole"},
			{name: "tigera-apiserver-access-tigera-crds", ns: "", group: "rbac.authorization.k8s.io", version: "v1", kind: "ClusterRoleBinding"},
			{name: "calico-apiserver-access-calico-crds", ns: "", group: "rbac.authorization.k8s.io", version: "v1", kind: "ClusterRoleBinding"},
			{name: "tigera-tiered-policy-passthrough", ns: "", group: "rbac.authorization.k8s.io", version: "v1", kind: "ClusterRole"},
			{name: "tigera-tiered-policy-passthrough", ns: "", group: "rbac.authorization.k8s.io", version: "v1", kind: "ClusterRoleBinding"},
			{name: "tigera-uisettings-passthrough", ns: "", group: "rbac.authorization.k8s.io", version: "v1", kind: "ClusterRole"},
			{name: "tigera-uisettings-passthrough", ns: "", group: "rbac.authorization.k8s.io", version: "v1", kind: "ClusterRoleBinding"},
			{name: "tigera-extension-apiserver-auth-access", ns: "", group: "rbac.authorization.k8s.io", version: "v1", kind: "ClusterRole"},
			{name: "tigera-extension-apiserver-auth-access", ns: "", group: "rbac.authorization.k8s.io", version: "v1", kind: "ClusterRoleBinding"},
			{name: "tigera-apiserver-delegate-auth", ns: "", group: "rbac.authorization.k8s.io", version: "v1", kind: "ClusterRoleBinding"},
			{name: "tigera-auth-reader", ns: "kube-system", group: "rbac.authorization.k8s.io", version: "v1", kind: "RoleBinding"},
			{name: "v3.projectcalico.org", ns: "", group: "apiregistration.k8s.io", version: "v1", kind: "APIService"},
			{name: "tigera-apiserver", ns: "tigera-system", group: "apps", version: "v1", kind: "Deployment"},
			{name: "tigera-api", ns: "tigera-system", group: "", version: "v1", kind: "Service"},
			{name: "tigera-tier-getter", ns: "", group: "rbac.authorization.k8s.io", version: "v1", kind: "ClusterRole"},
			{name: "tigera-tier-getter", ns: "", group: "rbac.authorization.k8s.io", version: "v1", kind: "ClusterRoleBinding"},
			{name: "tigera-uisettingsgroup-getter", ns: "", group: "rbac.authorization.k8s.io", version: "v1", kind: "ClusterRole"},
			{name: "tigera-uisettingsgroup-getter", ns: "", group: "rbac.authorization.k8s.io", version: "v1", kind: "ClusterRoleBinding"},
			{name: "tigera-ui-user", ns: "", group: "rbac.authorization.k8s.io", version: "v1", kind: "ClusterRole"},
			{name: "tigera-network-admin", ns: "", group: "rbac.authorization.k8s.io", version: "v1", kind: "ClusterRole"},
			{name: "tigera-webhook-reader", ns: "", group: "rbac.authorization.k8s.io", version: "v1", kind: "ClusterRole"},
			{name: "tigera-apiserver-webhook-reader", ns: "", group: "rbac.authorization.k8s.io", version: "v1", kind: "ClusterRoleBinding"},
			{name: "tigera-apiserver", ns: "", group: "policy", version: "v1beta1", kind: "PodSecurityPolicy"},
		}

		component, err := render.APIServer(cfg)
		Expect(err).To(BeNil(), "Expected APIServer to create successfully %s", err)
		Expect(component.ResolveImages(nil)).To(BeNil())
		resources, _ := component.Objects()

		// Should render the correct resources.
		// Expect same number as above
		Expect(resources).To(HaveLen(len(expectedResources)))

		dep := rtest.GetResource(resources, "tigera-apiserver", "tigera-system", "apps", "v1", "Deployment")
		rtest.ExpectResource(dep, "tigera-apiserver", "tigera-system", "apps", "v1", "Deployment")
		d := dep.(*appsv1.Deployment)

		Expect(d.Spec.Template.Spec.Volumes).To(HaveLen(4))
	})

	It("should render needed resources for k8s kube-controller", func() {
		expectedResources := []struct {
			name    string
			ns      string
			group   string
			version string
			kind    string
		}{
			{name: "tigera-system", ns: "", group: "", version: "v1", kind: "Namespace"},
			{name: "tigera-audit-policy", ns: "tigera-system", group: "", version: "v1", kind: "ConfigMap"},
			{name: "tigera-ca-bundle", ns: "tigera-system", group: "", version: "v1", kind: "ConfigMap"},
			{name: "tigera-apiserver", ns: "tigera-system", group: "", version: "v1", kind: "ServiceAccount"},
			{name: "tigera-crds", ns: "", group: "rbac.authorization.k8s.io", version: "v1", kind: "ClusterRole"},
			{name: "calico-crds", ns: "", group: "rbac.authorization.k8s.io", version: "v1", kind: "ClusterRole"},
			{name: "tigera-apiserver-access-tigera-crds", ns: "", group: "rbac.authorization.k8s.io", version: "v1", kind: "ClusterRoleBinding"},
			{name: "calico-apiserver-access-calico-crds", ns: "", group: "rbac.authorization.k8s.io", version: "v1", kind: "ClusterRoleBinding"},
			{name: "tigera-tiered-policy-passthrough", ns: "", group: "rbac.authorization.k8s.io", version: "v1", kind: "ClusterRole"},
			{name: "tigera-tiered-policy-passthrough", ns: "", group: "rbac.authorization.k8s.io", version: "v1", kind: "ClusterRoleBinding"},
			{name: "tigera-uisettings-passthrough", ns: "", group: "rbac.authorization.k8s.io", version: "v1", kind: "ClusterRole"},
			{name: "tigera-uisettings-passthrough", ns: "", group: "rbac.authorization.k8s.io", version: "v1", kind: "ClusterRoleBinding"},
			{name: "tigera-extension-apiserver-auth-access", ns: "", group: "rbac.authorization.k8s.io", version: "v1", kind: "ClusterRole"},
			{name: "tigera-extension-apiserver-auth-access", ns: "", group: "rbac.authorization.k8s.io", version: "v1", kind: "ClusterRoleBinding"},
			{name: "tigera-apiserver-delegate-auth", ns: "", group: "rbac.authorization.k8s.io", version: "v1", kind: "ClusterRoleBinding"},
			{name: "tigera-auth-reader", ns: "kube-system", group: "rbac.authorization.k8s.io", version: "v1", kind: "RoleBinding"},
			{name: "v3.projectcalico.org", ns: "", group: "apiregistration.k8s.io", version: "v1", kind: "APIService"},
			{name: "tigera-apiserver", ns: "tigera-system", group: "apps", version: "v1", kind: "Deployment"},
			{name: "tigera-api", ns: "tigera-system", group: "", version: "v1", kind: "Service"},
			{name: "tigera-tier-getter", ns: "", group: "rbac.authorization.k8s.io", version: "v1", kind: "ClusterRole"},
			{name: "tigera-tier-getter", ns: "", group: "rbac.authorization.k8s.io", version: "v1", kind: "ClusterRoleBinding"},
			{name: "tigera-uisettingsgroup-getter", ns: "", group: "rbac.authorization.k8s.io", version: "v1", kind: "ClusterRole"},
			{name: "tigera-uisettingsgroup-getter", ns: "", group: "rbac.authorization.k8s.io", version: "v1", kind: "ClusterRoleBinding"},
			{name: "tigera-ui-user", ns: "", group: "rbac.authorization.k8s.io", version: "v1", kind: "ClusterRole"},
			{name: "tigera-network-admin", ns: "", group: "rbac.authorization.k8s.io", version: "v1", kind: "ClusterRole"},
			{name: "tigera-webhook-reader", ns: "", group: "rbac.authorization.k8s.io", version: "v1", kind: "ClusterRole"},
			{name: "tigera-apiserver-webhook-reader", ns: "", group: "rbac.authorization.k8s.io", version: "v1", kind: "ClusterRoleBinding"},
			{name: "tigera-apiserver", ns: "", group: "policy", version: "v1beta1", kind: "PodSecurityPolicy"},
		}

		component, err := render.APIServer(cfg)
		Expect(err).To(BeNil(), "Expected APIServer to create successfully %s", err)
		Expect(component.ResolveImages(nil)).To(BeNil())
		resources, _ := component.Objects()

		Expect(resources).To(HaveLen(len(expectedResources)))

		// Should render the correct resources.
		cr := rtest.GetResource(resources, "tigera-tier-getter", "", "rbac.authorization.k8s.io", "v1", "ClusterRole").(*rbacv1.ClusterRole)
		Expect(len(cr.Rules)).To(Equal(1))
		Expect(len(cr.Rules[0].Resources)).To(Equal(1))
		Expect(cr.Rules[0].Resources[0]).To(Equal("tiers"))
		Expect(len(cr.Rules[0].Verbs)).To(Equal(1))
		Expect(cr.Rules[0].Verbs[0]).To(Equal("get"))

		crb := rtest.GetResource(resources, "tigera-tier-getter", "", "rbac.authorization.k8s.io", "v1", "ClusterRoleBinding").(*rbacv1.ClusterRoleBinding)
		Expect(crb.RoleRef.Kind).To(Equal("ClusterRole"))
		Expect(crb.RoleRef.Name).To(Equal("tigera-tier-getter"))
		Expect(len(crb.Subjects)).To(Equal(1))
		Expect(crb.Subjects[0].Kind).To(Equal("User"))
		Expect(crb.Subjects[0].Name).To(Equal("system:kube-controller-manager"))

		cr = rtest.GetResource(resources, "tigera-uisettingsgroup-getter", "", "rbac.authorization.k8s.io", "v1", "ClusterRole").(*rbacv1.ClusterRole)
		Expect(len(cr.Rules)).To(Equal(1))
		Expect(len(cr.Rules[0].Resources)).To(Equal(1))
		Expect(cr.Rules[0].Resources[0]).To(Equal("uisettingsgroups"))
		Expect(len(cr.Rules[0].Verbs)).To(Equal(1))
		Expect(cr.Rules[0].Verbs[0]).To(Equal("get"))

		crb = rtest.GetResource(resources, "tigera-uisettingsgroup-getter", "", "rbac.authorization.k8s.io", "v1", "ClusterRoleBinding").(*rbacv1.ClusterRoleBinding)
		Expect(crb.RoleRef.Kind).To(Equal("ClusterRole"))
		Expect(crb.RoleRef.Name).To(Equal("tigera-uisettingsgroup-getter"))
		Expect(len(crb.Subjects)).To(Equal(1))
		Expect(crb.Subjects[0].Kind).To(Equal("User"))
		Expect(crb.Subjects[0].Name).To(Equal("system:kube-controller-manager"))
	})

	It("should include a ControlPlaneNodeSelector when specified", func() {
		expectedResources := []struct {
			name    string
			ns      string
			group   string
			version string
			kind    string
		}{
			{name: "tigera-system", ns: "", group: "", version: "v1", kind: "Namespace"},
			{name: "tigera-audit-policy", ns: "tigera-system", group: "", version: "v1", kind: "ConfigMap"},
			{name: "tigera-ca-bundle", ns: "tigera-system", group: "", version: "v1", kind: "ConfigMap"},
			{name: "tigera-apiserver", ns: "tigera-system", group: "", version: "v1", kind: "ServiceAccount"},
			{name: "tigera-crds", ns: "", group: "rbac.authorization.k8s.io", version: "v1", kind: "ClusterRole"},
			{name: "calico-crds", ns: "", group: "rbac.authorization.k8s.io", version: "v1", kind: "ClusterRole"},
			{name: "tigera-apiserver-access-tigera-crds", ns: "", group: "rbac.authorization.k8s.io", version: "v1", kind: "ClusterRoleBinding"},
			{name: "calico-apiserver-access-calico-crds", ns: "", group: "rbac.authorization.k8s.io", version: "v1", kind: "ClusterRoleBinding"},
			{name: "tigera-tiered-policy-passthrough", ns: "", group: "rbac.authorization.k8s.io", version: "v1", kind: "ClusterRole"},
			{name: "tigera-tiered-policy-passthrough", ns: "", group: "rbac.authorization.k8s.io", version: "v1", kind: "ClusterRoleBinding"},
			{name: "tigera-uisettings-passthrough", ns: "", group: "rbac.authorization.k8s.io", version: "v1", kind: "ClusterRole"},
			{name: "tigera-uisettings-passthrough", ns: "", group: "rbac.authorization.k8s.io", version: "v1", kind: "ClusterRoleBinding"},
			{name: "tigera-extension-apiserver-auth-access", ns: "", group: "rbac.authorization.k8s.io", version: "v1", kind: "ClusterRole"},
			{name: "tigera-extension-apiserver-auth-access", ns: "", group: "rbac.authorization.k8s.io", version: "v1", kind: "ClusterRoleBinding"},
			{name: "tigera-apiserver-delegate-auth", ns: "", group: "rbac.authorization.k8s.io", version: "v1", kind: "ClusterRoleBinding"},
			{name: "tigera-auth-reader", ns: "kube-system", group: "rbac.authorization.k8s.io", version: "v1", kind: "RoleBinding"},
			{name: "v3.projectcalico.org", ns: "", group: "apiregistration.k8s.io", version: "v1", kind: "APIService"},
			{name: "tigera-apiserver", ns: "tigera-system", group: "apps", version: "v1", kind: "Deployment"},
			{name: "tigera-api", ns: "tigera-system", group: "", version: "v1", kind: "Service"},
			{name: "tigera-tier-getter", ns: "", group: "rbac.authorization.k8s.io", version: "v1", kind: "ClusterRole"},
			{name: "tigera-tier-getter", ns: "", group: "rbac.authorization.k8s.io", version: "v1", kind: "ClusterRoleBinding"},
			{name: "tigera-uisettingsgroup-getter", ns: "", group: "rbac.authorization.k8s.io", version: "v1", kind: "ClusterRole"},
			{name: "tigera-uisettingsgroup-getter", ns: "", group: "rbac.authorization.k8s.io", version: "v1", kind: "ClusterRoleBinding"},
			{name: "tigera-ui-user", ns: "", group: "rbac.authorization.k8s.io", version: "v1", kind: "ClusterRole"},
			{name: "tigera-network-admin", ns: "", group: "rbac.authorization.k8s.io", version: "v1", kind: "ClusterRole"},
			{name: "tigera-webhook-reader", ns: "", group: "rbac.authorization.k8s.io", version: "v1", kind: "ClusterRole"},
			{name: "tigera-apiserver-webhook-reader", ns: "", group: "rbac.authorization.k8s.io", version: "v1", kind: "ClusterRoleBinding"},
			{name: "tigera-apiserver", ns: "", group: "policy", version: "v1beta1", kind: "PodSecurityPolicy"},
		}

		cfg.Installation.ControlPlaneNodeSelector = map[string]string{"nodeName": "control01"}
		component, err := render.APIServer(cfg)
		Expect(err).To(BeNil(), "Expected APIServer to create successfully %s", err)
		Expect(component.ResolveImages(nil)).To(BeNil())
		resources, _ := component.Objects()

		Expect(resources).To(HaveLen(len(expectedResources)))

		d := rtest.GetResource(resources, "tigera-apiserver", "tigera-system", "apps", "v1", "Deployment").(*appsv1.Deployment)

		Expect(d.Spec.Template.Spec.NodeSelector).To(HaveLen(1))
		Expect(d.Spec.Template.Spec.NodeSelector).To(HaveKeyWithValue("nodeName", "control01"))
	})

	It("should include a ControlPlaneToleration when specified", func() {
		tol := corev1.Toleration{
			Key:      "foo",
			Operator: corev1.TolerationOpEqual,
			Value:    "bar",
			Effect:   corev1.TaintEffectNoExecute,
		}
		cfg.Installation.ControlPlaneTolerations = []corev1.Toleration{tol}

		component, err := render.APIServer(cfg)
		Expect(err).To(BeNil(), "Expected APIServer to create successfully %s", err)
		resources, _ := component.Objects()
		d := rtest.GetResource(resources, "tigera-apiserver", "tigera-system", "apps", "v1", "Deployment").(*appsv1.Deployment)
		Expect(d.Spec.Template.Spec.Tolerations).To(ContainElements(append(rmeta.TolerateControlPlane, tol)))
	})

	It("should include a ClusterRole and ClusterRoleBindings for reading webhook configuration", func() {
		expectedResources := []struct {
			name    string
			ns      string
			group   string
			version string
			kind    string
		}{
			{name: "tigera-system", ns: "", group: "", version: "v1", kind: "Namespace"},
			{name: "tigera-audit-policy", ns: "tigera-system", group: "", version: "v1", kind: "ConfigMap"},
			{name: "tigera-ca-bundle", ns: "tigera-system", group: "", version: "v1", kind: "ConfigMap"},
			{name: "tigera-apiserver", ns: "tigera-system", group: "", version: "v1", kind: "ServiceAccount"},
			{name: "tigera-crds", ns: "", group: "rbac.authorization.k8s.io", version: "v1", kind: "ClusterRole"},
			{name: "calico-crds", ns: "", group: "rbac.authorization.k8s.io", version: "v1", kind: "ClusterRole"},
			{name: "tigera-apiserver-access-tigera-crds", ns: "", group: "rbac.authorization.k8s.io", version: "v1", kind: "ClusterRoleBinding"},
			{name: "calico-apiserver-access-calico-crds", ns: "", group: "rbac.authorization.k8s.io", version: "v1", kind: "ClusterRoleBinding"},
			{name: "tigera-tiered-policy-passthrough", ns: "", group: "rbac.authorization.k8s.io", version: "v1", kind: "ClusterRole"},
			{name: "tigera-tiered-policy-passthrough", ns: "", group: "rbac.authorization.k8s.io", version: "v1", kind: "ClusterRoleBinding"},
			{name: "tigera-uisettings-passthrough", ns: "", group: "rbac.authorization.k8s.io", version: "v1", kind: "ClusterRole"},
			{name: "tigera-uisettings-passthrough", ns: "", group: "rbac.authorization.k8s.io", version: "v1", kind: "ClusterRoleBinding"},
			{name: "tigera-extension-apiserver-auth-access", ns: "", group: "rbac.authorization.k8s.io", version: "v1", kind: "ClusterRole"},
			{name: "tigera-extension-apiserver-auth-access", ns: "", group: "rbac.authorization.k8s.io", version: "v1", kind: "ClusterRoleBinding"},
			{name: "tigera-apiserver-delegate-auth", ns: "", group: "rbac.authorization.k8s.io", version: "v1", kind: "ClusterRoleBinding"},
			{name: "tigera-auth-reader", ns: "kube-system", group: "rbac.authorization.k8s.io", version: "v1", kind: "RoleBinding"},
			{name: "v3.projectcalico.org", ns: "", group: "apiregistration.k8s.io", version: "v1", kind: "APIService"},
			{name: "tigera-apiserver", ns: "tigera-system", group: "apps", version: "v1", kind: "Deployment"},
			{name: "tigera-api", ns: "tigera-system", group: "", version: "v1", kind: "Service"},
			{name: "tigera-tier-getter", ns: "", group: "rbac.authorization.k8s.io", version: "v1", kind: "ClusterRole"},
			{name: "tigera-tier-getter", ns: "", group: "rbac.authorization.k8s.io", version: "v1", kind: "ClusterRoleBinding"},
			{name: "tigera-uisettingsgroup-getter", ns: "", group: "rbac.authorization.k8s.io", version: "v1", kind: "ClusterRole"},
			{name: "tigera-uisettingsgroup-getter", ns: "", group: "rbac.authorization.k8s.io", version: "v1", kind: "ClusterRoleBinding"},
			{name: "tigera-ui-user", ns: "", group: "rbac.authorization.k8s.io", version: "v1", kind: "ClusterRole"},
			{name: "tigera-network-admin", ns: "", group: "rbac.authorization.k8s.io", version: "v1", kind: "ClusterRole"},
			{name: "tigera-webhook-reader", ns: "", group: "rbac.authorization.k8s.io", version: "v1", kind: "ClusterRole"},
			{name: "tigera-apiserver-webhook-reader", ns: "", group: "rbac.authorization.k8s.io", version: "v1", kind: "ClusterRoleBinding"},
			{name: "tigera-apiserver", ns: "", group: "policy", version: "v1beta1", kind: "PodSecurityPolicy"},
		}

		component, err := render.APIServer(cfg)
		Expect(err).To(BeNil(), "Expected APIServer to create successfully %s", err)
		Expect(component.ResolveImages(nil)).To(BeNil())
		resources, _ := component.Objects()

		Expect(resources).To(HaveLen(len(expectedResources)))

		// Should render the correct resources.
		cr := rtest.GetResource(resources, "tigera-webhook-reader", "", "rbac.authorization.k8s.io", "v1", "ClusterRole").(*rbacv1.ClusterRole)
		Expect(len(cr.Rules)).To(Equal(1))
		Expect(len(cr.Rules[0].Resources)).To(Equal(2))
		Expect(cr.Rules[0].Resources[0]).To(Equal("mutatingwebhookconfigurations"))
		Expect(cr.Rules[0].Resources[1]).To(Equal("validatingwebhookconfigurations"))
		Expect(len(cr.Rules[0].Verbs)).To(Equal(3))
		Expect(cr.Rules[0].Verbs[0]).To(Equal("get"))
		Expect(cr.Rules[0].Verbs[1]).To(Equal("list"))
		Expect(cr.Rules[0].Verbs[2]).To(Equal("watch"))

		crb := rtest.GetResource(resources, "tigera-apiserver-webhook-reader", "", "rbac.authorization.k8s.io", "v1", "ClusterRoleBinding").(*rbacv1.ClusterRoleBinding)
		Expect(crb.RoleRef.Kind).To(Equal("ClusterRole"))
		Expect(crb.RoleRef.Name).To(Equal("tigera-webhook-reader"))
		Expect(len(crb.Subjects)).To(Equal(1))
		Expect(crb.Subjects[0].Kind).To(Equal("ServiceAccount"))
		Expect(crb.Subjects[0].Name).To(Equal("tigera-apiserver"))
		Expect(crb.Subjects[0].Namespace).To(Equal("tigera-system"))
	})

	It("should set TIGERA_*_SECURITY_GROUP variables on queryserver when AmazonCloudIntegration is defined", func() {
		cfg.AmazonCloudIntegration = &operatorv1.AmazonCloudIntegration{
			Spec: operatorv1.AmazonCloudIntegrationSpec{
				NodeSecurityGroupIDs: []string{"sg-nodeid", "sg-masterid"},
				PodSecurityGroupID:   "sg-podsgid",
			},
		}
		component, err := render.APIServer(cfg)
		Expect(err).To(BeNil(), "Expected APIServer to create successfully %s", err)
		Expect(component.ResolveImages(nil)).To(BeNil())
		resources, _ := component.Objects()

		deploymentResource := rtest.GetResource(resources, "tigera-apiserver", "tigera-system", "apps", "v1", "Deployment")
		Expect(deploymentResource).ToNot(BeNil())

		d := deploymentResource.(*appsv1.Deployment)

		Expect(d.Spec.Template.Spec.Containers[1].Name).To(Equal("tigera-queryserver"))
		qc := d.Spec.Template.Spec.Containers[1]

		// Assert on expected env vars.
		expectedEnvVars := []corev1.EnvVar{
			{Name: "TIGERA_DEFAULT_SECURITY_GROUPS", Value: "sg-nodeid,sg-masterid"},
			{Name: "TIGERA_POD_SECURITY_GROUP", Value: "sg-podsgid"},
		}
		for _, v := range expectedEnvVars {
			Expect(qc.Env).To(ContainElement(v))
		}
	})

	It("should set KUBERENETES_SERVICE_... variables if host networked", func() {
		cfg.K8SServiceEndpoint.Host = "k8shost"
		cfg.K8SServiceEndpoint.Port = "1234"
		cfg.ForceHostNetwork = true
		component, err := render.APIServer(cfg)
		Expect(err).To(BeNil(), "Expected APIServer to create successfully %s", err)
		Expect(component.ResolveImages(nil)).To(BeNil())
		resources, _ := component.Objects()

		deploymentResource := rtest.GetResource(resources, "tigera-apiserver", "tigera-system", "apps", "v1", "Deployment")
		Expect(deploymentResource).ToNot(BeNil())

		deployment := deploymentResource.(*appsv1.Deployment)
		rtest.ExpectK8sServiceEpEnvVars(deployment.Spec.Template.Spec, "k8shost", "1234")
	})

	It("should not set KUBERENETES_SERVICE_... variables if not host networked on Docker EE with proxy.local", func() {
		cfg.K8SServiceEndpoint.Host = "proxy.local"
		cfg.K8SServiceEndpoint.Port = "1234"
		cfg.Installation.KubernetesProvider = operatorv1.ProviderDockerEE

		component, err := render.APIServer(cfg)
		Expect(err).To(BeNil(), "Expected APIServer to create successfully %s", err)
		Expect(component.ResolveImages(nil)).To(BeNil())
		resources, _ := component.Objects()

		deploymentResource := rtest.GetResource(resources, "tigera-apiserver", "tigera-system", "apps", "v1", "Deployment")
		Expect(deploymentResource).ToNot(BeNil())

		deployment := deploymentResource.(*appsv1.Deployment)
		rtest.ExpectNoK8sServiceEpEnvVars(deployment.Spec.Template.Spec)
	})

	It("should set KUBERENETES_SERVICE_... variables if not host networked on Docker EE with non-proxy address", func() {
		cfg.K8SServiceEndpoint.Host = "k8shost"
		cfg.K8SServiceEndpoint.Port = "1234"
		cfg.Installation.KubernetesProvider = operatorv1.ProviderDockerEE

		component, err := render.APIServer(cfg)
		Expect(err).To(BeNil(), "Expected APIServer to create successfully %s", err)
		Expect(component.ResolveImages(nil)).To(BeNil())
		resources, _ := component.Objects()

		deploymentResource := rtest.GetResource(resources, "tigera-apiserver", "tigera-system", "apps", "v1", "Deployment")
		Expect(deploymentResource).ToNot(BeNil())

		deployment := deploymentResource.(*appsv1.Deployment)
		rtest.ExpectK8sServiceEpEnvVars(deployment.Spec.Template.Spec, "k8shost", "1234")
	})

	It("should render an API server with custom configuration with MCM enabled at startup", func() {
		cfg.ManagementCluster = managementCluster
		cfg.TunnelCASecret = tunnelKeyPair
		component, err := render.APIServer(cfg)
		Expect(err).To(BeNil(), "Expected APIServer to create successfully %s", err)
		Expect(component.ResolveImages(nil)).To(BeNil())

		resources, _ := component.Objects()

		expectedResources := []struct {
			name    string
			ns      string
			group   string
			version string
			kind    string
		}{
			{name: "tigera-system", ns: "", group: "", version: "v1", kind: "Namespace"},
			{name: "tigera-audit-policy", ns: "tigera-system", group: "", version: "v1", kind: "ConfigMap"},
			{name: "tigera-ca-bundle", ns: "tigera-system", group: "", version: "v1", kind: "ConfigMap"},
			{name: "tigera-apiserver", ns: "tigera-system", group: "", version: "v1", kind: "ServiceAccount"},
			{name: "tigera-crds", ns: "", group: "rbac.authorization.k8s.io", version: "v1", kind: "ClusterRole"},
			{name: "calico-crds", ns: "", group: "rbac.authorization.k8s.io", version: "v1", kind: "ClusterRole"},
			{name: "tigera-apiserver-access-tigera-crds", ns: "", group: "rbac.authorization.k8s.io", version: "v1", kind: "ClusterRoleBinding"},
			{name: "calico-apiserver-access-calico-crds", ns: "", group: "rbac.authorization.k8s.io", version: "v1", kind: "ClusterRoleBinding"},
			{name: "tigera-tiered-policy-passthrough", ns: "", group: "rbac.authorization.k8s.io", version: "v1", kind: "ClusterRole"},
			{name: "tigera-tiered-policy-passthrough", ns: "", group: "rbac.authorization.k8s.io", version: "v1", kind: "ClusterRoleBinding"},
			{name: "tigera-uisettings-passthrough", ns: "", group: "rbac.authorization.k8s.io", version: "v1", kind: "ClusterRole"},
			{name: "tigera-uisettings-passthrough", ns: "", group: "rbac.authorization.k8s.io", version: "v1", kind: "ClusterRoleBinding"},
			{name: "tigera-extension-apiserver-auth-access", ns: "", group: "rbac.authorization.k8s.io", version: "v1", kind: "ClusterRole"},
			{name: "tigera-extension-apiserver-auth-access", ns: "", group: "rbac.authorization.k8s.io", version: "v1", kind: "ClusterRoleBinding"},
			{name: "tigera-apiserver-delegate-auth", ns: "", group: "rbac.authorization.k8s.io", version: "v1", kind: "ClusterRoleBinding"},
			{name: "tigera-auth-reader", ns: "kube-system", group: "rbac.authorization.k8s.io", version: "v1", kind: "RoleBinding"},
			{name: "v3.projectcalico.org", ns: "", group: "apiregistration.k8s.io", version: "v1", kind: "APIService"},
			{name: "tigera-apiserver", ns: "tigera-system", group: "apps", version: "v1", kind: "Deployment"},
			{name: "tigera-api", ns: "tigera-system", group: "", version: "v1", kind: "Service"},
			{name: "tigera-tier-getter", ns: "", group: "rbac.authorization.k8s.io", version: "v1", kind: "ClusterRole"},
			{name: "tigera-tier-getter", ns: "", group: "rbac.authorization.k8s.io", version: "v1", kind: "ClusterRoleBinding"},
			{name: "tigera-uisettingsgroup-getter", ns: "", group: "rbac.authorization.k8s.io", version: "v1", kind: "ClusterRole"},
			{name: "tigera-uisettingsgroup-getter", ns: "", group: "rbac.authorization.k8s.io", version: "v1", kind: "ClusterRoleBinding"},
			{name: "tigera-ui-user", ns: "", group: "rbac.authorization.k8s.io", version: "v1", kind: "ClusterRole"},
			{name: "tigera-network-admin", ns: "", group: "rbac.authorization.k8s.io", version: "v1", kind: "ClusterRole"},
			{name: "tigera-webhook-reader", ns: "", group: "rbac.authorization.k8s.io", version: "v1", kind: "ClusterRole"},
			{name: "tigera-apiserver-webhook-reader", ns: "", group: "rbac.authorization.k8s.io", version: "v1", kind: "ClusterRoleBinding"},
			{name: "tigera-apiserver", ns: "", group: "policy", version: "v1beta1", kind: "PodSecurityPolicy"},
		}

		for _, expectedRes := range expectedResources {
			rtest.ExpectResourceInList(resources, expectedRes.name, expectedRes.ns, expectedRes.group, expectedRes.version, expectedRes.kind)
		}
		Expect(resources).To(HaveLen(len(expectedResources)))

		By("Validating the newly created tunnel secret")
		tunnelSecret, err := certificatemanagement.CreateSelfSignedSecret(render.VoltronTunnelSecretName, common.OperatorNamespace(), "tigera-voltron", []string{"voltron"})
		Expect(err).ToNot(HaveOccurred())
		tunnelKeyPair = certificatemanagement.NewKeyPair(tunnelSecret, []string{""}, "")

		// Use the x509 package to validate that the cert was signed with the privatekey
		validateTunnelSecret(tunnelSecret)

		dep := rtest.GetResource(resources, "tigera-apiserver", "tigera-system", "apps", "v1", "Deployment")
		Expect(dep).ToNot(BeNil())

		By("Validating startup args")
		expectedArgs := []string{
			"--secure-port=5443",
			"--tls-private-key-file=/tigera-apiserver-certs/tls.key",
			"--tls-cert-file=/tigera-apiserver-certs/tls.crt",
			"--audit-policy-file=/etc/tigera/audit/policy.conf",
			"--audit-log-path=/var/log/calico/audit/tsee-audit.log",
			"--enable-managed-clusters-create-api=true",
			"--set-managed-clusters-ca-cert=/tigera-management-cluster-connection/tls.crt",
			"--set-managed-clusters-ca-key=/tigera-management-cluster-connection/tls.key",
			"--managementClusterAddr=example.com:1234",
		}
		Expect((dep.(*appsv1.Deployment)).Spec.Template.Spec.Containers[0].Args).To(ConsistOf(expectedArgs))
	})

	It("should render an API server with custom configuration with MCM enabled at restart", func() {
		cfg.ManagementCluster = managementCluster
		cfg.TunnelCASecret = tunnelKeyPair
		component, err := render.APIServer(cfg)
		Expect(err).To(BeNil(), "Expected APIServer to create successfully %s", err)
		Expect(component.ResolveImages(nil)).To(BeNil())

		resources, _ := component.Objects()
		expectedResources := []struct {
			name    string
			ns      string
			group   string
			version string
			kind    string
		}{
			{name: "tigera-system", ns: "", group: "", version: "v1", kind: "Namespace"},
			{name: "tigera-audit-policy", ns: "tigera-system", group: "", version: "v1", kind: "ConfigMap"},
			{name: "tigera-ca-bundle", ns: "tigera-system", group: "", version: "v1", kind: "ConfigMap"},
			{name: "tigera-apiserver", ns: "tigera-system", group: "", version: "v1", kind: "ServiceAccount"},
			{name: "tigera-crds", ns: "", group: "rbac.authorization.k8s.io", version: "v1", kind: "ClusterRole"},
			{name: "calico-crds", ns: "", group: "rbac.authorization.k8s.io", version: "v1", kind: "ClusterRole"},
			{name: "tigera-apiserver-access-tigera-crds", ns: "", group: "rbac.authorization.k8s.io", version: "v1", kind: "ClusterRoleBinding"},
			{name: "calico-apiserver-access-calico-crds", ns: "", group: "rbac.authorization.k8s.io", version: "v1", kind: "ClusterRoleBinding"},
			{name: "tigera-tiered-policy-passthrough", ns: "", group: "rbac.authorization.k8s.io", version: "v1", kind: "ClusterRole"},
			{name: "tigera-tiered-policy-passthrough", ns: "", group: "rbac.authorization.k8s.io", version: "v1", kind: "ClusterRoleBinding"},
			{name: "tigera-uisettings-passthrough", ns: "", group: "rbac.authorization.k8s.io", version: "v1", kind: "ClusterRole"},
			{name: "tigera-uisettings-passthrough", ns: "", group: "rbac.authorization.k8s.io", version: "v1", kind: "ClusterRoleBinding"},
			{name: "tigera-extension-apiserver-auth-access", ns: "", group: "rbac.authorization.k8s.io", version: "v1", kind: "ClusterRole"},
			{name: "tigera-extension-apiserver-auth-access", ns: "", group: "rbac.authorization.k8s.io", version: "v1", kind: "ClusterRoleBinding"},
			{name: "tigera-apiserver-delegate-auth", ns: "", group: "rbac.authorization.k8s.io", version: "v1", kind: "ClusterRoleBinding"},
			{name: "tigera-auth-reader", ns: "kube-system", group: "rbac.authorization.k8s.io", version: "v1", kind: "RoleBinding"},
			{name: "v3.projectcalico.org", ns: "", group: "apiregistration.k8s.io", version: "v1", kind: "APIService"},
			{name: "tigera-apiserver", ns: "tigera-system", group: "apps", version: "v1", kind: "Deployment"},
			{name: "tigera-api", ns: "tigera-system", group: "", version: "v1", kind: "Service"},
			{name: "tigera-tier-getter", ns: "", group: "rbac.authorization.k8s.io", version: "v1", kind: "ClusterRole"},
			{name: "tigera-tier-getter", ns: "", group: "rbac.authorization.k8s.io", version: "v1", kind: "ClusterRoleBinding"},
			{name: "tigera-uisettingsgroup-getter", ns: "", group: "rbac.authorization.k8s.io", version: "v1", kind: "ClusterRole"},
			{name: "tigera-uisettingsgroup-getter", ns: "", group: "rbac.authorization.k8s.io", version: "v1", kind: "ClusterRoleBinding"},
			{name: "tigera-ui-user", ns: "", group: "rbac.authorization.k8s.io", version: "v1", kind: "ClusterRole"},
			{name: "tigera-network-admin", ns: "", group: "rbac.authorization.k8s.io", version: "v1", kind: "ClusterRole"},
			{name: "tigera-webhook-reader", ns: "", group: "rbac.authorization.k8s.io", version: "v1", kind: "ClusterRole"},
			{name: "tigera-apiserver-webhook-reader", ns: "", group: "rbac.authorization.k8s.io", version: "v1", kind: "ClusterRoleBinding"},
			{name: "tigera-apiserver", ns: "", group: "policy", version: "v1beta1", kind: "PodSecurityPolicy"},
		}
		Expect(resources).To(HaveLen(len(expectedResources)))

		for _, expectedRes := range expectedResources {
			rtest.ExpectResourceInList(resources, expectedRes.name, expectedRes.ns, expectedRes.group, expectedRes.version, expectedRes.kind)
		}

		dep := rtest.GetResource(resources, "tigera-apiserver", "tigera-system", "apps", "v1", "Deployment")
		Expect(dep).ToNot(BeNil())

		By("Validating startup args")
		expectedArgs := []string{
			"--secure-port=5443",
			"--tls-private-key-file=/tigera-apiserver-certs/tls.key",
			"--tls-cert-file=/tigera-apiserver-certs/tls.crt",
			"--audit-policy-file=/etc/tigera/audit/policy.conf",
			"--audit-log-path=/var/log/calico/audit/tsee-audit.log",
			"--enable-managed-clusters-create-api=true",
			"--set-managed-clusters-ca-cert=/tigera-management-cluster-connection/tls.crt",
			"--set-managed-clusters-ca-key=/tigera-management-cluster-connection/tls.key",
			"--managementClusterAddr=example.com:1234",
		}
		Expect((dep.(*appsv1.Deployment)).Spec.Template.Spec.Containers[0].Args).To(ConsistOf(expectedArgs))
	})

	It("should render an API server with signed ca bundles enabled", func() {
		cfg.ManagementCluster = managementCluster
		cfg.TunnelCASecret = tunnelKeyPair
		cfg.ManagementCluster.Spec.TLS = &operatorv1.TLS{
			SecretName: render.ManagerTLSSecretName,
		}
		component, err := render.APIServer(cfg)
		Expect(err).To(BeNil(), "Expected APIServer to create successfully %s", err)

		resources, _ := component.Objects()

		dep := rtest.GetResource(resources, "tigera-apiserver", "tigera-system", "apps", "v1", "Deployment")
		Expect(dep).ToNot(BeNil())

		Expect((dep.(*appsv1.Deployment)).Spec.Template.Spec.Containers[0].Args).To(ContainElement("--managementClusterCAType=Public"))
	})

	It("should add an init container if certificate management is enabled", func() {
		cfg.Installation.CertificateManagement = &operatorv1.CertificateManagement{SignerName: "a.b/c", CACert: cfg.TLSKeyPair.GetCertificatePEM()}
		certificateManager, err := certificatemanager.Create(cli, cfg.Installation, clusterDomain)
		Expect(err).NotTo(HaveOccurred())
		kp, err := certificateManager.GetOrCreateKeyPair(cli, render.ProjectCalicoAPIServerTLSSecretName(instance.Variant), common.OperatorNamespace(), dnsNames)
		cfg.TLSKeyPair = kp
		Expect(err).NotTo(HaveOccurred())
		component, err := render.APIServer(cfg)
		Expect(err).To(BeNil(), "Expected APIServer to create successfully %s", err)
		resources, _ := component.Objects()
		expectedResources := []struct {
			name    string
			ns      string
			group   string
			version string
			kind    string
		}{
			{name: "tigera-system", ns: "", group: "", version: "v1", kind: "Namespace"},
			{name: "tigera-audit-policy", ns: "tigera-system", group: "", version: "v1", kind: "ConfigMap"},
			{name: "tigera-ca-bundle", ns: "tigera-system", group: "", version: "v1", kind: "ConfigMap"},
			{name: "tigera-apiserver", ns: "tigera-system", group: "", version: "v1", kind: "ServiceAccount"},
			{name: "tigera-crds", ns: "", group: "rbac.authorization.k8s.io", version: "v1", kind: "ClusterRole"},
			{name: "calico-crds", ns: "", group: "rbac.authorization.k8s.io", version: "v1", kind: "ClusterRole"},
			{name: "tigera-apiserver-access-tigera-crds", ns: "", group: "rbac.authorization.k8s.io", version: "v1", kind: "ClusterRoleBinding"},
			{name: "calico-apiserver-access-calico-crds", ns: "", group: "rbac.authorization.k8s.io", version: "v1", kind: "ClusterRoleBinding"},
			{name: "tigera-tiered-policy-passthrough", ns: "", group: "rbac.authorization.k8s.io", version: "v1", kind: "ClusterRole"},
			{name: "tigera-tiered-policy-passthrough", ns: "", group: "rbac.authorization.k8s.io", version: "v1", kind: "ClusterRoleBinding"},
			{name: "tigera-uisettings-passthrough", ns: "", group: "rbac.authorization.k8s.io", version: "v1", kind: "ClusterRole"},
			{name: "tigera-uisettings-passthrough", ns: "", group: "rbac.authorization.k8s.io", version: "v1", kind: "ClusterRoleBinding"},
			{name: "tigera-extension-apiserver-auth-access", ns: "", group: "rbac.authorization.k8s.io", version: "v1", kind: "ClusterRole"},
			{name: "tigera-extension-apiserver-auth-access", ns: "", group: "rbac.authorization.k8s.io", version: "v1", kind: "ClusterRoleBinding"},
			{name: "tigera-apiserver-delegate-auth", ns: "", group: "rbac.authorization.k8s.io", version: "v1", kind: "ClusterRoleBinding"},
			{name: "tigera-auth-reader", ns: "kube-system", group: "rbac.authorization.k8s.io", version: "v1", kind: "RoleBinding"},
			{name: "v3.projectcalico.org", ns: "", group: "apiregistration.k8s.io", version: "v1", kind: "APIService"},
			{name: "tigera-apiserver", ns: "tigera-system", group: "apps", version: "v1", kind: "Deployment"},
			{name: "tigera-api", ns: "tigera-system", group: "", version: "v1", kind: "Service"},
			{name: "tigera-tier-getter", ns: "", group: "rbac.authorization.k8s.io", version: "v1", kind: "ClusterRole"},
			{name: "tigera-tier-getter", ns: "", group: "rbac.authorization.k8s.io", version: "v1", kind: "ClusterRoleBinding"},
			{name: "tigera-uisettingsgroup-getter", ns: "", group: "rbac.authorization.k8s.io", version: "v1", kind: "ClusterRole"},
			{name: "tigera-uisettingsgroup-getter", ns: "", group: "rbac.authorization.k8s.io", version: "v1", kind: "ClusterRoleBinding"},
			{name: "tigera-ui-user", ns: "", group: "rbac.authorization.k8s.io", version: "v1", kind: "ClusterRole"},
			{name: "tigera-network-admin", ns: "", group: "rbac.authorization.k8s.io", version: "v1", kind: "ClusterRole"},
			{name: "tigera-webhook-reader", ns: "", group: "rbac.authorization.k8s.io", version: "v1", kind: "ClusterRole"},
			{name: "tigera-apiserver-webhook-reader", ns: "", group: "rbac.authorization.k8s.io", version: "v1", kind: "ClusterRoleBinding"},
			{name: "tigera-apiserver", ns: "", group: "policy", version: "v1beta1", kind: "PodSecurityPolicy"},
		}

		for _, expectedRes := range expectedResources {
			rtest.ExpectResourceInList(resources, expectedRes.name, expectedRes.ns, expectedRes.group, expectedRes.version, expectedRes.kind)
		}
		Expect(resources).To(HaveLen(len(expectedResources)))
		dep := rtest.GetResource(resources, "tigera-apiserver", "tigera-system", "apps", "v1", "Deployment")
		Expect(dep).ToNot(BeNil())
		deploy, ok := dep.(*appsv1.Deployment)
		Expect(ok).To(BeTrue())
		Expect(deploy.Spec.Template.Spec.InitContainers).To(HaveLen(1))
		Expect(deploy.Spec.Template.Spec.InitContainers[0].Name).To(Equal("calico-apiserver-certs-key-cert-provisioner"))
		rtest.ExpectEnv(deploy.Spec.Template.Spec.InitContainers[0].Env, "SIGNER", "a.b/c")
	})

	It("should not render PodAffinity when ControlPlaneReplicas is 1", func() {
		var replicas int32 = 1
		cfg.Installation.ControlPlaneReplicas = &replicas
		component, err := render.APIServer(cfg)
		Expect(err).To(BeNil(), "Expected APIServer to create successfully %s", err)
		resources, _ := component.Objects()

		deploy, ok := rtest.GetResource(resources, "tigera-apiserver", "tigera-system", "apps", "v1", "Deployment").(*appsv1.Deployment)
		Expect(ok).To(BeTrue())
		Expect(deploy.Spec.Template.Spec.Affinity).To(BeNil())
	})

	It("should render PodAffinity when ControlPlaneReplicas is greater than 1", func() {
		var replicas int32 = 2
		cfg.Installation.ControlPlaneReplicas = &replicas
		component, err := render.APIServer(cfg)
		Expect(err).To(BeNil(), "Expected APIServer to create successfully %s", err)
		resources, _ := component.Objects()

		deploy, ok := rtest.GetResource(resources, "tigera-apiserver", "tigera-system", "apps", "v1", "Deployment").(*appsv1.Deployment)
		Expect(ok).To(BeTrue())
		Expect(deploy.Spec.Template.Spec.Affinity).NotTo(BeNil())
		Expect(deploy.Spec.Template.Spec.Affinity).To(Equal(podaffinity.NewPodAntiAffinity("tigera-apiserver", "tigera-system")))
	})

	Context("allow-tigera rendering", func() {
		policyName := types.NamespacedName{Name: "allow-tigera.cnx-apiserver-access", Namespace: "tigera-system"}

		DescribeTable("should render allow-tigera policy",
			func(scenario testutils.AllowTigeraScenario) {
				cfg.Openshift = scenario.Openshift
				if scenario.ManagedCluster {
					cfg.ManagementClusterConnection = &operatorv1.ManagementClusterConnection{}
				} else {
					cfg.ManagementClusterConnection = nil
				}

				component := render.APIServerPolicy(cfg)
				resources, _ := component.Objects()

				policy := testutils.GetAllowTigeraPolicyFromResources(policyName, resources)
				expectedPolicy := testutils.SelectPolicyByProvider(scenario, apiServerPolicy, apiServerPolicyForOCP)
				Expect(policy).To(Equal(expectedPolicy))
			},
			Entry("for management/standalone, kube-dns", testutils.AllowTigeraScenario{ManagedCluster: false, Openshift: false}),
			Entry("for management/standalone, openshift-dns", testutils.AllowTigeraScenario{ManagedCluster: false, Openshift: true}),
			Entry("for managed, kube-dns", testutils.AllowTigeraScenario{ManagedCluster: true, Openshift: false}),
			Entry("for managed, openshift-dns", testutils.AllowTigeraScenario{ManagedCluster: true, Openshift: true}),
		)
	})

	Context("With APIServer Deployment overrides", func() {
		rr1 := corev1.ResourceRequirements{
			Limits: corev1.ResourceList{
				"cpu":     resource.MustParse("2"),
				"memory":  resource.MustParse("300Mi"),
				"storage": resource.MustParse("20Gi"),
			},
			Requests: corev1.ResourceList{
				"cpu":     resource.MustParse("1"),
				"memory":  resource.MustParse("150Mi"),
				"storage": resource.MustParse("10Gi"),
			},
		}

		rr2 := corev1.ResourceRequirements{
			Requests: corev1.ResourceList{
				corev1.ResourceCPU:    resource.MustParse("250m"),
				corev1.ResourceMemory: resource.MustParse("64Mi"),
			},
			Limits: corev1.ResourceList{
				corev1.ResourceCPU:    resource.MustParse("500m"),
				corev1.ResourceMemory: resource.MustParse("500Mi"),
			},
		}

		It("should handle APIServerDeployment overrides", func() {
			var minReadySeconds int32 = 20

			affinity := &corev1.Affinity{
				NodeAffinity: &corev1.NodeAffinity{
					RequiredDuringSchedulingIgnoredDuringExecution: &corev1.NodeSelector{
						NodeSelectorTerms: []corev1.NodeSelectorTerm{{
							MatchExpressions: []corev1.NodeSelectorRequirement{{
								Key:      "custom-affinity-key",
								Operator: corev1.NodeSelectorOpExists,
							}},
						}},
					},
				},
			}
			toleration := corev1.Toleration{
				Key:      "foo",
				Operator: corev1.TolerationOpEqual,
				Value:    "bar",
			}

			cfg.APIServer.APIServerDeployment = &operatorv1.APIServerDeployment{
				Metadata: &operatorv1.Metadata{
					Labels:      map[string]string{"top-level": "label1"},
					Annotations: map[string]string{"top-level": "annot1"},
				},
				Spec: &operatorv1.APIServerDeploymentSpec{
					MinReadySeconds: &minReadySeconds,
					Template: &operatorv1.APIServerDeploymentPodTemplateSpec{
						Metadata: &operatorv1.Metadata{
							Labels:      map[string]string{"template-level": "label2"},
							Annotations: map[string]string{"template-level": "annot2"},
						},
						Spec: &operatorv1.APIServerDeploymentPodSpec{
							Containers: []operatorv1.APIServerDeploymentContainer{
								{
									Name:      "calico-apiserver",
									Resources: &rr1,
								},
								{
									Name:      "tigera-queryserver",
									Resources: &rr2,
								},
							},
							InitContainers: []operatorv1.APIServerDeploymentInitContainer{
								{
									Name:      "calico-apiserver-certs-key-cert-provisioner",
									Resources: &rr2,
								},
							},
							NodeSelector: map[string]string{
								"custom-node-selector": "value",
							},
							TopologySpreadConstraints: []corev1.TopologySpreadConstraint{
								{
									MaxSkew: 1,
								},
							},
							Affinity:    affinity,
							Tolerations: []corev1.Toleration{toleration},
						},
					},
				},
			}
			// Enable certificate management.
			cfg.Installation.CertificateManagement = &operatorv1.CertificateManagement{SignerName: "a.b/c", CACert: cfg.TLSKeyPair.GetCertificatePEM()}
			certificateManager, err := certificatemanager.Create(cli, cfg.Installation, clusterDomain)
			Expect(err).NotTo(HaveOccurred())

			// Create and add the TLS keypair so the initContainer is rendered.
			dnsNames := dns.GetServiceDNSNames(render.ProjectCalicoAPIServerServiceName(instance.Variant), rmeta.APIServerNamespace(instance.Variant), clusterDomain)
			kp, err := certificateManager.GetOrCreateKeyPair(cli, render.ProjectCalicoAPIServerTLSSecretName(instance.Variant), common.OperatorNamespace(), dnsNames)
			Expect(err).To(BeNil(), "Expected APIServer to create successfully %s", err)
			cfg.TLSKeyPair = kp

			component, err := render.APIServer(cfg)
			Expect(err).To(BeNil(), "Expected APIServer to create successfully %s", err)
			resources, _ := component.Objects()

			d, ok := rtest.GetResource(resources, "tigera-apiserver", "tigera-system", "apps", "v1", "Deployment").(*appsv1.Deployment)
			Expect(ok).To(BeTrue())

			// API server has apiserver: true label
			Expect(d.Labels).To(HaveLen(2))
			Expect(d.Labels["apiserver"]).To(Equal("true"))
			Expect(d.Labels["top-level"]).To(Equal("label1"))
			Expect(d.Annotations).To(HaveLen(1))
			Expect(d.Annotations["top-level"]).To(Equal("annot1"))

			Expect(d.Spec.MinReadySeconds).To(Equal(minReadySeconds))

			// At runtime, the operator will also add some standard labels to the
			// deployment such as "k8s-app=calico-apiserver". But the APIServer
			// deployment object produced by the render will have no labels so we expect just the one
			// provided.
			Expect(d.Spec.Template.Labels).To(HaveLen(2))
			Expect(d.Spec.Template.Labels["apiserver"]).To(Equal("true"))
			Expect(d.Spec.Template.Labels["template-level"]).To(Equal("label2"))

			// With the default instance we expect 2 template-level annotations
			// - 1 added by the operator by default
			// - 1 added by the calicoNodeDaemonSet override
			Expect(d.Spec.Template.Annotations).To(HaveLen(2))
			Expect(d.Spec.Template.Annotations).To(HaveKey("hash.operator.tigera.io/tigera-apiserver-certs"))
			Expect(d.Spec.Template.Annotations["template-level"]).To(Equal("annot2"))

			Expect(d.Spec.Template.Spec.Containers).To(HaveLen(2))
			Expect(d.Spec.Template.Spec.Containers[0].Name).To(Equal("calico-apiserver"))
			Expect(d.Spec.Template.Spec.Containers[0].Resources).To(Equal(rr1))
			Expect(d.Spec.Template.Spec.Containers[1].Name).To(Equal("tigera-queryserver"))
			Expect(d.Spec.Template.Spec.Containers[1].Resources).To(Equal(rr2))

			Expect(d.Spec.Template.Spec.InitContainers).To(HaveLen(1))
			Expect(d.Spec.Template.Spec.InitContainers[0].Name).To(Equal("calico-apiserver-certs-key-cert-provisioner"))
			Expect(d.Spec.Template.Spec.InitContainers[0].Resources).To(Equal(rr2))

			Expect(d.Spec.Template.Spec.NodeSelector).To(HaveLen(1))
			Expect(d.Spec.Template.Spec.NodeSelector).To(HaveKeyWithValue("custom-node-selector", "value"))

			Expect(d.Spec.Template.Spec.TopologySpreadConstraints).To(HaveLen(1))
			Expect(d.Spec.Template.Spec.TopologySpreadConstraints[0].MaxSkew).To(Equal(int32(1)))

			Expect(d.Spec.Template.Spec.Tolerations).To(HaveLen(1))
			Expect(d.Spec.Template.Spec.Tolerations[0]).To(Equal(toleration))
		})

		It("should override a ControlPlaneNodeSelector when specified", func() {
			cfg.Installation.ControlPlaneNodeSelector = map[string]string{"nodeName": "control01"}

			cfg.APIServer.APIServerDeployment = &operatorv1.APIServerDeployment{
				Spec: &operatorv1.APIServerDeploymentSpec{
					Template: &operatorv1.APIServerDeploymentPodTemplateSpec{
						Spec: &operatorv1.APIServerDeploymentPodSpec{
							NodeSelector: map[string]string{
								"custom-node-selector": "value",
							},
						},
					},
				},
			}
			component, err := render.APIServer(cfg)
			Expect(err).To(BeNil(), "Expected APIServer to create successfully %s", err)
			Expect(component.ResolveImages(nil)).To(BeNil())
			resources, _ := component.Objects()
			d, ok := rtest.GetResource(resources, "tigera-apiserver", "tigera-system", "apps", "v1", "Deployment").(*appsv1.Deployment)
			Expect(ok).To(BeTrue())
			// nodeSelectors are merged
			Expect(d.Spec.Template.Spec.NodeSelector).To(HaveLen(2))
			Expect(d.Spec.Template.Spec.NodeSelector).To(HaveKeyWithValue("nodeName", "control01"))
			Expect(d.Spec.Template.Spec.NodeSelector).To(HaveKeyWithValue("custom-node-selector", "value"))
		})

		It("should override ControlPlaneTolerations when specified", func() {
			cfg.Installation.ControlPlaneTolerations = rmeta.TolerateControlPlane

			tol := corev1.Toleration{
				Key:      "foo",
				Operator: corev1.TolerationOpEqual,
				Value:    "bar",
				Effect:   corev1.TaintEffectNoExecute,
			}

			cfg.APIServer.APIServerDeployment = &operatorv1.APIServerDeployment{
				Spec: &operatorv1.APIServerDeploymentSpec{
					Template: &operatorv1.APIServerDeploymentPodTemplateSpec{
						Spec: &operatorv1.APIServerDeploymentPodSpec{
							Tolerations: []corev1.Toleration{tol},
						},
					},
				},
			}
			component, err := render.APIServer(cfg)
			Expect(err).To(BeNil(), "Expected APIServer to create successfully %s", err)
			Expect(component.ResolveImages(nil)).To(BeNil())
			resources, _ := component.Objects()
			d, ok := rtest.GetResource(resources, "tigera-apiserver", "tigera-system", "apps", "v1", "Deployment").(*appsv1.Deployment)
			Expect(ok).To(BeTrue())
			Expect(d.Spec.Template.Spec.Tolerations).To(HaveLen(1))
			Expect(d.Spec.Template.Spec.Tolerations).To(ConsistOf(tol))
		})
	})
})

func verifyAPIService(service *apiregv1.APIService, enterprise bool, clusterDomain string) {
	Expect(service.Name).To(Equal("v3.projectcalico.org"))
	Expect(service.Spec.Group).To(Equal("projectcalico.org"))
	Expect(service.Spec.Version).To(Equal("v3"))
	Expect(service.Spec.GroupPriorityMinimum).To(BeEquivalentTo(1500))
	Expect(service.Spec.VersionPriority).To(BeEquivalentTo(200))
	Expect(service.Spec.InsecureSkipTLSVerify).To(BeFalse())

	ca := service.Spec.CABundle
	var expectedDNSNames []string
	if enterprise {
		expectedDNSNames = []string{
			"tigera-api",
			"tigera-api.tigera-system",
			"tigera-api.tigera-system.svc",
			"tigera-api.tigera-system.svc." + clusterDomain,
		}
	} else {
		expectedDNSNames = []string{
			"calico-api",
			"calico-api.calico-apiserver",
			"calico-api.calico-apiserver.svc",
			"calico-api.calico-apiserver.svc." + clusterDomain,
		}
	}
	test.VerifyCertSANs(ca, expectedDNSNames...)
}

func validateTunnelSecret(voltronSecret *corev1.Secret) {
	var newCert *x509.Certificate

	cert := voltronSecret.Data[corev1.TLSCertKey]
	key := voltronSecret.Data[corev1.TLSPrivateKeyKey]
	_, err := tls.X509KeyPair(cert, key)
	Expect(err).ShouldNot(HaveOccurred())

	roots := x509.NewCertPool()
	ok := roots.AppendCertsFromPEM([]byte(cert))
	Expect(ok).To(BeTrue())

	block, _ := pem.Decode([]byte(cert))
	Expect(err).ShouldNot(HaveOccurred())
	Expect(block).To(Not(BeNil()))

	newCert, err = x509.ParseCertificate(block.Bytes)
	Expect(err).ShouldNot(HaveOccurred())

	opts := x509.VerifyOptions{
		DNSName: "voltron",
		Roots:   roots,
	}

	_, err = newCert.Verify(opts)
	Expect(err).ShouldNot(HaveOccurred())

	opts = x509.VerifyOptions{
		DNSName:     "voltron",
		Roots:       x509.NewCertPool(),
		CurrentTime: time.Now().AddDate(0, 0, crypto.DefaultCACertificateLifetimeInDays+1),
	}
	_, err = newCert.Verify(opts)
	Expect(err).Should(HaveOccurred())
}

var (
	uiUserPolicyRules = []rbacv1.PolicyRule{
		{
			APIGroups: []string{
				"projectcalico.org",
				"networking.k8s.io",
				"extensions",
				"",
			},
			Resources: []string{
				"tiers",
				"networkpolicies",
				"tier.networkpolicies",
				"globalnetworkpolicies",
				"tier.globalnetworkpolicies",
				"namespaces",
				"globalnetworksets",
				"networksets",
				"managedclusters",
				"stagedglobalnetworkpolicies",
				"tier.stagedglobalnetworkpolicies",
				"stagednetworkpolicies",
				"tier.stagednetworkpolicies",
				"stagedkubernetesnetworkpolicies",
				"policyrecommendationscopes",
			},
			Verbs: []string{"watch", "list"},
		},
		{
			APIGroups: []string{"projectcalico.org"},
			Resources: []string{"packetcaptures/files"},
			Verbs:     []string{"get"},
		},
		{
			APIGroups: []string{"projectcalico.org"},
			Resources: []string{"packetcaptures"},
			Verbs:     []string{"get", "list", "watch"},
		},
		{
			APIGroups: []string{""},
			Resources: []string{"pods"},
			Verbs:     []string{"list"},
		},
		{
			APIGroups: []string{""},
			Resources: []string{"services/proxy"},
			ResourceNames: []string{
				"https:tigera-api:8080", "calico-node-prometheus:9090",
			},
			Verbs: []string{"get", "create"},
		},
		{
			APIGroups: []string{"projectcalico.org"},
			Resources: []string{"tiers"},
			Verbs:     []string{"get"},
		},
		{
			APIGroups: []string{"projectcalico.org"},
			Resources: []string{"globalreports"},
			Verbs:     []string{"get", "list"},
		},
		{
			APIGroups: []string{"projectcalico.org"},
			Resources: []string{"globalreporttypes"},
			Verbs:     []string{"get"},
		},
		{
			APIGroups: []string{"projectcalico.org"},
			Resources: []string{"clusterinformations"},
			Verbs:     []string{"get", "list"},
		},
		{
			APIGroups: []string{"projectcalico.org"},
			Resources: []string{
				"alertexceptions",
				"globalalerts",
				"globalalerts/status",
				"globalalerttemplates",
				"globalthreatfeeds",
				"globalthreatfeeds/status",
			},
			Verbs: []string{"get", "watch", "list"},
		},
		{
			APIGroups: []string{"projectcalico.org"},
			Resources: []string{"authorizationreviews"},
			Verbs:     []string{"create"},
		},
		{
			APIGroups:     []string{"projectcalico.org"},
			Resources:     []string{"uisettingsgroups"},
			Verbs:         []string{"get"},
			ResourceNames: []string{"user-settings"},
		},
		{
			APIGroups:     []string{"projectcalico.org"},
			Resources:     []string{"uisettingsgroups/data"},
			Verbs:         []string{"*"},
			ResourceNames: []string{"user-settings"},
		},
		{
			APIGroups: []string{"lma.tigera.io"},
			Resources: []string{"*"},
			ResourceNames: []string{
<<<<<<< HEAD
				"flows", "audit*", "l7", "events", "dns", "waf", "runtime", "kibana_login",
=======
				"flows", "audit*", "l7", "events", "dns", "waf", "kibana_login", "recommendations",
>>>>>>> 8eb79270
			},
			Verbs: []string{"get"},
		},
		{
			APIGroups: []string{"operator.tigera.io"},
			Resources: []string{"applicationlayers"},
			Verbs:     []string{"get"},
		},
		{
			APIGroups: []string{""},
			Resources: []string{"services"},
			Verbs:     []string{"get", "list", "watch"},
		},
	}
	networkAdminPolicyRules = []rbacv1.PolicyRule{
		{
			APIGroups: []string{
				"projectcalico.org",
				"networking.k8s.io",
				"extensions",
			},
			Resources: []string{
				"tiers",
				"networkpolicies",
				"tier.networkpolicies",
				"globalnetworkpolicies",
				"tier.globalnetworkpolicies",
				"stagedglobalnetworkpolicies",
				"tier.stagedglobalnetworkpolicies",
				"stagednetworkpolicies",
				"tier.stagednetworkpolicies",
				"stagedkubernetesnetworkpolicies",
				"globalnetworksets",
				"networksets",
				"managedclusters",
				"packetcaptures",
				"policyrecommendationscopes",
			},
			Verbs: []string{"create", "update", "delete", "patch", "get", "watch", "list"},
		},
		{
			APIGroups: []string{"projectcalico.org"},
			Resources: []string{"packetcaptures/files"},
			Verbs:     []string{"get", "delete"},
		},
		{
			APIGroups: []string{""},
			Resources: []string{"namespaces"},
			Verbs:     []string{"watch", "list"},
		},
		{
			APIGroups: []string{""},
			Resources: []string{"pods"},
			Verbs:     []string{"list"},
		},
		{
			APIGroups: []string{""},
			Resources: []string{"services/proxy"},
			ResourceNames: []string{
				"https:tigera-api:8080", "calico-node-prometheus:9090",
			},
			Verbs: []string{"get", "create"},
		},
		{
			APIGroups: []string{"projectcalico.org"},
			Resources: []string{"globalreports"},
			Verbs:     []string{"*"},
		},
		{
			APIGroups: []string{"projectcalico.org"},
			Resources: []string{"globalreports/status"},
			Verbs:     []string{"get", "list", "watch"},
		},
		{
			APIGroups: []string{"projectcalico.org"},
			Resources: []string{"globalreporttypes"},
			Verbs:     []string{"get"},
		},
		{
			APIGroups: []string{"projectcalico.org"},
			Resources: []string{"clusterinformations"},
			Verbs:     []string{"get", "list"},
		},
		{
			APIGroups: []string{"projectcalico.org"},
			Resources: []string{
				"alertexceptions",
				"globalalerts",
				"globalalerts/status",
				"globalalerttemplates",
				"globalthreatfeeds",
				"globalthreatfeeds/status",
			},
			Verbs: []string{"create", "update", "delete", "patch", "get", "watch", "list"},
		},
		{
			APIGroups: []string{"projectcalico.org"},
			Resources: []string{"authorizationreviews"},
			Verbs:     []string{"create"},
		},
		{
			APIGroups:     []string{"projectcalico.org"},
			Resources:     []string{"uisettingsgroups"},
			Verbs:         []string{"get"},
			ResourceNames: []string{"user-settings"},
		},
		{
			APIGroups:     []string{"projectcalico.org"},
			Resources:     []string{"uisettingsgroups/data"},
			Verbs:         []string{"*"},
			ResourceNames: []string{"user-settings"},
		},
		{
			APIGroups: []string{"lma.tigera.io"},
			Resources: []string{"*"},
			ResourceNames: []string{
<<<<<<< HEAD
				"flows", "audit*", "l7", "events", "dns", "waf", "runtime", "kibana_login", "elasticsearch_superuser",
=======
				"flows", "audit*", "l7", "events", "dns", "waf", "kibana_login", "elasticsearch_superuser", "recommendations",
>>>>>>> 8eb79270
			},
			Verbs: []string{"get"},
		},
		{
			APIGroups: []string{"operator.tigera.io"},
			Resources: []string{"applicationlayers"},
			Verbs:     []string{"get", "update", "patch", "create"},
		},
		{
			APIGroups: []string{""},
			Resources: []string{"services"},
			Verbs:     []string{"get", "list", "watch", "patch"},
		},
	}
)

var _ = Describe("API server rendering tests (Calico)", func() {
	var instance *operatorv1.InstallationSpec
	var apiserver *operatorv1.APIServerSpec
	var replicas int32
	var cfg *render.APIServerConfiguration
	var certificateManager certificatemanager.CertificateManager
	var cli client.Client

	BeforeEach(func() {
		instance = &operatorv1.InstallationSpec{
			ControlPlaneReplicas: &replicas,
			Registry:             "testregistry.com/",
			Variant:              operatorv1.Calico,
		}
		apiserver = &operatorv1.APIServerSpec{}
		scheme := runtime.NewScheme()
		Expect(apis.AddToScheme(scheme)).NotTo(HaveOccurred())
		cli = fake.NewClientBuilder().WithScheme(scheme).Build()
		var err error
		certificateManager, err = certificatemanager.Create(cli, nil, clusterDomain)
		Expect(err).NotTo(HaveOccurred())
		dnsNames := dns.GetServiceDNSNames(render.ProjectCalicoAPIServerServiceName(instance.Variant), rmeta.APIServerNamespace(instance.Variant), clusterDomain)
		kp, err := certificateManager.GetOrCreateKeyPair(cli, render.ProjectCalicoAPIServerTLSSecretName(instance.Variant), common.OperatorNamespace(), dnsNames)
		Expect(err).NotTo(HaveOccurred())
		replicas = 2
		cfg = &render.APIServerConfiguration{
			K8SServiceEndpoint: k8sapi.ServiceEndpoint{},
			Installation:       instance,
			APIServer:          apiserver,
			Openshift:          openshift,
			TLSKeyPair:         kp,
			UsePSP:             true,
		}
	})

	DescribeTable("should render an API server with default configuration", func(clusterDomain string) {
		expectedResources := []struct {
			name    string
			ns      string
			group   string
			version string
			kind    string
		}{
			{name: "calico-apiserver", ns: "", group: "", version: "v1", kind: "Namespace"},
			{name: "calico-crds", ns: "", group: "rbac.authorization.k8s.io", version: "v1", kind: "ClusterRole"},
			{name: "calico-apiserver", ns: "calico-apiserver", group: "", version: "v1", kind: "ServiceAccount"},
			{name: "calico-apiserver-access-calico-crds", ns: "", group: "rbac.authorization.k8s.io", version: "v1", kind: "ClusterRoleBinding"},
			{name: "calico-extension-apiserver-auth-access", ns: "", group: "rbac.authorization.k8s.io", version: "v1", kind: "ClusterRole"},
			{name: "calico-extension-apiserver-auth-access", ns: "", group: "rbac.authorization.k8s.io", version: "v1", kind: "ClusterRoleBinding"},
			{name: "calico-apiserver-delegate-auth", ns: "", group: "rbac.authorization.k8s.io", version: "v1", kind: "ClusterRoleBinding"},
			{name: "calico-apiserver-auth-reader", ns: "kube-system", group: "rbac.authorization.k8s.io", version: "v1", kind: "RoleBinding"},
			{name: "v3.projectcalico.org", ns: "", group: "apiregistration.k8s.io", version: "v1", kind: "APIService"},
			{name: "calico-apiserver", ns: "calico-apiserver", group: "apps", version: "v1", kind: "Deployment"},
			{name: "calico-api", ns: "calico-apiserver", group: "", version: "v1", kind: "Service"},
			{name: "calico-webhook-reader", ns: "", group: "rbac.authorization.k8s.io", version: "v1", kind: "ClusterRole"},
			{name: "calico-apiserver-webhook-reader", ns: "", group: "rbac.authorization.k8s.io", version: "v1", kind: "ClusterRoleBinding"},
			{name: "calico-apiserver", ns: "", group: "policy", version: "v1beta1", kind: "PodSecurityPolicy"},
			{name: "allow-apiserver", ns: "calico-apiserver", group: "networking.k8s.io", version: "v1", kind: "NetworkPolicy"},
		}
		dnsNames := dns.GetServiceDNSNames(render.ProjectCalicoAPIServerServiceName(instance.Variant), rmeta.APIServerNamespace(instance.Variant), clusterDomain)
		kp, err := certificateManager.GetOrCreateKeyPair(cli, render.ProjectCalicoAPIServerTLSSecretName(instance.Variant), common.OperatorNamespace(), dnsNames)
		Expect(err).NotTo(HaveOccurred())
		cfg.TLSKeyPair = kp
		component, err := render.APIServer(cfg)
		Expect(err).To(BeNil(), "Expected APIServer to create successfully %s", err)
		Expect(component.ResolveImages(nil)).To(BeNil())

		resources, _ := component.Objects()

		for _, expectedRes := range expectedResources {
			rtest.ExpectResourceInList(resources, expectedRes.name, expectedRes.ns, expectedRes.group, expectedRes.version, expectedRes.kind)
		}
		Expect(len(resources)).To(Equal(len(expectedResources)))

		ns := rtest.GetResource(resources, "calico-apiserver", "", "", "v1", "Namespace").(*corev1.Namespace)
		rtest.ExpectResource(ns, "calico-apiserver", "", "", "v1", "Namespace")
		meta := ns.GetObjectMeta()
		Expect(meta.GetLabels()["name"]).To(Equal("calico-apiserver"))
		Expect(meta.GetLabels()).NotTo(ContainElement("openshift.io/run-level"))
		Expect(meta.GetAnnotations()).NotTo(ContainElement("openshift.io/node-selector"))

		apiService, ok := rtest.GetResource(resources, "v3.projectcalico.org", "", "apiregistration.k8s.io", "v1", "APIService").(*apiregv1.APIService)
		Expect(ok).To(BeTrue(), "Expected v1.APIService")
		verifyAPIService(apiService, false, clusterDomain)

		d := rtest.GetResource(resources, "calico-apiserver", "calico-apiserver", "apps", "v1", "Deployment").(*appsv1.Deployment)

		Expect(d.Name).To(Equal("calico-apiserver"))
		Expect(len(d.Labels)).To(Equal(1))
		Expect(d.Labels).To(HaveKeyWithValue("apiserver", "true"))

		Expect(*d.Spec.Replicas).To(BeEquivalentTo(2))
		Expect(d.Spec.Strategy.Type).To(Equal(appsv1.RecreateDeploymentStrategyType))
		Expect(len(d.Spec.Selector.MatchLabels)).To(Equal(1))
		Expect(d.Spec.Selector.MatchLabels).To(HaveKeyWithValue("apiserver", "true"))

		Expect(d.Spec.Template.Name).To(Equal("calico-apiserver"))
		Expect(d.Spec.Template.Namespace).To(Equal("calico-apiserver"))
		Expect(len(d.Spec.Template.Labels)).To(Equal(1))
		Expect(d.Spec.Template.Labels).To(HaveKeyWithValue("apiserver", "true"))

		Expect(d.Spec.Template.Spec.ServiceAccountName).To(Equal("calico-apiserver"))

		Expect(d.Spec.Template.Spec.Tolerations).To(ConsistOf(rmeta.TolerateControlPlane))

		Expect(d.Spec.Template.Spec.ImagePullSecrets).To(BeEmpty())
		Expect(len(d.Spec.Template.Spec.Containers)).To(Equal(1))
		Expect(d.Spec.Template.Spec.Containers[0].Name).To(Equal("calico-apiserver"))
		Expect(d.Spec.Template.Spec.Containers[0].Image).To(Equal(
			fmt.Sprintf("testregistry.com/%s:%s", components.ComponentCalicoAPIServer.Image, components.ComponentCalicoAPIServer.Version),
		))

		expectedArgs := []string{
			"--secure-port=5443",
			"--tls-private-key-file=/calico-apiserver-certs/tls.key",
			"--tls-cert-file=/calico-apiserver-certs/tls.crt",
		}
		Expect(d.Spec.Template.Spec.Containers[0].Args).To(ConsistOf(expectedArgs))
		Expect(len(d.Spec.Template.Spec.Containers[0].Env)).To(Equal(1))
		Expect(d.Spec.Template.Spec.Containers[0].Env[0].Name).To(Equal("DATASTORE_TYPE"))
		Expect(d.Spec.Template.Spec.Containers[0].Env[0].Value).To(Equal("kubernetes"))
		Expect(d.Spec.Template.Spec.Containers[0].Env[0].ValueFrom).To(BeNil())

		Expect(len(d.Spec.Template.Spec.Containers[0].VolumeMounts)).To(Equal(1))

		Expect(d.Spec.Template.Spec.Containers[0].LivenessProbe.HTTPGet.Path).To(Equal("/version"))
		Expect(d.Spec.Template.Spec.Containers[0].LivenessProbe.HTTPGet.Port.String()).To(BeEquivalentTo("5443"))
		Expect(d.Spec.Template.Spec.Containers[0].LivenessProbe.HTTPGet.Scheme).To(BeEquivalentTo("HTTPS"))
		Expect(d.Spec.Template.Spec.Containers[0].LivenessProbe.InitialDelaySeconds).To(BeEquivalentTo(90))
		Expect(d.Spec.Template.Spec.Containers[0].LivenessProbe.PeriodSeconds).To(BeEquivalentTo(10))

		Expect(*d.Spec.Template.Spec.Containers[0].SecurityContext.AllowPrivilegeEscalation).To(BeTrue())
		Expect(*d.Spec.Template.Spec.Containers[0].SecurityContext.Privileged).To(BeTrue())
		Expect(*d.Spec.Template.Spec.Containers[0].SecurityContext.RunAsGroup).To(BeEquivalentTo(0))
		Expect(*d.Spec.Template.Spec.Containers[0].SecurityContext.RunAsNonRoot).To(BeFalse())
		Expect(*d.Spec.Template.Spec.Containers[0].SecurityContext.RunAsUser).To(BeEquivalentTo(0))
		Expect(d.Spec.Template.Spec.Containers[0].SecurityContext.Capabilities).To(Equal(
			&corev1.Capabilities{
				Drop: []corev1.Capability{"ALL"},
			},
		))
		Expect(d.Spec.Template.Spec.Containers[0].SecurityContext.SeccompProfile).To(Equal(
			&corev1.SeccompProfile{
				Type: corev1.SeccompProfileTypeRuntimeDefault,
			}))

		Expect(len(d.Spec.Template.Spec.Volumes)).To(Equal(1))

		clusterRole := rtest.GetResource(resources, "tigera-network-admin", "", "rbac.authorization.k8s.io", "v1", "ClusterRole")
		Expect(clusterRole).To(BeNil())

		clusterRole = rtest.GetResource(resources, "tigera-ui-user", "", "rbac.authorization.k8s.io", "v1", "ClusterRole")
		Expect(clusterRole).To(BeNil())

		clusterRoleBinding := rtest.GetResource(resources, "calico-extension-apiserver-auth-access", "", "rbac.authorization.k8s.io", "v1", "ClusterRoleBinding").(*rbacv1.ClusterRoleBinding)
		Expect(clusterRoleBinding.RoleRef.Name).To(Equal("calico-extension-apiserver-auth-access"))
	},
		Entry("default cluster domain", dns.DefaultClusterDomain),
		Entry("custom cluster domain", "custom-domain.internal"),
	)

	It("should render an API server with custom configuration", func() {
		expectedResources := []client.Object{
			&corev1.Namespace{ObjectMeta: metav1.ObjectMeta{Name: "calico-apiserver"}, TypeMeta: metav1.TypeMeta{APIVersion: "v1", Kind: "Namespace"}},
			&corev1.ServiceAccount{ObjectMeta: metav1.ObjectMeta{Name: "calico-apiserver", Namespace: "calico-apiserver"}, TypeMeta: metav1.TypeMeta{APIVersion: "v1", Kind: "ServiceAccount"}},
			&rbacv1.ClusterRole{ObjectMeta: metav1.ObjectMeta{Name: "calico-crds"}, TypeMeta: metav1.TypeMeta{APIVersion: "rbac.authorization.k8s.io/v1", Kind: "ClusterRole"}},
			&rbacv1.ClusterRoleBinding{ObjectMeta: metav1.ObjectMeta{Name: "calico-apiserver-access-calico-crds"}, TypeMeta: metav1.TypeMeta{APIVersion: "rbac.authorization.k8s.io/v1", Kind: "ClusterRoleBinding"}},
			&rbacv1.ClusterRole{ObjectMeta: metav1.ObjectMeta{Name: "calico-extension-apiserver-auth-access"}, TypeMeta: metav1.TypeMeta{APIVersion: "rbac.authorization.k8s.io/v1", Kind: "ClusterRole"}},
			&rbacv1.ClusterRoleBinding{ObjectMeta: metav1.ObjectMeta{Name: "calico-extension-apiserver-auth-access"}, TypeMeta: metav1.TypeMeta{APIVersion: "rbac.authorization.k8s.io/v1", Kind: "ClusterRoleBinding"}},
			&rbacv1.ClusterRoleBinding{ObjectMeta: metav1.ObjectMeta{Name: "calico-apiserver-delegate-auth"}, TypeMeta: metav1.TypeMeta{APIVersion: "rbac.authorization.k8s.io/v1", Kind: "ClusterRoleBinding"}},
			&rbacv1.RoleBinding{ObjectMeta: metav1.ObjectMeta{Name: "calico-apiserver-auth-reader", Namespace: "kube-system"}, TypeMeta: metav1.TypeMeta{APIVersion: "rbac.authorization.k8s.io/v1", Kind: "RoleBinding"}},
			&apiregv1.APIService{ObjectMeta: metav1.ObjectMeta{Name: "v3.projectcalico.org"}, TypeMeta: metav1.TypeMeta{APIVersion: "apiregistration.k8s.io/v1", Kind: "APIService"}},
			&appsv1.Deployment{ObjectMeta: metav1.ObjectMeta{Name: "calico-apiserver", Namespace: "calico-apiserver"}, TypeMeta: metav1.TypeMeta{APIVersion: "apps/v1", Kind: "Deployment"}},
			&corev1.Service{ObjectMeta: metav1.ObjectMeta{Name: "calico-api", Namespace: "calico-apiserver"}, TypeMeta: metav1.TypeMeta{APIVersion: "v1", Kind: "Service"}},
			&rbacv1.ClusterRole{ObjectMeta: metav1.ObjectMeta{Name: "calico-webhook-reader"}, TypeMeta: metav1.TypeMeta{APIVersion: "rbac.authorization.k8s.io/v1", Kind: "ClusterRole"}},
			&rbacv1.ClusterRoleBinding{ObjectMeta: metav1.ObjectMeta{Name: "calico-apiserver-webhook-reader"}, TypeMeta: metav1.TypeMeta{APIVersion: "rbac.authorization.k8s.io/v1", Kind: "ClusterRoleBinding"}},
			&policyv1beta1.PodSecurityPolicy{ObjectMeta: metav1.ObjectMeta{Name: "calico-apiserver"}, TypeMeta: metav1.TypeMeta{APIVersion: "policy/v1beta1", Kind: "PodSecurityPolicy"}},
			&netv1.NetworkPolicy{ObjectMeta: metav1.ObjectMeta{Name: "allow-apiserver", Namespace: "calico-apiserver"}, TypeMeta: metav1.TypeMeta{APIVersion: "networking.k8s.io/v1", Kind: "NetworkPolicy"}},
		}

		component, err := render.APIServer(cfg)
		Expect(err).To(BeNil(), "Expected APIServer to create successfully %s", err)
		Expect(component.ResolveImages(nil)).To(BeNil())
		resources, _ := component.Objects()

		// Should render the correct resources.
		By("Checking each expected resource is actually rendered")
		for _, e := range expectedResources {
			gvk := e.GetObjectKind().GroupVersionKind()
			rtest.ExpectResourceInList(resources, e.GetName(), e.GetNamespace(), gvk.Group, gvk.Version, gvk.Kind)
		}

		By("Checking each rendered resource is actually expected")
		for _, r := range resources {
			gvk := r.GetObjectKind().GroupVersionKind()
			rtest.ExpectResourceInList(expectedResources, r.GetName(), r.GetNamespace(), gvk.Group, gvk.Version, gvk.Kind)
		}

		// Expect same number as above
		Expect(len(resources)).To(Equal(len(expectedResources)))

		dep := rtest.GetResource(resources, "calico-apiserver", "calico-apiserver", "apps", "v1", "Deployment")
		rtest.ExpectResource(dep, "calico-apiserver", "calico-apiserver", "apps", "v1", "Deployment")
		d := dep.(*appsv1.Deployment)
		Expect(len(d.Spec.Template.Spec.Volumes)).To(Equal(1))
	})

	It("should include a ControlPlaneNodeSelector when specified", func() {
		cfg.Installation.ControlPlaneNodeSelector = map[string]string{"nodeName": "control01"}
		component, err := render.APIServer(cfg)
		Expect(err).To(BeNil(), "Expected APIServer to create successfully %s", err)
		Expect(component.ResolveImages(nil)).To(BeNil())
		resources, _ := component.Objects()
		d := rtest.GetResource(resources, "calico-apiserver", "calico-apiserver", "apps", "v1", "Deployment").(*appsv1.Deployment)
		Expect(d.Spec.Template.Spec.NodeSelector).To(HaveLen(1))
		Expect(d.Spec.Template.Spec.NodeSelector).To(HaveKeyWithValue("nodeName", "control01"))
	})

	It("should include a ControlPlaneToleration when specified", func() {
		tol := corev1.Toleration{
			Key:      "foo",
			Operator: corev1.TolerationOpEqual,
			Value:    "bar",
			Effect:   corev1.TaintEffectNoExecute,
		}
		cfg.Installation.ControlPlaneTolerations = []corev1.Toleration{tol}
		component, err := render.APIServer(cfg)
		Expect(err).To(BeNil(), "Expected APIServer to create successfully %s", err)
		resources, _ := component.Objects()
		d := rtest.GetResource(resources, "calico-apiserver", "calico-apiserver", "apps", "v1", "Deployment").(*appsv1.Deployment)
		Expect(d.Spec.Template.Spec.Tolerations).To(ContainElements(append(rmeta.TolerateControlPlane, tol)))
	})

	It("should set KUBERNETES_SERVICE_... variables if host networked", func() {
		cfg.K8SServiceEndpoint.Host = "k8shost"
		cfg.K8SServiceEndpoint.Port = "1234"
		cfg.Installation.KubernetesProvider = operatorv1.ProviderDockerEE
		cfg.ForceHostNetwork = true

		component, err := render.APIServer(cfg)
		Expect(err).To(BeNil(), "Expected APIServer to create successfully %s", err)
		Expect(component.ResolveImages(nil)).To(BeNil())
		resources, _ := component.Objects()

		deploymentResource := rtest.GetResource(resources, "calico-apiserver", "calico-apiserver", "apps", "v1", "Deployment")
		Expect(deploymentResource).ToNot(BeNil())

		deployment := deploymentResource.(*appsv1.Deployment)
		rtest.ExpectK8sServiceEpEnvVars(deployment.Spec.Template.Spec, "k8shost", "1234")
	})

	It("should not set KUBERNETES_SERVICE_... variables if Docker EE using proxy.local", func() {
		cfg.K8SServiceEndpoint.Host = "proxy.local"
		cfg.K8SServiceEndpoint.Port = "1234"
		cfg.Installation.KubernetesProvider = operatorv1.ProviderDockerEE

		component, err := render.APIServer(cfg)
		Expect(err).To(BeNil(), "Expected APIServer to create successfully %s", err)
		Expect(component.ResolveImages(nil)).To(BeNil())
		resources, _ := component.Objects()

		deploymentResource := rtest.GetResource(resources, "calico-apiserver", "calico-apiserver", "apps", "v1", "Deployment")
		Expect(deploymentResource).ToNot(BeNil())

		deployment := deploymentResource.(*appsv1.Deployment)
		rtest.ExpectNoK8sServiceEpEnvVars(deployment.Spec.Template.Spec)
	})

	It("should not set KUBERNETES_SERVICE_... variables if Docker EE using non-proxy address", func() {
		cfg.K8SServiceEndpoint.Host = "k8shost"
		cfg.K8SServiceEndpoint.Port = "1234"
		cfg.Installation.KubernetesProvider = operatorv1.ProviderDockerEE

		component, err := render.APIServer(cfg)
		Expect(err).To(BeNil(), "Expected APIServer to create successfully %s", err)
		Expect(component.ResolveImages(nil)).To(BeNil())
		resources, _ := component.Objects()

		deploymentResource := rtest.GetResource(resources, "calico-apiserver", "calico-apiserver", "apps", "v1", "Deployment")
		Expect(deploymentResource).ToNot(BeNil())

		deployment := deploymentResource.(*appsv1.Deployment)
		rtest.ExpectK8sServiceEpEnvVars(deployment.Spec.Template.Spec, "k8shost", "1234")
	})

	It("should not render PodAffinity when ControlPlaneReplicas is 1", func() {
		var replicas int32 = 1
		cfg.Installation.ControlPlaneReplicas = &replicas

		component, err := render.APIServer(cfg)
		Expect(err).To(BeNil(), "Expected APIServer to create successfully %s", err)
		resources, _ := component.Objects()

		deploy, ok := rtest.GetResource(resources, "calico-apiserver", "calico-apiserver", "apps", "v1", "Deployment").(*appsv1.Deployment)
		Expect(ok).To(BeTrue())
		Expect(deploy.Spec.Template.Spec.Affinity).To(BeNil())
	})

	It("should render PodAffinity when ControlPlaneReplicas is greater than 1", func() {
		var replicas int32 = 2
		cfg.Installation.ControlPlaneReplicas = &replicas

		component, err := render.APIServer(cfg)
		Expect(err).To(BeNil(), "Expected APIServer to create successfully %s", err)
		resources, _ := component.Objects()

		deploy, ok := rtest.GetResource(resources, "calico-apiserver", "calico-apiserver", "apps", "v1", "Deployment").(*appsv1.Deployment)
		Expect(ok).To(BeTrue())
		Expect(deploy.Spec.Template.Spec.Affinity).NotTo(BeNil())
		Expect(deploy.Spec.Template.Spec.Affinity).To(Equal(podaffinity.NewPodAntiAffinity("calico-apiserver", "calico-apiserver")))
	})

	Context("With APIServer Deployment overrides", func() {
		rr1 := corev1.ResourceRequirements{
			Limits: corev1.ResourceList{
				"cpu":     resource.MustParse("2"),
				"memory":  resource.MustParse("300Mi"),
				"storage": resource.MustParse("20Gi"),
			},
			Requests: corev1.ResourceList{
				"cpu":     resource.MustParse("1"),
				"memory":  resource.MustParse("150Mi"),
				"storage": resource.MustParse("10Gi"),
			},
		}

		rr2 := corev1.ResourceRequirements{
			Requests: corev1.ResourceList{
				corev1.ResourceCPU:    resource.MustParse("250m"),
				corev1.ResourceMemory: resource.MustParse("64Mi"),
			},
			Limits: corev1.ResourceList{
				corev1.ResourceCPU:    resource.MustParse("500m"),
				corev1.ResourceMemory: resource.MustParse("500Mi"),
			},
		}

		It("should handle APIServerDeployment overrides", func() {
			var minReadySeconds int32 = 20

			affinity := &corev1.Affinity{
				NodeAffinity: &corev1.NodeAffinity{
					RequiredDuringSchedulingIgnoredDuringExecution: &corev1.NodeSelector{
						NodeSelectorTerms: []corev1.NodeSelectorTerm{{
							MatchExpressions: []corev1.NodeSelectorRequirement{{
								Key:      "custom-affinity-key",
								Operator: corev1.NodeSelectorOpExists,
							}},
						}},
					},
				},
			}
			toleration := corev1.Toleration{
				Key:      "foo",
				Operator: corev1.TolerationOpEqual,
				Value:    "bar",
			}

			cfg.APIServer.APIServerDeployment = &operatorv1.APIServerDeployment{
				Metadata: &operatorv1.Metadata{
					Labels:      map[string]string{"top-level": "label1"},
					Annotations: map[string]string{"top-level": "annot1"},
				},
				Spec: &operatorv1.APIServerDeploymentSpec{
					MinReadySeconds: &minReadySeconds,
					Template: &operatorv1.APIServerDeploymentPodTemplateSpec{
						Metadata: &operatorv1.Metadata{
							Labels:      map[string]string{"template-level": "label2"},
							Annotations: map[string]string{"template-level": "annot2"},
						},
						Spec: &operatorv1.APIServerDeploymentPodSpec{
							Containers: []operatorv1.APIServerDeploymentContainer{
								{
									Name:      "calico-apiserver",
									Resources: &rr1,
								},
							},
							InitContainers: []operatorv1.APIServerDeploymentInitContainer{
								{
									Name:      "calico-apiserver-certs-key-cert-provisioner",
									Resources: &rr2,
								},
							},
							NodeSelector: map[string]string{
								"custom-node-selector": "value",
							},
							Affinity:    affinity,
							Tolerations: []corev1.Toleration{toleration},
						},
					},
				},
			}
			// Enable certificate management.
			cfg.Installation.CertificateManagement = &operatorv1.CertificateManagement{SignerName: "a.b/c", CACert: cfg.TLSKeyPair.GetCertificatePEM()}
			certificateManager, err := certificatemanager.Create(cli, cfg.Installation, clusterDomain)
			Expect(err).NotTo(HaveOccurred())

			// Create and add the TLS keypair so the initContainer is rendered.
			dnsNames := dns.GetServiceDNSNames(render.ProjectCalicoAPIServerServiceName(instance.Variant), rmeta.APIServerNamespace(instance.Variant), clusterDomain)
			kp, err := certificateManager.GetOrCreateKeyPair(cli, render.ProjectCalicoAPIServerTLSSecretName(instance.Variant), common.OperatorNamespace(), dnsNames)
			Expect(err).To(BeNil(), "Expected APIServer to create successfully %s", err)
			cfg.TLSKeyPair = kp

			component, err := render.APIServer(cfg)
			Expect(err).To(BeNil(), "Expected APIServer to create successfully %s", err)
			resources, _ := component.Objects()

			d, ok := rtest.GetResource(resources, "calico-apiserver", "calico-apiserver", "apps", "v1", "Deployment").(*appsv1.Deployment)
			Expect(ok).To(BeTrue())

			// API server has apiserver: true label
			Expect(d.Labels).To(HaveLen(2))
			Expect(d.Labels["apiserver"]).To(Equal("true"))
			Expect(d.Labels["top-level"]).To(Equal("label1"))
			Expect(d.Annotations).To(HaveLen(1))
			Expect(d.Annotations["top-level"]).To(Equal("annot1"))

			Expect(d.Spec.MinReadySeconds).To(Equal(minReadySeconds))

			// At runtime, the operator will also add some standard labels to the
			// deployment such as "k8s-app=calico-apiserver". But the APIServer
			// deployment object produced by the render will have no labels so we expect just the one
			// provided.
			Expect(d.Spec.Template.Labels).To(HaveLen(2))
			Expect(d.Spec.Template.Labels["apiserver"]).To(Equal("true"))
			Expect(d.Spec.Template.Labels["template-level"]).To(Equal("label2"))

			// With the default instance we expect 2 template-level annotations
			// - 1 added by the operator by default
			// - 1 added by the calicoNodeDaemonSet override
			Expect(d.Spec.Template.Annotations).To(HaveLen(2))
			Expect(d.Spec.Template.Annotations).To(HaveKey("hash.operator.tigera.io/calico-apiserver-certs"))
			Expect(d.Spec.Template.Annotations["template-level"]).To(Equal("annot2"))

			Expect(d.Spec.Template.Spec.Containers).To(HaveLen(1))
			Expect(d.Spec.Template.Spec.Containers[0].Name).To(Equal("calico-apiserver"))
			Expect(d.Spec.Template.Spec.Containers[0].Resources).To(Equal(rr1))

			Expect(d.Spec.Template.Spec.InitContainers).To(HaveLen(1))
			Expect(d.Spec.Template.Spec.InitContainers[0].Name).To(Equal("calico-apiserver-certs-key-cert-provisioner"))
			Expect(d.Spec.Template.Spec.InitContainers[0].Resources).To(Equal(rr2))

			Expect(d.Spec.Template.Spec.NodeSelector).To(HaveLen(1))
			Expect(d.Spec.Template.Spec.NodeSelector).To(HaveKeyWithValue("custom-node-selector", "value"))

			Expect(d.Spec.Template.Spec.Tolerations).To(HaveLen(1))
			Expect(d.Spec.Template.Spec.Tolerations[0]).To(Equal(toleration))
		})

		It("should override a ControlPlaneNodeSelector when specified", func() {
			cfg.Installation.ControlPlaneNodeSelector = map[string]string{"nodeName": "control01"}

			cfg.APIServer.APIServerDeployment = &operatorv1.APIServerDeployment{
				Spec: &operatorv1.APIServerDeploymentSpec{
					Template: &operatorv1.APIServerDeploymentPodTemplateSpec{
						Spec: &operatorv1.APIServerDeploymentPodSpec{
							NodeSelector: map[string]string{
								"custom-node-selector": "value",
							},
						},
					},
				},
			}
			component, err := render.APIServer(cfg)
			Expect(err).To(BeNil(), "Expected APIServer to create successfully %s", err)
			Expect(component.ResolveImages(nil)).To(BeNil())
			resources, _ := component.Objects()
			d := rtest.GetResource(resources, "calico-apiserver", "calico-apiserver", "apps", "v1", "Deployment").(*appsv1.Deployment)
			// nodeSelectors are merged
			Expect(d.Spec.Template.Spec.NodeSelector).To(HaveLen(2))
			Expect(d.Spec.Template.Spec.NodeSelector).To(HaveKeyWithValue("nodeName", "control01"))
			Expect(d.Spec.Template.Spec.NodeSelector).To(HaveKeyWithValue("custom-node-selector", "value"))
		})

		It("should override ControlPlaneTolerations when specified", func() {
			cfg.Installation.ControlPlaneTolerations = rmeta.TolerateControlPlane

			tol := corev1.Toleration{
				Key:      "foo",
				Operator: corev1.TolerationOpEqual,
				Value:    "bar",
				Effect:   corev1.TaintEffectNoExecute,
			}

			cfg.APIServer.APIServerDeployment = &operatorv1.APIServerDeployment{
				Spec: &operatorv1.APIServerDeploymentSpec{
					Template: &operatorv1.APIServerDeploymentPodTemplateSpec{
						Spec: &operatorv1.APIServerDeploymentPodSpec{
							Tolerations: []corev1.Toleration{tol},
						},
					},
				},
			}
			component, err := render.APIServer(cfg)
			Expect(err).To(BeNil(), "Expected APIServer to create successfully %s", err)
			Expect(component.ResolveImages(nil)).To(BeNil())
			resources, _ := component.Objects()
			d := rtest.GetResource(resources, "calico-apiserver", "calico-apiserver", "apps", "v1", "Deployment").(*appsv1.Deployment)
			Expect(d.Spec.Template.Spec.Tolerations).To(HaveLen(1))
			Expect(d.Spec.Template.Spec.Tolerations).To(ConsistOf(tol))
		})
	})
})<|MERGE_RESOLUTION|>--- conflicted
+++ resolved
@@ -1365,11 +1365,8 @@
 			APIGroups: []string{"lma.tigera.io"},
 			Resources: []string{"*"},
 			ResourceNames: []string{
-<<<<<<< HEAD
-				"flows", "audit*", "l7", "events", "dns", "waf", "runtime", "kibana_login",
-=======
+				"runtime",
 				"flows", "audit*", "l7", "events", "dns", "waf", "kibana_login", "recommendations",
->>>>>>> 8eb79270
 			},
 			Verbs: []string{"get"},
 		},
@@ -1486,11 +1483,8 @@
 			APIGroups: []string{"lma.tigera.io"},
 			Resources: []string{"*"},
 			ResourceNames: []string{
-<<<<<<< HEAD
-				"flows", "audit*", "l7", "events", "dns", "waf", "runtime", "kibana_login", "elasticsearch_superuser",
-=======
+				"runtime",
 				"flows", "audit*", "l7", "events", "dns", "waf", "kibana_login", "elasticsearch_superuser", "recommendations",
->>>>>>> 8eb79270
 			},
 			Verbs: []string{"get"},
 		},
