--- conflicted
+++ resolved
@@ -299,22 +299,8 @@
 				{Name: "LOG_LEVEL", Value: "Info"},
 				{Name: "DIKASTES_SUBSCRIPTION_TYPE", Value: "per-host-policies"},
 			},
-<<<<<<< HEAD
 			VolumeMounts: volMounts,
-			SecurityContext: &corev1.SecurityContext{
-				Privileged: ptr.BoolToPtr(true),
-				RunAsUser:  ptr.Int64ToPtr(0),
-				RunAsGroup: ptr.Int64ToPtr(0),
-			},
-=======
-			VolumeMounts: []corev1.VolumeMount{
-				{Name: FelixSync, MountPath: "/var/run/felix"},
-				{Name: DikastesSyncVolumeName, MountPath: "/var/run/dikastes"},
-				{Name: CalicoLogsVolumeName, MountPath: "/var/log/calico"},
-				{Name: ModSecurityRulesetVolumeName, MountPath: "/etc/modsecurity-ruleset", ReadOnly: true},
-			},
 			SecurityContext: securitycontext.NewRootContext(true),
->>>>>>> 3098b9e0
 		}
 		containers = append(containers, dikastes)
 	}
