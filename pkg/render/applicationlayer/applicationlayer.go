// Copyright (c) 2021-2024 Tigera, Inc. All rights reserved.

// Licensed under the Apache License, Version 2.0 (the "License");
// you may not use this file except in compliance with the License.
// You may obtain a copy of the License at
//
//     http://www.apache.org/licenses/LICENSE-2.0
//
// Unless required by applicable law or agreed to in writing, software
// distributed under the License is distributed on an "AS IS" BASIS,
// WITHOUT WARRANTIES OR CONDITIONS OF ANY KIND, either express or implied.
// See the License for the specific language governing permissions and
// limitations under the License.

package applicationlayer

import (
	"bytes"
	_ "embed"
	"fmt"
	"path/filepath"
	"strconv"
	"strings"
	"text/template"

	appsv1 "k8s.io/api/apps/v1"
	corev1 "k8s.io/api/core/v1"
	rbacv1 "k8s.io/api/rbac/v1"
	metav1 "k8s.io/apimachinery/pkg/apis/meta/v1"
	"k8s.io/apimachinery/pkg/util/intstr"
	"sigs.k8s.io/controller-runtime/pkg/client"

	operatorv1 "github.com/tigera/operator/api/v1"
	"github.com/tigera/operator/pkg/common"
	"github.com/tigera/operator/pkg/components"
	"github.com/tigera/operator/pkg/render"
	rcomponents "github.com/tigera/operator/pkg/render/common/components"
	rmeta "github.com/tigera/operator/pkg/render/common/meta"
	"github.com/tigera/operator/pkg/render/common/secret"
	"github.com/tigera/operator/pkg/render/common/securitycontext"
	"github.com/tigera/operator/pkg/render/common/securitycontextconstraints"
)

const (
	APLName                       = "application-layer"
	RoleName                      = "application-layer"
	ApplicationLayerDaemonsetName = "l7-log-collector"
	L7CollectorContainerName      = "l7-collector"
	L7CollectorSocksVolumeName    = "l7-collector-socks"
	ProxyContainerName            = "envoy-proxy"
	EnvoyLogsVolumeName           = "envoy-logs"
	EnvoyConfigMapName            = "envoy-config"
	EnvoyConfigMapKey             = "envoy-config.yaml"
	FelixSync                     = "felix-sync"
	DikastesSyncVolumeName        = "dikastes-sync"
	DikastesContainerName         = "dikastes"
	WAFConfigVolumeName           = "tigera-waf-config"
	WAFConfigVolumePath           = "/etc/waf"
	DefaultCoreRulesetVolumeName  = "coreruleset-default"
	DefaultCoreRulesetVolumePath  = "/etc/waf/coreruleset"
	WAFRulesetConfigMapName       = "tigera-waf-config"
	DefaultCoreRuleset            = "coreruleset-default"
	WAFConfigHashAnnotation       = "hash.operator.tigera.io/tigera-waf-config"
	CalicoLogsVolumeName          = "var-log-calico"
	CalicologsVolumePath          = "/var/log/calico"
)

func ApplicationLayer(
	config *Config,
) render.Component {
	return &component{
		config: config,
	}
}

type component struct {
	config *Config
}

// Config contains all the config information ApplicationLayer needs to render component.
type Config struct {
	// Required config.
	PullSecrets  []*corev1.Secret
	Installation *operatorv1.InstallationSpec
	OsType       rmeta.OSType

	// Optional config for WAF.
	PerHostWAFEnabled           bool
	WAFRulesetConfigMap         *corev1.ConfigMap
	DefaultCoreRulesetConfigMap *corev1.ConfigMap

	// Optional config for L7 logs.
	PerHostLogsEnabled     bool
	LogRequestsPerInterval *int64
	LogIntervalSeconds     *int64

	// Optional config for ALP
	PerHostALPEnabled bool

	// Optional config for SidecarInjection
	SidecarInjectionEnabled bool

	// Calculated internal fields.
	proxyImage            string
	collectorImage        string
	dikastesImage         string
	dikastesEnabled       bool
	perHostEnvoyEnabled   bool
	l7logcollectorEnabled bool
	envoyConfigMap        *corev1.ConfigMap

	// envoy user-configurable overrides
	UseRemoteAddressXFF bool
	NumTrustedHopsXFF   int32

	ApplicationLayer *operatorv1.ApplicationLayer
}

func (c *component) ResolveImages(is *operatorv1.ImageSet) error {
	reg := c.config.Installation.Registry
	path := c.config.Installation.ImagePath
	prefix := c.config.Installation.ImagePrefix

	if c.config.OsType != c.SupportedOSType() {
		return fmt.Errorf("layer 7 features are supported only on %s", c.SupportedOSType())
	}

	var err error
	var errMsgs []string

	c.config.proxyImage, err = components.GetReference(components.ComponentEnvoyProxy, reg, path, prefix, is)
	if err != nil {
		errMsgs = append(errMsgs, err.Error())
	}

	c.config.collectorImage, err = components.GetReference(components.ComponentL7Collector, reg, path, prefix, is)
	if err != nil {
		errMsgs = append(errMsgs, err.Error())
	}

	c.config.dikastesImage, err = components.GetReference(components.ComponentDikastes, reg, path, prefix, is)
	if err != nil {
		errMsgs = append(errMsgs, err.Error())
	}

	if len(errMsgs) != 0 {
		return fmt.Errorf("%s", strings.Join(errMsgs, ","))
	}

	return nil
}

func (c *component) SupportedOSType() rmeta.OSType {
	return rmeta.OSTypeLinux
}

func (c *component) Objects() ([]client.Object, []client.Object) {
	var objs []client.Object
	// If l7spec is provided render the required objects.
	objs = append(objs, c.serviceAccount())

	c.config.dikastesEnabled = c.config.PerHostWAFEnabled ||
		c.config.PerHostALPEnabled ||
		c.config.SidecarInjectionEnabled

	c.config.l7logcollectorEnabled = c.config.PerHostLogsEnabled ||
		c.config.SidecarInjectionEnabled

	c.config.perHostEnvoyEnabled = c.config.PerHostWAFEnabled ||
		c.config.PerHostALPEnabled ||
		c.config.PerHostLogsEnabled

	// If Web Application Firewall or Sidecar Injection is enabled, we need WAF ruleset ConfigMap present.
	if c.config.PerHostWAFEnabled || c.config.SidecarInjectionEnabled {
		// this ConfigMap is a copy of the provided configuration from the operator namespace into the calico-system namespace
		objs = append(objs, c.wafRulesetConfigMap())
		objs = append(objs, c.defaultCoreRulesetConfigMap())
	}

	// Envoy configuration
	if c.config.perHostEnvoyEnabled {
		c.config.envoyConfigMap = c.envoyL7ConfigMap()
		objs = append(objs, c.config.envoyConfigMap)
	}

	// Envoy, Dikastes & L7 log collector Daemonset
	// It always installed, even with sidecars enabled, the sidecars contain
	// only envoy proxy inside them, and if only sidcar is enabled the
	// daemonset will contain only Dikastes and L7 log collector to be
	// prepared to do some action depending on the envoy inside application
	// pod configuration.
	objs = append(objs, c.daemonset())

	if c.config.Installation.KubernetesProvider.IsDockerEE() {
		objs = append(objs, c.clusterAdminClusterRoleBinding())
	}

	if c.config.Installation.KubernetesProvider.IsOpenShift() {
		objs = append(objs, c.role(), c.roleBinding())
	}

	return objs, nil
}

func (c *component) Ready() bool {
	return true
}

// daemonset creates a daemonset for the L7 log collector component.
func (c *component) daemonset() *appsv1.DaemonSet {
	maxUnavailable := intstr.FromInt(1)

	annots := map[string]string{}

	if c.config.envoyConfigMap != nil {
		annots[EnvoyConfigMapName] = rmeta.AnnotationHash(c.config.envoyConfigMap)
	}

	if c.config.WAFRulesetConfigMap != nil {
		annots[WAFConfigHashAnnotation] = rmeta.AnnotationHash(c.config.WAFRulesetConfigMap.Data)
	}

	podTemplate := corev1.PodTemplateSpec{
		ObjectMeta: metav1.ObjectMeta{
			Annotations: annots,
		},
		Spec: corev1.PodSpec{
			HostIPC:            true,
			HostNetwork:        true,
			ServiceAccountName: APLName,
			DNSPolicy:          corev1.DNSClusterFirstWithHostNet,
			// Absence of l7 daemonset pod on a node will break the annotated services connectivity, so we tolerate all.
			Tolerations:      rmeta.TolerateAll,
			ImagePullSecrets: secret.GetReferenceList(c.config.PullSecrets),
			Containers:       c.containers(),
			Volumes:          c.volumes(),
		},
	}

	ds := &appsv1.DaemonSet{
		TypeMeta: metav1.TypeMeta{Kind: "DaemonSet", APIVersion: "apps/v1"},
		ObjectMeta: metav1.ObjectMeta{
			Name:      ApplicationLayerDaemonsetName,
			Namespace: common.CalicoNamespace,
		},
		Spec: appsv1.DaemonSetSpec{
			Template: podTemplate,
			UpdateStrategy: appsv1.DaemonSetUpdateStrategy{
				RollingUpdate: &appsv1.RollingUpdateDaemonSet{
					MaxUnavailable: &maxUnavailable,
				},
			},
		},
	}

	if c.config.ApplicationLayer != nil {
		if overrides := c.config.ApplicationLayer.Spec.L7LogCollectorDaemonSet; overrides != nil {
			rcomponents.ApplyDaemonSetOverrides(ds, overrides)
		}
	}
	return ds
}

func (c *component) containers() []corev1.Container {
	var containers []corev1.Container

	// Daemonset needs root and NET_ADMIN, NET_RAW permission to be able to use netfilter tproxy option.
	if c.config.perHostEnvoyEnabled {
		sc := securitycontext.NewRootContext(false)
		sc.Capabilities.Add = []corev1.Capability{
			"NET_ADMIN",
			"NET_RAW",
		}
		proxy := corev1.Container{
			Name:            ProxyContainerName,
			Image:           c.config.proxyImage,
			ImagePullPolicy: render.ImagePullPolicy(),
			Command: []string{
				"envoy", "-c", "/etc/envoy/envoy-config.yaml",
			},
			SecurityContext: sc,
			Env:             c.proxyEnv(),
			VolumeMounts:    c.proxyVolMounts(),
		}

		containers = append(containers, proxy)
	}

	if c.config.l7logcollectorEnabled {
		// Log collection specific container
		collector := corev1.Container{
			Name:            L7CollectorContainerName,
			Image:           c.config.collectorImage,
			ImagePullPolicy: render.ImagePullPolicy(),
			Env:             c.collectorEnv(),
			SecurityContext: securitycontext.NewRootContext(false),
			VolumeMounts:    c.collectorVolMounts(),
		}
		containers = append(containers, collector)
	}

	if c.config.dikastesEnabled {
		// Web Application Firewall (WAF) and ApplicationLayer Policies (ALP) specific container

		commandArgs := []string{
			"/dikastes",
			"server",
			"--dial", "/var/run/felix/nodeagent/socket",
			"--listen", "/var/run/dikastes/dikastes.sock",
		}

		volMounts := []corev1.VolumeMount{
			{Name: FelixSync, MountPath: "/var/run/felix"},
			{Name: DikastesSyncVolumeName, MountPath: "/var/run/dikastes"},
		}

		if c.config.PerHostWAFEnabled || c.config.SidecarInjectionEnabled {
			commandArgs = append(
				commandArgs,
<<<<<<< HEAD
				"--waf-ruleset-file", filepath.Join(ModSecurityRulesetVolumePath, "tigera.conf"),
=======
				"--waf-log-file", filepath.Join(CalicologsVolumePath, "waf", "waf.log"),
				"--waf-ruleset-root-dir", WAFConfigVolumePath,
				"--waf-ruleset-file", "tigera.conf",
>>>>>>> 9856e42b
			)
			if c.config.PerHostWAFEnabled {
				commandArgs = append(commandArgs, "--per-host-waf-enabled")
			}
			volMounts = append(
				volMounts,
				[]corev1.VolumeMount{
					{
						Name:      CalicoLogsVolumeName,
						MountPath: CalicologsVolumePath,
					},
					{
						Name:      WAFConfigVolumeName,
						MountPath: WAFConfigVolumePath,
						ReadOnly:  true,
					},
					{
						Name:      DefaultCoreRulesetVolumeName,
						MountPath: DefaultCoreRulesetVolumePath,
						ReadOnly:  true,
					},
				}...,
			)
		}

		if c.config.PerHostALPEnabled {
			commandArgs = append(commandArgs, "--per-host-alp-enabled")
		}

		dikastes := corev1.Container{
			Name:            DikastesContainerName,
			Image:           c.config.dikastesImage,
			ImagePullPolicy: render.ImagePullPolicy(),
			Command:         commandArgs,
			Env: []corev1.EnvVar{
				{Name: "LOG_LEVEL", Value: "Info"},
				{Name: "DIKASTES_SUBSCRIPTION_TYPE", Value: "per-host-policies"},
			},
			VolumeMounts:    volMounts,
			SecurityContext: securitycontext.NewRootContext(true),
		}
		containers = append(containers, dikastes)
	}

	return containers
}

func (c *component) proxyEnv() []corev1.EnvVar {
	return []corev1.EnvVar{
		// envoy needs to run as root to be able to use transparent flag (for tproxy)
		{Name: "ENVOY_UID", Value: "0"},
		{Name: "ENVOY_GID", Value: "0"},
		{Name: "TIGERA_TPROXY", Value: "Enabled"},
	}
}

func (c *component) collectorEnv() []corev1.EnvVar {
	envs := []corev1.EnvVar{
		{Name: "LOG_LEVEL", Value: "Info"},
		{Name: "FELIX_DIAL_TARGET", Value: "/var/run/felix/nodeagent/socket"},
	}

	// Set rate limiters if provided.
	if c.config.LogRequestsPerInterval != nil {
		envs = append(envs, corev1.EnvVar{
			Name:  "ENVOY_LOG_REQUESTS_PER_INTERVAL",
			Value: strconv.FormatInt(*c.config.LogRequestsPerInterval, 10),
		})
	}

	if c.config.LogIntervalSeconds != nil {
		envs = append(envs, corev1.EnvVar{
			Name:  "ENVOY_LOG_INTERVAL_SECONDS",
			Value: strconv.FormatInt(*c.config.LogIntervalSeconds, 10),
		})
	}

	return envs
}

func (c *component) volumes() []corev1.Volume {
	hostPathDirectoryOrCreate := corev1.HostPathDirectoryOrCreate
	volumes := []corev1.Volume{
		{
			Name: FelixSync,
			VolumeSource: corev1.VolumeSource{
				CSI: &corev1.CSIVolumeSource{
					Driver: "csi.tigera.io",
				},
			},
		},
		// This empty directory volume will be mounted at /tmp/ which will contain the access logs file generated by envoy.
		{
			Name: EnvoyLogsVolumeName,
			VolumeSource: corev1.VolumeSource{
				EmptyDir: &corev1.EmptyDirVolumeSource{},
			},
		},
	}

	if c.config.perHostEnvoyEnabled {
		volumes = append(volumes, corev1.Volume{
			Name: EnvoyConfigMapName,
			VolumeSource: corev1.VolumeSource{
				ConfigMap: &corev1.ConfigMapVolumeSource{
					LocalObjectReference: corev1.LocalObjectReference{Name: EnvoyConfigMapName},
				},
			},
		})
	}

	if c.config.l7logcollectorEnabled {
		volumes = append(volumes, corev1.Volume{
			Name: L7CollectorSocksVolumeName,
			VolumeSource: corev1.VolumeSource{
				HostPath: &corev1.HostPathVolumeSource{
					Path: "/var/run/l7-collector",
					Type: &hostPathDirectoryOrCreate,
				},
			},
		})
	}

	if c.config.dikastesEnabled {
		// Web Application Firewall + ApplicationLayer Policy specific volumes.

		// Needed for Dikastes' authz check server.
		volumes = append(volumes, corev1.Volume{
			Name: DikastesSyncVolumeName,
			VolumeSource: corev1.VolumeSource{
				HostPath: &corev1.HostPathVolumeSource{
					Path: "/var/run/dikastes",
					Type: &hostPathDirectoryOrCreate,
				},
			},
		})

		// Needed for Coraza library - contains rule set.
		if c.config.PerHostWAFEnabled || c.config.SidecarInjectionEnabled {
			// WAF logs need HostPath volume - logs to be consumed by fluentd.
			volumes = append(volumes, corev1.Volume{
				Name: CalicoLogsVolumeName,
				VolumeSource: corev1.VolumeSource{
					HostPath: &corev1.HostPathVolumeSource{
						Path: CalicologsVolumePath,
						Type: &hostPathDirectoryOrCreate,
					},
				},
			})

			// WAF ruleset volume
			volumes = append(volumes, corev1.Volume{
				Name: WAFConfigVolumeName,
				VolumeSource: corev1.VolumeSource{
					ConfigMap: &corev1.ConfigMapVolumeSource{
						LocalObjectReference: corev1.LocalObjectReference{
							Name: WAFRulesetConfigMapName,
						},
					},
				},
			})

			// Default coreruleset volume
			volumes = append(volumes, corev1.Volume{
				Name: DefaultCoreRulesetVolumeName,
				VolumeSource: corev1.VolumeSource{
					ConfigMap: &corev1.ConfigMapVolumeSource{
						LocalObjectReference: corev1.LocalObjectReference{
							Name: DefaultCoreRuleset,
						},
					},
				},
			})
		}
	}

	return volumes
}

func (c *component) proxyVolMounts() []corev1.VolumeMount {
	volumes := []corev1.VolumeMount{
		{Name: EnvoyConfigMapName, MountPath: "/etc/envoy"},
		{Name: EnvoyLogsVolumeName, MountPath: "/tmp/"},
	}

	if c.config.dikastesEnabled {
		volumes = append(volumes,
			corev1.VolumeMount{
				Name:      DikastesSyncVolumeName,
				MountPath: "/var/run/dikastes",
			},
		)
	}

	return volumes
}

func (c *component) collectorVolMounts() []corev1.VolumeMount {
	return []corev1.VolumeMount{
		{Name: EnvoyLogsVolumeName, MountPath: "/tmp/"},
		{Name: FelixSync, MountPath: "/var/run/felix"},
		{Name: L7CollectorSocksVolumeName, MountPath: "/var/run/l7-collector"},
	}
}

func (c *component) wafRulesetConfigMap() *corev1.ConfigMap {
	return &corev1.ConfigMap{
		TypeMeta: metav1.TypeMeta{Kind: "ConfigMap", APIVersion: "v1"},
		ObjectMeta: metav1.ObjectMeta{
			Name:      WAFRulesetConfigMapName,
			Namespace: common.CalicoNamespace,
			Labels:    map[string]string{},
		},
		Data:       c.config.WAFRulesetConfigMap.Data,
		BinaryData: c.config.WAFRulesetConfigMap.BinaryData,
	}
}

func (c *component) defaultCoreRulesetConfigMap() *corev1.ConfigMap {
	return &corev1.ConfigMap{
		TypeMeta: metav1.TypeMeta{Kind: "ConfigMap", APIVersion: "v1"},
		ObjectMeta: metav1.ObjectMeta{
			Name:      DefaultCoreRuleset,
			Namespace: common.CalicoNamespace,
			Labels:    map[string]string{},
		},
		Data:       c.config.DefaultCoreRulesetConfigMap.Data,
		BinaryData: c.config.DefaultCoreRulesetConfigMap.BinaryData,
	}
}

//go:embed envoy-config.yaml.template
var envoyConfigTemplate string

func (c *component) envoyL7ConfigMap() *corev1.ConfigMap {
	var config bytes.Buffer

	tpl, err := template.New("envoyConfigTemplate").Parse(envoyConfigTemplate)
	if err != nil {
		return nil
	}

	err = tpl.Execute(&config, c.config)
	if err != nil {
		return nil
	}

	return &corev1.ConfigMap{
		TypeMeta: metav1.TypeMeta{Kind: "ConfigMap", APIVersion: "v1"},
		ObjectMeta: metav1.ObjectMeta{
			Name:      EnvoyConfigMapName,
			Namespace: common.CalicoNamespace,
			Labels:    map[string]string{},
		},
		Data: map[string]string{
			EnvoyConfigMapKey: config.String(),
		},
	}
}

// serviceAccount creates application layer service account.
func (c *component) serviceAccount() *corev1.ServiceAccount {
	return &corev1.ServiceAccount{
		TypeMeta:   metav1.TypeMeta{Kind: "ServiceAccount", APIVersion: "v1"},
		ObjectMeta: metav1.ObjectMeta{Name: APLName, Namespace: common.CalicoNamespace},
	}
}

// In DockerEE (Mirantis) cluster-admin role is needed for envoy proxy to be able to use hostNetwork.
func (c *component) clusterAdminClusterRoleBinding() *rbacv1.ClusterRoleBinding {
	return &rbacv1.ClusterRoleBinding{
		TypeMeta: metav1.TypeMeta{Kind: "ClusterRoleBinding", APIVersion: "rbac.authorization.k8s.io/v1"},
		ObjectMeta: metav1.ObjectMeta{
			Name:   "application-layer-cluster-admin",
			Labels: map[string]string{},
		},
		RoleRef: rbacv1.RoleRef{
			APIGroup: "rbac.authorization.k8s.io",
			Kind:     "ClusterRole",
			Name:     "cluster-admin",
		},
		Subjects: []rbacv1.Subject{
			{
				Kind:      "ServiceAccount",
				Name:      APLName,
				Namespace: common.CalicoNamespace,
			},
		},
	}
}

func (c *component) role() *rbacv1.Role {
	return &rbacv1.Role{
		TypeMeta: metav1.TypeMeta{Kind: "Role", APIVersion: "rbac.authorization.k8s.io/v1"},
		ObjectMeta: metav1.ObjectMeta{
			Name:      RoleName,
			Namespace: common.CalicoNamespace,
		},
		Rules: []rbacv1.PolicyRule{
			{

				APIGroups:     []string{"security.openshift.io"},
				Resources:     []string{"securitycontextconstraints"},
				Verbs:         []string{"use"},
				ResourceNames: []string{securitycontextconstraints.Privileged},
			},
		},
	}
}

func (c *component) roleBinding() *rbacv1.RoleBinding {
	return &rbacv1.RoleBinding{
		TypeMeta: metav1.TypeMeta{Kind: "RoleBinding", APIVersion: "rbac.authorization.k8s.io/v1"},
		ObjectMeta: metav1.ObjectMeta{
			Name:      RoleName,
			Namespace: common.CalicoNamespace,
		},
		RoleRef: rbacv1.RoleRef{
			Kind:     "Role",
			Name:     RoleName,
			APIGroup: "rbac.authorization.k8s.io",
		},
		Subjects: []rbacv1.Subject{
			{
				Kind:      "ServiceAccount",
				Name:      APLName,
				Namespace: common.CalicoNamespace,
			},
		},
	}
}<|MERGE_RESOLUTION|>--- conflicted
+++ resolved
@@ -18,7 +18,6 @@
 	"bytes"
 	_ "embed"
 	"fmt"
-	"path/filepath"
 	"strconv"
 	"strings"
 	"text/template"
@@ -317,13 +316,8 @@
 		if c.config.PerHostWAFEnabled || c.config.SidecarInjectionEnabled {
 			commandArgs = append(
 				commandArgs,
-<<<<<<< HEAD
-				"--waf-ruleset-file", filepath.Join(ModSecurityRulesetVolumePath, "tigera.conf"),
-=======
-				"--waf-log-file", filepath.Join(CalicologsVolumePath, "waf", "waf.log"),
 				"--waf-ruleset-root-dir", WAFConfigVolumePath,
 				"--waf-ruleset-file", "tigera.conf",
->>>>>>> 9856e42b
 			)
 			if c.config.PerHostWAFEnabled {
 				commandArgs = append(commandArgs, "--per-host-waf-enabled")
