--- conflicted
+++ resolved
@@ -245,7 +245,6 @@
 		}
 	})
 
-<<<<<<< HEAD
 	It("should render proper image when FIPS mode is enabled", func() {
 		fipsEnabled := operatorv1.FIPSModeEnabled
 		cfg.Installation.FIPSMode = &fipsEnabled
@@ -256,8 +255,8 @@
 		ds := rtest.GetResource(resources, applicationlayer.ApplicationLayerDaemonsetName, common.CalicoNamespace, "apps", "v1", "DaemonSet").(*appsv1.DaemonSet)
 		dikastesContainer := ds.Spec.Template.Spec.Containers[2]
 		Expect(dikastesContainer.Image).To(ContainSubstring("-fips"))
-
-=======
+	})
+
 	It("should render with custom l7 envoy configuration", func() {
 		// create component with render the correct resources.
 		// Should render the correct resources.
@@ -290,7 +289,6 @@
 		envoyConfigMapContents := envoyConfigMap.Data[applicationlayer.EnvoyConfigMapKey]
 		Expect(envoyConfigMapContents).To(ContainSubstring("xff_num_trusted_hops: 1"))
 		Expect(envoyConfigMapContents).To(ContainSubstring("use_remote_address: true"))
->>>>>>> 619fa77e
 	})
 
 	It("should render with default l7 ALP configuration", func() {
