// Copyright (c) 2021-2022 Tigera, Inc. All rights reserved.

// Licensed under the Apache License, Version 2.0 (the "License");
// you may not use this file except in compliance with the License.
// You may obtain a copy of the License at
//
//     http://www.apache.org/licenses/LICENSE-2.0
//
// Unless required by applicable law or agreed to in writing, software
// distributed under the License is distributed on an "AS IS" BASIS,
// WITHOUT WARRANTIES OR CONDITIONS OF ANY KIND, either express or implied.
// See the License for the specific language governing permissions and
// limitations under the License.

package test

import (
	"bytes"
	"encoding/json"
	"fmt"

	. "github.com/onsi/gomega"

	v3 "github.com/tigera/api/pkg/apis/projectcalico/v3"
	rmeta "github.com/tigera/operator/pkg/render/common/meta"
	"github.com/tigera/operator/pkg/tls"

	corev1 "k8s.io/api/core/v1"
	v1 "k8s.io/api/core/v1"
	metav1 "k8s.io/apimachinery/pkg/apis/meta/v1"
	"k8s.io/apimachinery/pkg/runtime"
	"k8s.io/apimachinery/pkg/runtime/schema"
	"k8s.io/apimachinery/pkg/util/sets"
	"sigs.k8s.io/controller-runtime/pkg/client"
)

func ExpectK8sServiceEpEnvVars(podSpec corev1.PodSpec, host, port string) {
	for _, c := range podSpec.Containers {
		ExpectWithOffset(1, c.Env).To(ContainElements(
			corev1.EnvVar{Name: "KUBERNETES_SERVICE_HOST", Value: host},
			corev1.EnvVar{Name: "KUBERNETES_SERVICE_PORT", Value: port},
		), fmt.Sprintf("Container %s did not have KUBERENETES_SERVICE_... env vars", c.Name))
	}
	for _, c := range podSpec.InitContainers {
		ExpectWithOffset(1, c.Env).To(ContainElements(
			corev1.EnvVar{Name: "KUBERNETES_SERVICE_HOST", Value: host},
			corev1.EnvVar{Name: "KUBERNETES_SERVICE_PORT", Value: port},
		), fmt.Sprintf("Init container %s did not have KUBERENETES_SERVICE_... env vars", c.Name))
	}
}

func ExpectNoK8sServiceEpEnvVars(podSpec corev1.PodSpec) {
	for _, c := range podSpec.Containers {
		for _, ev := range c.Env {
			ExpectWithOffset(1, ev.Name).NotTo(Equal("KUBERNETES_SERVICE_HOST"))
			ExpectWithOffset(1, ev.Name).NotTo(Equal("KUBERNETES_SERVICE_PORT"))
		}
	}
	for _, c := range podSpec.InitContainers {
		for _, ev := range c.Env {
			ExpectWithOffset(1, ev.Name).NotTo(Equal("KUBERNETES_SERVICE_HOST"))
			ExpectWithOffset(1, ev.Name).NotTo(Equal("KUBERNETES_SERVICE_PORT"))
		}
	}
}

func ExpectResourceInList(objs []client.Object, name, ns, group, version, kind string) {
	type expectedResource struct {
		Name      string
		Namespace string
		GVK       schema.GroupVersionKind
	}

	o := expectedResource{
		Name:      name,
		Namespace: ns,
		GVK:       schema.GroupVersionKind{Group: group, Version: version, Kind: kind},
	}

	elems := []expectedResource{}
	for _, obj := range objs {
		elems = append(elems, expectedResource{
			Name:      obj.(metav1.ObjectMetaAccessor).GetObjectMeta().GetName(),
			Namespace: obj.(metav1.ObjectMetaAccessor).GetObjectMeta().GetNamespace(),
			GVK:       obj.GetObjectKind().GroupVersionKind(),
		})
	}
	Expect(elems).To(ContainElement(o))
}

func ExpectResource(resource runtime.Object, name, ns, group, version, kind string) {
	gvk := schema.GroupVersionKind{Group: group, Version: version, Kind: kind}
	actualName := resource.(metav1.ObjectMetaAccessor).GetObjectMeta().GetName()
	actualNS := resource.(metav1.ObjectMetaAccessor).GetObjectMeta().GetNamespace()
	ExpectWithOffset(1, actualName).To(Equal(name), fmt.Sprintf("Rendered %s resource in namespace %s has wrong name", kind, ns))
	ExpectWithOffset(1, actualNS).To(Equal(ns), fmt.Sprintf("Rendered resource %s/%s has wrong namespace", kind, name))
	ExpectWithOffset(1, resource.GetObjectKind().GroupVersionKind()).To(Equal(gvk), fmt.Sprintf("Rendered resource %s does not match expected GVK", name))
}

func GetResource(resources []client.Object, name, ns, group, version, kind string) client.Object {
	for _, resource := range resources {
		gvk := schema.GroupVersionKind{Group: group, Version: version, Kind: kind}
		om := resource.(metav1.ObjectMetaAccessor).GetObjectMeta()
		if name == om.GetName() &&
			ns == om.GetNamespace() &&
			gvk == resource.GetObjectKind().GroupVersionKind() {
			return resource
		}
	}
	return nil
}

func GetContainer(containers []v1.Container, name string) *v1.Container {
	for _, container := range containers {
		if container.Name == name {
			return &container
		}
	}
	return nil
}

func ExpectGlobalReportType(resource runtime.Object, name string) {
	actualName := resource.(metav1.ObjectMetaAccessor).GetObjectMeta().GetName()
	Expect(actualName).To(Equal(name), "Rendered resource has wrong name")
	gvk := schema.GroupVersionKind{Group: "projectcalico.org", Version: "v3", Kind: "GlobalReportType"}
	Expect(resource.GetObjectKind().GroupVersionKind()).To(Equal(gvk), fmt.Sprintf("Rendered resource %s does not match expected GVK", name))
	v, ok := resource.(*v3.GlobalReportType)
	Expect(ok).To(BeTrue(), fmt.Sprintf("resource (%v) should convert to GlobalReportType", resource))
	Expect(v.Spec.UISummaryTemplate.Template).ToNot(BeEmpty())
	_, err := json.Marshal(v.Spec.UISummaryTemplate.Template)
	Expect(err).To(BeNil())
	for _, t := range v.Spec.DownloadTemplates {
		Expect(t.Template).ToNot(BeEmpty(), fmt.Sprintf("%s template should not be empty", t.Name))
		_, err = json.Marshal(t.Template)
		Expect(err).To(BeNil())
	}
}

func ExpectGlobalAlertTemplateToBePopulated(resource runtime.Object) {
	v, ok := resource.(*v3.GlobalAlertTemplate)
	Expect(ok).To(BeTrue(), fmt.Sprintf("resource (%v) should convert to GlobalAlertTemplate", resource))
	Expect(v.Spec.Description).ToNot(BeEmpty(), fmt.Sprintf("Description should not be empty for resource (%v)", resource))
	Expect(v.Spec.Severity).ToNot(BeNumerically("==", 0), fmt.Sprintf("Severity should not be empty for resource (%v)", resource))

	if v.Spec.Type != v3.GlobalAlertTypeAnomalyDetection { // ignored for  AnomalyDetection Typed
		Expect(v.Spec.DataSet).ToNot(BeEmpty(), fmt.Sprintf("DataSet should not be empty for resource (%v)", resource))
	}
}

func ExpectEnv(env []v1.EnvVar, key, value string) {
	for _, e := range env {
		if e.Name == key {
			Expect(e.Value).To(Equal(value))
			return
		}
	}
	Expect(false).To(BeTrue(), fmt.Sprintf("Missing expected environment variable %s", key))
}

func ExpectVolumeMount(vms []v1.VolumeMount, name, path string) {
	for _, vm := range vms {
		if vm.Name == name {
			Expect(vm.MountPath).To(Equal(path))
			return
		}
	}
	Expect(false).To(BeTrue(), fmt.Sprintf("Missing expected volume mount %s", name))
}

<<<<<<< HEAD
func CreateCertSecret(name, namespace string) *corev1.Secret {
=======
// CreateCertSecret creates a secret that is not signed by the certificate manager, making it useful for testing legacy
// operator secrets or secrets that are brought to the cluster by the customer.
func CreateCertSecret(name, namespace string, dnsNames ...string) *corev1.Secret {
	cryptoCA, _ := tls.MakeCA(rmeta.TigeraOperatorCAIssuerPrefix + "@some-hash")
	cfg, _ := cryptoCA.MakeServerCertForDuration(sets.NewString(dnsNames...), rmeta.DefaultCertificateDuration, tls.SetServerAuth, tls.SetClientAuth)
	keyContent, crtContent := &bytes.Buffer{}, &bytes.Buffer{}
	_ = cfg.WriteCertConfig(crtContent, keyContent)

>>>>>>> b19e1de7
	return &corev1.Secret{
		TypeMeta: metav1.TypeMeta{Kind: "Secret", APIVersion: "v1"},
		ObjectMeta: metav1.ObjectMeta{
			Name:      name,
			Namespace: namespace,
		},
		Data: map[string][]byte{
			corev1.TLSPrivateKeyKey: keyContent.Bytes(),
			corev1.TLSCertKey:       crtContent.Bytes(),
		},
	}
}<|MERGE_RESOLUTION|>--- conflicted
+++ resolved
@@ -167,9 +167,6 @@
 	Expect(false).To(BeTrue(), fmt.Sprintf("Missing expected volume mount %s", name))
 }
 
-<<<<<<< HEAD
-func CreateCertSecret(name, namespace string) *corev1.Secret {
-=======
 // CreateCertSecret creates a secret that is not signed by the certificate manager, making it useful for testing legacy
 // operator secrets or secrets that are brought to the cluster by the customer.
 func CreateCertSecret(name, namespace string, dnsNames ...string) *corev1.Secret {
@@ -178,7 +175,6 @@
 	keyContent, crtContent := &bytes.Buffer{}, &bytes.Buffer{}
 	_ = cfg.WriteCertConfig(crtContent, keyContent)
 
->>>>>>> b19e1de7
 	return &corev1.Secret{
 		TypeMeta: metav1.TypeMeta{Kind: "Secret", APIVersion: "v1"},
 		ObjectMeta: metav1.ObjectMeta{
