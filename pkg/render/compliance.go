--- conflicted
+++ resolved
@@ -93,13 +93,12 @@
 	KeyValidatorConfig          authentication.KeyValidatorConfig
 	ClusterDomain               string
 	HasNoLicense                bool
-<<<<<<< HEAD
-	TenantID                    string
-=======
+
+	// Calico Cloud addition
+	TenantID string
 
 	// Whether or not the cluster supports pod security policies.
 	UsePSP bool
->>>>>>> d93d2e72
 }
 
 type complianceComponent struct {
@@ -735,14 +734,9 @@
 						fmt.Sprintf("-certpath=%s", c.cfg.ComplianceServerCertSecret.VolumeMountCertificateFilePath()),
 						fmt.Sprintf("-keypath=%s", c.cfg.ComplianceServerCertSecret.VolumeMountKeyFilePath()),
 					},
-<<<<<<< HEAD
-					VolumeMounts: c.complianceServerVolumeMounts(),
-				}, c.cfg.ESClusterConfig.ClusterName(), ElasticsearchComplianceServerUserSecret, c.cfg.ClusterDomain, c.SupportedOSType())),
-=======
 					SecurityContext: securitycontext.NewBaseContext(securitycontext.RunAsUserID, securitycontext.RunAsGroupID),
 					VolumeMounts:    c.complianceServerVolumeMounts(),
-				}, c.cfg.ESClusterConfig.ClusterName(), ElasticsearchComplianceServerUserSecret, c.cfg.ClusterDomain, c.SupportedOSType()),
->>>>>>> d93d2e72
+				}, c.cfg.ESClusterConfig.ClusterName(), ElasticsearchComplianceServerUserSecret, c.cfg.ClusterDomain, c.SupportedOSType())),
 			},
 			Volumes: c.complianceServerVolumes(),
 		},
