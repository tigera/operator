--- conflicted
+++ resolved
@@ -1004,12 +1004,6 @@
 		ObjectMeta: metav1.ObjectMeta{
 			Name:      ComplianceBenchmarkerName,
 			Namespace: ComplianceNamespace,
-<<<<<<< HEAD
-			Labels: map[string]string{
-				"k8s-app": ComplianceBenchmarkerName,
-			},
-=======
->>>>>>> a27d4194
 		},
 		Spec: corev1.PodSpec{
 			ServiceAccountName: "tigera-compliance-benchmarker",
@@ -1036,17 +1030,9 @@
 		ObjectMeta: metav1.ObjectMeta{
 			Name:      ComplianceBenchmarkerName,
 			Namespace: ComplianceNamespace,
-<<<<<<< HEAD
-			Labels:    map[string]string{"k8s-app": ComplianceBenchmarkerName},
 		},
 
 		Spec: appsv1.DaemonSetSpec{
-			Selector: &metav1.LabelSelector{MatchLabels: map[string]string{"k8s-app": ComplianceBenchmarkerName}},
-=======
-		},
-
-		Spec: appsv1.DaemonSetSpec{
->>>>>>> a27d4194
 			Template: *podTemplate,
 		},
 	}
