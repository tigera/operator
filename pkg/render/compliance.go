// Copyright (c) 2019-2023 Tigera, Inc. All rights reserved.

// Licensed under the Apache License, Version 2.0 (the "License");
// you may not use this file except in compliance with the License.
// You may obtain a copy of the License at
//
//     http://www.apache.org/licenses/LICENSE-2.0
//
// Unless required by applicable law or agreed to in writing, software
// distributed under the License is distributed on an "AS IS" BASIS,
// WITHOUT WARRANTIES OR CONDITIONS OF ANY KIND, either express or implied.
// See the License for the specific language governing permissions and
// limitations under the License.

package render

import (
	"fmt"
	"strings"

	ocsv1 "github.com/openshift/api/security/v1"

	appsv1 "k8s.io/api/apps/v1"
	corev1 "k8s.io/api/core/v1"
	policyv1beta1 "k8s.io/api/policy/v1beta1"
	rbacv1 "k8s.io/api/rbac/v1"
	metav1 "k8s.io/apimachinery/pkg/apis/meta/v1"
	"k8s.io/apimachinery/pkg/util/intstr"
	"sigs.k8s.io/controller-runtime/pkg/client"

	v3 "github.com/tigera/api/pkg/apis/projectcalico/v3"
	operatorv1 "github.com/tigera/operator/api/v1"
	"github.com/tigera/operator/pkg/components"
	"github.com/tigera/operator/pkg/render/common/authentication"
	"github.com/tigera/operator/pkg/render/common/configmap"
	relasticsearch "github.com/tigera/operator/pkg/render/common/elasticsearch"
	rmeta "github.com/tigera/operator/pkg/render/common/meta"
	"github.com/tigera/operator/pkg/render/common/networkpolicy"
	"github.com/tigera/operator/pkg/render/common/podsecuritypolicy"
	"github.com/tigera/operator/pkg/render/common/secret"
	"github.com/tigera/operator/pkg/render/common/securitycontext"
	"github.com/tigera/operator/pkg/tls/certificatemanagement"
)

const (
	ComplianceNamespace        = "tigera-compliance"
	ComplianceServiceName      = "compliance"
	ComplianceServerName       = "compliance-server"
	ComplianceControllerName   = "compliance-controller"
	ComplianceSnapshotterName  = "compliance-snapshotter"
	ComplianceReporterName     = "compliance-reporter"
	ComplianceBenchmarkerName  = "compliance-benchmarker"
	ComplianceAccessPolicyName = networkpolicy.TigeraComponentPolicyPrefix + "compliance-access"
	ComplianceServerPolicyName = networkpolicy.TigeraComponentPolicyPrefix + ComplianceServerName

	// ServiceAccount names.
	ComplianceServerServiceAccount      = "tigera-compliance-server"
	ComplianceSnapshotterServiceAccount = "tigera-compliance-snapshotter"
	ComplianceBenchmarkerServiceAccount = "tigera-compliance-benchmarker"
	ComplianceReporterServiceAccount    = "tigera-compliance-reporter"
	ComplianceControllerServiceAccount  = "tigera-compliance-controller"
)

const (
	ElasticsearchComplianceBenchmarkerUserSecret = "tigera-ee-compliance-benchmarker-elasticsearch-access"
	ElasticsearchComplianceControllerUserSecret  = "tigera-ee-compliance-controller-elasticsearch-access"
	ElasticsearchComplianceReporterUserSecret    = "tigera-ee-compliance-reporter-elasticsearch-access"
	ElasticsearchComplianceSnapshotterUserSecret = "tigera-ee-compliance-snapshotter-elasticsearch-access"
	ElasticsearchComplianceServerUserSecret      = "tigera-ee-compliance-server-elasticsearch-access"
	ElasticsearchCuratorUserSecret               = "tigera-ee-curator-elasticsearch-access"

	ComplianceServerCertSecret  = "tigera-compliance-server-tls"
	ComplianceSnapshotterSecret = "tigera-compliance-snapshotter-tls"
	ComplianceBenchmarkerSecret = "tigera-compliance-benchmarker-tls"
	ComplianceControllerSecret  = "tigera-compliance-controller-tls"
	ComplianceReporterSecret    = "tigera-compliance-reporter-tls"
)

var (
	ComplianceServerEntityRule            = networkpolicy.CreateEntityRule(ComplianceNamespace, ComplianceServerName, complianceServerPort)
	ComplianceServerSourceEntityRule      = networkpolicy.CreateSourceEntityRule(ComplianceNamespace, ComplianceServerName)
	ComplianceBenchmarkerSourceEntityRule = networkpolicy.CreateSourceEntityRule(ComplianceNamespace, ComplianceBenchmarkerName)
	ComplianceControllerSourceEntityRule  = networkpolicy.CreateSourceEntityRule(ComplianceNamespace, ComplianceControllerName)
	ComplianceSnapshotterSourceEntityRule = networkpolicy.CreateSourceEntityRule(ComplianceNamespace, ComplianceSnapshotterName)
	ComplianceReporterSourceEntityRule    = networkpolicy.CreateSourceEntityRule(ComplianceNamespace, ComplianceReporterName)
)

func Compliance(cfg *ComplianceConfiguration) (Component, error) {
	return &complianceComponent{
		cfg: cfg,
	}, nil
}

// ComplianceConfiguration contains all the config information needed to render the component.
type ComplianceConfiguration struct {
	ESSecrets                   []*corev1.Secret
	Installation                *operatorv1.InstallationSpec
	ESClusterConfig             *relasticsearch.ClusterConfig
	PullSecrets                 []*corev1.Secret
	Openshift                   bool
	ManagementCluster           *operatorv1.ManagementCluster
	ManagementClusterConnection *operatorv1.ManagementClusterConnection
	KeyValidatorConfig          authentication.KeyValidatorConfig
	ClusterDomain               string
	HasNoLicense                bool

	// Calico Cloud addition
	TenantID string

	// Trusted certificate bundle for all compliance pods.
	TrustedBundle certificatemanagement.TrustedBundle

	// Key pairs used for mTLS.
	ServerKeyPair      certificatemanagement.KeyPairInterface
	BenchmarkerKeyPair certificatemanagement.KeyPairInterface
	ReporterKeyPair    certificatemanagement.KeyPairInterface
	SnapshotterKeyPair certificatemanagement.KeyPairInterface
	ControllerKeyPair  certificatemanagement.KeyPairInterface

	// Whether the cluster supports pod security policies.
	UsePSP bool
}

type complianceComponent struct {
	cfg              *ComplianceConfiguration
	benchmarkerImage string
	snapshotterImage string
	serverImage      string
	controllerImage  string
	reporterImage    string
}

func (c *complianceComponent) ResolveImages(is *operatorv1.ImageSet) error {
	reg := c.cfg.Installation.Registry
	path := c.cfg.Installation.ImagePath
	prefix := c.cfg.Installation.ImagePrefix
	var err error
	c.benchmarkerImage, err = components.GetReference(components.ComponentComplianceBenchmarker, reg, path, prefix, is)

	errMsgs := []string{}
	if err != nil {
		errMsgs = append(errMsgs, err.Error())
	}

	c.snapshotterImage, err = components.GetReference(components.ComponentComplianceSnapshotter, reg, path, prefix, is)
	if err != nil {
		errMsgs = append(errMsgs, err.Error())
	}

	c.serverImage, err = components.GetReference(components.ComponentComplianceServer, reg, path, prefix, is)
	if err != nil {
		errMsgs = append(errMsgs, err.Error())
	}

	c.controllerImage, err = components.GetReference(components.ComponentComplianceController, reg, path, prefix, is)
	if err != nil {
		errMsgs = append(errMsgs, err.Error())
	}

	c.reporterImage, err = components.GetReference(components.ComponentComplianceReporter, reg, path, prefix, is)
	if err != nil {
		errMsgs = append(errMsgs, err.Error())
	}

	if len(errMsgs) != 0 {
		return fmt.Errorf(strings.Join(errMsgs, ","))
	}
	return nil
}

func (c *complianceComponent) SupportedOSType() rmeta.OSType {
	return rmeta.OSTypeLinux
}

func (c *complianceComponent) Objects() ([]client.Object, []client.Object) {
	complianceObjs := []client.Object{
		CreateNamespace(ComplianceNamespace, c.cfg.Installation.KubernetesProvider, PSSPrivileged),
		c.complianceAccessAllowTigeraNetworkPolicy(),
		networkpolicy.AllowTigeraDefaultDeny(ComplianceNamespace),
	}
	complianceObjs = append(complianceObjs, secret.ToRuntimeObjects(secret.CopyToNamespace(ComplianceNamespace, c.cfg.PullSecrets...)...)...)
	complianceObjs = append(complianceObjs,
		c.complianceControllerServiceAccount(),
		c.complianceControllerRole(),
		c.complianceControllerClusterRole(),
		c.complianceControllerRoleBinding(),
		c.complianceControllerClusterRoleBinding(),
		c.complianceControllerDeployment(),

		c.complianceReporterServiceAccount(),
		c.complianceReporterClusterRole(),
		c.complianceReporterClusterRoleBinding(),
		c.complianceReporterPodTemplate(),

		c.complianceSnapshotterServiceAccount(),
		c.complianceSnapshotterClusterRole(),
		c.complianceSnapshotterClusterRoleBinding(),
		c.complianceSnapshotterDeployment(),

		c.complianceBenchmarkerServiceAccount(),
		c.complianceBenchmarkerClusterRole(),
		c.complianceBenchmarkerClusterRoleBinding(),
		c.complianceBenchmarkerDaemonSet(),

		c.complianceGlobalReportInventory(),
		c.complianceGlobalReportNetworkAccess(),
		c.complianceGlobalReportPolicyAudit(),
		c.complianceGlobalReportCISBenchmark(),

		// We always need a sa and crb, whether a deployment of compliance-server is present or not.
		// These two are used for rbac checks for managed clusters.
		c.complianceServerServiceAccount(),
		c.complianceServerClusterRoleBinding(),
	)

	if c.cfg.KeyValidatorConfig != nil {
		complianceObjs = append(complianceObjs, secret.ToRuntimeObjects(c.cfg.KeyValidatorConfig.RequiredSecrets(ComplianceNamespace)...)...)
		complianceObjs = append(complianceObjs, configmap.ToRuntimeObjects(c.cfg.KeyValidatorConfig.RequiredConfigMaps(ComplianceNamespace)...)...)
	}

	var objsToDelete []client.Object
	if c.cfg.ManagementClusterConnection == nil {
		complianceObjs = append(complianceObjs,
			c.complianceServerAllowTigeraNetworkPolicy(),
			c.complianceServerClusterRole(),
			c.complianceServerService(),
			c.complianceServerDeployment(),
		)

		// Cloud modifications
		// add a networkpolicy to talk to the oidc issuer if one is being used.
		// note this is only required when not using dex if the provider is outside the cluster, but that knowledge
		// is not currently available in the compliance renderer, so enable it for all oidc providers.
		if c.cfg.KeyValidatorConfig != nil {
			complianceObjs = append(complianceObjs, c.cloudComplianceServerAllowTigeraNetworkPolicy(c.cfg.KeyValidatorConfig.Issuer()))
		}

	} else {
		// Compliance server is only for Standalone or Management clusters
		objsToDelete = append(objsToDelete, &appsv1.Deployment{ObjectMeta: metav1.ObjectMeta{Name: ComplianceServerName, Namespace: ComplianceNamespace}})
		complianceObjs = append(complianceObjs,
			c.complianceServerManagedClusterRole(),
			c.externalLinseedRoleBinding(),
		)
	}

	if c.cfg.Openshift {
		complianceObjs = append(complianceObjs, c.complianceBenchmarkerSecurityContextConstraints())
	}

	if c.cfg.UsePSP {
		complianceObjs = append(complianceObjs,
			c.complianceBenchmarkerPodSecurityPolicy(),
			c.complianceControllerPodSecurityPolicy(),
			c.complianceReporterPodSecurityPolicy(),
			c.complianceServerPodSecurityPolicy(),
			c.complianceSnapshotterPodSecurityPolicy(),
		)
	}

	// Need to grant cluster admin permissions in DockerEE to the controller since a pod starting pods with
	// host path volumes requires cluster admin permissions.
	if c.cfg.Installation.KubernetesProvider == operatorv1.ProviderDockerEE {
		complianceObjs = append(complianceObjs, c.complianceControllerClusterAdminClusterRoleBinding())
	}

	complianceObjs = append(complianceObjs, secret.ToRuntimeObjects(secret.CopyToNamespace(ComplianceNamespace, c.cfg.ESSecrets...)...)...)

	if c.cfg.HasNoLicense {
		return nil, complianceObjs
	}

	return complianceObjs, objsToDelete
}

func (c *complianceComponent) Ready() bool {
	return true
}

var (
	complianceBoolTrue       = true
	complianceReplicas int32 = 1
)

const complianceServerPort = 5443

func (c *complianceComponent) complianceControllerServiceAccount() *corev1.ServiceAccount {
	return &corev1.ServiceAccount{
		TypeMeta:   metav1.TypeMeta{Kind: "ServiceAccount", APIVersion: "v1"},
		ObjectMeta: metav1.ObjectMeta{Name: ComplianceControllerServiceAccount, Namespace: ComplianceNamespace},
	}
}

func (c *complianceComponent) complianceControllerRole() *rbacv1.Role {
	rules := []rbacv1.PolicyRule{
		{
			APIGroups: []string{"batch"},
			Resources: []string{"jobs"},
			Verbs:     []string{"create", "list", "get", "delete"},
		},
		{
			APIGroups: []string{""},
			Resources: []string{"podtemplates"},
			Verbs:     []string{"get"},
		},
	}

	if c.cfg.UsePSP {
		// Allow access to the pod security policy in case this is enforced on the cluster
		rules = append(rules, rbacv1.PolicyRule{
			APIGroups:     []string{"policy"},
			Resources:     []string{"podsecuritypolicies"},
			Verbs:         []string{"use"},
			ResourceNames: []string{ComplianceControllerName},
		})
	}

	return &rbacv1.Role{
		TypeMeta:   metav1.TypeMeta{Kind: "Role", APIVersion: "rbac.authorization.k8s.io/v1"},
		ObjectMeta: metav1.ObjectMeta{Name: ComplianceControllerServiceAccount, Namespace: ComplianceNamespace},
		Rules:      rules,
	}
}

func (c *complianceComponent) complianceControllerClusterRole() *rbacv1.ClusterRole {
	return &rbacv1.ClusterRole{
		TypeMeta:   metav1.TypeMeta{Kind: "ClusterRole", APIVersion: "rbac.authorization.k8s.io/v1"},
		ObjectMeta: metav1.ObjectMeta{Name: ComplianceControllerServiceAccount},
		Rules: []rbacv1.PolicyRule{
			{
				APIGroups: []string{"projectcalico.org"},
				Resources: []string{"globalreports"},
				Verbs:     []string{"list"},
			},
			{
				APIGroups: []string{"projectcalico.org"},
				Resources: []string{"globalreports/status"},
				Verbs:     []string{"update", "list"},
			},
			{
				APIGroups: []string{"projectcalico.org"},
				Resources: []string{"globalreports/finalizers"},
				Verbs:     []string{"update"},
			},
			{
				APIGroups: []string{"linseed.tigera.io"},
				Resources: []string{"compliancereports"},
				Verbs:     []string{"create", "get"},
			},
		},
	}
}

func (c *complianceComponent) complianceControllerRoleBinding() *rbacv1.RoleBinding {
	return &rbacv1.RoleBinding{
		TypeMeta:   metav1.TypeMeta{Kind: "RoleBinding", APIVersion: "rbac.authorization.k8s.io/v1"},
		ObjectMeta: metav1.ObjectMeta{Name: ComplianceControllerServiceAccount, Namespace: ComplianceNamespace},
		RoleRef: rbacv1.RoleRef{
			APIGroup: "rbac.authorization.k8s.io",
			Kind:     "Role",
			Name:     ComplianceControllerServiceAccount,
		},
		Subjects: []rbacv1.Subject{
			{
				Kind:      "ServiceAccount",
				Name:      ComplianceControllerServiceAccount,
				Namespace: ComplianceNamespace,
			},
		},
	}
}

func (c *complianceComponent) complianceControllerClusterRoleBinding() *rbacv1.ClusterRoleBinding {
	return &rbacv1.ClusterRoleBinding{
		TypeMeta:   metav1.TypeMeta{Kind: "ClusterRoleBinding", APIVersion: "rbac.authorization.k8s.io/v1"},
		ObjectMeta: metav1.ObjectMeta{Name: ComplianceControllerServiceAccount},
		RoleRef: rbacv1.RoleRef{
			APIGroup: "rbac.authorization.k8s.io",
			Kind:     "ClusterRole",
			Name:     ComplianceControllerServiceAccount,
		},
		Subjects: []rbacv1.Subject{
			{
				Kind:      "ServiceAccount",
				Name:      ComplianceControllerServiceAccount,
				Namespace: ComplianceNamespace,
			},
		},
	}
}

// This clusterRoleBinding is only needed in DockerEE since a pod starting pods with host path volumes requires cluster admin permissions.
func (c *complianceComponent) complianceControllerClusterAdminClusterRoleBinding() *rbacv1.ClusterRoleBinding {
	return &rbacv1.ClusterRoleBinding{
		TypeMeta:   metav1.TypeMeta{Kind: "ClusterRoleBinding", APIVersion: "rbac.authorization.k8s.io/v1"},
		ObjectMeta: metav1.ObjectMeta{Name: "tigera-compliance-controller-cluster-admin"},
		RoleRef: rbacv1.RoleRef{
			APIGroup: "rbac.authorization.k8s.io",
			Kind:     "ClusterRole",
			Name:     "cluster-admin",
		},
		Subjects: []rbacv1.Subject{
			{
				Kind:      "ServiceAccount",
				Name:      ComplianceControllerServiceAccount,
				Namespace: ComplianceNamespace,
			},
		},
	}
}

func (c *complianceComponent) complianceControllerDeployment() *appsv1.Deployment {
	var keyPath, certPath string
	if c.cfg.ControllerKeyPair != nil {
		// This should never be nil, but we check it anyway just to be safe.
		keyPath, certPath = c.cfg.ControllerKeyPair.VolumeMountKeyFilePath(), c.cfg.ControllerKeyPair.VolumeMountCertificateFilePath()
	}

	volumes := []corev1.Volume{
		c.cfg.ControllerKeyPair.Volume(),
		c.cfg.TrustedBundle.Volume(),
	}
	volumeMounts := append(c.cfg.TrustedBundle.VolumeMounts(c.SupportedOSType()), c.cfg.ControllerKeyPair.VolumeMount(c.SupportedOSType()))
	if c.cfg.ManagementClusterConnection != nil {
		// For managed clusters, we need to mount the token for Linseed access.
		volumes = append(volumes,
			corev1.Volume{
				Name: LinseedTokenVolumeName,
				VolumeSource: corev1.VolumeSource{
					Secret: &corev1.SecretVolumeSource{
						SecretName: fmt.Sprintf(LinseedTokenSecret, ComplianceControllerServiceAccount),
						Items:      []corev1.KeyToPath{{Key: LinseedTokenKey, Path: LinseedTokenSubPath}},
					},
				},
			})
		volumeMounts = append(volumeMounts,
			corev1.VolumeMount{
				Name:      LinseedTokenVolumeName,
				MountPath: LinseedVolumeMountPath,
			})
	}

	envVars := []corev1.EnvVar{
		{Name: "LOG_LEVEL", Value: "info"},
		{Name: "TIGERA_COMPLIANCE_JOB_NAMESPACE", Value: ComplianceNamespace},
		{Name: "TIGERA_COMPLIANCE_MAX_FAILED_JOBS_HISTORY", Value: "3"},
		{Name: "TIGERA_COMPLIANCE_MAX_JOB_RETRIES", Value: "6"},
		{Name: "LINSEED_CLIENT_CERT", Value: certPath},
		{Name: "LINSEED_CLIENT_KEY", Value: keyPath},
		{Name: "CLUSTER_NAME", Value: c.cfg.ESClusterConfig.ClusterName()},
		{Name: "LINSEED_TOKEN", Value: GetLinseedTokenPath(c.cfg.ManagementClusterConnection != nil)},
	}
	podTemplate := &corev1.PodTemplateSpec{
		ObjectMeta: metav1.ObjectMeta{
			Name:      ComplianceControllerName,
			Namespace: ComplianceNamespace,
		},
		Spec: corev1.PodSpec{
			ServiceAccountName: ComplianceControllerServiceAccount,
			Tolerations:        append(c.cfg.Installation.ControlPlaneTolerations, rmeta.TolerateControlPlane...),
			NodeSelector:       c.cfg.Installation.ControlPlaneNodeSelector,
			ImagePullSecrets:   secret.GetReferenceList(c.cfg.PullSecrets),
			Containers: []corev1.Container{
				{
					Name:            ComplianceControllerName,
					Image:           c.controllerImage,
					ImagePullPolicy: corev1.PullIfNotPresent,
					Env:             envVars,
					LivenessProbe: &corev1.Probe{
						ProbeHandler: corev1.ProbeHandler{
							HTTPGet: &corev1.HTTPGetAction{
								Path: "/liveness",
								Port: intstr.FromInt(9099),
							},
						},
					},
					SecurityContext: securitycontext.NewNonRootContext(),
					VolumeMounts:    volumeMounts,
				},
			},
			Volumes: volumes,
		},
	}

	return &appsv1.Deployment{
		TypeMeta: metav1.TypeMeta{Kind: "Deployment", APIVersion: "apps/v1"},
		ObjectMeta: metav1.ObjectMeta{
			Name:      ComplianceControllerName,
			Namespace: ComplianceNamespace,
			Labels: map[string]string{
				"k8s-app": ComplianceControllerName,
			},
		},
		Spec: appsv1.DeploymentSpec{
			Replicas: &complianceReplicas,
			Strategy: appsv1.DeploymentStrategy{
				Type: appsv1.RecreateDeploymentStrategyType,
			},
			Template: *podTemplate,
		},
	}
}

func (c *complianceComponent) complianceControllerPodSecurityPolicy() *policyv1beta1.PodSecurityPolicy {
	return podsecuritypolicy.NewBasePolicy(ComplianceControllerName)
}

func (c *complianceComponent) complianceReporterServiceAccount() *corev1.ServiceAccount {
	return &corev1.ServiceAccount{
		TypeMeta:   metav1.TypeMeta{Kind: "ServiceAccount", APIVersion: "v1"},
		ObjectMeta: metav1.ObjectMeta{Name: ComplianceReporterServiceAccount, Namespace: ComplianceNamespace},
	}
}

func (c *complianceComponent) complianceReporterClusterRole() *rbacv1.ClusterRole {
	rules := []rbacv1.PolicyRule{
		{
			APIGroups: []string{"projectcalico.org"},
			Resources: []string{"globalreporttypes", "globalreports"},
			Verbs:     []string{"get"},
		},
		{
			APIGroups: []string{"linseed.tigera.io"},
			Resources: []string{"snapshots", "benchmarks", "auditlogs", "flows"},
			Verbs:     []string{"get"},
		},
		{
			APIGroups: []string{"linseed.tigera.io"},
			Resources: []string{"compliancereports"},
			Verbs:     []string{"create"},
		},
	}

	if c.cfg.UsePSP {
		// Allow access to the pod security policy in case this is enforced on the cluster
		rules = append(rules, rbacv1.PolicyRule{
			APIGroups:     []string{"policy"},
			Resources:     []string{"podsecuritypolicies"},
			Verbs:         []string{"use"},
			ResourceNames: []string{"compliance-reporter"},
		})
	}
	return &rbacv1.ClusterRole{
		TypeMeta:   metav1.TypeMeta{Kind: "ClusterRole", APIVersion: "rbac.authorization.k8s.io/v1"},
		ObjectMeta: metav1.ObjectMeta{Name: ComplianceReporterServiceAccount},
		Rules:      rules,
	}
}

func (c *complianceComponent) complianceReporterClusterRoleBinding() *rbacv1.ClusterRoleBinding {
	return &rbacv1.ClusterRoleBinding{
		TypeMeta:   metav1.TypeMeta{Kind: "ClusterRoleBinding", APIVersion: "rbac.authorization.k8s.io/v1"},
		ObjectMeta: metav1.ObjectMeta{Name: ComplianceReporterServiceAccount},
		RoleRef: rbacv1.RoleRef{
			APIGroup: "rbac.authorization.k8s.io",
			Kind:     "ClusterRole",
			Name:     ComplianceReporterServiceAccount,
		},
		Subjects: []rbacv1.Subject{
			{
				Kind:      "ServiceAccount",
				Name:      ComplianceReporterServiceAccount,
				Namespace: ComplianceNamespace,
			},
		},
	}
}

func (c *complianceComponent) complianceReporterPodTemplate() *corev1.PodTemplate {
	var keyPath, certPath string
	if c.cfg.ReporterKeyPair != nil {
		// This should never be nil, but we check it anyway just to be safe.
		keyPath, certPath = c.cfg.ReporterKeyPair.VolumeMountKeyFilePath(), c.cfg.ReporterKeyPair.VolumeMountCertificateFilePath()
	}

	dirOrCreate := corev1.HostPathDirectoryOrCreate

	envVars := []corev1.EnvVar{
		{Name: "LOG_LEVEL", Value: "info"},
		{Name: "TIGERA_COMPLIANCE_JOB_NAMESPACE", Value: ComplianceNamespace},
		{Name: "LINSEED_CLIENT_CERT", Value: certPath},
		{Name: "LINSEED_CLIENT_KEY", Value: keyPath},
		{Name: "CLUSTER_NAME", Value: c.cfg.ESClusterConfig.ClusterName()},
		{Name: "LINSEED_TOKEN", Value: GetLinseedTokenPath(c.cfg.ManagementClusterConnection != nil)},
	}

	volumes := []corev1.Volume{
		{
			Name: "var-log-calico",
			VolumeSource: corev1.VolumeSource{
				HostPath: &corev1.HostPathVolumeSource{
					Path: "/var/log/calico",
					Type: &dirOrCreate,
				},
			},
		},
		c.cfg.ReporterKeyPair.Volume(),
		c.cfg.TrustedBundle.Volume(),
	}
	volumeMounts := append(
		c.cfg.TrustedBundle.VolumeMounts(c.SupportedOSType()),
		c.cfg.ReporterKeyPair.VolumeMount(c.SupportedOSType()),
		corev1.VolumeMount{MountPath: "/var/log/calico", Name: "var-log-calico"},
	)

	if c.cfg.ManagementClusterConnection != nil {
		// For managed clusters, we need to mount the token for Linseed access.
		volumes = append(volumes,
			corev1.Volume{
				Name: LinseedTokenVolumeName,
				VolumeSource: corev1.VolumeSource{
					Secret: &corev1.SecretVolumeSource{
						SecretName: fmt.Sprintf(LinseedTokenSecret, ComplianceReporterServiceAccount),
						Items:      []corev1.KeyToPath{{Key: LinseedTokenKey, Path: LinseedTokenSubPath}},
					},
				},
			})
		volumeMounts = append(volumeMounts,
			corev1.VolumeMount{
				Name:      LinseedTokenVolumeName,
				MountPath: LinseedVolumeMountPath,
			})
	}

	return &corev1.PodTemplate{
		TypeMeta: metav1.TypeMeta{Kind: "PodTemplate", APIVersion: "v1"},
		ObjectMeta: metav1.ObjectMeta{
			Name:      "tigera.io.report",
			Namespace: ComplianceNamespace,
			Labels: map[string]string{
				"k8s-app": ComplianceReporterName,
			},
		},
		Template: corev1.PodTemplateSpec{
			ObjectMeta: metav1.ObjectMeta{
				Name:      "tigera.io.report",
				Namespace: ComplianceNamespace,
				Labels: map[string]string{
					"k8s-app": ComplianceReporterName,
				},
			},
			Spec: corev1.PodSpec{
				ServiceAccountName: ComplianceReporterServiceAccount,
				Tolerations:        append(c.cfg.Installation.ControlPlaneTolerations, rmeta.TolerateControlPlane...),
				NodeSelector:       c.cfg.Installation.ControlPlaneNodeSelector,
				ImagePullSecrets:   secret.GetReferenceList(c.cfg.PullSecrets),
				Containers: []corev1.Container{
					{
						Name:            "reporter",
						Image:           c.reporterImage,
						ImagePullPolicy: corev1.PullIfNotPresent,
						Env:             envVars,
						LivenessProbe: &corev1.Probe{
							ProbeHandler: corev1.ProbeHandler{
								HTTPGet: &corev1.HTTPGetAction{
									Path: "/liveness",
									Port: intstr.FromInt(9099),
								},
							},
							PeriodSeconds: 300,
						},

						// On OpenShift reporter needs privileged access to write compliance reports to host path volume
						SecurityContext: securitycontext.NewRootContext(c.cfg.Openshift),
						VolumeMounts:    volumeMounts,
					},
				},
				Volumes: volumes,
			},
		},
	}
}

func (c *complianceComponent) complianceReporterPodSecurityPolicy() *policyv1beta1.PodSecurityPolicy {
	psp := podsecuritypolicy.NewBasePolicy("compliance-reporter")
	psp.Spec.Volumes = append(psp.Spec.Volumes, policyv1beta1.HostPath)
	psp.Spec.RunAsUser.Rule = policyv1beta1.RunAsUserStrategyRunAsAny
	return psp
}

func (c *complianceComponent) complianceServerServiceAccount() *corev1.ServiceAccount {
	return &corev1.ServiceAccount{
		TypeMeta:   metav1.TypeMeta{Kind: "ServiceAccount", APIVersion: "v1"},
		ObjectMeta: metav1.ObjectMeta{Name: ComplianceServerServiceAccount, Namespace: ComplianceNamespace},
	}
}

func (c *complianceComponent) externalLinseedRoleBinding() *rbacv1.RoleBinding {
	// For managed clusters, we must create a role binding to allow Linseed to manage access token secrets
	// in our namespace.
	linseed := "tigera-linseed"
	return &rbacv1.RoleBinding{
		TypeMeta: metav1.TypeMeta{Kind: "RoleBinding", APIVersion: "rbac.authorization.k8s.io/v1"},
		ObjectMeta: metav1.ObjectMeta{
			Name:      linseed,
			Namespace: ComplianceNamespace,
		},
		RoleRef: rbacv1.RoleRef{
			APIGroup: "rbac.authorization.k8s.io",
			Kind:     "ClusterRole",
			Name:     linseed,
		},
		Subjects: []rbacv1.Subject{
			{
				Kind:      "ServiceAccount",
				Name:      linseed,
				Namespace: ElasticsearchNamespace,
			},
		},
	}
}

func (c *complianceComponent) complianceServerClusterRole() *rbacv1.ClusterRole {
	clusterRole := &rbacv1.ClusterRole{
		TypeMeta:   metav1.TypeMeta{Kind: "ClusterRole", APIVersion: "rbac.authorization.k8s.io/v1"},
		ObjectMeta: metav1.ObjectMeta{Name: ComplianceServerServiceAccount},
		Rules: []rbacv1.PolicyRule{
			{
				APIGroups: []string{"projectcalico.org"},
				Resources: []string{"globalreporttypes", "globalreports"},
				Verbs:     []string{"get", "list", "watch"},
			},
			{
				APIGroups: []string{"authorization.k8s.io"},
				Resources: []string{"subjectaccessreviews"},
				Verbs:     []string{"create"},
			},
			{
				APIGroups: []string{"authentication.k8s.io"},
				Resources: []string{"tokenreviews"},
				Verbs:     []string{"create"},
			},
			{
				APIGroups: []string{"linseed.tigera.io"},
				Resources: []string{"compliancereports"},
				Verbs:     []string{"get"},
			},
		},
	}

	if c.cfg.UsePSP {
		// Allow access to the pod security policy in case this is enforced on the cluster
		clusterRole.Rules = append(clusterRole.Rules, rbacv1.PolicyRule{
			APIGroups:     []string{"policy"},
			Resources:     []string{"podsecuritypolicies"},
			Verbs:         []string{"use"},
			ResourceNames: []string{ComplianceServerName},
		})
	}

	return clusterRole
}

func (c *complianceComponent) complianceServerManagedClusterRole() *rbacv1.ClusterRole {
	return &rbacv1.ClusterRole{
		TypeMeta:   metav1.TypeMeta{Kind: "ClusterRole", APIVersion: "rbac.authorization.k8s.io/v1"},
		ObjectMeta: metav1.ObjectMeta{Name: ComplianceServerServiceAccount},
		Rules: []rbacv1.PolicyRule{
			{
				APIGroups: []string{"projectcalico.org"},
				Resources: []string{"globalreporttypes", "globalreports"},
				Verbs:     []string{"get", "list", "watch"},
			},
			{
				APIGroups: []string{"authorization.k8s.io"},
				Resources: []string{"subjectaccessreviews"},
				Verbs:     []string{"create"},
			},
		},
	}
}

func (c *complianceComponent) complianceServerClusterRoleBinding() *rbacv1.ClusterRoleBinding {
	return &rbacv1.ClusterRoleBinding{
		TypeMeta:   metav1.TypeMeta{Kind: "ClusterRoleBinding", APIVersion: "rbac.authorization.k8s.io/v1"},
		ObjectMeta: metav1.ObjectMeta{Name: ComplianceServerServiceAccount},
		RoleRef: rbacv1.RoleRef{
			APIGroup: "rbac.authorization.k8s.io",
			Kind:     "ClusterRole",
			Name:     ComplianceServerServiceAccount,
		},
		Subjects: []rbacv1.Subject{
			{
				Kind:      "ServiceAccount",
				Name:      ComplianceServerServiceAccount,
				Namespace: ComplianceNamespace,
			},
		},
	}
}

func (c *complianceComponent) complianceServerService() *corev1.Service {
	return &corev1.Service{
		TypeMeta:   metav1.TypeMeta{Kind: "Service", APIVersion: "v1"},
		ObjectMeta: metav1.ObjectMeta{Name: "compliance", Namespace: ComplianceNamespace},
		Spec: corev1.ServiceSpec{
			Ports: []corev1.ServicePort{
				{
					Name:       "compliance-api",
					Port:       443,
					Protocol:   corev1.ProtocolTCP,
					TargetPort: intstr.FromInt(complianceServerPort),
				},
			},
			Selector: map[string]string{"k8s-app": ComplianceServerName},
		},
	}
}

func (c *complianceComponent) complianceServerDeployment() *appsv1.Deployment {
	var keyPath, certPath string
	if c.cfg.ServerKeyPair != nil {
		// This should never be nil, but we check it anyway just to be safe.
		keyPath, certPath = c.cfg.ServerKeyPair.VolumeMountKeyFilePath(), c.cfg.ServerKeyPair.VolumeMountCertificateFilePath()
	}

	envVars := []corev1.EnvVar{
		{Name: "LOG_LEVEL", Value: "info"},
		{Name: "TIGERA_COMPLIANCE_JOB_NAMESPACE", Value: ComplianceNamespace},
		{Name: "MULTI_CLUSTER_FORWARDING_CA", Value: certificatemanagement.TrustedCertBundleMountPath},
		{Name: "FIPS_MODE_ENABLED", Value: operatorv1.IsFIPSModeEnabledString(c.cfg.Installation.FIPSMode)},
		{Name: "LINSEED_CLIENT_CERT", Value: certPath},
		{Name: "LINSEED_CLIENT_KEY", Value: keyPath},
		{Name: "CLUSTER_NAME", Value: c.cfg.ESClusterConfig.ClusterName()},
		{Name: "LINSEED_TOKEN", Value: GetLinseedTokenPath(c.cfg.ManagementClusterConnection != nil)},
	}
	if c.cfg.KeyValidatorConfig != nil {
		envVars = append(envVars, c.cfg.KeyValidatorConfig.RequiredEnv("TIGERA_COMPLIANCE_")...)
	}
	var initContainers []corev1.Container
	if c.cfg.ServerKeyPair.UseCertificateManagement() {
		initContainers = append(initContainers, c.cfg.ServerKeyPair.InitContainer(ComplianceNamespace))
	}

	podTemplate := &corev1.PodTemplateSpec{
		ObjectMeta: metav1.ObjectMeta{
			Name:        ComplianceServerName,
			Namespace:   ComplianceNamespace,
			Annotations: complianceAnnotations(c),
		},
		Spec: corev1.PodSpec{
			ServiceAccountName: ComplianceServerServiceAccount,
			Tolerations:        append(c.cfg.Installation.ControlPlaneTolerations, rmeta.TolerateControlPlane...),
			NodeSelector:       c.cfg.Installation.ControlPlaneNodeSelector,
			ImagePullSecrets:   secret.GetReferenceList(c.cfg.PullSecrets),
			InitContainers:     initContainers,
			Containers: []corev1.Container{
<<<<<<< HEAD
				c.replaceESIndexFixsEnvs(corev1.Container{
					Name:  ComplianceServerName,
					Image: c.serverImage,
					Env:   envVars,
=======
				{
					Name:            ComplianceServerName,
					Image:           c.serverImage,
					ImagePullPolicy: corev1.PullIfNotPresent,
					Env:             envVars,
>>>>>>> 8eb79270
					LivenessProbe: &corev1.Probe{
						ProbeHandler: corev1.ProbeHandler{
							HTTPGet: &corev1.HTTPGetAction{
								Path:   "/compliance/version",
								Port:   intstr.FromInt(complianceServerPort),
								Scheme: corev1.URISchemeHTTPS,
							},
						},
						InitialDelaySeconds: 5,
						PeriodSeconds:       10,
						FailureThreshold:    5,
					},
					ReadinessProbe: &corev1.Probe{
						ProbeHandler: corev1.ProbeHandler{
							HTTPGet: &corev1.HTTPGetAction{
								Path:   "/compliance/version",
								Port:   intstr.FromInt(complianceServerPort),
								Scheme: corev1.URISchemeHTTPS,
							},
						},
						InitialDelaySeconds: 5,
						PeriodSeconds:       10,
						FailureThreshold:    5,
					},
					Args: []string{
						fmt.Sprintf("-certpath=%s", c.cfg.ServerKeyPair.VolumeMountCertificateFilePath()),
						fmt.Sprintf("-keypath=%s", c.cfg.ServerKeyPair.VolumeMountKeyFilePath()),
					},
					SecurityContext: securitycontext.NewNonRootContext(),
<<<<<<< HEAD
					VolumeMounts:    c.complianceServerVolumeMounts(),
				}),
=======
					VolumeMounts: append(
						c.cfg.TrustedBundle.VolumeMounts(c.SupportedOSType()),
						c.cfg.ServerKeyPair.VolumeMount(c.SupportedOSType()),
					),
				},
>>>>>>> 8eb79270
			},
			Volumes: []corev1.Volume{
				c.cfg.ServerKeyPair.Volume(),
				c.cfg.TrustedBundle.Volume(),
			},
		},
	}

	return &appsv1.Deployment{
		TypeMeta: metav1.TypeMeta{Kind: "Deployment", APIVersion: "apps/v1"},
		ObjectMeta: metav1.ObjectMeta{
			Name:      ComplianceServerName,
			Namespace: ComplianceNamespace,
		},
		Spec: appsv1.DeploymentSpec{
			Replicas: &complianceReplicas,
			Strategy: appsv1.DeploymentStrategy{
				Type: appsv1.RecreateDeploymentStrategyType,
			},
			Template: *podTemplate,
		},
	}
}

func (c *complianceComponent) complianceServerPodSecurityPolicy() *policyv1beta1.PodSecurityPolicy {
	return podsecuritypolicy.NewBasePolicy(ComplianceServerName)
}

func complianceAnnotations(c *complianceComponent) map[string]string {
	annotations := c.cfg.TrustedBundle.HashAnnotations()
	if c.cfg.ServerKeyPair != nil {
		annotations[c.cfg.ServerKeyPair.HashAnnotationKey()] = c.cfg.ServerKeyPair.HashAnnotationValue()
	}
	return annotations
}

func (c *complianceComponent) complianceSnapshotterServiceAccount() *corev1.ServiceAccount {
	return &corev1.ServiceAccount{
		TypeMeta:   metav1.TypeMeta{Kind: "ServiceAccount", APIVersion: "v1"},
		ObjectMeta: metav1.ObjectMeta{Name: ComplianceSnapshotterServiceAccount, Namespace: ComplianceNamespace},
	}
}

func (c *complianceComponent) complianceSnapshotterClusterRole() *rbacv1.ClusterRole {
	rules := []rbacv1.PolicyRule{
		{
			APIGroups: []string{"networking.k8s.io", "authentication.k8s.io", ""},
			Resources: []string{
				"networkpolicies", "nodes", "namespaces", "pods", "serviceaccounts",
				"endpoints", "services",
			},
			Verbs: []string{"get", "list"},
		},
		{
			APIGroups: []string{"projectcalico.org"},
			Resources: []string{
				"globalnetworkpolicies", "tier.globalnetworkpolicies",
				"stagedglobalnetworkpolicies", "tier.stagedglobalnetworkpolicies",
				"networkpolicies", "tier.networkpolicies",
				"stagednetworkpolicies", "tier.stagednetworkpolicies",
				"stagedkubernetesnetworkpolicies",
				"tiers", "hostendpoints",
				"globalnetworksets", "networksets",
			},
			Verbs: []string{"get", "list"},
		},
		{
			APIGroups: []string{"linseed.tigera.io"},
			Resources: []string{"snapshots"},
			Verbs:     []string{"get", "create"},
		},
	}

	if c.cfg.UsePSP {
		// Allow access to the pod security policy in case this is enforced on the cluster
		rules = append(rules, rbacv1.PolicyRule{
			APIGroups:     []string{"policy"},
			Resources:     []string{"podsecuritypolicies"},
			Verbs:         []string{"use"},
			ResourceNames: []string{ComplianceSnapshotterName},
		})
	}
	return &rbacv1.ClusterRole{
		TypeMeta:   metav1.TypeMeta{Kind: "ClusterRole", APIVersion: "rbac.authorization.k8s.io/v1"},
		ObjectMeta: metav1.ObjectMeta{Name: ComplianceSnapshotterServiceAccount},
		Rules:      rules,
	}
}

func (c *complianceComponent) complianceSnapshotterClusterRoleBinding() *rbacv1.ClusterRoleBinding {
	return &rbacv1.ClusterRoleBinding{
		TypeMeta:   metav1.TypeMeta{Kind: "ClusterRoleBinding", APIVersion: "rbac.authorization.k8s.io/v1"},
		ObjectMeta: metav1.ObjectMeta{Name: ComplianceSnapshotterServiceAccount},
		RoleRef: rbacv1.RoleRef{
			APIGroup: "rbac.authorization.k8s.io",
			Kind:     "ClusterRole",
			Name:     ComplianceSnapshotterServiceAccount,
		},
		Subjects: []rbacv1.Subject{
			{
				Kind:      "ServiceAccount",
				Name:      ComplianceSnapshotterServiceAccount,
				Namespace: ComplianceNamespace,
			},
		},
	}
}

func (c *complianceComponent) complianceSnapshotterDeployment() *appsv1.Deployment {
	var keyPath, certPath string
	if c.cfg.SnapshotterKeyPair != nil {
		// This should never be nil, but we check it anyway just to be safe.
		keyPath, certPath = c.cfg.SnapshotterKeyPair.VolumeMountKeyFilePath(), c.cfg.SnapshotterKeyPair.VolumeMountCertificateFilePath()
	}

	envVars := []corev1.EnvVar{
		{Name: "LOG_LEVEL", Value: "info"},
		{Name: "TIGERA_COMPLIANCE_JOB_NAMESPACE", Value: ComplianceNamespace},
		{Name: "TIGERA_COMPLIANCE_MAX_FAILED_JOBS_HISTORY", Value: "3"},
		{Name: "TIGERA_COMPLIANCE_SNAPSHOT_HOUR", Value: "0"},
		{Name: "LINSEED_CLIENT_CERT", Value: certPath},
		{Name: "LINSEED_CLIENT_KEY", Value: keyPath},
		{Name: "CLUSTER_NAME", Value: c.cfg.ESClusterConfig.ClusterName()},
		{Name: "LINSEED_TOKEN", Value: GetLinseedTokenPath(c.cfg.ManagementClusterConnection != nil)},
	}

	volumes := []corev1.Volume{
		c.cfg.TrustedBundle.Volume(),
		c.cfg.SnapshotterKeyPair.Volume(),
	}
	volumeMounts := append(c.cfg.TrustedBundle.VolumeMounts(c.SupportedOSType()), c.cfg.SnapshotterKeyPair.VolumeMount(c.SupportedOSType()))
	if c.cfg.ManagementClusterConnection != nil {
		// For managed clusters, we need to mount the token for Linseed access.
		volumes = append(volumes,
			corev1.Volume{
				Name: LinseedTokenVolumeName,
				VolumeSource: corev1.VolumeSource{
					Secret: &corev1.SecretVolumeSource{
						SecretName: fmt.Sprintf(LinseedTokenSecret, ComplianceSnapshotterServiceAccount),
						Items:      []corev1.KeyToPath{{Key: LinseedTokenKey, Path: LinseedTokenSubPath}},
					},
				},
			})
		volumeMounts = append(volumeMounts,
			corev1.VolumeMount{
				Name:      LinseedTokenVolumeName,
				MountPath: LinseedVolumeMountPath,
			})
	}

	podTemplate := &corev1.PodTemplateSpec{
		ObjectMeta: metav1.ObjectMeta{
			Name:      ComplianceSnapshotterName,
			Namespace: ComplianceNamespace,
		},
		Spec: corev1.PodSpec{
			ServiceAccountName: ComplianceSnapshotterServiceAccount,
			Tolerations:        append(c.cfg.Installation.ControlPlaneTolerations, rmeta.TolerateControlPlane...),
			NodeSelector:       c.cfg.Installation.ControlPlaneNodeSelector,
			ImagePullSecrets:   secret.GetReferenceList(c.cfg.PullSecrets),
			Containers: []corev1.Container{
				{
					Name:            ComplianceSnapshotterName,
					Image:           c.snapshotterImage,
					ImagePullPolicy: corev1.PullIfNotPresent,
					Env:             envVars,
					LivenessProbe: &corev1.Probe{
						ProbeHandler: corev1.ProbeHandler{
							HTTPGet: &corev1.HTTPGetAction{
								Path: "/liveness",
								Port: intstr.FromInt(9099),
							},
						},
					},
					SecurityContext: securitycontext.NewNonRootContext(),
					VolumeMounts:    volumeMounts,
				},
			},
			Volumes: volumes,
		},
	}

	return &appsv1.Deployment{
		TypeMeta: metav1.TypeMeta{Kind: "Deployment", APIVersion: "apps/v1"},
		ObjectMeta: metav1.ObjectMeta{
			Name:      ComplianceSnapshotterName,
			Namespace: ComplianceNamespace,
		},
		Spec: appsv1.DeploymentSpec{
			Replicas: &complianceReplicas,
			Strategy: appsv1.DeploymentStrategy{
				Type: appsv1.RecreateDeploymentStrategyType,
			},
			Template: *podTemplate,
		},
	}
}

func (c *complianceComponent) complianceSnapshotterPodSecurityPolicy() *policyv1beta1.PodSecurityPolicy {
	return podsecuritypolicy.NewBasePolicy(ComplianceSnapshotterName)
}

func (c *complianceComponent) complianceBenchmarkerServiceAccount() *corev1.ServiceAccount {
	return &corev1.ServiceAccount{
		TypeMeta:   metav1.TypeMeta{Kind: "ServiceAccount", APIVersion: "v1"},
		ObjectMeta: metav1.ObjectMeta{Name: ComplianceBenchmarkerServiceAccount, Namespace: ComplianceNamespace},
	}
}

func (c *complianceComponent) complianceBenchmarkerClusterRole() *rbacv1.ClusterRole {
	rules := []rbacv1.PolicyRule{
		{
			APIGroups: []string{""},
			Resources: []string{"pods"},
			Verbs:     []string{"list"},
		},
		{
			APIGroups: []string{""},
			Resources: []string{"nodes"},
			Verbs:     []string{"get"},
		},
		{
			APIGroups: []string{"linseed.tigera.io"},
			Resources: []string{"benchmarks"},
			Verbs:     []string{"get", "create"},
		},
	}

	if c.cfg.UsePSP {
		// Allow access to the pod security policy in case this is enforced on the cluster
		rules = append(rules, rbacv1.PolicyRule{
			APIGroups:     []string{"policy"},
			Resources:     []string{"podsecuritypolicies"},
			Verbs:         []string{"use"},
			ResourceNames: []string{"compliance-benchmarker"},
		})
	}
	return &rbacv1.ClusterRole{
		TypeMeta:   metav1.TypeMeta{Kind: "ClusterRole", APIVersion: "rbac.authorization.k8s.io/v1"},
		ObjectMeta: metav1.ObjectMeta{Name: ComplianceBenchmarkerServiceAccount},
		Rules:      rules,
	}
}

func (c *complianceComponent) complianceBenchmarkerClusterRoleBinding() *rbacv1.ClusterRoleBinding {
	return &rbacv1.ClusterRoleBinding{
		TypeMeta:   metav1.TypeMeta{Kind: "ClusterRoleBinding", APIVersion: "rbac.authorization.k8s.io/v1"},
		ObjectMeta: metav1.ObjectMeta{Name: ComplianceBenchmarkerServiceAccount},
		RoleRef: rbacv1.RoleRef{
			APIGroup: "rbac.authorization.k8s.io",
			Kind:     "ClusterRole",
			Name:     ComplianceBenchmarkerServiceAccount,
		},
		Subjects: []rbacv1.Subject{
			{
				Kind:      "ServiceAccount",
				Name:      ComplianceBenchmarkerServiceAccount,
				Namespace: ComplianceNamespace,
			},
		},
	}
}

func (c *complianceComponent) complianceBenchmarkerDaemonSet() *appsv1.DaemonSet {
	var keyPath, certPath string
	if c.cfg.BenchmarkerKeyPair != nil {
		// This should never be nil, but we check it anyway just to be safe.
		keyPath, certPath = c.cfg.BenchmarkerKeyPair.VolumeMountKeyFilePath(), c.cfg.BenchmarkerKeyPair.VolumeMountCertificateFilePath()
	}

	envVars := []corev1.EnvVar{
		{Name: "LOG_LEVEL", Value: "info"},
		{Name: "NODENAME", ValueFrom: &corev1.EnvVarSource{FieldRef: &corev1.ObjectFieldSelector{FieldPath: "spec.nodeName"}}},
		{Name: "LINSEED_CLIENT_CERT", Value: certPath},
		{Name: "LINSEED_CLIENT_KEY", Value: keyPath},
		{Name: "CLUSTER_NAME", Value: c.cfg.ESClusterConfig.ClusterName()},
		{Name: "LINSEED_TOKEN", Value: GetLinseedTokenPath(c.cfg.ManagementClusterConnection != nil)},
	}

	volMounts := []corev1.VolumeMount{
		{Name: "var-lib-etcd", MountPath: "/var/lib/etcd", ReadOnly: true},
		{Name: "var-lib-kubelet", MountPath: "/var/lib/kubelet", ReadOnly: true},
		{Name: "etc-systemd", MountPath: "/etc/systemd", ReadOnly: true},
		{Name: "etc-kubernetes", MountPath: "/etc/kubernetes", ReadOnly: true},
		{Name: "usr-bin", MountPath: "/usr/local/bin", ReadOnly: true},
	}
	volMounts = append(volMounts, c.cfg.TrustedBundle.VolumeMounts(c.SupportedOSType())...)
	volMounts = append(volMounts, c.cfg.BenchmarkerKeyPair.VolumeMount(c.SupportedOSType()))

	vols := []corev1.Volume{
		{
			Name:         "var-lib-etcd",
			VolumeSource: corev1.VolumeSource{HostPath: &corev1.HostPathVolumeSource{Path: "/var/lib/etcd"}},
		},
		{
			Name:         "var-lib-kubelet",
			VolumeSource: corev1.VolumeSource{HostPath: &corev1.HostPathVolumeSource{Path: "/var/lib/kubelet"}},
		},
		{
			Name:         "etc-systemd",
			VolumeSource: corev1.VolumeSource{HostPath: &corev1.HostPathVolumeSource{Path: "/etc/systemd"}},
		},
		{
			Name:         "etc-kubernetes",
			VolumeSource: corev1.VolumeSource{HostPath: &corev1.HostPathVolumeSource{Path: "/etc/kubernetes"}},
		},
		{
			Name:         "usr-bin",
			VolumeSource: corev1.VolumeSource{HostPath: &corev1.HostPathVolumeSource{Path: "/usr/bin"}},
		},
		c.cfg.TrustedBundle.Volume(),
		c.cfg.BenchmarkerKeyPair.Volume(),
	}

	// benchmarker needs an extra host path volume mount for GKE for CIS benchmarks
	if c.cfg.Installation.KubernetesProvider == operatorv1.ProviderGKE {
		volMounts = append(volMounts, corev1.VolumeMount{Name: "home-kubernetes", MountPath: "/home/kubernetes", ReadOnly: true})

		vols = append(vols, corev1.Volume{
			Name:         "home-kubernetes",
			VolumeSource: corev1.VolumeSource{HostPath: &corev1.HostPathVolumeSource{Path: "/home/kubernetes"}},
		})
	}

	if c.cfg.ManagementClusterConnection != nil {
		// For managed clusters, we need to mount the token for Linseed access.
		vols = append(vols,
			corev1.Volume{
				Name: LinseedTokenVolumeName,
				VolumeSource: corev1.VolumeSource{
					Secret: &corev1.SecretVolumeSource{
						SecretName: fmt.Sprintf(LinseedTokenSecret, ComplianceBenchmarkerServiceAccount),
						Items:      []corev1.KeyToPath{{Key: LinseedTokenKey, Path: LinseedTokenSubPath}},
					},
				},
			})
		volMounts = append(volMounts,
			corev1.VolumeMount{
				Name:      LinseedTokenVolumeName,
				MountPath: LinseedVolumeMountPath,
			})
	}

	podTemplate := &corev1.PodTemplateSpec{
		ObjectMeta: metav1.ObjectMeta{
			Name:      ComplianceBenchmarkerName,
			Namespace: ComplianceNamespace,
		},
		Spec: corev1.PodSpec{
			ServiceAccountName: ComplianceBenchmarkerServiceAccount,
			HostPID:            true,
			Tolerations:        rmeta.TolerateAll,
			ImagePullSecrets:   secret.GetReferenceList(c.cfg.PullSecrets),
			Containers: []corev1.Container{
				{
					Name:            ComplianceBenchmarkerName,
					Image:           c.benchmarkerImage,
					ImagePullPolicy: corev1.PullIfNotPresent,
					Env:             envVars,
					SecurityContext: securitycontext.NewRootContext(false),
					VolumeMounts:    volMounts,
					LivenessProbe: &corev1.Probe{
						ProbeHandler: corev1.ProbeHandler{
							HTTPGet: &corev1.HTTPGetAction{
								Path: "/liveness",
								Port: intstr.FromInt(9099),
							},
						},
						PeriodSeconds: 300,
					},
				},
			},
			Volumes: vols,
		},
	}

	return &appsv1.DaemonSet{
		TypeMeta: metav1.TypeMeta{Kind: "DaemonSet", APIVersion: "apps/v1"},
		ObjectMeta: metav1.ObjectMeta{
			Name:      ComplianceBenchmarkerName,
			Namespace: ComplianceNamespace,
		},

		Spec: appsv1.DaemonSetSpec{
			Template: *podTemplate,
		},
	}
}

func (c *complianceComponent) complianceBenchmarkerSecurityContextConstraints() *ocsv1.SecurityContextConstraints {
	return &ocsv1.SecurityContextConstraints{
		TypeMeta:                 metav1.TypeMeta{Kind: "SecurityContextConstraints", APIVersion: "security.openshift.io/v1"},
		ObjectMeta:               metav1.ObjectMeta{Name: ComplianceBenchmarkerServiceAccount},
		AllowHostDirVolumePlugin: true,
		AllowHostIPC:             false,
		AllowHostNetwork:         false,
		AllowHostPID:             true,
		AllowHostPorts:           false,
		AllowPrivilegeEscalation: &complianceBoolTrue,
		AllowPrivilegedContainer: true,
		FSGroup:                  ocsv1.FSGroupStrategyOptions{Type: ocsv1.FSGroupStrategyRunAsAny},
		RunAsUser:                ocsv1.RunAsUserStrategyOptions{Type: ocsv1.RunAsUserStrategyRunAsAny},
		ReadOnlyRootFilesystem:   false,
		SELinuxContext:           ocsv1.SELinuxContextStrategyOptions{Type: ocsv1.SELinuxStrategyMustRunAs},
		SupplementalGroups:       ocsv1.SupplementalGroupsStrategyOptions{Type: ocsv1.SupplementalGroupsStrategyRunAsAny},
		Users: []string{
			fmt.Sprintf("system:serviceaccount:%s:tigera-compliance-benchmarker", ComplianceNamespace),
		},
		Volumes: []ocsv1.FSType{"*"},
	}
}

func (c *complianceComponent) complianceBenchmarkerPodSecurityPolicy() *policyv1beta1.PodSecurityPolicy {
	psp := podsecuritypolicy.NewBasePolicy("compliance-benchmarker")
	psp.Spec.Volumes = append(psp.Spec.Volumes, policyv1beta1.HostPath)
	psp.Spec.AllowedHostPaths = []policyv1beta1.AllowedHostPath{
		{
			PathPrefix: "/var/lib/etcd",
			ReadOnly:   true,
		},
		{
			PathPrefix: "/etc/systemd",
			ReadOnly:   true,
		},
		{
			PathPrefix: "/etc/kubernetes",
			ReadOnly:   true,
		},
		{
			PathPrefix: "/usr/bin",
			ReadOnly:   true,
		},
		{
			PathPrefix: "/var/lib/kubelet",
			ReadOnly:   true,
		},
	}
	psp.Spec.RunAsUser.Rule = policyv1beta1.RunAsUserStrategyRunAsAny
	psp.Spec.HostPID = true
	return psp
}

func (c *complianceComponent) complianceGlobalReportInventory() *v3.GlobalReportType {
	return &v3.GlobalReportType{
		TypeMeta: metav1.TypeMeta{Kind: "GlobalReportType", APIVersion: "projectcalico.org/v3"},
		ObjectMeta: metav1.ObjectMeta{
			Name: "inventory",
			Labels: map[string]string{
				"global-report-type": "inventory",
			},
		},
		Spec: v3.ReportTypeSpec{
			DownloadTemplates: []v3.ReportTemplate{
				{
					Name: "summary.csv",
					Template: `
      {{ $c := csv }}
      {{- $c := $c.AddColumn "startTime"                     "{{ dateRfc3339 .StartTime }}" }}
      {{- $c := $c.AddColumn "endTime"                       "{{ dateRfc3339 .EndTime }}" }}
      {{- $c := $c.AddColumn "endpointSelector"              "{{ if .ReportSpec.Endpoints }}{{ .ReportSpec.Endpoints.Selector }}{{ end }}" }}
      {{- $c := $c.AddColumn "namespaceNames"                "{{ if .ReportSpec.Endpoints }}{{ if .ReportSpec.Endpoints.Namespaces }}{{ join \";\" .ReportSpec.Endpoints.Namespaces.Names }}{{ end }}{{ end }}" }}
      {{- $c := $c.AddColumn "namespaceSelector"             "{{ if .ReportSpec.Endpoints }}{{ if .ReportSpec.Endpoints.Namespaces }}{{ .ReportSpec.Endpoints.Namespaces.Selector }}{{ end }}{{ end }}" }}
      {{- $c := $c.AddColumn "serviceAccountNames"           "{{ if .ReportSpec.Endpoints }}{{ if .ReportSpec.Endpoints.ServiceAccounts }}{{ join \";\" .ReportSpec.Endpoints.ServiceAccounts.Names }}{{ end }}{{ end }}" }}
      {{- $c := $c.AddColumn "serviceAccountSelectors"       "{{ if .ReportSpec.Endpoints }}{{ if .ReportSpec.Endpoints.ServiceAccounts }}{{ .ReportSpec.Endpoints.ServiceAccounts.Selector }}{{ end }}{{ end }}" }}
      {{- $c := $c.AddColumn "endpointsNumInScope"           "{{ .EndpointsSummary.NumTotal }}" }}
      {{- $c := $c.AddColumn "endpointsNumIngressProtected"  "{{ .EndpointsSummary.NumIngressProtected }}" }}
      {{- $c := $c.AddColumn "endpointsNumEgressProtected"   "{{ .EndpointsSummary.NumEgressProtected }}" }}
      {{- $c := $c.AddColumn "namespacesNumInScope"          "{{ .NamespacesSummary.NumTotal }}" }}
      {{- $c := $c.AddColumn "namespacesNumIngressProtected" "{{ .NamespacesSummary.NumIngressProtected }}" }}
      {{- $c := $c.AddColumn "namespacesNumEgressProtected"  "{{ .NamespacesSummary.NumEgressProtected }}" }}
      {{- $c := $c.AddColumn "serviceAccountsNumInScope"     "{{ .EndpointsSummary.NumServiceAccounts }}" }}
      {{- $c.Render . }}
`,
				},
				{
					Name: "endpoints.csv",
					Template: `
      {{ $c := csv }}
      {{- $c := $c.AddColumn "endpoint"         "{{ .Endpoint }}" }}
      {{- $c := $c.AddColumn "ingressProtected" "{{ .IngressProtected }}" }}
      {{- $c := $c.AddColumn "egressProtected"  "{{ .EgressProtected }}" }}
      {{- $c := $c.AddColumn "envoyEnabled"     "{{ .EnvoyEnabled }}" }}
      {{- $c := $c.AddColumn "appliedPolicies"  "{{ join \";\" .AppliedPolicies }}" }}
      {{- $c := $c.AddColumn "services"         "{{ join \";\" .Services }}" }}
      {{- $c.Render .Endpoints }}
`,
				},
				{
					Name: "namespaces.csv",
					Template: `
      {{ $c := csv }}
      {{- $c := $c.AddColumn "namespace"        "{{ .Namespace }}" }}
      {{- $c := $c.AddColumn "ingressProtected" "{{ .IngressProtected }}" }}
      {{- $c := $c.AddColumn "egressProtected"  "{{ .EgressProtected }}" }}
      {{- $c := $c.AddColumn "envoyEnabled"     "{{ .EnvoyEnabled }}" }}
      {{- $c.Render .Namespaces }}
`,
				},
				{
					Name: "services.csv",
					Template: `
      {{ $c := csv }}
      {{- $c := $c.AddColumn "service"          "{{ .Service }}" }}
      {{- $c := $c.AddColumn "ingressProtected" "{{ .IngressProtected }}" }}
      {{- $c := $c.AddColumn "envoyEnabled"     "{{ .EnvoyEnabled }}" }}
      {{- $c.Render .Services }}
`,
				},
			},
			IncludeEndpointData: true,
			UISummaryTemplate: v3.ReportTemplate{
				Name:     "ui-summary.json",
				Template: `{"heading":"Inscope vs Protected","type":"panel","widgets":[{"data":[{"label":"Protected ingress","value":{{ .EndpointsSummary.NumIngressProtected }}}],"heading":"Endpoints","summary":{"label":"Total","total":{{.EndpointsSummary.NumTotal }}},"type":"radialbarchart"},{"data":[{"label":"Protected ingress","value":{{ .NamespacesSummary.NumIngressProtected }}}],"heading":"Namespaces","summary":{"label":"Total","total":{{.NamespacesSummary.NumTotal }}},"type":"radialbarchart"},{"data":[{"label":"Protected egress","value":{{ .EndpointsSummary.NumEgressProtected }}}],"heading":"Endpoints","summary":{"label":"Total","total":{{.EndpointsSummary.NumTotal }}},"type":"radialbarchart"},{"data":[{"label":"Protected egress","value":{{ .NamespacesSummary.NumEgressProtected }}}],"heading":"Namespaces","summary":{"label":"Total","total":{{.NamespacesSummary.NumTotal }}},"type":"radialbarchart"}]}`,
			},
		},
	}
}

func (c *complianceComponent) complianceGlobalReportNetworkAccess() *v3.GlobalReportType {
	return &v3.GlobalReportType{
		TypeMeta: metav1.TypeMeta{Kind: "GlobalReportType", APIVersion: "projectcalico.org/v3"},
		ObjectMeta: metav1.ObjectMeta{
			Name: "network-access",
			Labels: map[string]string{
				"global-report-type": "network-access",
			},
		},
		Spec: v3.ReportTypeSpec{
			DownloadTemplates: []v3.ReportTemplate{
				{
					Name: "summary.csv",
					Template: `
      {{ $c := csv }}
      {{- $c := $c.AddColumn "startTime"                             "{{ dateRfc3339 .StartTime }}" }}
      {{- $c := $c.AddColumn "endTime"                               "{{ dateRfc3339 .EndTime }}" }}
      {{- $c := $c.AddColumn "endpointSelector"                      "{{ if .ReportSpec.Endpoints }}{{ .ReportSpec.Endpoints.Selector }}{{ end }}" }}
      {{- $c := $c.AddColumn "namespaceNames"                        "{{ if .ReportSpec.Endpoints }}{{ if .ReportSpec.Endpoints.Namespaces }}{{ join \";\" .ReportSpec.Endpoints.Namespaces.Names }}{{ end }}{{ end }}" }}
      {{- $c := $c.AddColumn "namespaceSelector"                     "{{ if .ReportSpec.Endpoints }}{{ if .ReportSpec.Endpoints.Namespaces }}{{ .ReportSpec.Endpoints.Namespaces.Selector }}{{ end }}{{ end }}" }}
      {{- $c := $c.AddColumn "serviceAccountNames"                   "{{ if .ReportSpec.Endpoints }}{{ if .ReportSpec.Endpoints.ServiceAccounts }}{{ join \";\" .ReportSpec.Endpoints.ServiceAccounts.Names }}{{ end }}{{ end }}" }}
      {{- $c := $c.AddColumn "serviceAccountSelectors"               "{{ if .ReportSpec.Endpoints }}{{ if .ReportSpec.Endpoints.ServiceAccounts }}{{ .ReportSpec.Endpoints.ServiceAccounts.Selector }}{{ end }}{{ end }}" }}
      {{- $c := $c.AddColumn "endpointsNumIngressProtected"          "{{ .EndpointsSummary.NumIngressProtected }}" }}
      {{- $c := $c.AddColumn "endpointsNumEgressProtected"           "{{ .EndpointsSummary.NumEgressProtected }}" }}
      {{- $c := $c.AddColumn "endpointsNumIngressUnprotected"        "{{ sub .EndpointsSummary.NumTotal .EndpointsSummary.NumIngressProtected }}" }}
      {{- $c := $c.AddColumn "endpointsNumEgressUnprotected"         "{{ sub .EndpointsSummary.NumTotal .EndpointsSummary.NumEgressProtected  }}" }}
      {{- $c := $c.AddColumn "endpointsNumIngressFromInternet"       "{{ .EndpointsSummary.NumIngressFromInternet }}" }}
      {{- $c := $c.AddColumn "endpointsNumEgressToInternet"          "{{ .EndpointsSummary.NumEgressToInternet }}" }}
      {{- $c := $c.AddColumn "endpointsNumIngressFromOtherNamespace" "{{ .EndpointsSummary.NumIngressFromOtherNamespace }}" }}
      {{- $c := $c.AddColumn "endpointsNumEgressToOtherNamespace"    "{{ .EndpointsSummary.NumEgressToOtherNamespace }}" }}
      {{- $c := $c.AddColumn "endpointsNumEnvoyEnabled"              "{{ .EndpointsSummary.NumEnvoyEnabled }}" }}
      {{- $c.Render . }}
`,
				},
				{
					Name: "endpoints.csv",
					Template: `
      {{ $c := csv }}
      {{- $c := $c.AddColumn "endpoint"                                  "{{ .Endpoint }}" }}
      {{- $c := $c.AddColumn "ingressProtected"                          "{{ .IngressProtected }}" }}
      {{- $c := $c.AddColumn "egressProtected"                           "{{ .EgressProtected }}" }}
      {{- $c := $c.AddColumn "ingressFromInternet"                       "{{ .IngressFromInternet }}" }}
      {{- $c := $c.AddColumn "egressToInternet"                          "{{ .EgressToInternet }}" }}
      {{- $c := $c.AddColumn "ingressFromOtherNamespace"                 "{{ .IngressFromOtherNamespace }}" }}
      {{- $c := $c.AddColumn "egressToOtherNamespace"                    "{{ .EgressToOtherNamespace }}" }}
      {{- $c := $c.AddColumn "envoyEnabled"                              "{{ .EnvoyEnabled }}" }}
      {{- $c := $c.AddColumn "appliedPolicies"                           "{{ join \";\" .AppliedPolicies }}" }}
      {{- $c := $c.AddColumn "trafficAggregationPrefix"                  "{{ flowsPrefix . }}" }}
      {{- $c := $c.AddColumn "endpointsGeneratingTrafficToThisEndpoint"  "{{ join \";\" (flowsIngress .) }}" }}
      {{- $c := $c.AddColumn "endpointsReceivingTrafficFromThisEndpoint" "{{ join \";\" (flowsEgress .) }}" }}
      {{- $c.Render .Endpoints }}
`,
				},
			},
			IncludeEndpointData:        true,
			IncludeEndpointFlowLogData: true,
			UISummaryTemplate: v3.ReportTemplate{
				Name: "ui-summary.json",
				Template: `
    {"heading":"Inscope vs Protected","type":"panel","widgets":[{"data":[{"label":"Protected ingress","value":{{ .EndpointsSummary.NumIngressProtected }}}],"heading":"Endpoints","summary":{"label":"Total","total":{{.EndpointsSummary.NumTotal }}},"type":"radialbarchart"},{"data":[{"label":"Protected ingress","value":{{ .NamespacesSummary.NumIngressProtected }}}],"heading":"Namespaces","summary":{"label":"Total","total":{{.NamespacesSummary.NumTotal }}},"type":"radialbarchart"},{"data":[{"label":"Protected egress","value":{{ .EndpointsSummary.NumEgressProtected }}}],"heading":"Endpoints","summary":{"label":"Total","total":{{.EndpointsSummary.NumTotal }}},"type":"radialbarchart"},{"data":[{"label":"Protected egress","value":{{ .NamespacesSummary.NumEgressProtected }}}],"heading":"Namespaces","summary":{"label":"Total","total":{{.NamespacesSummary.NumTotal }}},"type":"radialbarchart"}]}
`,
			},
		},
	}
}

func (c *complianceComponent) complianceGlobalReportPolicyAudit() *v3.GlobalReportType {
	return &v3.GlobalReportType{
		TypeMeta: metav1.TypeMeta{Kind: "GlobalReportType", APIVersion: "projectcalico.org/v3"},
		ObjectMeta: metav1.ObjectMeta{
			Name: "policy-audit",
			Labels: map[string]string{
				"global-report-type": "policy-audit",
			},
		},
		Spec: v3.ReportTypeSpec{
			AuditEventsSelection: &v3.AuditEventsSelection{
				Resources: []v3.AuditResource{
					{
						Resource: "globalnetworkpolicies",
					},
					{
						Resource: "networkpolicies",
					},
					{
						Resource: "stagedglobalnetworkpolicies",
					},
					{
						Resource: "stagednetworkpolicies",
					},
					{
						Resource: "stagedkubernetesnetworkpolicies",
					},
				},
			},
			DownloadTemplates: []v3.ReportTemplate{
				{
					Name: "summary.csv",
					Template: `
      {{ $c := csv }}
      {{- $c := $c.AddColumn "startTime"               "{{ dateRfc3339 .StartTime }}" }}
      {{- $c := $c.AddColumn "endTime"                 "{{ dateRfc3339 .EndTime }}" }}
      {{- $c := $c.AddColumn "endpointSelector"        "{{ if .ReportSpec.Endpoints }}{{ .ReportSpec.Endpoints.Selector }}{{ end }}" }}
      {{- $c := $c.AddColumn "namespaceNames"          "{{ if .ReportSpec.Endpoints }}{{ if .ReportSpec.Endpoints.Namespaces }}{{ join \";\" .ReportSpec.Endpoints.Namespaces.Names }}{{ end }}{{ end }}" }}
      {{- $c := $c.AddColumn "namespaceSelector"       "{{ if .ReportSpec.Endpoints }}{{ if .ReportSpec.Endpoints.Namespaces }}{{ .ReportSpec.Endpoints.Namespaces.Selector }}{{ end }}{{ end }}" }}
      {{- $c := $c.AddColumn "serviceAccountNames"     "{{ if .ReportSpec.Endpoints }}{{ if .ReportSpec.Endpoints.ServiceAccounts }}{{ join \";\" .ReportSpec.Endpoints.ServiceAccounts.Names }}{{ end }}{{ end }}" }}
      {{- $c := $c.AddColumn "serviceAccountSelectors" "{{ if .ReportSpec.Endpoints }}{{ if .ReportSpec.Endpoints.ServiceAccounts }}{{ .ReportSpec.Endpoints.ServiceAccounts.Selector }}{{ end }}{{ end }}" }}
      {{- $c := $c.AddColumn "numCreatedPolicies"      "{{ .AuditSummary.NumCreate }}" }}
      {{- $c := $c.AddColumn "numModifiedPolicies"     "{{ .AuditSummary.NumModify }}" }}
      {{- $c := $c.AddColumn "numDeletedPolicies"      "{{ .AuditSummary.NumDelete }}" }}
      {{- $c.Render . }}
`,
				},
				{
					Name:     "events.json",
					Template: "{{ toJson .AuditEvents }}",
				},
				{
					Name:     "events.yaml",
					Template: "{{ toYaml .AuditEvents }}",
				},
			},
			UISummaryTemplate: v3.ReportTemplate{
				Name: "ui-summary.json",
				Template: `
    {"heading":"Network Policy Configuration Changes","type":"panel","widgets":[{"data":[{"label":"Created","value":{{.AuditSummary.NumCreate }}}],"heading":"Network Policies","summary":{"label":"Total","total":{{.AuditSummary.NumTotal }}},"type":"radialbarchart"},{"data":[{"label":"Modified","value":{{.AuditSummary.NumModify }}}],"heading":"Network Policies","summary":{"label":"Total","total":{{.AuditSummary.NumTotal }}},"type":"radialbarchart"},{"data":[{"label":"Deleted","value":{{.AuditSummary.NumDelete }}}],"heading":"Network Policies","summary":{"label":"Total","total":{{.AuditSummary.NumTotal }}},"type":"radialbarchart"}]}
`,
			},
		},
	}
}

func (c *complianceComponent) complianceGlobalReportCISBenchmark() *v3.GlobalReportType {
	return &v3.GlobalReportType{
		TypeMeta: metav1.TypeMeta{Kind: "GlobalReportType", APIVersion: "projectcalico.org/v3"},
		ObjectMeta: metav1.ObjectMeta{
			Name: "cis-benchmark",
			Labels: map[string]string{
				"global-report-type": "cis-benchmark",
			},
		},
		Spec: v3.ReportTypeSpec{
			DownloadTemplates:       c.getCISDownloadReportTemplates(),
			IncludeCISBenchmarkData: true,
			UISummaryTemplate: v3.ReportTemplate{
				Name:     "ui-summary.json",
				Template: "{{ $n := len .CISBenchmark }}{\"heading\": \"Kubernetes CIS Benchmark\",\"type\": \"row\",\"widgets\": [{\"heading\": \"Node Failure Summary\",\"type\": \"cis-benchmark-nodes\",\"summary\": {\"label\": \"Total\",\"total\": {{ $n }}},\"data\": [{\"label\": \"HIGH\",\"value\": {{ .CISBenchmarkSummary.HighCount }},\"desc\": \"Nodes with {{ if .ReportSpec.CIS }}{{ if .ReportSpec.CIS.HighThreshold }}{{ if eq (int .ReportSpec.CIS.HighThreshold) 100 }}100%{{ else }}{{ .ReportSpec.CIS.HighThreshold }}% or more{{ end }}{{ else }}100%{{ end }}{{ else }}100%{{ end }} tests passing\"}, {\"label\": \"MED\",\"value\": {{ .CISBenchmarkSummary.MedCount }},\"desc\": \"Nodes with {{ if .ReportSpec.CIS }}{{ if .ReportSpec.CIS.MedThreshold }}{{ .ReportSpec.CIS.MedThreshold }}{{ else }}50{{ end }}{{ else }}50{{ end }}% or more tests passing\"}, {\"label\": \"LOW\",\"value\": {{ .CISBenchmarkSummary.LowCount }},\"desc\": \"Nodes with less than {{ if .ReportSpec.CIS }}{{ if .ReportSpec.CIS.MedThreshold }}{{ .ReportSpec.CIS.MedThreshold }}{{ else }}50{{ end }}{{ else }}50{{ end }}% tests passing\"}]}{{ if .CISBenchmark }}, {\"heading\": \"Top Failed Tests\",\"type\": \"cis-benchmark-tests\",\"topFailedTests\": {\"tests\": [{{ $tests := cisTopFailedTests . }}{{ $nTests := len $tests }}{{ range $i, $test := $tests }}{\"index\": \"{{ $test.TestNumber }}\",\"description\": \"{{ $test.TestDesc }}\",\"failedCount\": \"{{ $test.Count }}\"} {{ $i1 := add1 $i }}{{ if ne $i1 $nTests }}, {{ end }}{{ end }}]} }{{ end }}]}",
			},
		},
	}
}

func (c *complianceComponent) getCISDownloadReportTemplates() []v3.ReportTemplate {
	return []v3.ReportTemplate{
		{
			Name: "all-tests.csv",
			Template: `nodeName,testIndex,testDescription,status,scored,remediation
{{ range $i, $node := .CISBenchmark -}}
{{- range $j, $section := $node.Results -}}
{{- range $k, $result := $section.Results -}}
{{- $node.NodeName }},{{ $result.TestNumber }},{{ $result.TestDesc }},{{ $result.Status }},{{ $result.Scored }},"{{ $result.TestInfo }}"
{{ end }}
{{- end }}
{{- end }}`,
		},
		{
			Name: "failed-tests.csv",
			Template: `nodeName,testIndex,testDescription,status,scored,remediation
{{ range $i, $node := .CISBenchmark }}
{{- range $j, $section := $node.Results }}
{{- range $k, $result := $section.Results }}
{{- if eq $result.Status "FAIL" }}
{{- $node.NodeName }},{{ $result.TestNumber }},{{ $result.TestDesc }},{{ $result.Status }},{{ $result.Scored }},"{{ $result.TestInfo }}"
{{ end }}
{{- end }}
{{- end }}
{{- end }}`,
		},
		{
			Name: "node-summary.csv",
			Template: `node,version,status,testsPassing,testsFailing,testsUnknown,testsTotal
{{ range $_, $node := .CISBenchmark }}
{{- $node.NodeName }},{{ $node.KubernetesVersion }},{{ $node.Summary.Status }},{{ $node.Summary.TotalPass }},{{ $node.Summary.TotalFail }},{{ $node.Summary.TotalInfo }},{{ $node.Summary.Total }}
{{ end }}`,
		},
		{
			Name: "total-summary.csv",
			Template: `{{ $c := csv }}
{{- $c := $c.AddColumn "startTime"          "{{ dateRfc3339 .StartTime }}" }}
{{- $c := $c.AddColumn "endTime"            "{{ dateRfc3339 .EndTime }}" }}
{{- $c := $c.AddColumn "type"               "{{ .CISBenchmarkSummary.Type }}" }}
{{- $c := $c.AddColumn "hiPercentThreshold" "{{ if .ReportSpec.CIS }}{{ if .ReportSpec.CIS.HighThreshold  }}{{ .ReportSpec.CIS.HighThreshold }}{{ else }}100{{ end }}{{ else }}100{{ end }}" }}
{{- $c := $c.AddColumn "medPercentThreshold" "{{ if .ReportSpec.CIS }}{{ if .ReportSpec.CIS.MedThreshold  }}{{ .ReportSpec.CIS.MedThreshold }}{{ else }}50{{ end }}{{ else }}50{{ end }}" }}
{{- $c := $c.AddColumn "hiNodeCount"         "{{ .CISBenchmarkSummary.HighCount }}" }}
{{- $c := $c.AddColumn "medNodeCount"        "{{ .CISBenchmarkSummary.MedCount }}" }}
{{- $c := $c.AddColumn "lowNodeCount"        "{{ .CISBenchmarkSummary.LowCount }}" }}
{{- $c.Render . }}`,
		},
	}
}

// Allow internal communication from compliance-benchmarker, compliance-controller, compliance-snapshotter, compliance-reporter
// to apiserver, coredns, linseed, and elasticsearch.
func (c *complianceComponent) complianceAccessAllowTigeraNetworkPolicy() *v3.NetworkPolicy {
	egressRules := []v3.Rule{
		{
			Action:      v3.Allow,
			Protocol:    &networkpolicy.TCPProtocol,
			Destination: networkpolicy.KubeAPIServerServiceSelectorEntityRule,
		},
	}

	egressRules = networkpolicy.AppendDNSEgressRules(egressRules, c.cfg.Openshift)

	if c.cfg.ManagementClusterConnection == nil {
		egressRules = append(egressRules, v3.Rule{
			Action:      v3.Allow,
			Protocol:    &networkpolicy.TCPProtocol,
			Destination: networkpolicy.ESGatewayEntityRule,
		})
		egressRules = append(egressRules, v3.Rule{
			Action:      v3.Allow,
			Protocol:    &networkpolicy.TCPProtocol,
			Destination: networkpolicy.LinseedEntityRule,
		})
	} else {
		egressRules = append(egressRules, v3.Rule{
			Action:      v3.Allow,
			Protocol:    &networkpolicy.TCPProtocol,
			Destination: GuardianEntityRule,
		})
	}

	return &v3.NetworkPolicy{
		TypeMeta: metav1.TypeMeta{Kind: "NetworkPolicy", APIVersion: "projectcalico.org/v3"},
		ObjectMeta: metav1.ObjectMeta{
			Name:      ComplianceAccessPolicyName,
			Namespace: ComplianceNamespace,
		},
		Spec: v3.NetworkPolicySpec{
			Order:    &networkpolicy.HighPrecedenceOrder,
			Tier:     networkpolicy.TigeraComponentTierName,
			Selector: networkpolicy.KubernetesAppSelector(ComplianceBenchmarkerName, ComplianceControllerName, ComplianceSnapshotterName, ComplianceReporterName),
			Types:    []v3.PolicyType{v3.PolicyTypeEgress},
			Egress:   egressRules,
		},
	}
}

// Allow internal communication to compliance-server from Manager.
func (c *complianceComponent) complianceServerAllowTigeraNetworkPolicy() *v3.NetworkPolicy {
	egressRules := []v3.Rule{
		{
			Action:      v3.Allow,
			Protocol:    &networkpolicy.TCPProtocol,
			Destination: networkpolicy.KubeAPIServerServiceSelectorEntityRule,
		},
		{
			Action:      v3.Allow,
			Protocol:    &networkpolicy.TCPProtocol,
			Destination: networkpolicy.ESGatewayEntityRule,
		},
		{
			Action:      v3.Allow,
			Protocol:    &networkpolicy.TCPProtocol,
			Destination: networkpolicy.LinseedEntityRule,
		},
	}

	egressRules = networkpolicy.AppendDNSEgressRules(egressRules, c.cfg.Openshift)

	egressRules = append(egressRules, []v3.Rule{
		{
			Action:      v3.Allow,
			Protocol:    &networkpolicy.TCPProtocol,
			Destination: DexEntityRule,
		},
		// compliance-server does RBAC checks for managed cluster compliance reports via guardian.
		{
			Action:      v3.Allow,
			Protocol:    &networkpolicy.TCPProtocol,
			Destination: ManagerEntityRule,
		},
	}...)

	ingressRules := []v3.Rule{
		{
			Action:   v3.Allow,
			Protocol: &networkpolicy.TCPProtocol,
			Source:   ManagerSourceEntityRule,
			Destination: v3.EntityRule{
				Ports: networkpolicy.Ports(complianceServerPort),
			},
		},
	}

	return &v3.NetworkPolicy{
		TypeMeta: metav1.TypeMeta{Kind: "NetworkPolicy", APIVersion: "projectcalico.org/v3"},
		ObjectMeta: metav1.ObjectMeta{
			Name:      ComplianceServerPolicyName,
			Namespace: ComplianceNamespace,
		},
		Spec: v3.NetworkPolicySpec{
			Order:    &networkpolicy.HighPrecedenceOrder,
			Tier:     networkpolicy.TigeraComponentTierName,
			Selector: networkpolicy.KubernetesAppSelector(ComplianceServerName),
			Types:    []v3.PolicyType{v3.PolicyTypeIngress, v3.PolicyTypeEgress},
			Ingress:  ingressRules,
			Egress:   egressRules,
		},
	}
}<|MERGE_RESOLUTION|>--- conflicted
+++ resolved
@@ -845,18 +845,11 @@
 			ImagePullSecrets:   secret.GetReferenceList(c.cfg.PullSecrets),
 			InitContainers:     initContainers,
 			Containers: []corev1.Container{
-<<<<<<< HEAD
 				c.replaceESIndexFixsEnvs(corev1.Container{
-					Name:  ComplianceServerName,
-					Image: c.serverImage,
-					Env:   envVars,
-=======
-				{
 					Name:            ComplianceServerName,
 					Image:           c.serverImage,
 					ImagePullPolicy: corev1.PullIfNotPresent,
 					Env:             envVars,
->>>>>>> 8eb79270
 					LivenessProbe: &corev1.Probe{
 						ProbeHandler: corev1.ProbeHandler{
 							HTTPGet: &corev1.HTTPGetAction{
@@ -886,16 +879,11 @@
 						fmt.Sprintf("-keypath=%s", c.cfg.ServerKeyPair.VolumeMountKeyFilePath()),
 					},
 					SecurityContext: securitycontext.NewNonRootContext(),
-<<<<<<< HEAD
-					VolumeMounts:    c.complianceServerVolumeMounts(),
-				}),
-=======
 					VolumeMounts: append(
 						c.cfg.TrustedBundle.VolumeMounts(c.SupportedOSType()),
 						c.cfg.ServerKeyPair.VolumeMount(c.SupportedOSType()),
 					),
-				},
->>>>>>> 8eb79270
+				}),
 			},
 			Volumes: []corev1.Volume{
 				c.cfg.ServerKeyPair.Volume(),
