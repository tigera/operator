// Copyright (c) 2019-2022 Tigera, Inc. All rights reserved.

// Licensed under the Apache License, Version 2.0 (the "License");
// you may not use this file except in compliance with the License.
// You may obtain a copy of the License at
//
//     http://www.apache.org/licenses/LICENSE-2.0
//
// Unless required by applicable law or agreed to in writing, software
// distributed under the License is distributed on an "AS IS" BASIS,
// WITHOUT WARRANTIES OR CONDITIONS OF ANY KIND, either express or implied.
// See the License for the specific language governing permissions and
// limitations under the License.

package render

import (
	"fmt"
	"strings"

	ocsv1 "github.com/openshift/api/security/v1"

	v3 "github.com/tigera/api/pkg/apis/projectcalico/v3"
	operatorv1 "github.com/tigera/operator/api/v1"
	"github.com/tigera/operator/pkg/components"
	"github.com/tigera/operator/pkg/render/common/authentication"
	"github.com/tigera/operator/pkg/render/common/configmap"
	relasticsearch "github.com/tigera/operator/pkg/render/common/elasticsearch"
	rmeta "github.com/tigera/operator/pkg/render/common/meta"
	"github.com/tigera/operator/pkg/render/common/podsecuritypolicy"
	"github.com/tigera/operator/pkg/render/common/secret"
	"github.com/tigera/operator/pkg/tls/certificatemanagement"

	appsv1 "k8s.io/api/apps/v1"
	corev1 "k8s.io/api/core/v1"
	policyv1beta1 "k8s.io/api/policy/v1beta1"
	rbacv1 "k8s.io/api/rbac/v1"
	metav1 "k8s.io/apimachinery/pkg/apis/meta/v1"
	"k8s.io/apimachinery/pkg/util/intstr"
	"sigs.k8s.io/controller-runtime/pkg/client"
)

const (
	ComplianceNamespace       = "tigera-compliance"
	ComplianceServiceName     = "compliance"
	ComplianceServerName      = "compliance-server"
	ComplianceControllerName  = "compliance-controller"
	ComplianceSnapshotterName = "compliance-snapshotter"
	ComplianceServerSAName    = "tigera-compliance-server"
)

const (
	ElasticsearchComplianceBenchmarkerUserSecret = "tigera-ee-compliance-benchmarker-elasticsearch-access"
	ElasticsearchComplianceControllerUserSecret  = "tigera-ee-compliance-controller-elasticsearch-access"
	ElasticsearchComplianceReporterUserSecret    = "tigera-ee-compliance-reporter-elasticsearch-access"
	ElasticsearchComplianceSnapshotterUserSecret = "tigera-ee-compliance-snapshotter-elasticsearch-access"
	ElasticsearchComplianceServerUserSecret      = "tigera-ee-compliance-server-elasticsearch-access"
	ElasticsearchCuratorUserSecret               = "tigera-ee-curator-elasticsearch-access"

	ComplianceServerCertSecret = "tigera-compliance-server-tls"
)

func Compliance(cfg *ComplianceConfiguration) (Component, error) {
	return &complianceComponent{
		cfg: cfg,
	}, nil
}

// ComplianceConfiguration contains all the config information needed to render the component.
type ComplianceConfiguration struct {
	ESSecrets                   []*corev1.Secret
	TrustedBundle               certificatemanagement.TrustedBundle
	Installation                *operatorv1.InstallationSpec
	ComplianceServerCertSecret  certificatemanagement.KeyPairInterface
	ESClusterConfig             *relasticsearch.ClusterConfig
	PullSecrets                 []*corev1.Secret
	Openshift                   bool
	ManagementCluster           *operatorv1.ManagementCluster
	ManagementClusterConnection *operatorv1.ManagementClusterConnection
	KeyValidatorConfig          authentication.KeyValidatorConfig
	ClusterDomain               string
	HasNoLicense                bool
	TenantID                    string
}

type complianceComponent struct {
	cfg              *ComplianceConfiguration
	benchmarkerImage string
	snapshotterImage string
	serverImage      string
	controllerImage  string
	reporterImage    string
}

func (c *complianceComponent) ResolveImages(is *operatorv1.ImageSet) error {
	reg := c.cfg.Installation.Registry
	path := c.cfg.Installation.ImagePath
	prefix := c.cfg.Installation.ImagePrefix
	var err error
	c.benchmarkerImage, err = components.GetReference(components.ComponentComplianceBenchmarker, reg, path, prefix, is)

	errMsgs := []string{}
	if err != nil {
		errMsgs = append(errMsgs, err.Error())
	}

	c.snapshotterImage, err = components.GetReference(components.ComponentComplianceSnapshotter, reg, path, prefix, is)
	if err != nil {
		errMsgs = append(errMsgs, err.Error())
	}

	c.serverImage, err = components.GetReference(components.ComponentComplianceServer, reg, path, prefix, is)
	if err != nil {
		errMsgs = append(errMsgs, err.Error())
	}

	c.controllerImage, err = components.GetReference(components.ComponentComplianceController, reg, path, prefix, is)
	if err != nil {
		errMsgs = append(errMsgs, err.Error())
	}

	c.reporterImage, err = components.GetReference(components.ComponentComplianceReporter, reg, path, prefix, is)
	if err != nil {
		errMsgs = append(errMsgs, err.Error())
	}

	if len(errMsgs) != 0 {
		return fmt.Errorf(strings.Join(errMsgs, ","))
	}
	return nil
}

func (c *complianceComponent) SupportedOSType() rmeta.OSType {
	return rmeta.OSTypeLinux
}

func (c *complianceComponent) Objects() ([]client.Object, []client.Object) {
	complianceObjs := append(
		[]client.Object{CreateNamespace(ComplianceNamespace, c.cfg.Installation.KubernetesProvider)},
		secret.ToRuntimeObjects(secret.CopyToNamespace(ComplianceNamespace, c.cfg.PullSecrets...)...)...,
	)
	complianceObjs = append(complianceObjs,
		c.complianceControllerServiceAccount(),
		c.complianceControllerRole(),
		c.complianceControllerClusterRole(),
		c.complianceControllerRoleBinding(),
		c.complianceControllerClusterRoleBinding(),
		c.complianceControllerDeployment(),

		c.complianceReporterServiceAccount(),
		c.complianceReporterClusterRole(),
		c.complianceReporterClusterRoleBinding(),
		c.complianceReporterPodTemplate(),

		c.complianceSnapshotterServiceAccount(),
		c.complianceSnapshotterClusterRole(),
		c.complianceSnapshotterClusterRoleBinding(),
		c.complianceSnapshotterDeployment(),

		c.complianceBenchmarkerServiceAccount(),
		c.complianceBenchmarkerClusterRole(),
		c.complianceBenchmarkerClusterRoleBinding(),
		c.complianceBenchmarkerDaemonSet(),

		c.complianceGlobalReportInventory(),
		c.complianceGlobalReportNetworkAccess(),
		c.complianceGlobalReportPolicyAudit(),
		c.complianceGlobalReportCISBenchmark(),

		// We always need a sa and crb, whether a deployment of compliance-server is present or not.
		// These two are used for rbac checks for managed clusters.
		c.complianceServerServiceAccount(),
		c.complianceServerClusterRoleBinding(),
	)

	if c.cfg.KeyValidatorConfig != nil {
		complianceObjs = append(complianceObjs, secret.ToRuntimeObjects(c.cfg.KeyValidatorConfig.RequiredSecrets(ComplianceNamespace)...)...)
		complianceObjs = append(complianceObjs, configmap.ToRuntimeObjects(c.cfg.KeyValidatorConfig.RequiredConfigMaps(ComplianceNamespace)...)...)
	}

	var objsToDelete []client.Object
	// Compliance server is only for Standalone or Management clusters
	if c.cfg.ManagementClusterConnection == nil {
		complianceObjs = append(complianceObjs,
			c.complianceServerClusterRole(),
			c.complianceServerService(),
			c.complianceServerDeployment(),
		)
	} else {
		objsToDelete = append(objsToDelete, &appsv1.Deployment{ObjectMeta: metav1.ObjectMeta{Name: ComplianceServerName, Namespace: ComplianceNamespace}})
		if c.cfg.ManagementClusterConnection != nil { // This is a managed cluster
			complianceObjs = append(complianceObjs,
				c.complianceServerManagedClusterRole(),
			)
		}
	}

	if c.cfg.Openshift {
		complianceObjs = append(complianceObjs, c.complianceBenchmarkerSecurityContextConstraints())
	} else {
		complianceObjs = append(complianceObjs,
			c.complianceBenchmarkerPodSecurityPolicy(),
			c.complianceControllerPodSecurityPolicy(),
			c.complianceReporterPodSecurityPolicy(),
			c.complianceServerPodSecurityPolicy(),
			c.complianceSnapshotterPodSecurityPolicy())
	}

	// Need to grant cluster admin permissions in DockerEE to the controller since a pod starting pods with
	// host path volumes requires cluster admin permissions.
	if c.cfg.Installation.KubernetesProvider == operatorv1.ProviderDockerEE {
		complianceObjs = append(complianceObjs, c.complianceControllerClusterAdminClusterRoleBinding())
	}

	complianceObjs = append(complianceObjs, secret.ToRuntimeObjects(secret.CopyToNamespace(ComplianceNamespace, c.cfg.ESSecrets...)...)...)

	if c.cfg.HasNoLicense {
		return nil, complianceObjs
	}

	return complianceObjs, objsToDelete
}

func (c *complianceComponent) Ready() bool {
	return true
}

var complianceBoolTrue = true
var complianceReplicas int32 = 1

const complianceServerPort = 5443

// complianceLivenssProbe is the liveness probe to use for compliance components.
// They all use the same liveness configuration, so we just define it once here.
var complianceLivenessProbe = &corev1.Probe{
	Handler: corev1.Handler{
		HTTPGet: &corev1.HTTPGetAction{
			Path: "/liveness",
			Port: intstr.FromInt(9099),
		},
	},
}

func (c *complianceComponent) complianceControllerServiceAccount() *corev1.ServiceAccount {
	return &corev1.ServiceAccount{
		TypeMeta:   metav1.TypeMeta{Kind: "ServiceAccount", APIVersion: "v1"},
		ObjectMeta: metav1.ObjectMeta{Name: "tigera-compliance-controller", Namespace: ComplianceNamespace},
	}
}

func (c *complianceComponent) complianceControllerRole() *rbacv1.Role {
	rules := []rbacv1.PolicyRule{
		{
			APIGroups: []string{"batch"},
			Resources: []string{"jobs"},
			Verbs:     []string{"create", "list", "get", "delete"},
		},
		{
			APIGroups: []string{""},
			Resources: []string{"podtemplates"},
			Verbs:     []string{"get"},
		},
	}

	if !c.cfg.Openshift {
		// Allow access to the pod security policy in case this is enforced on the cluster
		rules = append(rules, rbacv1.PolicyRule{
			APIGroups:     []string{"policy"},
			Resources:     []string{"podsecuritypolicies"},
			Verbs:         []string{"use"},
			ResourceNames: []string{ComplianceControllerName},
		})
	}

	return &rbacv1.Role{
		TypeMeta:   metav1.TypeMeta{Kind: "Role", APIVersion: "rbac.authorization.k8s.io/v1"},
		ObjectMeta: metav1.ObjectMeta{Name: "tigera-compliance-controller", Namespace: ComplianceNamespace},
		Rules:      rules,
	}
}

func (c *complianceComponent) complianceControllerClusterRole() *rbacv1.ClusterRole {
	return &rbacv1.ClusterRole{
		TypeMeta:   metav1.TypeMeta{Kind: "ClusterRole", APIVersion: "rbac.authorization.k8s.io/v1"},
		ObjectMeta: metav1.ObjectMeta{Name: "tigera-compliance-controller"},
		Rules: []rbacv1.PolicyRule{
			{
				APIGroups: []string{"projectcalico.org"},
				Resources: []string{"globalreports"},
				Verbs:     []string{"list"},
			},
			{
				APIGroups: []string{"projectcalico.org"},
				Resources: []string{"globalreports/status"},
				Verbs:     []string{"update", "list"},
			},
			{
				APIGroups: []string{"projectcalico.org"},
				Resources: []string{"globalreports/finalizers"},
				Verbs:     []string{"update"},
			},
		},
	}
}

func (c *complianceComponent) complianceControllerRoleBinding() *rbacv1.RoleBinding {
	return &rbacv1.RoleBinding{
		TypeMeta:   metav1.TypeMeta{Kind: "RoleBinding", APIVersion: "rbac.authorization.k8s.io/v1"},
		ObjectMeta: metav1.ObjectMeta{Name: "tigera-compliance-controller", Namespace: ComplianceNamespace},
		RoleRef: rbacv1.RoleRef{
			APIGroup: "rbac.authorization.k8s.io",
			Kind:     "Role",
			Name:     "tigera-compliance-controller",
		},
		Subjects: []rbacv1.Subject{
			{
				Kind:      "ServiceAccount",
				Name:      "tigera-compliance-controller",
				Namespace: ComplianceNamespace,
			},
		},
	}
}

func (c *complianceComponent) complianceControllerClusterRoleBinding() *rbacv1.ClusterRoleBinding {
	return &rbacv1.ClusterRoleBinding{
		TypeMeta:   metav1.TypeMeta{Kind: "ClusterRoleBinding", APIVersion: "rbac.authorization.k8s.io/v1"},
		ObjectMeta: metav1.ObjectMeta{Name: "tigera-compliance-controller"},
		RoleRef: rbacv1.RoleRef{
			APIGroup: "rbac.authorization.k8s.io",
			Kind:     "ClusterRole",
			Name:     "tigera-compliance-controller",
		},
		Subjects: []rbacv1.Subject{
			{
				Kind:      "ServiceAccount",
				Name:      "tigera-compliance-controller",
				Namespace: ComplianceNamespace,
			},
		},
	}
}

// This clusterRoleBinding is only needed in DockerEE since a pod starting pods with host path volumes requires cluster admin permissions.
func (c *complianceComponent) complianceControllerClusterAdminClusterRoleBinding() *rbacv1.ClusterRoleBinding {
	return &rbacv1.ClusterRoleBinding{
		TypeMeta:   metav1.TypeMeta{Kind: "ClusterRoleBinding", APIVersion: "rbac.authorization.k8s.io/v1"},
		ObjectMeta: metav1.ObjectMeta{Name: "tigera-compliance-controller-cluster-admin"},
		RoleRef: rbacv1.RoleRef{
			APIGroup: "rbac.authorization.k8s.io",
			Kind:     "ClusterRole",
			Name:     "cluster-admin",
		},
		Subjects: []rbacv1.Subject{
			{
				Kind:      "ServiceAccount",
				Name:      "tigera-compliance-controller",
				Namespace: ComplianceNamespace,
			},
		},
	}
}

func (c *complianceComponent) complianceControllerDeployment() *appsv1.Deployment {
	envVars := []corev1.EnvVar{
		{Name: "LOG_LEVEL", Value: "info"},
		{Name: "TIGERA_COMPLIANCE_JOB_NAMESPACE", Value: ComplianceNamespace},
		{Name: "TIGERA_COMPLIANCE_MAX_FAILED_JOBS_HISTORY", Value: "3"},
		{Name: "TIGERA_COMPLIANCE_MAX_JOB_RETRIES", Value: "6"},
	}
	podTemplate := relasticsearch.DecorateAnnotations(&corev1.PodTemplateSpec{
		ObjectMeta: metav1.ObjectMeta{
			Name:      ComplianceControllerName,
			Namespace: ComplianceNamespace,
			Labels: map[string]string{
				"k8s-app": ComplianceControllerName,
			},
		},
		Spec: relasticsearch.PodSpecDecorate(corev1.PodSpec{
			ServiceAccountName: "tigera-compliance-controller",
			Tolerations:        append(c.cfg.Installation.ControlPlaneTolerations, rmeta.TolerateMaster),
			NodeSelector:       c.cfg.Installation.ControlPlaneNodeSelector,
			ImagePullSecrets:   secret.GetReferenceList(c.cfg.PullSecrets),
			Containers: []corev1.Container{
				relasticsearch.ContainerDecorate(corev1.Container{
					Name:          ComplianceControllerName,
					Image:         c.controllerImage,
					Env:           envVars,
					LivenessProbe: complianceLivenessProbe,
				}, c.cfg.ESClusterConfig.ClusterName(), ElasticsearchComplianceControllerUserSecret, c.cfg.ClusterDomain, c.SupportedOSType()),
			},
		}),
	}, c.cfg.ESClusterConfig, c.cfg.ESSecrets).(*corev1.PodTemplateSpec)

	return &appsv1.Deployment{
		TypeMeta: metav1.TypeMeta{Kind: "Deployment", APIVersion: "apps/v1"},
		ObjectMeta: metav1.ObjectMeta{
			Name:      ComplianceControllerName,
			Namespace: ComplianceNamespace,
			Labels: map[string]string{
				"k8s-app": ComplianceControllerName,
			},
		},
		Spec: appsv1.DeploymentSpec{
			Replicas: &complianceReplicas,
			Strategy: appsv1.DeploymentStrategy{
				Type: appsv1.RecreateDeploymentStrategyType,
			},
			Selector: &metav1.LabelSelector{MatchLabels: map[string]string{"k8s-app": ComplianceControllerName}},
			Template: *podTemplate,
		},
	}
}

func (c *complianceComponent) complianceControllerPodSecurityPolicy() *policyv1beta1.PodSecurityPolicy {
	psp := podsecuritypolicy.NewBasePolicy()
	psp.GetObjectMeta().SetName(ComplianceControllerName)
	return psp
}

func (c *complianceComponent) complianceReporterServiceAccount() *corev1.ServiceAccount {
	return &corev1.ServiceAccount{
		TypeMeta:   metav1.TypeMeta{Kind: "ServiceAccount", APIVersion: "v1"},
		ObjectMeta: metav1.ObjectMeta{Name: "tigera-compliance-reporter", Namespace: ComplianceNamespace},
	}
}

func (c *complianceComponent) complianceReporterClusterRole() *rbacv1.ClusterRole {
	rules := []rbacv1.PolicyRule{
		{
			APIGroups: []string{"projectcalico.org"},
			Resources: []string{"globalreporttypes", "globalreports"},
			Verbs:     []string{"get"},
		},
	}

	if !c.cfg.Openshift {
		// Allow access to the pod security policy in case this is enforced on the cluster
		rules = append(rules, rbacv1.PolicyRule{
			APIGroups:     []string{"policy"},
			Resources:     []string{"podsecuritypolicies"},
			Verbs:         []string{"use"},
			ResourceNames: []string{"compliance-reporter"},
		})
	}
	return &rbacv1.ClusterRole{
		TypeMeta:   metav1.TypeMeta{Kind: "ClusterRole", APIVersion: "rbac.authorization.k8s.io/v1"},
		ObjectMeta: metav1.ObjectMeta{Name: "tigera-compliance-reporter"},
		Rules:      rules,
	}
}

func (c *complianceComponent) complianceReporterClusterRoleBinding() *rbacv1.ClusterRoleBinding {
	return &rbacv1.ClusterRoleBinding{
		TypeMeta:   metav1.TypeMeta{Kind: "ClusterRoleBinding", APIVersion: "rbac.authorization.k8s.io/v1"},
		ObjectMeta: metav1.ObjectMeta{Name: "tigera-compliance-reporter"},
		RoleRef: rbacv1.RoleRef{
			APIGroup: "rbac.authorization.k8s.io",
			Kind:     "ClusterRole",
			Name:     "tigera-compliance-reporter",
		},
		Subjects: []rbacv1.Subject{
			{
				Kind:      "ServiceAccount",
				Name:      "tigera-compliance-reporter",
				Namespace: ComplianceNamespace,
			},
		},
	}
}

func (c *complianceComponent) complianceReporterPodTemplate() *corev1.PodTemplate {
	dirOrCreate := corev1.HostPathDirectoryOrCreate
	privileged := false
	// On OpenShift reporter needs privileged access to write compliance reports to host path volume
	if c.cfg.Openshift {
		privileged = true
	}

	envVars := []corev1.EnvVar{
		{Name: "LOG_LEVEL", Value: "warning"},
		{Name: "TIGERA_COMPLIANCE_JOB_NAMESPACE", Value: ComplianceNamespace},
	}
	return &corev1.PodTemplate{
		TypeMeta: metav1.TypeMeta{Kind: "PodTemplate", APIVersion: "v1"},
		ObjectMeta: metav1.ObjectMeta{
			Name:      "tigera.io.report",
			Namespace: ComplianceNamespace,
			Labels: map[string]string{
				"k8s-app": "compliance-reporter",
			},
		},
		Template: corev1.PodTemplateSpec{
			ObjectMeta: metav1.ObjectMeta{
				Name:      "tigera.io.report",
				Namespace: ComplianceNamespace,
				Labels: map[string]string{
					"k8s-app": "compliance-reporter",
				},
			},
			Spec: relasticsearch.PodSpecDecorate(corev1.PodSpec{
				ServiceAccountName: "tigera-compliance-reporter",
				Tolerations:        append(c.cfg.Installation.ControlPlaneTolerations, rmeta.TolerateMaster),
				NodeSelector:       c.cfg.Installation.ControlPlaneNodeSelector,
				ImagePullSecrets:   secret.GetReferenceList(c.cfg.PullSecrets),
				Containers: []corev1.Container{
					relasticsearch.ContainerDecorateIndexCreator(
						relasticsearch.ContainerDecorate(corev1.Container{
							Name:          "reporter",
							Image:         c.reporterImage,
							Env:           envVars,
							LivenessProbe: complianceLivenessProbe,
							SecurityContext: &corev1.SecurityContext{
								Privileged: &privileged,
							},
							VolumeMounts: []corev1.VolumeMount{
								{MountPath: "/var/log/calico", Name: "var-log-calico"},
							},
						}, c.cfg.ESClusterConfig.ClusterName(), ElasticsearchComplianceReporterUserSecret, c.cfg.ClusterDomain, c.SupportedOSType()), c.cfg.ESClusterConfig.Replicas(), c.cfg.ESClusterConfig.Shards(),
					),
				},
				Volumes: []corev1.Volume{
					{
						Name: "var-log-calico",
						VolumeSource: corev1.VolumeSource{
							HostPath: &corev1.HostPathVolumeSource{
								Path: "/var/log/calico",
								Type: &dirOrCreate,
							},
						},
					},
				},
			}),
		},
	}
}

func (c *complianceComponent) complianceReporterPodSecurityPolicy() *policyv1beta1.PodSecurityPolicy {
	psp := podsecuritypolicy.NewBasePolicy()
	psp.GetObjectMeta().SetName("compliance-reporter")
	psp.Spec.Volumes = append(psp.Spec.Volumes, policyv1beta1.HostPath)
	psp.Spec.RunAsUser.Rule = policyv1beta1.RunAsUserStrategyRunAsAny
	return psp
}

func (c *complianceComponent) complianceServerServiceAccount() *corev1.ServiceAccount {
	return &corev1.ServiceAccount{
		TypeMeta:   metav1.TypeMeta{Kind: "ServiceAccount", APIVersion: "v1"},
		ObjectMeta: metav1.ObjectMeta{Name: "tigera-compliance-server", Namespace: ComplianceNamespace},
	}
}

func (c *complianceComponent) complianceServerClusterRole() *rbacv1.ClusterRole {
	clusterRole := &rbacv1.ClusterRole{
		TypeMeta:   metav1.TypeMeta{Kind: "ClusterRole", APIVersion: "rbac.authorization.k8s.io/v1"},
		ObjectMeta: metav1.ObjectMeta{Name: "tigera-compliance-server"},
		Rules: []rbacv1.PolicyRule{
			{
				APIGroups: []string{"projectcalico.org"},
				Resources: []string{"globalreporttypes", "globalreports"},
				Verbs:     []string{"get", "list", "watch"},
			},
			{
				APIGroups: []string{"authorization.k8s.io"},
				Resources: []string{"subjectaccessreviews"},
				Verbs:     []string{"create"},
			},
			{
				APIGroups: []string{"authentication.k8s.io"},
				Resources: []string{"tokenreviews"},
				Verbs:     []string{"create"},
			},
		},
	}

	if !c.cfg.Openshift {
		// Allow access to the pod security policy in case this is enforced on the cluster
		clusterRole.Rules = append(clusterRole.Rules, rbacv1.PolicyRule{
			APIGroups:     []string{"policy"},
			Resources:     []string{"podsecuritypolicies"},
			Verbs:         []string{"use"},
			ResourceNames: []string{ComplianceServerName},
		})
	}

	return clusterRole
}

func (c *complianceComponent) complianceServerManagedClusterRole() *rbacv1.ClusterRole {
	return &rbacv1.ClusterRole{
		TypeMeta:   metav1.TypeMeta{Kind: "ClusterRole", APIVersion: "rbac.authorization.k8s.io/v1"},
		ObjectMeta: metav1.ObjectMeta{Name: "tigera-compliance-server"},
		Rules: []rbacv1.PolicyRule{
			{
				APIGroups: []string{"projectcalico.org"},
				Resources: []string{"globalreporttypes", "globalreports"},
				Verbs:     []string{"get", "list", "watch"},
			},
			{
				APIGroups: []string{"authorization.k8s.io"},
				Resources: []string{"subjectaccessreviews"},
				Verbs:     []string{"create"},
			},
		},
	}
}

func (c *complianceComponent) complianceServerClusterRoleBinding() *rbacv1.ClusterRoleBinding {
	return &rbacv1.ClusterRoleBinding{
		TypeMeta:   metav1.TypeMeta{Kind: "ClusterRoleBinding", APIVersion: "rbac.authorization.k8s.io/v1"},
		ObjectMeta: metav1.ObjectMeta{Name: "tigera-compliance-server"},
		RoleRef: rbacv1.RoleRef{
			APIGroup: "rbac.authorization.k8s.io",
			Kind:     "ClusterRole",
			Name:     "tigera-compliance-server",
		},
		Subjects: []rbacv1.Subject{
			{
				Kind:      "ServiceAccount",
				Name:      "tigera-compliance-server",
				Namespace: ComplianceNamespace,
			},
		},
	}
}

func (c *complianceComponent) complianceServerService() *corev1.Service {
	return &corev1.Service{
		TypeMeta:   metav1.TypeMeta{Kind: "Service", APIVersion: "v1"},
		ObjectMeta: metav1.ObjectMeta{Name: "compliance", Namespace: ComplianceNamespace},
		Spec: corev1.ServiceSpec{
			Ports: []corev1.ServicePort{
				{
					Name:       "compliance-api",
					Port:       443,
					Protocol:   corev1.ProtocolTCP,
					TargetPort: intstr.FromInt(complianceServerPort),
				},
			},
			Selector: map[string]string{"k8s-app": ComplianceServerName},
		},
	}
}

func (c *complianceComponent) complianceServerDeployment() *appsv1.Deployment {
	envVars := []corev1.EnvVar{
		{Name: "LOG_LEVEL", Value: "info"},
		{Name: "TIGERA_COMPLIANCE_JOB_NAMESPACE", Value: ComplianceNamespace},
		{Name: "MULTI_CLUSTER_FORWARDING_CA", Value: certificatemanagement.TrustedCertBundleMountPath},
	}
	if c.cfg.KeyValidatorConfig != nil {
		envVars = append(envVars, c.cfg.KeyValidatorConfig.RequiredEnv("TIGERA_COMPLIANCE_")...)
	}
	var initContainers []corev1.Container
	if c.cfg.ComplianceServerCertSecret.UseCertificateManagement() {
		initContainers = append(initContainers, c.cfg.ComplianceServerCertSecret.InitContainer(ComplianceNamespace))
	}

	podTemplate := relasticsearch.DecorateAnnotations(&corev1.PodTemplateSpec{
		ObjectMeta: metav1.ObjectMeta{
			Name:      ComplianceServerName,
			Namespace: ComplianceNamespace,
			Labels: map[string]string{
				"k8s-app": ComplianceServerName,
			},
			Annotations: complianceAnnotations(c),
		},
		Spec: relasticsearch.PodSpecDecorate(corev1.PodSpec{
			ServiceAccountName: "tigera-compliance-server",
			Tolerations:        append(c.cfg.Installation.ControlPlaneTolerations, rmeta.TolerateMaster),
			NodeSelector:       c.cfg.Installation.ControlPlaneNodeSelector,
			ImagePullSecrets:   secret.GetReferenceList(c.cfg.PullSecrets),
			InitContainers:     initContainers,
			Containers: []corev1.Container{
				c.replaceESIndexFixsEnvs(relasticsearch.ContainerDecorate(corev1.Container{
					Name:  ComplianceServerName,
					Image: c.serverImage,
					Env:   envVars,
					LivenessProbe: &corev1.Probe{
						Handler: corev1.Handler{
							HTTPGet: &corev1.HTTPGetAction{
								Path:   "/compliance/version",
								Port:   intstr.FromInt(complianceServerPort),
								Scheme: corev1.URISchemeHTTPS,
							},
						},
						InitialDelaySeconds: 5,
						PeriodSeconds:       10,
						FailureThreshold:    5,
					},
					ReadinessProbe: &corev1.Probe{
						Handler: corev1.Handler{
							HTTPGet: &corev1.HTTPGetAction{
								Path:   "/compliance/version",
								Port:   intstr.FromInt(complianceServerPort),
								Scheme: corev1.URISchemeHTTPS,
							},
						},
						InitialDelaySeconds: 5,
						PeriodSeconds:       10,
						FailureThreshold:    5,
					},
					Command: []string{"/code/server"},
					Args: []string{
						fmt.Sprintf("-certpath=%s", c.cfg.ComplianceServerCertSecret.VolumeMountCertificateFilePath()),
						fmt.Sprintf("-keypath=%s", c.cfg.ComplianceServerCertSecret.VolumeMountKeyFilePath()),
					},
					VolumeMounts: c.complianceServerVolumeMounts(),
				}, c.cfg.ESClusterConfig.ClusterName(), ElasticsearchComplianceServerUserSecret, c.cfg.ClusterDomain, c.SupportedOSType())),
			},
			Volumes: c.complianceServerVolumes(),
		}),
	}, c.cfg.ESClusterConfig, c.cfg.ESSecrets).(*corev1.PodTemplateSpec)

	return &appsv1.Deployment{
		TypeMeta: metav1.TypeMeta{Kind: "Deployment", APIVersion: "apps/v1"},
		ObjectMeta: metav1.ObjectMeta{
			Name:      ComplianceServerName,
			Namespace: ComplianceNamespace,
			Labels: map[string]string{
				"k8s-app": ComplianceServerName,
			},
		},
		Spec: appsv1.DeploymentSpec{
			Replicas: &complianceReplicas,
			Strategy: appsv1.DeploymentStrategy{
				Type: appsv1.RecreateDeploymentStrategyType,
			},
			Selector: &metav1.LabelSelector{MatchLabels: map[string]string{"k8s-app": ComplianceServerName}},
			Template: *podTemplate,
		},
	}
}

func (c *complianceComponent) complianceServerPodSecurityPolicy() *policyv1beta1.PodSecurityPolicy {
	psp := podsecuritypolicy.NewBasePolicy()
	psp.GetObjectMeta().SetName(ComplianceServerName)
	return psp
}

func (c *complianceComponent) complianceServerVolumeMounts() []corev1.VolumeMount {
	mounts := []corev1.VolumeMount{
		c.cfg.TrustedBundle.VolumeMount(),
		c.cfg.ComplianceServerCertSecret.VolumeMount(),
	}

	return mounts
}

func (c *complianceComponent) complianceServerVolumes() []corev1.Volume {
<<<<<<< HEAD
	defaultMode := int32(420)

	serverVolumeSource := CertificateVolumeSource(c.cfg.Installation.CertificateManagement, ComplianceServerCertSecret)
	if c.cfg.Installation.CertificateManagement == nil {
		serverVolumeSource.Secret.Items = []corev1.KeyToPath{
			{
				Key:  corev1.TLSCertKey,
				Path: APIServerSecretCertName,
			},
			{
				Key:  corev1.TLSPrivateKeyKey,
				Path: APIServerSecretKeyName,
			},
		}
=======
	volumes := []corev1.Volume{
		c.cfg.ComplianceServerCertSecret.Volume(),
		c.cfg.TrustedBundle.Volume(),
>>>>>>> b19e1de7
	}
	return volumes
}

func complianceAnnotations(c *complianceComponent) map[string]string {
	annotations := c.cfg.TrustedBundle.HashAnnotations()
	if c.cfg.ComplianceServerCertSecret != nil {
		annotations[c.cfg.ComplianceServerCertSecret.HashAnnotationKey()] = c.cfg.ComplianceServerCertSecret.HashAnnotationValue()
	}
	return annotations
}

func (c *complianceComponent) complianceSnapshotterServiceAccount() *corev1.ServiceAccount {
	return &corev1.ServiceAccount{
		TypeMeta:   metav1.TypeMeta{Kind: "ServiceAccount", APIVersion: "v1"},
		ObjectMeta: metav1.ObjectMeta{Name: "tigera-compliance-snapshotter", Namespace: ComplianceNamespace},
	}
}

func (c *complianceComponent) complianceSnapshotterClusterRole() *rbacv1.ClusterRole {
	rules := []rbacv1.PolicyRule{
		{
			APIGroups: []string{"networking.k8s.io", "authentication.k8s.io", ""},
			Resources: []string{"networkpolicies", "nodes", "namespaces", "pods", "serviceaccounts",
				"endpoints", "services"},
			Verbs: []string{"get", "list"},
		},
		{
			APIGroups: []string{"projectcalico.org"},
			Resources: []string{"globalnetworkpolicies", "tier.globalnetworkpolicies",
				"stagedglobalnetworkpolicies", "tier.stagedglobalnetworkpolicies",
				"networkpolicies", "tier.networkpolicies",
				"stagednetworkpolicies", "tier.stagednetworkpolicies",
				"stagedkubernetesnetworkpolicies",
				"tiers", "hostendpoints",
				"globalnetworksets", "networksets"},
			Verbs: []string{"get", "list"},
		},
	}

	if !c.cfg.Openshift {
		// Allow access to the pod security policy in case this is enforced on the cluster
		rules = append(rules, rbacv1.PolicyRule{APIGroups: []string{"policy"},
			Resources:     []string{"podsecuritypolicies"},
			Verbs:         []string{"use"},
			ResourceNames: []string{ComplianceSnapshotterName},
		})
	}
	return &rbacv1.ClusterRole{
		TypeMeta:   metav1.TypeMeta{Kind: "ClusterRole", APIVersion: "rbac.authorization.k8s.io/v1"},
		ObjectMeta: metav1.ObjectMeta{Name: "tigera-compliance-snapshotter"},
		Rules:      rules,
	}
}

func (c *complianceComponent) complianceSnapshotterClusterRoleBinding() *rbacv1.ClusterRoleBinding {
	return &rbacv1.ClusterRoleBinding{
		TypeMeta:   metav1.TypeMeta{Kind: "ClusterRoleBinding", APIVersion: "rbac.authorization.k8s.io/v1"},
		ObjectMeta: metav1.ObjectMeta{Name: "tigera-compliance-snapshotter"},
		RoleRef: rbacv1.RoleRef{
			APIGroup: "rbac.authorization.k8s.io",
			Kind:     "ClusterRole",
			Name:     "tigera-compliance-snapshotter",
		},
		Subjects: []rbacv1.Subject{
			{
				Kind:      "ServiceAccount",
				Name:      "tigera-compliance-snapshotter",
				Namespace: ComplianceNamespace,
			},
		},
	}
}

func (c *complianceComponent) complianceSnapshotterDeployment() *appsv1.Deployment {
	envVars := []corev1.EnvVar{
		{Name: "LOG_LEVEL", Value: "info"},
		{Name: "TIGERA_COMPLIANCE_JOB_NAMESPACE", Value: ComplianceNamespace},
		{Name: "TIGERA_COMPLIANCE_MAX_FAILED_JOBS_HISTORY", Value: "3"},
		{Name: "TIGERA_COMPLIANCE_SNAPSHOT_HOUR", Value: "0"},
	}

	podTemplate := relasticsearch.DecorateAnnotations(&corev1.PodTemplateSpec{
		ObjectMeta: metav1.ObjectMeta{
			Name:      ComplianceSnapshotterName,
			Namespace: ComplianceNamespace,
			Labels: map[string]string{
				"k8s-app": ComplianceSnapshotterName,
			},
		},
		Spec: relasticsearch.PodSpecDecorate(corev1.PodSpec{
			ServiceAccountName: "tigera-compliance-snapshotter",
			Tolerations:        append(c.cfg.Installation.ControlPlaneTolerations, rmeta.TolerateMaster),
			NodeSelector:       c.cfg.Installation.ControlPlaneNodeSelector,
			ImagePullSecrets:   secret.GetReferenceList(c.cfg.PullSecrets),
			Containers: []corev1.Container{
				relasticsearch.ContainerDecorateIndexCreator(
					relasticsearch.ContainerDecorate(corev1.Container{
						Name:          ComplianceSnapshotterName,
						Image:         c.snapshotterImage,
						Env:           envVars,
						LivenessProbe: complianceLivenessProbe,
					}, c.cfg.ESClusterConfig.ClusterName(), ElasticsearchComplianceSnapshotterUserSecret, c.cfg.ClusterDomain, c.SupportedOSType()), c.cfg.ESClusterConfig.Replicas(), c.cfg.ESClusterConfig.Shards(),
				),
			},
		}),
	}, c.cfg.ESClusterConfig, c.cfg.ESSecrets).(*corev1.PodTemplateSpec)

	return &appsv1.Deployment{
		TypeMeta: metav1.TypeMeta{Kind: "Deployment", APIVersion: "apps/v1"},
		ObjectMeta: metav1.ObjectMeta{
			Name:      ComplianceSnapshotterName,
			Namespace: ComplianceNamespace,
			Labels: map[string]string{
				"k8s-app": ComplianceSnapshotterName,
			},
		},
		Spec: appsv1.DeploymentSpec{
			Replicas: &complianceReplicas,
			Strategy: appsv1.DeploymentStrategy{
				Type: appsv1.RecreateDeploymentStrategyType,
			},
			Selector: &metav1.LabelSelector{MatchLabels: map[string]string{"k8s-app": ComplianceSnapshotterName}},
			Template: *podTemplate,
		},
	}
}

func (c *complianceComponent) complianceSnapshotterPodSecurityPolicy() *policyv1beta1.PodSecurityPolicy {
	psp := podsecuritypolicy.NewBasePolicy()
	psp.GetObjectMeta().SetName(ComplianceSnapshotterName)
	return psp
}

func (c *complianceComponent) complianceBenchmarkerServiceAccount() *corev1.ServiceAccount {
	return &corev1.ServiceAccount{
		TypeMeta:   metav1.TypeMeta{Kind: "ServiceAccount", APIVersion: "v1"},
		ObjectMeta: metav1.ObjectMeta{Name: "tigera-compliance-benchmarker", Namespace: ComplianceNamespace},
	}
}

func (c *complianceComponent) complianceBenchmarkerClusterRole() *rbacv1.ClusterRole {
	rules := []rbacv1.PolicyRule{
		{
			APIGroups: []string{""},
			Resources: []string{"pods"},
			Verbs:     []string{"list"},
		},
		{
			APIGroups: []string{""},
			Resources: []string{"nodes"},
			Verbs:     []string{"get"},
		},
	}

	if !c.cfg.Openshift {
		// Allow access to the pod security policy in case this is enforced on the cluster
		rules = append(rules, rbacv1.PolicyRule{APIGroups: []string{"policy"},
			Resources:     []string{"podsecuritypolicies"},
			Verbs:         []string{"use"},
			ResourceNames: []string{"compliance-benchmarker"},
		})
	}
	return &rbacv1.ClusterRole{
		TypeMeta:   metav1.TypeMeta{Kind: "ClusterRole", APIVersion: "rbac.authorization.k8s.io/v1"},
		ObjectMeta: metav1.ObjectMeta{Name: "tigera-compliance-benchmarker"},
		Rules:      rules,
	}
}

func (c *complianceComponent) complianceBenchmarkerClusterRoleBinding() *rbacv1.ClusterRoleBinding {
	return &rbacv1.ClusterRoleBinding{
		TypeMeta:   metav1.TypeMeta{Kind: "ClusterRoleBinding", APIVersion: "rbac.authorization.k8s.io/v1"},
		ObjectMeta: metav1.ObjectMeta{Name: "tigera-compliance-benchmarker"},
		RoleRef: rbacv1.RoleRef{
			APIGroup: "rbac.authorization.k8s.io",
			Kind:     "ClusterRole",
			Name:     "tigera-compliance-benchmarker",
		},
		Subjects: []rbacv1.Subject{
			{
				Kind:      "ServiceAccount",
				Name:      "tigera-compliance-benchmarker",
				Namespace: ComplianceNamespace,
			},
		},
	}
}

func (c *complianceComponent) complianceBenchmarkerDaemonSet() *appsv1.DaemonSet {
	envVars := []corev1.EnvVar{
		{Name: "LOG_LEVEL", Value: "info"},
		{Name: "NODENAME", ValueFrom: &corev1.EnvVarSource{FieldRef: &corev1.ObjectFieldSelector{FieldPath: "spec.nodeName"}}},
	}

	volMounts := []corev1.VolumeMount{
		{Name: "var-lib-etcd", MountPath: "/var/lib/etcd", ReadOnly: true},
		{Name: "var-lib-kubelet", MountPath: "/var/lib/kubelet", ReadOnly: true},
		{Name: "etc-systemd", MountPath: "/etc/systemd", ReadOnly: true},
		{Name: "etc-kubernetes", MountPath: "/etc/kubernetes", ReadOnly: true},
		{Name: "usr-bin", MountPath: "/usr/local/bin", ReadOnly: true},
	}

	vols := []corev1.Volume{
		{
			Name:         "var-lib-etcd",
			VolumeSource: corev1.VolumeSource{HostPath: &corev1.HostPathVolumeSource{Path: "/var/lib/etcd"}},
		},
		{
			Name:         "var-lib-kubelet",
			VolumeSource: corev1.VolumeSource{HostPath: &corev1.HostPathVolumeSource{Path: "/var/lib/kubelet"}},
		},
		{
			Name:         "etc-systemd",
			VolumeSource: corev1.VolumeSource{HostPath: &corev1.HostPathVolumeSource{Path: "/etc/systemd"}},
		},
		{
			Name:         "etc-kubernetes",
			VolumeSource: corev1.VolumeSource{HostPath: &corev1.HostPathVolumeSource{Path: "/etc/kubernetes"}},
		},
		{
			Name:         "usr-bin",
			VolumeSource: corev1.VolumeSource{HostPath: &corev1.HostPathVolumeSource{Path: "/usr/bin"}},
		},
	}

	// benchmarker needs an extra host path volume mount for GKE for CIS benchmarks
	if c.cfg.Installation.KubernetesProvider == operatorv1.ProviderGKE {
		volMounts = append(volMounts, corev1.VolumeMount{Name: "home-kubernetes", MountPath: "/home/kubernetes", ReadOnly: true})

		vols = append(vols, corev1.Volume{
			Name:         "home-kubernetes",
			VolumeSource: corev1.VolumeSource{HostPath: &corev1.HostPathVolumeSource{Path: "/home/kubernetes"}},
		})
	}

	podTemplate := relasticsearch.DecorateAnnotations(&corev1.PodTemplateSpec{
		ObjectMeta: metav1.ObjectMeta{
			Name:      "compliance-benchmarker",
			Namespace: ComplianceNamespace,
			Labels: map[string]string{
				"k8s-app": "compliance-benchmarker",
			},
		},
		Spec: relasticsearch.PodSpecDecorate(corev1.PodSpec{
			ServiceAccountName: "tigera-compliance-benchmarker",
			HostPID:            true,
			Tolerations:        rmeta.TolerateAll,
			ImagePullSecrets:   secret.GetReferenceList(c.cfg.PullSecrets),
			Containers: []corev1.Container{
				relasticsearch.ContainerDecorateIndexCreator(
					relasticsearch.ContainerDecorate(corev1.Container{
						Name:          "compliance-benchmarker",
						Image:         c.benchmarkerImage,
						Env:           envVars,
						VolumeMounts:  volMounts,
						LivenessProbe: complianceLivenessProbe,
					}, c.cfg.ESClusterConfig.ClusterName(), ElasticsearchComplianceBenchmarkerUserSecret, c.cfg.ClusterDomain, c.SupportedOSType()), c.cfg.ESClusterConfig.Replicas(), c.cfg.ESClusterConfig.Shards(),
				),
			},
			Volumes: vols,
		}),
	}, c.cfg.ESClusterConfig, c.cfg.ESSecrets).(*corev1.PodTemplateSpec)

	return &appsv1.DaemonSet{
		TypeMeta: metav1.TypeMeta{Kind: "DaemonSet", APIVersion: "apps/v1"},
		ObjectMeta: metav1.ObjectMeta{
			Name:      "compliance-benchmarker",
			Namespace: ComplianceNamespace,
			Labels:    map[string]string{"k8s-app": "compliance-benchmarker"},
		},

		Spec: appsv1.DaemonSetSpec{
			Selector: &metav1.LabelSelector{MatchLabels: map[string]string{"k8s-app": "compliance-benchmarker"}},
			Template: *podTemplate,
		},
	}
}

func (c *complianceComponent) complianceBenchmarkerSecurityContextConstraints() *ocsv1.SecurityContextConstraints {
	return &ocsv1.SecurityContextConstraints{
		TypeMeta:                 metav1.TypeMeta{Kind: "SecurityContextConstraints", APIVersion: "security.openshift.io/v1"},
		ObjectMeta:               metav1.ObjectMeta{Name: "tigera-compliance-benchmarker"},
		AllowHostDirVolumePlugin: true,
		AllowHostIPC:             false,
		AllowHostNetwork:         false,
		AllowHostPID:             true,
		AllowHostPorts:           false,
		AllowPrivilegeEscalation: &complianceBoolTrue,
		AllowPrivilegedContainer: true,
		FSGroup:                  ocsv1.FSGroupStrategyOptions{Type: ocsv1.FSGroupStrategyRunAsAny},
		RunAsUser:                ocsv1.RunAsUserStrategyOptions{Type: ocsv1.RunAsUserStrategyRunAsAny},
		ReadOnlyRootFilesystem:   false,
		SELinuxContext:           ocsv1.SELinuxContextStrategyOptions{Type: ocsv1.SELinuxStrategyMustRunAs},
		SupplementalGroups:       ocsv1.SupplementalGroupsStrategyOptions{Type: ocsv1.SupplementalGroupsStrategyRunAsAny},
		Users: []string{
			fmt.Sprintf("system:serviceaccount:%s:tigera-compliance-benchmarker", ComplianceNamespace),
		},
		Volumes: []ocsv1.FSType{"*"},
	}
}

func (c *complianceComponent) complianceBenchmarkerPodSecurityPolicy() *policyv1beta1.PodSecurityPolicy {
	psp := podsecuritypolicy.NewBasePolicy()
	psp.GetObjectMeta().SetName("compliance-benchmarker")
	psp.Spec.Volumes = append(psp.Spec.Volumes, policyv1beta1.HostPath)
	psp.Spec.AllowedHostPaths = []policyv1beta1.AllowedHostPath{
		{
			PathPrefix: "/var/lib/etcd",
			ReadOnly:   true,
		},
		{
			PathPrefix: "/etc/systemd",
			ReadOnly:   true,
		},
		{
			PathPrefix: "/etc/kubernetes",
			ReadOnly:   true,
		},
		{
			PathPrefix: "/usr/bin",
			ReadOnly:   true,
		},
		{
			PathPrefix: "/var/lib/kubelet",
			ReadOnly:   true,
		},
	}
	psp.Spec.RunAsUser.Rule = policyv1beta1.RunAsUserStrategyRunAsAny
	psp.Spec.HostPID = true
	return psp
}

func (c *complianceComponent) complianceGlobalReportInventory() *v3.GlobalReportType {
	return &v3.GlobalReportType{
		TypeMeta: metav1.TypeMeta{Kind: "GlobalReportType", APIVersion: "projectcalico.org/v3"},
		ObjectMeta: metav1.ObjectMeta{
			Name: "inventory",
			Labels: map[string]string{
				"global-report-type": "inventory",
			},
		},
		Spec: v3.ReportTypeSpec{
			DownloadTemplates: []v3.ReportTemplate{
				{
					Name: "summary.csv",
					Template: `
      {{ $c := csv }}
      {{- $c := $c.AddColumn "startTime"                     "{{ dateRfc3339 .StartTime }}" }}
      {{- $c := $c.AddColumn "endTime"                       "{{ dateRfc3339 .EndTime }}" }}
      {{- $c := $c.AddColumn "endpointSelector"              "{{ if .ReportSpec.Endpoints }}{{ .ReportSpec.Endpoints.Selector }}{{ end }}" }}
      {{- $c := $c.AddColumn "namespaceNames"                "{{ if .ReportSpec.Endpoints }}{{ if .ReportSpec.Endpoints.Namespaces }}{{ join \";\" .ReportSpec.Endpoints.Namespaces.Names }}{{ end }}{{ end }}" }}
      {{- $c := $c.AddColumn "namespaceSelector"             "{{ if .ReportSpec.Endpoints }}{{ if .ReportSpec.Endpoints.Namespaces }}{{ .ReportSpec.Endpoints.Namespaces.Selector }}{{ end }}{{ end }}" }}
      {{- $c := $c.AddColumn "serviceAccountNames"           "{{ if .ReportSpec.Endpoints }}{{ if .ReportSpec.Endpoints.ServiceAccounts }}{{ join \";\" .ReportSpec.Endpoints.ServiceAccounts.Names }}{{ end }}{{ end }}" }}
      {{- $c := $c.AddColumn "serviceAccountSelectors"       "{{ if .ReportSpec.Endpoints }}{{ if .ReportSpec.Endpoints.ServiceAccounts }}{{ .ReportSpec.Endpoints.ServiceAccounts.Selector }}{{ end }}{{ end }}" }}
      {{- $c := $c.AddColumn "endpointsNumInScope"           "{{ .EndpointsSummary.NumTotal }}" }}
      {{- $c := $c.AddColumn "endpointsNumIngressProtected"  "{{ .EndpointsSummary.NumIngressProtected }}" }}
      {{- $c := $c.AddColumn "endpointsNumEgressProtected"   "{{ .EndpointsSummary.NumEgressProtected }}" }}
      {{- $c := $c.AddColumn "namespacesNumInScope"          "{{ .NamespacesSummary.NumTotal }}" }}
      {{- $c := $c.AddColumn "namespacesNumIngressProtected" "{{ .NamespacesSummary.NumIngressProtected }}" }}
      {{- $c := $c.AddColumn "namespacesNumEgressProtected"  "{{ .NamespacesSummary.NumEgressProtected }}" }}
      {{- $c := $c.AddColumn "serviceAccountsNumInScope"     "{{ .EndpointsSummary.NumServiceAccounts }}" }}
      {{- $c.Render . }}
`,
				},
				{
					Name: "endpoints.csv",
					Template: `
      {{ $c := csv }}
      {{- $c := $c.AddColumn "endpoint"         "{{ .Endpoint }}" }}
      {{- $c := $c.AddColumn "ingressProtected" "{{ .IngressProtected }}" }}
      {{- $c := $c.AddColumn "egressProtected"  "{{ .EgressProtected }}" }}
      {{- $c := $c.AddColumn "envoyEnabled"     "{{ .EnvoyEnabled }}" }}
      {{- $c := $c.AddColumn "appliedPolicies"  "{{ join \";\" .AppliedPolicies }}" }}
      {{- $c := $c.AddColumn "services"         "{{ join \";\" .Services }}" }}
      {{- $c.Render .Endpoints }}
`,
				},
				{
					Name: "namespaces.csv",
					Template: `
      {{ $c := csv }}
      {{- $c := $c.AddColumn "namespace"        "{{ .Namespace }}" }}
      {{- $c := $c.AddColumn "ingressProtected" "{{ .IngressProtected }}" }}
      {{- $c := $c.AddColumn "egressProtected"  "{{ .EgressProtected }}" }}
      {{- $c := $c.AddColumn "envoyEnabled"     "{{ .EnvoyEnabled }}" }}
      {{- $c.Render .Namespaces }}
`,
				},
				{
					Name: "services.csv",
					Template: `
      {{ $c := csv }}
      {{- $c := $c.AddColumn "service"          "{{ .Service }}" }}
      {{- $c := $c.AddColumn "ingressProtected" "{{ .IngressProtected }}" }}
      {{- $c := $c.AddColumn "envoyEnabled"     "{{ .EnvoyEnabled }}" }}
      {{- $c.Render .Services }}
`,
				},
			},
			IncludeEndpointData: true,
			UISummaryTemplate: v3.ReportTemplate{
				Name:     "ui-summary.json",
				Template: `{"heading":"Inscope vs Protected","type":"panel","widgets":[{"data":[{"label":"Protected ingress","value":{{ .EndpointsSummary.NumIngressProtected }}}],"heading":"Endpoints","summary":{"label":"Total","total":{{.EndpointsSummary.NumTotal }}},"type":"radialbarchart"},{"data":[{"label":"Protected ingress","value":{{ .NamespacesSummary.NumIngressProtected }}}],"heading":"Namespaces","summary":{"label":"Total","total":{{.NamespacesSummary.NumTotal }}},"type":"radialbarchart"},{"data":[{"label":"Protected egress","value":{{ .EndpointsSummary.NumEgressProtected }}}],"heading":"Endpoints","summary":{"label":"Total","total":{{.EndpointsSummary.NumTotal }}},"type":"radialbarchart"},{"data":[{"label":"Protected egress","value":{{ .NamespacesSummary.NumEgressProtected }}}],"heading":"Namespaces","summary":{"label":"Total","total":{{.NamespacesSummary.NumTotal }}},"type":"radialbarchart"}]}`,
			},
		},
	}
}

func (c *complianceComponent) complianceGlobalReportNetworkAccess() *v3.GlobalReportType {
	return &v3.GlobalReportType{
		TypeMeta: metav1.TypeMeta{Kind: "GlobalReportType", APIVersion: "projectcalico.org/v3"},
		ObjectMeta: metav1.ObjectMeta{
			Name: "network-access",
			Labels: map[string]string{
				"global-report-type": "network-access",
			},
		},
		Spec: v3.ReportTypeSpec{
			DownloadTemplates: []v3.ReportTemplate{
				{
					Name: "summary.csv",
					Template: `
      {{ $c := csv }}
      {{- $c := $c.AddColumn "startTime"                             "{{ dateRfc3339 .StartTime }}" }}
      {{- $c := $c.AddColumn "endTime"                               "{{ dateRfc3339 .EndTime }}" }}
      {{- $c := $c.AddColumn "endpointSelector"                      "{{ if .ReportSpec.Endpoints }}{{ .ReportSpec.Endpoints.Selector }}{{ end }}" }}
      {{- $c := $c.AddColumn "namespaceNames"                        "{{ if .ReportSpec.Endpoints }}{{ if .ReportSpec.Endpoints.Namespaces }}{{ join \";\" .ReportSpec.Endpoints.Namespaces.Names }}{{ end }}{{ end }}" }}
      {{- $c := $c.AddColumn "namespaceSelector"                     "{{ if .ReportSpec.Endpoints }}{{ if .ReportSpec.Endpoints.Namespaces }}{{ .ReportSpec.Endpoints.Namespaces.Selector }}{{ end }}{{ end }}" }}
      {{- $c := $c.AddColumn "serviceAccountNames"                   "{{ if .ReportSpec.Endpoints }}{{ if .ReportSpec.Endpoints.ServiceAccounts }}{{ join \";\" .ReportSpec.Endpoints.ServiceAccounts.Names }}{{ end }}{{ end }}" }}
      {{- $c := $c.AddColumn "serviceAccountSelectors"               "{{ if .ReportSpec.Endpoints }}{{ if .ReportSpec.Endpoints.ServiceAccounts }}{{ .ReportSpec.Endpoints.ServiceAccounts.Selector }}{{ end }}{{ end }}" }}
      {{- $c := $c.AddColumn "endpointsNumIngressProtected"          "{{ .EndpointsSummary.NumIngressProtected }}" }}
      {{- $c := $c.AddColumn "endpointsNumEgressProtected"           "{{ .EndpointsSummary.NumEgressProtected }}" }}
      {{- $c := $c.AddColumn "endpointsNumIngressUnprotected"        "{{ sub .EndpointsSummary.NumTotal .EndpointsSummary.NumIngressProtected }}" }}
      {{- $c := $c.AddColumn "endpointsNumEgressUnprotected"         "{{ sub .EndpointsSummary.NumTotal .EndpointsSummary.NumEgressProtected  }}" }}
      {{- $c := $c.AddColumn "endpointsNumIngressFromInternet"       "{{ .EndpointsSummary.NumIngressFromInternet }}" }}
      {{- $c := $c.AddColumn "endpointsNumEgressToInternet"          "{{ .EndpointsSummary.NumEgressToInternet }}" }}
      {{- $c := $c.AddColumn "endpointsNumIngressFromOtherNamespace" "{{ .EndpointsSummary.NumIngressFromOtherNamespace }}" }}
      {{- $c := $c.AddColumn "endpointsNumEgressToOtherNamespace"    "{{ .EndpointsSummary.NumEgressToOtherNamespace }}" }}
      {{- $c := $c.AddColumn "endpointsNumEnvoyEnabled"              "{{ .EndpointsSummary.NumEnvoyEnabled }}" }}
      {{- $c.Render . }}
`,
				},
				{
					Name: "endpoints.csv",
					Template: `
      {{ $c := csv }}
      {{- $c := $c.AddColumn "endpoint"                                  "{{ .Endpoint }}" }}
      {{- $c := $c.AddColumn "ingressProtected"                          "{{ .IngressProtected }}" }}
      {{- $c := $c.AddColumn "egressProtected"                           "{{ .EgressProtected }}" }}
      {{- $c := $c.AddColumn "ingressFromInternet"                       "{{ .IngressFromInternet }}" }}
      {{- $c := $c.AddColumn "egressToInternet"                          "{{ .EgressToInternet }}" }}
      {{- $c := $c.AddColumn "ingressFromOtherNamespace"                 "{{ .IngressFromOtherNamespace }}" }}
      {{- $c := $c.AddColumn "egressToOtherNamespace"                    "{{ .EgressToOtherNamespace }}" }}
      {{- $c := $c.AddColumn "envoyEnabled"                              "{{ .EnvoyEnabled }}" }}
      {{- $c := $c.AddColumn "appliedPolicies"                           "{{ join \";\" .AppliedPolicies }}" }}
      {{- $c := $c.AddColumn "trafficAggregationPrefix"                  "{{ flowsPrefix . }}" }}
      {{- $c := $c.AddColumn "endpointsGeneratingTrafficToThisEndpoint"  "{{ join \";\" (flowsIngress .) }}" }}
      {{- $c := $c.AddColumn "endpointsReceivingTrafficFromThisEndpoint" "{{ join \";\" (flowsEgress .) }}" }}
      {{- $c.Render .Endpoints }}
`,
				},
			},
			IncludeEndpointData:        true,
			IncludeEndpointFlowLogData: true,
			UISummaryTemplate: v3.ReportTemplate{
				Name: "ui-summary.json",
				Template: `
    {"heading":"Inscope vs Protected","type":"panel","widgets":[{"data":[{"label":"Protected ingress","value":{{ .EndpointsSummary.NumIngressProtected }}}],"heading":"Endpoints","summary":{"label":"Total","total":{{.EndpointsSummary.NumTotal }}},"type":"radialbarchart"},{"data":[{"label":"Protected ingress","value":{{ .NamespacesSummary.NumIngressProtected }}}],"heading":"Namespaces","summary":{"label":"Total","total":{{.NamespacesSummary.NumTotal }}},"type":"radialbarchart"},{"data":[{"label":"Protected egress","value":{{ .EndpointsSummary.NumEgressProtected }}}],"heading":"Endpoints","summary":{"label":"Total","total":{{.EndpointsSummary.NumTotal }}},"type":"radialbarchart"},{"data":[{"label":"Protected egress","value":{{ .NamespacesSummary.NumEgressProtected }}}],"heading":"Namespaces","summary":{"label":"Total","total":{{.NamespacesSummary.NumTotal }}},"type":"radialbarchart"}]}
`,
			},
		},
	}
}

func (c *complianceComponent) complianceGlobalReportPolicyAudit() *v3.GlobalReportType {
	return &v3.GlobalReportType{
		TypeMeta: metav1.TypeMeta{Kind: "GlobalReportType", APIVersion: "projectcalico.org/v3"},
		ObjectMeta: metav1.ObjectMeta{
			Name: "policy-audit",
			Labels: map[string]string{
				"global-report-type": "policy-audit",
			},
		},
		Spec: v3.ReportTypeSpec{
			AuditEventsSelection: &v3.AuditEventsSelection{
				Resources: []v3.AuditResource{
					{
						Resource: "globalnetworkpolicies",
					},
					{
						Resource: "networkpolicies",
					},
					{
						Resource: "stagedglobalnetworkpolicies",
					},
					{
						Resource: "stagednetworkpolicies",
					},
					{
						Resource: "stagedkubernetesnetworkpolicies",
					},
				},
			},
			DownloadTemplates: []v3.ReportTemplate{
				{
					Name: "summary.csv",
					Template: `
      {{ $c := csv }}
      {{- $c := $c.AddColumn "startTime"               "{{ dateRfc3339 .StartTime }}" }}
      {{- $c := $c.AddColumn "endTime"                 "{{ dateRfc3339 .EndTime }}" }}
      {{- $c := $c.AddColumn "endpointSelector"        "{{ if .ReportSpec.Endpoints }}{{ .ReportSpec.Endpoints.Selector }}{{ end }}" }}
      {{- $c := $c.AddColumn "namespaceNames"          "{{ if .ReportSpec.Endpoints }}{{ if .ReportSpec.Endpoints.Namespaces }}{{ join \";\" .ReportSpec.Endpoints.Namespaces.Names }}{{ end }}{{ end }}" }}
      {{- $c := $c.AddColumn "namespaceSelector"       "{{ if .ReportSpec.Endpoints }}{{ if .ReportSpec.Endpoints.Namespaces }}{{ .ReportSpec.Endpoints.Namespaces.Selector }}{{ end }}{{ end }}" }}
      {{- $c := $c.AddColumn "serviceAccountNames"     "{{ if .ReportSpec.Endpoints }}{{ if .ReportSpec.Endpoints.ServiceAccounts }}{{ join \";\" .ReportSpec.Endpoints.ServiceAccounts.Names }}{{ end }}{{ end }}" }}
      {{- $c := $c.AddColumn "serviceAccountSelectors" "{{ if .ReportSpec.Endpoints }}{{ if .ReportSpec.Endpoints.ServiceAccounts }}{{ .ReportSpec.Endpoints.ServiceAccounts.Selector }}{{ end }}{{ end }}" }}
      {{- $c := $c.AddColumn "numCreatedPolicies"      "{{ .AuditSummary.NumCreate }}" }}
      {{- $c := $c.AddColumn "numModifiedPolicies"     "{{ .AuditSummary.NumModify }}" }}
      {{- $c := $c.AddColumn "numDeletedPolicies"      "{{ .AuditSummary.NumDelete }}" }}
      {{- $c.Render . }}
`,
				},
				{
					Name:     "events.json",
					Template: "{{ toJson .AuditEvents }}",
				},
				{
					Name:     "events.yaml",
					Template: "{{ toYaml .AuditEvents }}",
				},
			},
			UISummaryTemplate: v3.ReportTemplate{
				Name: "ui-summary.json",
				Template: `
    {"heading":"Network Policy Configuration Changes","type":"panel","widgets":[{"data":[{"label":"Created","value":{{.AuditSummary.NumCreate }}}],"heading":"Network Policies","summary":{"label":"Total","total":{{.AuditSummary.NumTotal }}},"type":"radialbarchart"},{"data":[{"label":"Modified","value":{{.AuditSummary.NumModify }}}],"heading":"Network Policies","summary":{"label":"Total","total":{{.AuditSummary.NumTotal }}},"type":"radialbarchart"},{"data":[{"label":"Deleted","value":{{.AuditSummary.NumDelete }}}],"heading":"Network Policies","summary":{"label":"Total","total":{{.AuditSummary.NumTotal }}},"type":"radialbarchart"}]}
`,
			},
		},
	}
}

func (c *complianceComponent) complianceGlobalReportCISBenchmark() *v3.GlobalReportType {
	return &v3.GlobalReportType{
		TypeMeta: metav1.TypeMeta{Kind: "GlobalReportType", APIVersion: "projectcalico.org/v3"},
		ObjectMeta: metav1.ObjectMeta{
			Name: "cis-benchmark",
			Labels: map[string]string{
				"global-report-type": "cis-benchmark",
			},
		},
		Spec: v3.ReportTypeSpec{
			DownloadTemplates:       c.getCISDownloadReportTemplates(),
			IncludeCISBenchmarkData: true,
			UISummaryTemplate: v3.ReportTemplate{
				Name:     "ui-summary.json",
				Template: "{{ $n := len .CISBenchmark }}{\"heading\": \"Kubernetes CIS Benchmark\",\"type\": \"row\",\"widgets\": [{\"heading\": \"Node Failure Summary\",\"type\": \"cis-benchmark-nodes\",\"summary\": {\"label\": \"Total\",\"total\": {{ $n }}},\"data\": [{\"label\": \"HIGH\",\"value\": {{ .CISBenchmarkSummary.HighCount }},\"desc\": \"Nodes with {{ if .ReportSpec.CIS }}{{ if .ReportSpec.CIS.HighThreshold }}{{ if eq (int .ReportSpec.CIS.HighThreshold) 100 }}100%{{ else }}{{ .ReportSpec.CIS.HighThreshold }}% or more{{ end }}{{ else }}100%{{ end }}{{ else }}100%{{ end }} tests passing\"}, {\"label\": \"MED\",\"value\": {{ .CISBenchmarkSummary.MedCount }},\"desc\": \"Nodes with {{ if .ReportSpec.CIS }}{{ if .ReportSpec.CIS.MedThreshold }}{{ .ReportSpec.CIS.MedThreshold }}{{ else }}50{{ end }}{{ else }}50{{ end }}% or more tests passing\"}, {\"label\": \"LOW\",\"value\": {{ .CISBenchmarkSummary.LowCount }},\"desc\": \"Nodes with less than {{ if .ReportSpec.CIS }}{{ if .ReportSpec.CIS.MedThreshold }}{{ .ReportSpec.CIS.MedThreshold }}{{ else }}50{{ end }}{{ else }}50{{ end }}% tests passing\"}]}{{ if .CISBenchmark }}, {\"heading\": \"Top Failed Tests\",\"type\": \"cis-benchmark-tests\",\"topFailedTests\": {\"tests\": [{{ $tests := cisTopFailedTests . }}{{ $nTests := len $tests }}{{ range $i, $test := $tests }}{\"index\": \"{{ $test.TestNumber }}\",\"description\": \"{{ $test.TestDesc }}\",\"failedCount\": \"{{ $test.Count }}\"} {{ $i1 := add1 $i }}{{ if ne $i1 $nTests }}, {{ end }}{{ end }}]} }{{ end }}]}",
			},
		},
	}
}

func (c *complianceComponent) getCISDownloadReportTemplates() []v3.ReportTemplate {
	return []v3.ReportTemplate{
		{
			Name: "all-tests.csv",
			Template: `nodeName,testIndex,testDescription,status,scored,remediation
{{ range $i, $node := .CISBenchmark -}}
{{- range $j, $section := $node.Results -}}
{{- range $k, $result := $section.Results -}}
{{- $node.NodeName }},{{ $result.TestNumber }},{{ $result.TestDesc }},{{ $result.Status }},{{ $result.Scored }},"{{ $result.TestInfo }}"
{{ end }}
{{- end }}
{{- end }}`,
		},
		{
			Name: "failed-tests.csv",
			Template: `nodeName,testIndex,testDescription,status,scored,remediation
{{ range $i, $node := .CISBenchmark }}
{{- range $j, $section := $node.Results }}
{{- range $k, $result := $section.Results }}
{{- if eq $result.Status "FAIL" }}
{{- $node.NodeName }},{{ $result.TestNumber }},{{ $result.TestDesc }},{{ $result.Status }},{{ $result.Scored }},"{{ $result.TestInfo }}"
{{ end }}
{{- end }}
{{- end }}
{{- end }}`,
		},
		{
			Name: "node-summary.csv",
			Template: `node,version,status,testsPassing,testsFailing,testsUnknown,testsTotal
{{ range $_, $node := .CISBenchmark }}
{{- $node.NodeName }},{{ $node.KubernetesVersion }},{{ $node.Summary.Status }},{{ $node.Summary.TotalPass }},{{ $node.Summary.TotalFail }},{{ $node.Summary.TotalInfo }},{{ $node.Summary.Total }}
{{ end }}`,
		},
		{
			Name: "total-summary.csv",
			Template: `{{ $c := csv }}
{{- $c := $c.AddColumn "startTime"          "{{ dateRfc3339 .StartTime }}" }}
{{- $c := $c.AddColumn "endTime"            "{{ dateRfc3339 .EndTime }}" }}
{{- $c := $c.AddColumn "type"               "{{ .CISBenchmarkSummary.Type }}" }}
{{- $c := $c.AddColumn "hiPercentThreshold" "{{ if .ReportSpec.CIS }}{{ if .ReportSpec.CIS.HighThreshold  }}{{ .ReportSpec.CIS.HighThreshold }}{{ else }}100{{ end }}{{ else }}100{{ end }}" }}
{{- $c := $c.AddColumn "medPercentThreshold" "{{ if .ReportSpec.CIS }}{{ if .ReportSpec.CIS.MedThreshold  }}{{ .ReportSpec.CIS.MedThreshold }}{{ else }}50{{ end }}{{ else }}50{{ end }}" }}
{{- $c := $c.AddColumn "hiNodeCount"         "{{ .CISBenchmarkSummary.HighCount }}" }}
{{- $c := $c.AddColumn "medNodeCount"        "{{ .CISBenchmarkSummary.MedCount }}" }}
{{- $c := $c.AddColumn "lowNodeCount"        "{{ .CISBenchmarkSummary.LowCount }}" }}
{{- $c.Render . }}`,
		},
	}
}<|MERGE_RESOLUTION|>--- conflicted
+++ resolved
@@ -748,26 +748,9 @@
 }
 
 func (c *complianceComponent) complianceServerVolumes() []corev1.Volume {
-<<<<<<< HEAD
-	defaultMode := int32(420)
-
-	serverVolumeSource := CertificateVolumeSource(c.cfg.Installation.CertificateManagement, ComplianceServerCertSecret)
-	if c.cfg.Installation.CertificateManagement == nil {
-		serverVolumeSource.Secret.Items = []corev1.KeyToPath{
-			{
-				Key:  corev1.TLSCertKey,
-				Path: APIServerSecretCertName,
-			},
-			{
-				Key:  corev1.TLSPrivateKeyKey,
-				Path: APIServerSecretKeyName,
-			},
-		}
-=======
 	volumes := []corev1.Volume{
 		c.cfg.ComplianceServerCertSecret.Volume(),
 		c.cfg.TrustedBundle.Volume(),
->>>>>>> b19e1de7
 	}
 	return volumes
 }
