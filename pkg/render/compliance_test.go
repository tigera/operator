--- conflicted
+++ resolved
@@ -565,7 +565,6 @@
 			Expect(volumeMounts[6].MountPath).To(Equal("/home/kubernetes"))
 		})
 	})
-<<<<<<< HEAD
 
 	Context("allow-tigera rendering", func() {
 		policyNames := []types.NamespacedName{
@@ -613,6 +612,4 @@
 			Entry("for managed, openshift-dns", testutils.AllowTigeraScenario{ManagedCluster: true, Openshift: true}),
 		)
 	})
-=======
->>>>>>> 2840816b
 })