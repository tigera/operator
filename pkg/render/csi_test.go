// Copyright (c) 2022 Tigera, Inc. All rights reserved.
//
// Licensed under the Apache License, Version 2.0 (the "License");
// you may not use this file except in compliance with the License.
// You may obtain a copy of the License at
//
//     http://www.apache.org/licenses/LICENSE-2.0
//
// Unless required by applicable law or agreed to in writing, software
// distributed under the License is distributed on an "AS IS" BASIS,
// WITHOUT WARRANTIES OR CONDITIONS OF ANY KIND, either express or implied.
// See the License for the specific language governing permissions and
// limitations under the License.

package render_test

import (
	"strings"

	. "github.com/onsi/ginkgo"
	. "github.com/onsi/gomega"

<<<<<<< HEAD
=======
	appsv1 "k8s.io/api/apps/v1"

>>>>>>> 8aec97db
	operatorv1 "github.com/tigera/operator/api/v1"
	"github.com/tigera/operator/pkg/common"
	"github.com/tigera/operator/pkg/render"
	rtest "github.com/tigera/operator/pkg/render/common/test"
	appsv1 "k8s.io/api/apps/v1"
	corev1 "k8s.io/api/core/v1"
)

var _ = Describe("CSI rendering tests", func() {
	var defaultInstance *operatorv1.InstallationSpec
	var cfg render.CSIConfiguration

	BeforeEach(func() {
		defaultInstance = &operatorv1.InstallationSpec{
			KubeletVolumePluginPath: "/var/lib/kubelet",
		}
		cfg = render.CSIConfiguration{
			Installation: defaultInstance,
		}
	})

	It("should render properly with KubeletVolumePluginPath default value", func() {
		expectedCreateObjs := []struct {
			name    string
			ns      string
			group   string
			version string
			kind    string
		}{
			{name: "csi.tigera.io", ns: "", group: "storage", version: "v1", kind: "CSIDriver"},
			{name: "csi-node-driver", ns: common.CalicoNamespace, group: "apps", version: "v1", kind: "DaemonSet"},
		}
		comp := render.CSI(&cfg)
		Expect(comp.ResolveImages(nil)).To(BeNil())
		createObjs, delObjs := comp.Objects()

		Expect(len(delObjs)).To(Equal(0))
		Expect(len(createObjs)).To(Equal(len(expectedCreateObjs)))

		for i, expectedRes := range expectedCreateObjs {
			rtest.ExpectResource(createObjs[i], expectedRes.name, expectedRes.ns, expectedRes.group, expectedRes.version, expectedRes.kind)
		}
	})

	It("should render properly when KubeletVolumePluginPath is set to 'None'", func() {
		cfg.Installation.KubeletVolumePluginPath = "None"
		expectedDelObjs := []struct {
			name    string
			ns      string
			group   string
			version string
			kind    string
		}{
			{name: "csi.tigera.io", ns: "", group: "storage", version: "v1", kind: "CSIDriver"},
			{name: "csi-node-driver", ns: common.CalicoNamespace, group: "apps", version: "v1", kind: "DaemonSet"},
		}
		comp := render.CSI(&cfg)
		Expect(comp.ResolveImages(nil)).To(BeNil())
		createObjs, delObjs := comp.Objects()

		Expect(len(createObjs)).To(Equal(0))
		Expect(len(delObjs)).To(Equal(len(expectedDelObjs)))

		for i, expectedRes := range expectedDelObjs {
			rtest.ExpectResource(delObjs[i], expectedRes.name, expectedRes.ns, expectedRes.group, expectedRes.version, expectedRes.kind)
		}
	})

<<<<<<< HEAD
	It("should propagate imagePullSecrets and registry Installation field changes to DaemonSet", func() {
		privatePullSecret := []corev1.LocalObjectReference{
			{
				Name: "privatePullSecret",
			},
		}
		privateRegistry := "private/registry.io/"
		cfg.Installation.ImagePullSecrets = privatePullSecret
		cfg.Installation.Registry = privateRegistry
		resources, _ := render.CSI(&cfg).Objects()
		ds := rtest.GetResource(resources, render.CSIDaemonSetName, common.CalicoNamespace, "apps", "v1", "DaemonSet").(*appsv1.DaemonSet)
		Expect(ds.Spec.Template.Spec.ImagePullSecrets).To(Equal(privatePullSecret))
		for _, container := range ds.Spec.Template.Spec.Containers {
			Expect(strings.HasPrefix(container.Image, privateRegistry))
		}
=======
	It("should set priority class to system-node-critical", func() {
		resources, _ := render.CSI(&cfg).Objects()
		ds := rtest.GetResource(resources, render.CSIDaemonSetName, common.CalicoNamespace, "apps", "v1", "DaemonSet").(*appsv1.DaemonSet)
		Expect(ds.Spec.Template.Spec.PriorityClassName).To(Equal("system-node-critical"))
>>>>>>> 8aec97db
	})
})<|MERGE_RESOLUTION|>--- conflicted
+++ resolved
@@ -20,11 +20,8 @@
 	. "github.com/onsi/ginkgo"
 	. "github.com/onsi/gomega"
 
-<<<<<<< HEAD
-=======
 	appsv1 "k8s.io/api/apps/v1"
 
->>>>>>> 8aec97db
 	operatorv1 "github.com/tigera/operator/api/v1"
 	"github.com/tigera/operator/pkg/common"
 	"github.com/tigera/operator/pkg/render"
@@ -93,7 +90,6 @@
 		}
 	})
 
-<<<<<<< HEAD
 	It("should propagate imagePullSecrets and registry Installation field changes to DaemonSet", func() {
 		privatePullSecret := []corev1.LocalObjectReference{
 			{
@@ -109,11 +105,11 @@
 		for _, container := range ds.Spec.Template.Spec.Containers {
 			Expect(strings.HasPrefix(container.Image, privateRegistry))
 		}
-=======
+
 	It("should set priority class to system-node-critical", func() {
 		resources, _ := render.CSI(&cfg).Objects()
 		ds := rtest.GetResource(resources, render.CSIDaemonSetName, common.CalicoNamespace, "apps", "v1", "DaemonSet").(*appsv1.DaemonSet)
 		Expect(ds.Spec.Template.Spec.PriorityClassName).To(Equal("system-node-critical"))
->>>>>>> 8aec97db
+
 	})
 })