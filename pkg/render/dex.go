--- conflicted
+++ resolved
@@ -19,17 +19,6 @@
 	"fmt"
 	"strings"
 
-<<<<<<< HEAD
-	operatorv1 "github.com/tigera/operator/api/v1"
-	"github.com/tigera/operator/pkg/common"
-	"github.com/tigera/operator/pkg/components"
-	rmeta "github.com/tigera/operator/pkg/render/common/meta"
-	"github.com/tigera/operator/pkg/render/common/podaffinity"
-	"github.com/tigera/operator/pkg/render/common/secret"
-	"github.com/tigera/operator/pkg/render/common/securitycontext"
-	"github.com/tigera/operator/pkg/tls/certificatemanagement"
-=======
->>>>>>> d93d2e72
 	"gopkg.in/yaml.v2"
 
 	appsv1 "k8s.io/api/apps/v1"
@@ -249,14 +238,6 @@
 					InitContainers:     initContainers,
 					Containers: []corev1.Container{
 						{
-<<<<<<< HEAD
-							Name:          DexObjectName,
-							Image:         c.image,
-							Env:           c.cfg.DexConfig.RequiredEnv(""),
-							LivenessProbe: c.probe(),
-							// UID and GID 1001:1001 are used in dex Dockerfile.
-							SecurityContext: securitycontext.NewBaseContext(1001, 1001),
-=======
 							Name:  DexObjectName,
 							Image: c.image,
 							Env: append(
@@ -266,7 +247,6 @@
 								c.cfg.DexConfig.RequiredEnv("")...),
 							LivenessProbe:   c.probe(),
 							SecurityContext: sc,
->>>>>>> d93d2e72
 
 							Command: []string{"/usr/local/bin/dex", "serve", "/etc/dex/baseCfg/config.yaml"},
 
