--- conflicted
+++ resolved
@@ -41,10 +41,7 @@
 	"github.com/tigera/operator/pkg/render/common/podaffinity"
 	rtest "github.com/tigera/operator/pkg/render/common/test"
 	"github.com/tigera/operator/pkg/render/testutils"
-<<<<<<< HEAD
-=======
 	"github.com/tigera/operator/pkg/tls/certificatemanagement"
->>>>>>> a97a7b31
 )
 
 var _ = Describe("dex rendering tests", func() {
@@ -233,15 +230,12 @@
 				corev1.SeccompProfile{
 					Type: corev1.SeccompProfileTypeRuntimeDefault,
 				}))
-<<<<<<< HEAD
-=======
 
 			for k, v := range cfg.TrustedBundle.HashAnnotations() {
 				Expect(d.Spec.Template.Annotations).To(HaveKeyWithValue(k, v))
 			}
 			Expect(d.Spec.Template.Spec.Containers[0].VolumeMounts).To(BeEquivalentTo(expectedVolumeMounts))
 			Expect(d.Spec.Template.Spec.Volumes).To(BeEquivalentTo(expectedVolumes))
->>>>>>> a97a7b31
 		})
 
 		DescribeTable("should render the cluster name properly in the validator", func(clusterDomain string) {
