// Copyright (c) 2019 Tigera, Inc. All rights reserved.

// Licensed under the Apache License, Version 2.0 (the "License");
// you may not use this file except in compliance with the License.
// You may obtain a copy of the License at
//
//     http://www.apache.org/licenses/LICENSE-2.0
//
// Unless required by applicable law or agreed to in writing, software
// distributed under the License is distributed on an "AS IS" BASIS,
// WITHOUT WARRANTIES OR CONDITIONS OF ANY KIND, either express or implied.
// See the License for the specific language governing permissions and
// limitations under the License.

package render

import (
	"fmt"
	"strconv"

	appsv1 "k8s.io/api/apps/v1"
	corev1 "k8s.io/api/core/v1"
	policyv1beta1 "k8s.io/api/policy/v1beta1"
	rbacv1 "k8s.io/api/rbac/v1"
	metav1 "k8s.io/apimachinery/pkg/apis/meta/v1"
	"k8s.io/apimachinery/pkg/util/intstr"
	"sigs.k8s.io/controller-runtime/pkg/client"

	operatorv1 "github.com/tigera/operator/api/v1"
	"github.com/tigera/operator/pkg/components"
)

const (
	LogCollectorNamespace                    = "tigera-fluentd"
	FluentdFilterConfigMapName               = "fluentd-filters"
	FluentdFilterFlowName                    = "flow"
	FluentdFilterDNSName                     = "dns"
	S3FluentdSecretName                      = "log-collector-s3-credentials"
	S3KeyIdName                              = "key-id"
	S3KeySecretName                          = "key-secret"
	elasticsearchSecretsAnnotation           = "hash.operator.tigera.io/elasticsearch-secrets"
	filterHashAnnotation                     = "hash.operator.tigera.io/fluentd-filters"
	s3CredentialHashAnnotation               = "hash.operator.tigera.io/s3-credentials"
	splunkCredentialHashAnnotation           = "hash.operator.tigera.io/splunk-credentials"
	eksCloudwatchLogCredentialHashAnnotation = "hash.operator.tigera.io/eks-cloudwatch-log-credentials"
	fluentdDefaultFlush                      = "5s"
	ElasticsearchLogCollectorUserSecret      = "tigera-fluentd-elasticsearch-access"
	ElasticsearchEksLogForwarderUserSecret   = "tigera-eks-log-forwarder-elasticsearch-access"
	EksLogForwarderSecret                    = "tigera-eks-log-forwarder-secret"
	EksLogForwarderAwsId                     = "aws-id"
	EksLogForwarderAwsKey                    = "aws-key"
	SplunkFluentdTokenSecretName             = "logcollector-splunk-credentials"
	SplunkFluentdSecretTokenKey              = "token"
	SplunkFluentdCertificateSecretName       = "logcollector-splunk-public-certificate"
	SplunkFluentdSecretCertificateKey        = "ca.pem"
	SplunkFluentdSecretsVolName              = "splunk-certificates"
	SplunkFluentdDefaultCertDir              = "/etc/ssl/splunk/"
	SplunkFluentdDefaultCertPath             = SplunkFluentdDefaultCertDir + SplunkFluentdSecretCertificateKey

	ProbeTimeoutSeconds = 5
	ProbePeriodSeconds  = 10

	fluentdName        = "tigera-fluentd"
	fluentdWindowsName = "tigera-fluentd-windows"

	fluentdNodeName        = "fluentd-node"
	fluentdNodeWindowsName = "fluentd-node-windows"

	eksLogForwarderName        = "eks-log-forwarder"
	eksLogForwarderWindowsName = "eks-log-forwarder-windows"
)

type FluentdFilters struct {
	Flow string
	DNS  string
}

type S3Credential struct {
	KeyId     []byte
	KeySecret []byte
}

type SplunkCredential struct {
	Token       []byte
	Certificate []byte
}

func Fluentd(
	lc *operatorv1.LogCollector,
	esSecrets []*corev1.Secret,
	esClusterConfig *ElasticsearchClusterConfig,
	s3C *S3Credential,
	spC *SplunkCredential,
	f *FluentdFilters,
	eksConfig *EksCloudwatchLogConfig,
	pullSecrets []*corev1.Secret,
	installation *operatorv1.InstallationSpec,
	clusterDomain string,
	osType OSType,
) Component {
	return &fluentdComponent{
		lc:              lc,
		esSecrets:       esSecrets,
		esClusterConfig: esClusterConfig,
		s3Credential:    s3C,
		splkCredential:  spC,
		filters:         f,
		eksConfig:       eksConfig,
		pullSecrets:     pullSecrets,
		installation:    installation,
		clusterDomain:   clusterDomain,
		osType:          osType,
	}
}

type EksCloudwatchLogConfig struct {
	AwsId         []byte
	AwsKey        []byte
	AwsRegion     string
	GroupName     string
	StreamPrefix  string
	FetchInterval int32
}

type fluentdComponent struct {
	lc              *operatorv1.LogCollector
	esSecrets       []*corev1.Secret
	esClusterConfig *ElasticsearchClusterConfig
	s3Credential    *S3Credential
	splkCredential  *SplunkCredential
	filters         *FluentdFilters
	eksConfig       *EksCloudwatchLogConfig
	pullSecrets     []*corev1.Secret
	installation    *operatorv1.InstallationSpec
	clusterDomain   string
	osType          OSType
	image           string
}

func (c *fluentdComponent) ResolveImages(is *operatorv1.ImageSet) error {
	reg := c.installation.Registry
	path := c.installation.ImagePath

	if c.osType == OSTypeWindows {
		var err error
		c.image, err = components.GetReference(components.ComponentFluentdWindows, reg, path, is)
		return err
	}

	var err error
	c.image, err = components.GetReference(components.ComponentFluentd, reg, path, is)
	return err
}

func (c *fluentdComponent) SupportedOSType() OSType {
	return c.osType
}

func (c *fluentdComponent) fluentdName() string {
	if c.osType == OSTypeWindows {
		return fluentdWindowsName
	}
	return fluentdName
}

func (c *fluentdComponent) fluentdNodeName() string {
	if c.osType == OSTypeWindows {
		return fluentdNodeWindowsName
	}
	return fluentdNodeName
}

func (c *fluentdComponent) eksLogForwarderName() string {
	if c.osType == OSTypeWindows {
		return eksLogForwarderWindowsName
	}
	return eksLogForwarderName
}

func (c *fluentdComponent) readinessCmd() []string {
	if c.osType == OSTypeWindows {
		// On Windows, we rely on bash via msys2 installed by the fluentd base image.
		return []string{`c:\ruby26\msys64\usr\bin\bash.exe`, `-lc`, `/c/bin/readiness.sh`}
	}
	return []string{"sh", "-c", "/bin/readiness.sh"}
}

func (c *fluentdComponent) livenessCmd() []string {
	if c.osType == OSTypeWindows {
		// On Windows, we rely on bash via msys2 installed by the fluentd base image.
		return []string{`c:\ruby26\msys64\usr\bin\bash.exe`, `-lc`, `/c/bin/liveness.sh`}
	}
	return []string{"sh", "-c", "/bin/liveness.sh"}
}

func (c *fluentdComponent) volumeHostPath() string {
	if c.osType == OSTypeWindows {
		return "c:/TigeraCalico"
	}
	return "/var/log/calico"
}

func (c *fluentdComponent) path(path string) string {
	if c.osType == OSTypeWindows {
		// Use c: path prefix for windows.
		return "c:" + path
	}
	// For linux just leave the path as-is.
	return path
}

func (c *fluentdComponent) Objects() ([]client.Object, []client.Object) {
	var objs []client.Object
	objs = append(objs,
		createNamespace(
			LogCollectorNamespace,
			c.installation.KubernetesProvider))
	objs = append(objs, copyImagePullSecrets(c.pullSecrets, LogCollectorNamespace)...)
	if c.s3Credential != nil {
		objs = append(objs, c.s3CredentialSecret())
	}
	if c.splkCredential != nil {
		objs = append(objs, secretsToRuntimeObjects(CopySecrets(LogCollectorNamespace, c.splunkCredentialSecret()...)...)...)
	}
	if c.filters != nil {
		objs = append(objs, c.filtersConfigMap())
	}
	if c.eksConfig != nil {
		// Windows PSP does not support allowedHostPaths yet.
		// See: https://github.com/kubernetes/kubernetes/issues/93165#issuecomment-693049808
		if c.installation.KubernetesProvider != operatorv1.ProviderOpenShift && c.osType == OSTypeLinux {
			objs = append(objs,
				c.eksLogForwarderClusterRole(),
				c.eksLogForwarderClusterRoleBinding(),
				c.eksLogForwarderPodSecurityPolicy())
		}
		objs = append(objs, c.eksLogForwarderServiceAccount(),
			c.eksLogForwarderSecret(),
			c.eksLogForwarderDeployment())
	}

	// Windows PSP does not support allowedHostPaths yet.
	// See: https://github.com/kubernetes/kubernetes/issues/93165#issuecomment-693049808
	if c.installation.KubernetesProvider != operatorv1.ProviderOpenShift && c.osType == OSTypeLinux {
		objs = append(objs,
			c.fluentdClusterRole(),
			c.fluentdClusterRoleBinding(),
			c.fluentdPodSecurityPolicy())
	}

	objs = append(objs, secretsToRuntimeObjects(CopySecrets(LogCollectorNamespace, c.esSecrets...)...)...)
	objs = append(objs, c.fluentdServiceAccount())
	objs = append(objs, c.daemonset())

	return objs, nil
}

func (c *fluentdComponent) Ready() bool {
	return true
}

func (c *fluentdComponent) s3CredentialSecret() *corev1.Secret {
	if c.s3Credential == nil {
		return nil
	}
	return &corev1.Secret{
		TypeMeta: metav1.TypeMeta{Kind: "Secret", APIVersion: "v1"},
		ObjectMeta: metav1.ObjectMeta{
			Name:      S3FluentdSecretName,
			Namespace: LogCollectorNamespace,
		},
		Data: map[string][]byte{
			S3KeyIdName:     c.s3Credential.KeyId,
			S3KeySecretName: c.s3Credential.KeySecret,
		},
	}
}

func (c *fluentdComponent) filtersConfigMap() *corev1.ConfigMap {
	if c.filters == nil {
		return nil
	}
	return &corev1.ConfigMap{
		TypeMeta: metav1.TypeMeta{Kind: "ConfigMap", APIVersion: "v1"},
		ObjectMeta: metav1.ObjectMeta{
			Name:      FluentdFilterConfigMapName,
			Namespace: LogCollectorNamespace,
		},
		Data: map[string]string{
			FluentdFilterFlowName: c.filters.Flow,
			FluentdFilterDNSName:  c.filters.DNS,
		},
	}
}

func (c *fluentdComponent) splunkCredentialSecret() []*corev1.Secret {
	if c.splkCredential == nil {
		return nil
	}
	var splunkSecrets []*corev1.Secret
	token := &corev1.Secret{
		TypeMeta: metav1.TypeMeta{Kind: "Secret", APIVersion: "v1"},
		ObjectMeta: metav1.ObjectMeta{
			Name:      SplunkFluentdTokenSecretName,
			Namespace: LogCollectorNamespace,
		},
		Data: map[string][]byte{
			SplunkFluentdSecretTokenKey: c.splkCredential.Token,
		},
	}

	splunkSecrets = append(splunkSecrets, token)

	if len(c.splkCredential.Certificate) != 0 {
		certificate := &corev1.Secret{
			TypeMeta: metav1.TypeMeta{Kind: "Secret", APIVersion: "v1"},
			ObjectMeta: metav1.ObjectMeta{
				Name:      SplunkFluentdCertificateSecretName,
				Namespace: LogCollectorNamespace,
			},
			Data: map[string][]byte{
				SplunkFluentdSecretCertificateKey: c.splkCredential.Certificate,
			},
		}
		splunkSecrets = append(splunkSecrets, certificate)
	}

	return splunkSecrets
}

func (c *fluentdComponent) fluentdServiceAccount() *corev1.ServiceAccount {
	return &corev1.ServiceAccount{
		TypeMeta:   metav1.TypeMeta{Kind: "ServiceAccount", APIVersion: "v1"},
		ObjectMeta: metav1.ObjectMeta{Name: c.fluentdNodeName(), Namespace: LogCollectorNamespace},
	}
}

// managerDeployment creates a deployment for the Tigera Secure manager component.
func (c *fluentdComponent) daemonset() *appsv1.DaemonSet {
	var terminationGracePeriod int64 = 0
	maxUnavailable := intstr.FromInt(1)

	annots := map[string]string{}
	if c.s3Credential != nil {
		annots[s3CredentialHashAnnotation] = AnnotationHash(c.s3Credential)
	}
	if c.splkCredential != nil {
		annots[splunkCredentialHashAnnotation] = AnnotationHash(c.splkCredential)
	}
	if c.filters != nil {
		annots[filterHashAnnotation] = AnnotationHash(c.filters)
	}

	podTemplate := ElasticsearchDecorateAnnotations(&corev1.PodTemplateSpec{
		ObjectMeta: metav1.ObjectMeta{
			Labels: map[string]string{
				"k8s-app": c.fluentdNodeName(),
			},
			Annotations: annots,
		},
		Spec: ElasticsearchPodSpecDecorate(corev1.PodSpec{
			NodeSelector:                  map[string]string{},
			Tolerations:                   c.tolerations(),
			ImagePullSecrets:              getImagePullSecretReferenceList(c.pullSecrets),
			TerminationGracePeriodSeconds: &terminationGracePeriod,
			Containers:                    []corev1.Container{c.container()},
			Volumes:                       c.volumes(),
			ServiceAccountName:            c.fluentdNodeName(),
		}),
	}, c.esClusterConfig, c.esSecrets).(*corev1.PodTemplateSpec)

	ds := &appsv1.DaemonSet{
		TypeMeta: metav1.TypeMeta{Kind: "DaemonSet", APIVersion: "apps/v1"},
		ObjectMeta: metav1.ObjectMeta{
			Name:      c.fluentdNodeName(),
			Namespace: LogCollectorNamespace,
		},
		Spec: appsv1.DaemonSetSpec{
			Selector: &metav1.LabelSelector{MatchLabels: map[string]string{"k8s-app": c.fluentdNodeName()}},
			Template: *podTemplate,
			UpdateStrategy: appsv1.DaemonSetUpdateStrategy{
				RollingUpdate: &appsv1.RollingUpdateDaemonSet{
					MaxUnavailable: &maxUnavailable,
				},
			},
		},
	}

	setCriticalPod(&(ds.Spec.Template))
	return ds
}

// logCollectorTolerations creates the node's tolerations.
func (c *fluentdComponent) tolerations() []corev1.Toleration {
	tolerations := []corev1.Toleration{
		{Operator: corev1.TolerationOpExists, Effect: corev1.TaintEffectNoSchedule},
		{Operator: corev1.TolerationOpExists, Effect: corev1.TaintEffectNoExecute},
	}

	return tolerations
}

// container creates the fluentd container.
func (c *fluentdComponent) container() corev1.Container {
	// Determine environment to pass to the CNI init container.
	envs := c.envvars()
	volumeMounts := []corev1.VolumeMount{
		{MountPath: c.path("/var/log/calico"), Name: "var-log-calico"},
		{MountPath: c.path("/etc/fluentd/elastic"), Name: "elastic-ca-cert-volume"},
	}
	if c.filters != nil {
		if c.filters.Flow != "" {
			volumeMounts = append(volumeMounts,
				corev1.VolumeMount{
					Name:      "fluentd-filters",
					MountPath: c.path("/etc/fluentd/flow-filters.conf"),
					SubPath:   FluentdFilterFlowName,
				})
		}
		if c.filters.DNS != "" {
			volumeMounts = append(volumeMounts,
				corev1.VolumeMount{
					Name:      "fluentd-filters",
					MountPath: c.path("/etc/fluentd/dns-filters.conf"),
					SubPath:   FluentdFilterDNSName,
				})
		}
	}

	if c.splkCredential != nil && len(c.splkCredential.Certificate) != 0 {
		volumeMounts = append(volumeMounts,
			corev1.VolumeMount{
				Name:      SplunkFluentdSecretsVolName,
				MountPath: SplunkFluentdDefaultCertDir,
			})
	}

	isPrivileged := false
	//On OpenShift Fluentd needs privileged access to access logs on host path volume
	if c.installation.KubernetesProvider == operatorv1.ProviderOpenShift {
		isPrivileged = true
	}

	return ElasticsearchContainerDecorateENVVars(corev1.Container{
		Name:            "fluentd",
		Image:           c.image,
		Env:             envs,
		SecurityContext: &corev1.SecurityContext{Privileged: &isPrivileged},
		VolumeMounts:    volumeMounts,
		StartupProbe:    c.startup(),
		LivenessProbe:   c.liveness(),
		ReadinessProbe:  c.readiness(),
	}, c.esClusterConfig.ClusterName(), ElasticsearchLogCollectorUserSecret, c.clusterDomain, c.osType)
}

func (c *fluentdComponent) envvars() []corev1.EnvVar {
	envs := []corev1.EnvVar{
		{Name: "FLUENT_UID", Value: "0"},
		{Name: "FLOW_LOG_FILE", Value: c.path("/var/log/calico/flowlogs/flows.log")},
		{Name: "DNS_LOG_FILE", Value: c.path("/var/log/calico/dnslogs/dns.log")},
		{Name: "FLUENTD_ES_SECURE", Value: "true"},
		{Name: "NODENAME", ValueFrom: &corev1.EnvVarSource{FieldRef: &corev1.ObjectFieldSelector{FieldPath: "spec.nodeName"}}},
	}

	if c.lc.Spec.AdditionalStores != nil {
		s3 := c.lc.Spec.AdditionalStores.S3
		if s3 != nil {
			envs = append(envs,
				corev1.EnvVar{Name: "AWS_KEY_ID",
					ValueFrom: &corev1.EnvVarSource{
						SecretKeyRef: &corev1.SecretKeySelector{
							LocalObjectReference: corev1.LocalObjectReference{
								Name: S3FluentdSecretName,
							},
							Key: S3KeyIdName,
						},
					}},
				corev1.EnvVar{Name: "AWS_SECRET_KEY",
					ValueFrom: &corev1.EnvVarSource{
						SecretKeyRef: &corev1.SecretKeySelector{
							LocalObjectReference: corev1.LocalObjectReference{
								Name: S3FluentdSecretName,
							},
							Key: S3KeySecretName,
						},
					}},
				corev1.EnvVar{Name: "S3_STORAGE", Value: "true"},
				corev1.EnvVar{Name: "S3_BUCKET_NAME", Value: s3.BucketName},
				corev1.EnvVar{Name: "AWS_REGION", Value: s3.Region},
				corev1.EnvVar{Name: "S3_BUCKET_PATH", Value: s3.BucketPath},
				corev1.EnvVar{Name: "S3_FLUSH_INTERVAL", Value: fluentdDefaultFlush},
			)
		}
		syslog := c.lc.Spec.AdditionalStores.Syslog
		if syslog != nil {
			proto, host, port, _ := ParseEndpoint(syslog.Endpoint)
			envs = append(envs,
				corev1.EnvVar{Name: "SYSLOG_HOST", Value: host},
				corev1.EnvVar{Name: "SYSLOG_PORT", Value: port},
				corev1.EnvVar{Name: "SYSLOG_PROTOCOL", Value: proto},
				corev1.EnvVar{Name: "SYSLOG_FLUSH_INTERVAL", Value: fluentdDefaultFlush},
				corev1.EnvVar{Name: "SYSLOG_HOSTNAME",
					ValueFrom: &corev1.EnvVarSource{
						FieldRef: &corev1.ObjectFieldSelector{
							FieldPath: "spec.nodeName",
						},
					},
				},
			)
			if syslog.PacketSize != nil {
				envs = append(envs,
					corev1.EnvVar{
						Name:  "SYSLOG_PACKET_SIZE",
						Value: fmt.Sprintf("%d", *syslog.PacketSize),
					},
				)
			}

			if syslog.LogTypes != nil {
				for _, t := range syslog.LogTypes {
					switch t {
					case operatorv1.SyslogLogAudit:
						envs = append(envs,
							corev1.EnvVar{Name: "SYSLOG_AUDIT_EE_LOG", Value: "true"},
						)
						envs = append(envs,
							corev1.EnvVar{Name: "SYSLOG_AUDIT_KUBE_LOG", Value: "true"},
						)
					case operatorv1.SyslogLogDNS:
						envs = append(envs,
							corev1.EnvVar{Name: "SYSLOG_DNS_LOG", Value: "true"},
						)
					case operatorv1.SyslogLogFlows:
						envs = append(envs,
							corev1.EnvVar{Name: "SYSLOG_FLOW_LOG", Value: "true"},
						)
					case operatorv1.SyslogLogIDSEvents:
						envs = append(envs,
							corev1.EnvVar{Name: "SYSLOG_IDS_EVENT_LOG", Value: "true"},
						)
					}
				}
			}
		}
		splunk := c.lc.Spec.AdditionalStores.Splunk
		if splunk != nil {
			proto, host, port, _ := ParseEndpoint(splunk.Endpoint)
			envs = append(envs,
				corev1.EnvVar{Name: "SPLUNK_HEC_TOKEN",
					ValueFrom: &corev1.EnvVarSource{
						SecretKeyRef: &corev1.SecretKeySelector{
							LocalObjectReference: corev1.LocalObjectReference{
								Name: SplunkFluentdTokenSecretName,
							},
							Key: SplunkFluentdSecretTokenKey,
						},
					}},
				corev1.EnvVar{Name: "SPLUNK_FLOW_LOG", Value: "true"},
				corev1.EnvVar{Name: "SPLUNK_AUDIT_LOG", Value: "true"},
				corev1.EnvVar{Name: "SPLUNK_DNS_LOG", Value: "true"},
				corev1.EnvVar{Name: "SPLUNK_HEC_HOST", Value: host},
				corev1.EnvVar{Name: "SPLUNK_HEC_PORT", Value: port},
				corev1.EnvVar{Name: "SPLUNK_PROTOCOL", Value: proto},
				corev1.EnvVar{Name: "SPLUNK_FLUSH_INTERVAL", Value: fluentdDefaultFlush},
			)
			if len(c.splkCredential.Certificate) != 0 {
				envs = append(envs,
					corev1.EnvVar{Name: "SPLUNK_CA_FILE", Value: SplunkFluentdDefaultCertPath},
				)
			}
		}
	}

	if c.filters != nil {
		if c.filters.Flow != "" {
			envs = append(envs,
				corev1.EnvVar{Name: "FLUENTD_FLOW_FILTERS", Value: "true"})
		}
		if c.filters.DNS != "" {
			envs = append(envs,
				corev1.EnvVar{Name: "FLUENTD_DNS_FILTERS", Value: "true"})
		}
	}

	envs = setFluentdCloudEnvs(envs)

	envs = append(envs,
		corev1.EnvVar{Name: "ELASTIC_FLOWS_INDEX_REPLICAS", Value: strconv.Itoa(c.esClusterConfig.Replicas())},
		corev1.EnvVar{Name: "ELASTIC_DNS_INDEX_REPLICAS", Value: strconv.Itoa(c.esClusterConfig.Replicas())},
		corev1.EnvVar{Name: "ELASTIC_AUDIT_INDEX_REPLICAS", Value: strconv.Itoa(c.esClusterConfig.Replicas())},
		corev1.EnvVar{Name: "ELASTIC_BGP_INDEX_REPLICAS", Value: strconv.Itoa(c.esClusterConfig.Replicas())},

		corev1.EnvVar{Name: "ELASTIC_FLOWS_INDEX_SHARDS", Value: strconv.Itoa(c.esClusterConfig.FlowShards())},
		corev1.EnvVar{Name: "ELASTIC_DNS_INDEX_SHARDS", Value: strconv.Itoa(c.esClusterConfig.Shards())},
		corev1.EnvVar{Name: "ELASTIC_AUDIT_INDEX_SHARDS", Value: strconv.Itoa(c.esClusterConfig.Shards())},
		corev1.EnvVar{Name: "ELASTIC_BGP_INDEX_SHARDS", Value: strconv.Itoa(c.esClusterConfig.Shards())},
	)

	return envs
}

<<<<<<< HEAD
// Do this as a separate function to try to make updates in the future easier.
func setFluentdCloudEnvs(envs []corev1.EnvVar) []corev1.EnvVar {
	envs = append(envs,
		corev1.EnvVar{Name: "DISABLE_ES_FLOW_LOG", Value: "true"},
		corev1.EnvVar{Name: "DISABLE_ES_DNS_LOG", Value: "true"},
		corev1.EnvVar{Name: "DISABLE_ES_AUDIT_EE_LOG", Value: "true"},
		corev1.EnvVar{Name: "DISABLE_ES_AUDIT_KUBE_LOG", Value: "true"},
		corev1.EnvVar{Name: "DISABLE_ES_BGP_LOG", Value: "true"},
	)
	return envs
=======
// The startup probe uses the same action as the liveness probe, but with
// a higher failure threshold and a larger timeout to account for slow networks.
func (c *fluentdComponent) startup() *corev1.Probe {
	// Default failure threshold for probes is 3. For the startup we should
	// tolerate more failures.
	var startupProbeFailureThreshold int32 = 10

	return &corev1.Probe{
		Handler: corev1.Handler{
			Exec: &corev1.ExecAction{
				Command: c.livenessCmd(),
			},
		},
		TimeoutSeconds:   ProbeTimeoutSeconds * 2,
		PeriodSeconds:    ProbePeriodSeconds,
		FailureThreshold: startupProbeFailureThreshold,
	}
>>>>>>> 59fa8555
}

func (c *fluentdComponent) liveness() *corev1.Probe {
	return &corev1.Probe{
		Handler: corev1.Handler{
			Exec: &corev1.ExecAction{
				Command: c.livenessCmd(),
			},
		},
		TimeoutSeconds: ProbeTimeoutSeconds,
		PeriodSeconds:  ProbePeriodSeconds,
	}
}

func (c *fluentdComponent) readiness() *corev1.Probe {
	return &corev1.Probe{
		Handler: corev1.Handler{
			Exec: &corev1.ExecAction{
				Command: c.readinessCmd(),
			},
		},
		TimeoutSeconds: ProbeTimeoutSeconds,
	}
}

func (c *fluentdComponent) volumes() []corev1.Volume {
	dirOrCreate := corev1.HostPathDirectoryOrCreate

	volumes := []corev1.Volume{
		{
			Name: "var-log-calico",
			VolumeSource: corev1.VolumeSource{
				HostPath: &corev1.HostPathVolumeSource{
					Path: c.volumeHostPath(),
					Type: &dirOrCreate,
				},
			},
		},
	}
	if c.filters != nil {
		volumes = append(volumes,
			corev1.Volume{
				Name: "fluentd-filters",
				VolumeSource: corev1.VolumeSource{
					ConfigMap: &corev1.ConfigMapVolumeSource{
						LocalObjectReference: corev1.LocalObjectReference{
							Name: FluentdFilterConfigMapName,
						},
					},
				},
			})
	}

	if c.splkCredential != nil && len(c.splkCredential.Certificate) != 0 {
		volumes = append(volumes,
			corev1.Volume{
				Name: SplunkFluentdSecretsVolName,
				VolumeSource: corev1.VolumeSource{
					Secret: &corev1.SecretVolumeSource{
						SecretName: SplunkFluentdCertificateSecretName,
						Items: []corev1.KeyToPath{
							{Key: SplunkFluentdSecretCertificateKey, Path: SplunkFluentdSecretCertificateKey},
						},
					},
				},
			})
	}

	return volumes
}

func (c *fluentdComponent) fluentdPodSecurityPolicy() *policyv1beta1.PodSecurityPolicy {
	psp := basePodSecurityPolicy()
	psp.GetObjectMeta().SetName(c.fluentdName())
	psp.Spec.RequiredDropCapabilities = nil
	psp.Spec.AllowedCapabilities = []corev1.Capability{
		corev1.Capability("CAP_CHOWN"),
	}
	psp.Spec.Volumes = append(psp.Spec.Volumes, policyv1beta1.HostPath)
	psp.Spec.AllowedHostPaths = []policyv1beta1.AllowedHostPath{
		{
			PathPrefix: c.path("/var/log/calico"),
			ReadOnly:   false,
		},
	}
	psp.Spec.RunAsUser.Rule = policyv1beta1.RunAsUserStrategyRunAsAny
	return psp
}

func (c *fluentdComponent) fluentdClusterRoleBinding() *rbacv1.ClusterRoleBinding {
	return &rbacv1.ClusterRoleBinding{
		TypeMeta: metav1.TypeMeta{Kind: "ClusterRoleBinding", APIVersion: "rbac.authorization.k8s.io/v1"},
		ObjectMeta: metav1.ObjectMeta{
			Name: c.fluentdName(),
		},
		RoleRef: rbacv1.RoleRef{
			APIGroup: "rbac.authorization.k8s.io",
			Kind:     "ClusterRole",
			Name:     c.fluentdName(),
		},
		Subjects: []rbacv1.Subject{
			{
				Kind:      "ServiceAccount",
				Name:      c.fluentdNodeName(),
				Namespace: LogCollectorNamespace,
			},
		},
	}
}

func (c *fluentdComponent) fluentdClusterRole() *rbacv1.ClusterRole {
	return &rbacv1.ClusterRole{
		TypeMeta: metav1.TypeMeta{Kind: "ClusterRole", APIVersion: "rbac.authorization.k8s.io/v1"},
		ObjectMeta: metav1.ObjectMeta{
			Name: c.fluentdName(),
		},

		Rules: []rbacv1.PolicyRule{
			{
				// Allow access to the pod security policy in case this is enforced on the cluster
				APIGroups:     []string{"policy"},
				Resources:     []string{"podsecuritypolicies"},
				Verbs:         []string{"use"},
				ResourceNames: []string{c.fluentdName()},
			},
		},
	}
}

func (c *fluentdComponent) eksLogForwarderServiceAccount() *corev1.ServiceAccount {
	return &corev1.ServiceAccount{
		TypeMeta:   metav1.TypeMeta{Kind: "ServiceAccount", APIVersion: "v1"},
		ObjectMeta: metav1.ObjectMeta{Name: c.eksLogForwarderName(), Namespace: LogCollectorNamespace},
	}
}

func (c *fluentdComponent) eksLogForwarderSecret() *corev1.Secret {
	return &corev1.Secret{
		TypeMeta: metav1.TypeMeta{Kind: "Secret", APIVersion: "v1"},
		ObjectMeta: metav1.ObjectMeta{
			Name:      EksLogForwarderSecret,
			Namespace: LogCollectorNamespace,
		},
		Data: map[string][]byte{
			EksLogForwarderAwsId:  c.eksConfig.AwsId,
			EksLogForwarderAwsKey: c.eksConfig.AwsKey,
		},
	}
}

func (c *fluentdComponent) eksLogForwarderDeployment() *appsv1.Deployment {
	annots := map[string]string{
		eksCloudwatchLogCredentialHashAnnotation: AnnotationHash(c.eksConfig),
	}

	envVars := []corev1.EnvVar{
		// Meta flags.
		{Name: "LOG_LEVEL", Value: "info"},
		{Name: "FLUENT_UID", Value: "0"},
		// Use fluentd for EKS log forwarder.
		{Name: "MANAGED_K8S", Value: "true"},
		{Name: "K8S_PLATFORM", Value: "eks"},
		{Name: "FLUENTD_ES_SECURE", Value: "true"},
		// Cloudwatch config, credentials.
		{Name: "EKS_CLOUDWATCH_LOG_GROUP", Value: c.eksConfig.GroupName},
		{Name: "EKS_CLOUDWATCH_LOG_STREAM_PREFIX", Value: c.eksConfig.StreamPrefix},
		{Name: "EKS_CLOUDWATCH_LOG_FETCH_INTERVAL", Value: fmt.Sprintf("%d", c.eksConfig.FetchInterval)},
		{Name: "AWS_REGION", Value: c.eksConfig.AwsRegion},
		{Name: "AWS_ACCESS_KEY_ID", ValueFrom: envVarSourceFromSecret(EksLogForwarderSecret, EksLogForwarderAwsId, false)},
		{Name: "AWS_SECRET_ACCESS_KEY", ValueFrom: envVarSourceFromSecret(EksLogForwarderSecret, EksLogForwarderAwsKey, false)},
	}

	var eksLogForwarderReplicas int32 = 1

	return &appsv1.Deployment{
		TypeMeta: metav1.TypeMeta{Kind: "Deployment", APIVersion: "apps/v1"},
		ObjectMeta: metav1.ObjectMeta{
			Name:      c.eksLogForwarderName(),
			Namespace: LogCollectorNamespace,
			Labels: map[string]string{
				"k8s-app": c.eksLogForwarderName(),
			},
		},
		Spec: appsv1.DeploymentSpec{
			Replicas: &eksLogForwarderReplicas,
			Strategy: appsv1.DeploymentStrategy{
				Type: appsv1.RecreateDeploymentStrategyType,
			},
			Selector: &metav1.LabelSelector{
				MatchLabels: map[string]string{
					"k8s-app": c.eksLogForwarderName(),
				},
			},
			Template: corev1.PodTemplateSpec{
				ObjectMeta: metav1.ObjectMeta{
					Name:      c.eksLogForwarderName(),
					Namespace: LogCollectorNamespace,
					Labels: map[string]string{
						"k8s-app": c.eksLogForwarderName(),
					},
					Annotations: annots,
				},
				Spec: corev1.PodSpec{
					Tolerations:        c.installation.ControlPlaneTolerations,
					ServiceAccountName: c.eksLogForwarderName(),
					ImagePullSecrets:   getImagePullSecretReferenceList(c.pullSecrets),
					InitContainers: []corev1.Container{ElasticsearchContainerDecorateENVVars(corev1.Container{
						Name:         c.eksLogForwarderName() + "-startup",
						Image:        c.image,
						Command:      []string{c.path("/bin/eks-log-forwarder-startup")},
						Env:          envVars,
						VolumeMounts: c.eksLogForwarderVolumeMounts(),
					}, c.esClusterConfig.ClusterName(), ElasticsearchEksLogForwarderUserSecret, c.clusterDomain, c.osType)},
					Containers: []corev1.Container{ElasticsearchContainerDecorateENVVars(corev1.Container{
						Name:         c.eksLogForwarderName(),
						Image:        c.image,
						Env:          envVars,
						VolumeMounts: c.eksLogForwarderVolumeMounts(),
					}, c.esClusterConfig.ClusterName(), ElasticsearchEksLogForwarderUserSecret, c.clusterDomain, c.osType)},
					Volumes: c.eksLogForwarderVolumes(),
				},
			},
		},
	}
}

func (c *fluentdComponent) eksLogForwarderVolumeMounts() []corev1.VolumeMount {
	return []corev1.VolumeMount{
		ElasticsearchDefaultVolumeMount(c.osType),
		{
			Name:      "plugin-statefile-dir",
			MountPath: c.path("/fluentd/cloudwatch-logs/"),
		},
		{
			Name:      "elastic-ca-cert-volume",
			MountPath: c.path("/etc/fluentd/elastic/"),
		},
	}
}

func (c *fluentdComponent) eksLogForwarderVolumes() []corev1.Volume {
	return []corev1.Volume{
		ElasticsearchDefaultVolume(),
		{
			Name: "plugin-statefile-dir",
			VolumeSource: corev1.VolumeSource{
				EmptyDir: nil,
			},
		},
	}
}

func (c *fluentdComponent) eksLogForwarderPodSecurityPolicy() *policyv1beta1.PodSecurityPolicy {
	psp := basePodSecurityPolicy()
	psp.GetObjectMeta().SetName(c.eksLogForwarderName())
	psp.Spec.RunAsUser.Rule = policyv1beta1.RunAsUserStrategyRunAsAny
	return psp
}

func (c *fluentdComponent) eksLogForwarderClusterRoleBinding() *rbacv1.ClusterRoleBinding {
	return &rbacv1.ClusterRoleBinding{
		TypeMeta: metav1.TypeMeta{Kind: "ClusterRoleBinding", APIVersion: "rbac.authorization.k8s.io/v1"},
		ObjectMeta: metav1.ObjectMeta{
			Name: c.eksLogForwarderName(),
		},
		RoleRef: rbacv1.RoleRef{
			APIGroup: "rbac.authorization.k8s.io",
			Kind:     "ClusterRole",
			Name:     c.eksLogForwarderName(),
		},
		Subjects: []rbacv1.Subject{
			{
				Kind:      "ServiceAccount",
				Name:      c.eksLogForwarderName(),
				Namespace: LogCollectorNamespace,
			},
		},
	}
}

func (c *fluentdComponent) eksLogForwarderClusterRole() *rbacv1.ClusterRole {
	return &rbacv1.ClusterRole{
		TypeMeta: metav1.TypeMeta{Kind: "ClusterRole", APIVersion: "rbac.authorization.k8s.io/v1"},
		ObjectMeta: metav1.ObjectMeta{
			Name: c.eksLogForwarderName(),
		},

		Rules: []rbacv1.PolicyRule{
			{
				// Allow access to the pod security policy in case this is enforced on the cluster
				APIGroups:     []string{"policy"},
				Resources:     []string{"podsecuritypolicies"},
				Verbs:         []string{"use"},
				ResourceNames: []string{c.eksLogForwarderName()},
			},
		},
	}
}<|MERGE_RESOLUTION|>--- conflicted
+++ resolved
@@ -599,7 +599,6 @@
 	return envs
 }
 
-<<<<<<< HEAD
 // Do this as a separate function to try to make updates in the future easier.
 func setFluentdCloudEnvs(envs []corev1.EnvVar) []corev1.EnvVar {
 	envs = append(envs,
@@ -610,7 +609,8 @@
 		corev1.EnvVar{Name: "DISABLE_ES_BGP_LOG", Value: "true"},
 	)
 	return envs
-=======
+}
+
 // The startup probe uses the same action as the liveness probe, but with
 // a higher failure threshold and a larger timeout to account for slow networks.
 func (c *fluentdComponent) startup() *corev1.Probe {
@@ -628,7 +628,6 @@
 		PeriodSeconds:    ProbePeriodSeconds,
 		FailureThreshold: startupProbeFailureThreshold,
 	}
->>>>>>> 59fa8555
 }
 
 func (c *fluentdComponent) liveness() *corev1.Probe {
