--- conflicted
+++ resolved
@@ -17,7 +17,6 @@
 import (
 	"fmt"
 	"strconv"
-	"strings"
 
 	appsv1 "k8s.io/api/apps/v1"
 	corev1 "k8s.io/api/core/v1"
@@ -47,10 +46,6 @@
 	S3KeyIdName                              = "key-id"
 	S3KeySecretName                          = "key-secret"
 	FluentdPrometheusTLSSecretName           = "tigera-fluentd-prometheus-tls"
-<<<<<<< HEAD
-	FluentdPrometheusTLSSecretHashAnnotation = "hash.operator.tigera.io/tigera-fluentd-prometheus-tls"
-=======
->>>>>>> b19e1de7
 	FluentdMetricsService                    = "fluentd-metrics"
 	FluentdMetricsPort                       = "fluentd-metrics-port"
 	filterHashAnnotation                     = "hash.operator.tigera.io/fluentd-filters"
@@ -133,21 +128,6 @@
 
 // FluentdConfiguration contains all the config information needed to render the component.
 type FluentdConfiguration struct {
-<<<<<<< HEAD
-	LogCollector    *operatorv1.LogCollector
-	ESSecrets       []*corev1.Secret
-	ESClusterConfig *relasticsearch.ClusterConfig
-	S3Credential    *S3Credential
-	SplkCredential  *SplunkCredential
-	Filters         *FluentdFilters
-	EKSConfig       *EksCloudwatchLogConfig
-	PullSecrets     []*corev1.Secret
-	Installation    *operatorv1.InstallationSpec
-	ClusterDomain   string
-	OSType          rmeta.OSType
-	TLS             *corev1.Secret
-	TrustedBundle   *corev1.ConfigMap
-=======
 	LogCollector     *operatorv1.LogCollector
 	ESSecrets        []*corev1.Secret
 	ESClusterConfig  *relasticsearch.ClusterConfig
@@ -161,7 +141,6 @@
 	OSType           rmeta.OSType
 	MetricsServerTLS certificatemanagement.KeyPairInterface
 	TrustedBundle    certificatemanagement.TrustedBundle
->>>>>>> b19e1de7
 }
 
 type fluentdComponent struct {
@@ -184,23 +163,9 @@
 	}
 
 	var err error
-	var errMsgs []string
 	c.image, err = components.GetReference(components.ComponentFluentd, reg, path, prefix, is)
 	if err != nil {
-<<<<<<< HEAD
-		errMsgs = append(errMsgs, err.Error())
-	}
-	if c.cfg.Installation.CertificateManagement != nil {
-		c.csrImage, err = ResolveCSRInitImage(c.cfg.Installation, is)
-		if err != nil {
-			errMsgs = append(errMsgs, err.Error())
-		}
-	}
-	if len(errMsgs) != 0 {
-		return fmt.Errorf(strings.Join(errMsgs, ","))
-=======
 		return err
->>>>>>> b19e1de7
 	}
 	return err
 }
@@ -305,18 +270,6 @@
 	objs = append(objs, c.fluentdServiceAccount())
 	objs = append(objs, c.packetCaptureApiRole(), c.packetCaptureApiRoleBinding())
 	objs = append(objs, c.daemonset())
-	if c.cfg.TrustedBundle != nil {
-		objs = append(objs, c.cfg.TrustedBundle)
-	}
-	if c.cfg.Installation.CertificateManagement == nil {
-		if c.cfg.TLS != nil {
-			objs = append(objs, secret.ToRuntimeObjects(secret.CopyToNamespace(LogCollectorNamespace, c.cfg.TLS)...)...)
-		}
-		toDelete = append(toDelete, CSRClusterRoleBinding(fluentdName, LogCollectorNamespace))
-	} else {
-		objs = append(objs, CSRClusterRoleBinding(fluentdNodeName, LogCollectorNamespace))
-		toDelete = append(toDelete, &corev1.Secret{ObjectMeta: metav1.ObjectMeta{Name: FluentdPrometheusTLSSecretName, Namespace: LogCollectorNamespace}})
-	}
 
 	return objs, toDelete
 }
@@ -460,14 +413,6 @@
 func (c *fluentdComponent) daemonset() *appsv1.DaemonSet {
 	var terminationGracePeriod int64 = 0
 	maxUnavailable := intstr.FromInt(1)
-<<<<<<< HEAD
-	annots := make(map[string]string)
-	if c.cfg.TrustedBundle != nil {
-		annots[PrometheusCABundleAnnotation] = rmeta.AnnotationHash(c.cfg.TrustedBundle.Data)
-	}
-	if c.cfg.TLS != nil {
-		annots[FluentdPrometheusTLSSecretHashAnnotation] = rmeta.AnnotationHash(c.cfg.TLS.Data)
-=======
 	var annots map[string]string
 	if c.cfg.TrustedBundle != nil {
 		annots = c.cfg.TrustedBundle.HashAnnotations()
@@ -476,7 +421,6 @@
 	}
 	if c.cfg.MetricsServerTLS != nil {
 		annots[c.cfg.MetricsServerTLS.HashAnnotationKey()] = c.cfg.MetricsServerTLS.HashAnnotationValue()
->>>>>>> b19e1de7
 	}
 	if c.cfg.S3Credential != nil {
 		annots[s3CredentialHashAnnotation] = rmeta.AnnotationHash(c.cfg.S3Credential)
@@ -488,22 +432,8 @@
 		annots[filterHashAnnotation] = rmeta.AnnotationHash(c.cfg.Filters)
 	}
 	var initContainers []corev1.Container
-<<<<<<< HEAD
-	if c.cfg.OSType != rmeta.OSTypeWindows && c.cfg.Installation.CertificateManagement != nil {
-		initContainers = append(initContainers, CreateCSRInitContainer(
-			c.cfg.Installation.CertificateManagement,
-			c.csrImage,
-			FluentdPrometheusTLSSecretName,
-			FluentdPrometheusTLSSecretName,
-			corev1.TLSPrivateKeyKey,
-			corev1.TLSCertKey,
-			[]string{FluentdPrometheusTLSSecretName},
-			LogCollectorNamespace,
-		))
-=======
 	if c.cfg.MetricsServerTLS != nil && c.cfg.MetricsServerTLS.UseCertificateManagement() {
 		initContainers = append(initContainers, c.cfg.MetricsServerTLS.InitContainer(LogCollectorNamespace))
->>>>>>> b19e1de7
 	}
 
 	podTemplate := relasticsearch.DecorateAnnotations(&corev1.PodTemplateSpec{
@@ -592,26 +522,11 @@
 	}
 
 	if c.cfg.TrustedBundle != nil {
-<<<<<<< HEAD
-		volumeMounts = append(volumeMounts,
-			corev1.VolumeMount{
-				Name:      FluentdPrometheusTLSSecretName,
-				MountPath: "/tls",
-				ReadOnly:  true,
-			},
-			corev1.VolumeMount{
-				Name:      c.cfg.TrustedBundle.Name,
-				MountPath: "/ca",
-				ReadOnly:  true,
-			},
-		)
-=======
 		volumeMounts = append(volumeMounts, c.cfg.TrustedBundle.VolumeMount())
 	}
 
 	if c.cfg.MetricsServerTLS != nil {
 		volumeMounts = append(volumeMounts, c.cfg.MetricsServerTLS.VolumeMount())
->>>>>>> b19e1de7
 	}
 
 	isPrivileged := false
@@ -642,17 +557,10 @@
 		ObjectMeta: metav1.ObjectMeta{
 			Name:      FluentdMetricsService,
 			Namespace: LogCollectorNamespace,
-<<<<<<< HEAD
-			Labels:    map[string]string{"k8s-app": fluentdNodeName},
-		},
-		Spec: corev1.ServiceSpec{
-			Selector: map[string]string{"k8s-app": fluentdNodeName},
-=======
 			Labels:    map[string]string{"k8s-app": FluentdNodeName},
 		},
 		Spec: corev1.ServiceSpec{
 			Selector: map[string]string{"k8s-app": FluentdNodeName},
->>>>>>> b19e1de7
 			Type:     corev1.ServiceTypeClusterIP,
 			Ports: []corev1.ServicePort{
 				{
@@ -811,15 +719,9 @@
 
 	if c.cfg.TrustedBundle != nil {
 		envs = append(envs,
-<<<<<<< HEAD
-			corev1.EnvVar{Name: "CA_CRT_PATH", Value: "/ca/tls.crt"},
-			corev1.EnvVar{Name: "TLS_KEY_PATH", Value: "/tls/tls.key"},
-			corev1.EnvVar{Name: "TLS_CRT_PATH", Value: "/tls/tls.crt"},
-=======
 			corev1.EnvVar{Name: "CA_CRT_PATH", Value: c.cfg.TrustedBundle.MountPath()},
 			corev1.EnvVar{Name: "TLS_KEY_PATH", Value: c.cfg.MetricsServerTLS.VolumeMountKeyFilePath()},
 			corev1.EnvVar{Name: "TLS_CRT_PATH", Value: c.cfg.MetricsServerTLS.VolumeMountCertificateFilePath()},
->>>>>>> b19e1de7
 		)
 	}
 
@@ -922,28 +824,11 @@
 				},
 			})
 	}
-<<<<<<< HEAD
-	if c.cfg.TrustedBundle != nil {
-		volumes = append(volumes,
-			corev1.Volume{
-				Name:         FluentdPrometheusTLSSecretName,
-				VolumeSource: CertificateVolumeSource(c.cfg.Installation.CertificateManagement, FluentdPrometheusTLSSecretName),
-			},
-			corev1.Volume{
-				Name: c.cfg.TrustedBundle.Name,
-				VolumeSource: corev1.VolumeSource{
-					ConfigMap: &corev1.ConfigMapVolumeSource{
-						LocalObjectReference: corev1.LocalObjectReference{Name: c.cfg.TrustedBundle.Name},
-					},
-				},
-			})
-=======
 	if c.cfg.MetricsServerTLS != nil {
 		volumes = append(volumes, c.cfg.MetricsServerTLS.Volume())
 	}
 	if c.cfg.TrustedBundle != nil {
 		volumes = append(volumes, c.cfg.TrustedBundle.Volume())
->>>>>>> b19e1de7
 	}
 
 	return volumes
