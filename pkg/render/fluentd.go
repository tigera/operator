--- conflicted
+++ resolved
@@ -306,9 +306,6 @@
 	}
 
 	objs = append(objs, c.fluentdServiceAccount())
-	if len(c.cfg.ESSecrets) > 0 {
-		objs = append(objs, secret.ToRuntimeObjects(secret.CopyToNamespace(LogCollectorNamespace, c.cfg.ESSecrets...)...)...)
-	}
 
 	if c.cfg.Installation.Variant == operatorv1.TigeraSecureEnterprise {
 		objs = append(objs, c.packetCaptureApiRole(), c.packetCaptureApiRoleBinding())
@@ -499,13 +496,6 @@
 			ServiceAccountName:            c.fluentdNodeName(),
 		},
 	}
-<<<<<<< HEAD
-
-	if c.cfg.Installation.Variant == operatorv1.TigeraSecureEnterprise {
-		podTemplate = relasticsearch.DecorateAnnotations(podTemplate, c.cfg.ESClusterConfig, c.cfg.ESSecrets).(*corev1.PodTemplateSpec)
-	}
-=======
->>>>>>> 7bf0aa12
 
 	ds := &appsv1.DaemonSet{
 		TypeMeta: metav1.TypeMeta{Kind: "DaemonSet", APIVersion: "apps/v1"},
@@ -586,11 +576,7 @@
 			})
 	}
 
-<<<<<<< HEAD
-	container := corev1.Container{
-=======
 	return corev1.Container{
->>>>>>> 7bf0aa12
 		Name:            "fluentd",
 		Image:           c.image,
 		ImagePullPolicy: ImagePullPolicy(),
@@ -606,14 +592,6 @@
 			ContainerPort: FluentdMetricsPort,
 		}},
 	}
-<<<<<<< HEAD
-
-	if c.cfg.Installation.Variant == operatorv1.TigeraSecureEnterprise {
-		container = relasticsearch.ContainerDecorateENVVars(container, c.cfg.ESClusterConfig.ClusterName(), ElasticsearchLogCollectorUserSecret, c.cfg.ClusterDomain, c.cfg.OSType)
-	}
-	return container
-=======
->>>>>>> 7bf0aa12
 }
 
 func (c *fluentdComponent) metricsService() *corev1.Service {
@@ -664,16 +642,11 @@
 		{Name: "LINSEED_TOKEN", Value: c.path(GetLinseedTokenPath(c.cfg.ManagedCluster))},
 	}
 
-<<<<<<< HEAD
 	if c.cfg.Installation.Variant == operatorv1.TigeraSecureEnterprise {
-		eeEnvs := []corev1.EnvVar{
-			{Name: "DNS_LOG_FILE", Value: c.path("/var/log/calico/dnslogs/dns.log")},
-		}
-		envs = append(envs, eeEnvs...)
-=======
+		envs = append(envs, corev1.EnvVar{Name: "DNS_LOG_FILE", Value: c.path("/var/log/calico/dnslogs/dns.log")})
+	}
 	if c.cfg.Tenant != nil {
 		envs = append(envs, corev1.EnvVar{Name: "TENANT_ID", Value: c.cfg.Tenant.Spec.ID})
->>>>>>> 7bf0aa12
 	}
 
 	if c.cfg.LogCollector.Spec.AdditionalStores != nil {
