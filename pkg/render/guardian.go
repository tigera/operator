--- conflicted
+++ resolved
@@ -97,14 +97,10 @@
 		managerServiceAccount(),
 		managerClusterRole(false, true, c.cfg.Openshift),
 		managerClusterRoleBinding(),
-<<<<<<< HEAD
-		managerUserSpecificSettingsGroup(),
-=======
 		managerClusterWideSettingsGroup(),
 		managerUserSpecificSettingsGroup(),
 		managerClusterWideTigeraLayer(),
 		managerClusterWideDefaultView(),
->>>>>>> b19e1de7
 	)
 
 	return objs, nil
