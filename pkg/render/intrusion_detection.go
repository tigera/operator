// Copyright (c) 2019,2022 Tigera, Inc. All rights reserved.

// Licensed under the Apache License, Version 2.0 (the "License");
// you may not use this file except in compliance with the License.
// You may obtain a copy of the License at
//
//     http://www.apache.org/licenses/LICENSE-2.0
//
// Unless required by applicable law or agreed to in writing, software
// distributed under the License is distributed on an "AS IS" BASIS,
// WITHOUT WARRANTIES OR CONDITIONS OF ANY KIND, either express or implied.
// See the License for the specific language governing permissions and
// limitations under the License.

package render

import (
	"fmt"
	"strconv"
	"strings"
	"time"

	appsv1 "k8s.io/api/apps/v1"
	batchv1 "k8s.io/api/batch/v1"
	corev1 "k8s.io/api/core/v1"

	policyv1beta1 "k8s.io/api/policy/v1beta1"
	rbacv1 "k8s.io/api/rbac/v1"
	metav1 "k8s.io/apimachinery/pkg/apis/meta/v1"
	"sigs.k8s.io/controller-runtime/pkg/client"

	v3 "github.com/tigera/api/pkg/apis/projectcalico/v3"
	operatorv1 "github.com/tigera/operator/api/v1"
	"github.com/tigera/operator/pkg/components"
	"github.com/tigera/operator/pkg/dns"
	relasticsearch "github.com/tigera/operator/pkg/render/common/elasticsearch"
	rkibana "github.com/tigera/operator/pkg/render/common/kibana"
	rmeta "github.com/tigera/operator/pkg/render/common/meta"
	"github.com/tigera/operator/pkg/render/common/podsecuritypolicy"
	"github.com/tigera/operator/pkg/render/common/secret"
	"github.com/tigera/operator/pkg/tls/certificatemanagement"
	"github.com/tigera/operator/pkg/url"
)

const (
	IntrusionDetectionNamespace = "tigera-intrusion-detection"
	IntrusionDetectionName      = "intrusion-detection-controller"

	ElasticsearchIntrusionDetectionUserSecret    = "tigera-ee-intrusion-detection-elasticsearch-access"
	ElasticsearchIntrusionDetectionJobUserSecret = "tigera-ee-installer-elasticsearch-access"
	ElasticsearchADJobUserSecret                 = "tigera-ee-ad-job-elasticsearch-access"
	ElasticsearchPerformanceHotspotsUserSecret   = "tigera-ee-performance-hotspots-elasticsearch-access"

<<<<<<< HEAD
	IntrusionDetectionInstallerJobName                           = "intrusion-detection-es-job-installer"
	IntrusionDetectionControllerClusterRoleName                  = "intrusion-detection-controller"
	IntrusionDetectionControllerImageAssuranceAPIClusterRoleName = "intrusion-detection-controller-image-assurance-api"
=======
	IntrusionDetectionInstallerJobName = "intrusion-detection-es-job-installer"
	IntrusionDetectionControllerName   = "intrusion-detection-controller"

	ADJobPodTemplateBaseName = "tigera.io.detectors"

	adDetectionJobsDefaultPeriod = 15 * time.Minute
	adDetectorPrefixName         = "tigera.io.detector."
>>>>>>> b19e1de7
)

func IntrusionDetection(cfg *IntrusionDetectionConfiguration) Component {
	return &intrusionDetectionComponent{
		cfg: cfg,
	}
}

// IntrusionDetectionConfiguration contains all the config information needed to render the component.
type IntrusionDetectionConfiguration struct {
<<<<<<< HEAD
	LogCollector             *operatorv1.LogCollector
	ESSecrets                []*corev1.Secret
	KibanaCertSecret         *corev1.Secret
	Installation             *operatorv1.InstallationSpec
	ESClusterConfig          *relasticsearch.ClusterConfig
	PullSecrets              []*corev1.Secret
	Openshift                bool
	ClusterDomain            string
	ESLicenseType            ElasticsearchLicenseType
	ManagedCluster           bool
	HasNoLicense             bool
	ManagerInternalTLSSecret *corev1.Secret
	TenantId                 string
	CloudResources           IntrusionDetectionCloudResources
=======
	LogCollector      *operatorv1.LogCollector
	ESSecrets         []*corev1.Secret
	Installation      *operatorv1.InstallationSpec
	ESClusterConfig   *relasticsearch.ClusterConfig
	PullSecrets       []*corev1.Secret
	Openshift         bool
	ClusterDomain     string
	ESLicenseType     ElasticsearchLicenseType
	ManagedCluster    bool
	HasNoLicense      bool
	TrustedCertBundle certificatemanagement.TrustedBundle
>>>>>>> b19e1de7
}

type intrusionDetectionComponent struct {
	cfg               *IntrusionDetectionConfiguration
	jobInstallerImage string
	controllerImage   string
	adJobsImage       string
}

func (c *intrusionDetectionComponent) ResolveImages(is *operatorv1.ImageSet) error {
	reg := c.cfg.Installation.Registry
	path := c.cfg.Installation.ImagePath
	prefix := c.cfg.Installation.ImagePrefix
	var errMsgs []string
	var err error
	if !c.cfg.ManagedCluster {
		c.jobInstallerImage, err = components.GetReference(components.ComponentElasticTseeInstaller, reg, path, prefix, is)
		if err != nil {
			errMsgs = append(errMsgs, err.Error())
		}
	}

	c.controllerImage, err = components.GetReference(components.ComponentIntrusionDetectionController, reg, path, prefix, is)
	if err != nil {
		errMsgs = append(errMsgs, err.Error())
	}

	c.adJobsImage, err = components.GetReference(components.ComponentAnomalyDetectionJobs, reg, path, prefix, is)
	if err != nil {
		errMsgs = append(errMsgs, err.Error())
	}

	if len(errMsgs) != 0 {
		return fmt.Errorf(strings.Join(errMsgs, ","))
	}
	return nil
}

func (c *intrusionDetectionComponent) SupportedOSType() rmeta.OSType {
	return rmeta.OSTypeLinux
}

func (c *intrusionDetectionComponent) Objects() ([]client.Object, []client.Object) {
	objs := []client.Object{
		CreateNamespace(IntrusionDetectionNamespace, c.cfg.Installation.KubernetesProvider),
	}
	objs = append(objs, secret.ToRuntimeObjects(secret.CopyToNamespace(IntrusionDetectionNamespace, c.cfg.PullSecrets...)...)...)

	objs = append(objs,
		c.intrusionDetectionServiceAccount(),
		c.intrusionDetectionJobServiceAccount(),
		c.intrusionDetectionClusterRole(),
		c.intrusionDetectionClusterRoleBinding(),
		c.intrusionDetectionRole(),
		c.intrusionDetectionRoleBinding(),
		c.intrusionDetectionDeployment(),
	)
	objs = append(objs, secret.ToRuntimeObjects(secret.CopyToNamespace(IntrusionDetectionNamespace, c.cfg.ESSecrets...)...)...)
	objs = append(objs, c.globalAlertTemplates()...)
	objs = append(objs, c.intrusionDetectionADJobsPodTemplate()...)

	if !c.cfg.ManagedCluster {
		objs = append(objs, c.intrusionDetectionElasticsearchJob())
	}

	if !c.cfg.Openshift {
		objs = append(objs,
			c.intrusionDetectionPodSecurityPolicy(),
			c.intrusionDetectionPSPClusterRole(),
			c.intrusionDetectionPSPClusterRoleBinding())
	}

	objs = c.addCloudResources(objs)

	if c.cfg.HasNoLicense {
		return nil, objs
	}

	return objs, nil
}

func (c *intrusionDetectionComponent) Ready() bool {
	return true
}

func (c *intrusionDetectionComponent) intrusionDetectionElasticsearchJob() *batchv1.Job {
	podTemplate := relasticsearch.DecorateAnnotations(&corev1.PodTemplateSpec{
		ObjectMeta: metav1.ObjectMeta{
			Labels: map[string]string{"job-name": IntrusionDetectionInstallerJobName},
		},
		Spec: relasticsearch.PodSpecDecorate(corev1.PodSpec{
			Tolerations:      c.cfg.Installation.ControlPlaneTolerations,
			NodeSelector:     c.cfg.Installation.ControlPlaneNodeSelector,
			RestartPolicy:    corev1.RestartPolicyOnFailure,
			ImagePullSecrets: secret.GetReferenceList(c.cfg.PullSecrets),
			Containers: []corev1.Container{
				relasticsearch.ContainerDecorate(c.intrusionDetectionJobContainer(), c.cfg.ESClusterConfig.ClusterName(),
					ElasticsearchIntrusionDetectionJobUserSecret, c.cfg.ClusterDomain, rmeta.OSTypeLinux),
			},
			Volumes:            []corev1.Volume{c.cfg.TrustedCertBundle.Volume()},
			ServiceAccountName: IntrusionDetectionInstallerJobName,
		}),
	}, c.cfg.ESClusterConfig, c.cfg.ESSecrets).(*corev1.PodTemplateSpec)

	return &batchv1.Job{
		TypeMeta: metav1.TypeMeta{Kind: "Job", APIVersion: "batch/v1"},
		ObjectMeta: metav1.ObjectMeta{
			Name:      IntrusionDetectionInstallerJobName,
			Namespace: IntrusionDetectionNamespace,
		},
		Spec: batchv1.JobSpec{
			Selector: &metav1.LabelSelector{
				MatchLabels: map[string]string{
					"job-name": IntrusionDetectionInstallerJobName,
				},
			},
			Template: *podTemplate,
		},
	}
}

func (c *intrusionDetectionComponent) intrusionDetectionJobContainer() corev1.Container {
	kScheme, kHost, kPort, _ := url.ParseEndpoint(rkibana.HTTPSEndpoint(c.SupportedOSType(), c.cfg.ClusterDomain))
	secretName := ElasticsearchIntrusionDetectionJobUserSecret
	return corev1.Container{
		Name:  "elasticsearch-job-installer",
		Image: c.jobInstallerImage,
		Env: []corev1.EnvVar{
			{
				Name:  "KIBANA_HOST",
				Value: kHost,
			},
			{
				Name:  "KIBANA_PORT",
				Value: kPort,
			},
			{
				Name:  "KIBANA_SCHEME",
				Value: kScheme,
			},
			{
				Name:  "KIBANA_SPACE_ID",
				Value: c.cfg.TenantId,
			},
			{
				// We no longer need to start the xpack trial from the installer pod. Logstorage
				// now takes care of this in combination with the ECK operator (v1).
				Name:  "START_XPACK_TRIAL",
				Value: "false",
			},
			{
				Name:      "USER",
				ValueFrom: secret.GetEnvVarSource(secretName, "username", false),
			},
			{
				Name:      "PASSWORD",
				ValueFrom: secret.GetEnvVarSource(secretName, "password", false),
			},
			{
				Name:  "KB_CA_CERT",
				Value: c.cfg.TrustedCertBundle.MountPath(),
			},
			{
				Name:  "CLUSTER_NAME",
				Value: c.cfg.ESClusterConfig.ClusterName(),
			},
		},
		VolumeMounts: []corev1.VolumeMount{c.cfg.TrustedCertBundle.VolumeMount()},
	}
}

func (c *intrusionDetectionComponent) intrusionDetectionServiceAccount() *corev1.ServiceAccount {
	return &corev1.ServiceAccount{
		TypeMeta: metav1.TypeMeta{Kind: "ServiceAccount", APIVersion: "v1"},
		ObjectMeta: metav1.ObjectMeta{
			Name:      IntrusionDetectionName,
			Namespace: IntrusionDetectionNamespace,
		},
	}
}

func (c *intrusionDetectionComponent) intrusionDetectionJobServiceAccount() *corev1.ServiceAccount {
	return &corev1.ServiceAccount{
		TypeMeta: metav1.TypeMeta{Kind: "ServiceAccount", APIVersion: "v1"},
		ObjectMeta: metav1.ObjectMeta{
			Name:      IntrusionDetectionInstallerJobName,
			Namespace: IntrusionDetectionNamespace,
		},
	}
}

func (c *intrusionDetectionComponent) intrusionDetectionClusterRole() *rbacv1.ClusterRole {
	rules := []rbacv1.PolicyRule{
		{
			APIGroups: []string{
				"projectcalico.org",
			},
			Resources: []string{
				"globalalerts",
				"globalalerts/status",
				"globalthreatfeeds",
				"globalthreatfeeds/status",
				"globalnetworksets",
			},
			Verbs: []string{
				"get", "list", "watch", "create", "update", "patch", "delete",
			},
		},
		{
			APIGroups: []string{
				"crd.projectcalico.org",
			},
			Resources: []string{
				"licensekeys",
			},
			Verbs: []string{
				"get", "watch",
			},
		},
		{
			APIGroups: []string{""},
			Resources: []string{"podtemplates"},
			Verbs:     []string{"get"},
		},
		{
			APIGroups: []string{"apps"},
			Resources: []string{"deployments"},
			Verbs:     []string{"get"},
		},
		{
			APIGroups: []string{
				"batch",
			},
			Resources: []string{
				"cronjobs",
				"jobs",
			},
			Verbs: []string{
				"get", "list", "watch", "create", "update", "patch", "delete",
			},
		},
	}
	if !c.cfg.ManagedCluster {
		managementRule := []rbacv1.PolicyRule{
			{
				APIGroups: []string{"projectcalico.org"},
				Resources: []string{"managedclusters"},
				Verbs:     []string{"watch", "list", "get"},
			},
			{
				APIGroups: []string{"authentication.k8s.io"},
				Resources: []string{"tokenreviews"},
				Verbs:     []string{"create"},
			},
		}
		rules = append(rules, managementRule...)
	}
	return &rbacv1.ClusterRole{
		TypeMeta: metav1.TypeMeta{Kind: "ClusterRole", APIVersion: "rbac.authorization.k8s.io/v1"},
		ObjectMeta: metav1.ObjectMeta{
<<<<<<< HEAD
			Name: IntrusionDetectionControllerClusterRoleName,
=======
			Name: IntrusionDetectionName,
>>>>>>> b19e1de7
		},
		Rules: rules,
	}
}

func (c *intrusionDetectionComponent) intrusionDetectionClusterRoleBinding() *rbacv1.ClusterRoleBinding {
	return &rbacv1.ClusterRoleBinding{
		TypeMeta: metav1.TypeMeta{Kind: "ClusterRoleBinding", APIVersion: "rbac.authorization.k8s.io/v1"},
		ObjectMeta: metav1.ObjectMeta{
			Name: IntrusionDetectionName,
		},
		RoleRef: rbacv1.RoleRef{
			APIGroup: "rbac.authorization.k8s.io",
			Kind:     "ClusterRole",
			Name:     IntrusionDetectionName,
		},
		Subjects: []rbacv1.Subject{
			{
				Kind:      "ServiceAccount",
				Name:      IntrusionDetectionName,
				Namespace: IntrusionDetectionNamespace,
			},
		},
	}
}

func (c *intrusionDetectionComponent) intrusionDetectionRole() *rbacv1.Role {
	return &rbacv1.Role{
		TypeMeta: metav1.TypeMeta{Kind: "Role", APIVersion: "rbac.authorization.k8s.io/v1"},
		ObjectMeta: metav1.ObjectMeta{
			Name:      IntrusionDetectionName,
			Namespace: IntrusionDetectionNamespace,
		},
		Rules: []rbacv1.PolicyRule{
			{
				APIGroups: []string{
					"",
				},
				Resources: []string{
					"secrets",
					"configmaps",
				},
				Verbs: []string{
					"get",
				},
			},
		},
	}
}
func (c *intrusionDetectionComponent) intrusionDetectionRoleBinding() *rbacv1.RoleBinding {
	return &rbacv1.RoleBinding{
		TypeMeta: metav1.TypeMeta{Kind: "RoleBinding", APIVersion: "rbac.authorization.k8s.io/v1"},
		ObjectMeta: metav1.ObjectMeta{
			Name:      IntrusionDetectionName,
			Namespace: IntrusionDetectionNamespace,
		},
		RoleRef: rbacv1.RoleRef{
			APIGroup: "rbac.authorization.k8s.io",
			Kind:     "Role",
			Name:     IntrusionDetectionName,
		},
		Subjects: []rbacv1.Subject{
			{
				Kind:      "ServiceAccount",
				Name:      IntrusionDetectionName,
				Namespace: IntrusionDetectionNamespace,
			},
		},
	}
}

func (c *intrusionDetectionComponent) intrusionDetectionDeployment() *appsv1.Deployment {
	var replicas int32 = 1

	return &appsv1.Deployment{
		TypeMeta: metav1.TypeMeta{Kind: "Deployment", APIVersion: "apps/v1"},
		ObjectMeta: metav1.ObjectMeta{
			Name:      IntrusionDetectionName,
			Namespace: IntrusionDetectionNamespace,
			Labels: map[string]string{
				"k8s-app": IntrusionDetectionName,
			},
		},
		Spec: appsv1.DeploymentSpec{
			Replicas: &replicas,
			Selector: &metav1.LabelSelector{
				MatchLabels: map[string]string{"k8s-app": IntrusionDetectionName},
			},
			Template: c.decorateIntrusionDetectionCloudDeploymentSpec(*c.deploymentPodTemplate()),
		},
	}
}

func (c *intrusionDetectionComponent) deploymentPodTemplate() *corev1.PodTemplateSpec {
	var ps []corev1.LocalObjectReference
	for _, x := range c.cfg.PullSecrets {
		ps = append(ps, corev1.LocalObjectReference{Name: x.Name})
	}

	// If syslog forwarding is enabled then set the necessary hostpath volume to write
	// logs for Fluentd to access.
	volumes := []corev1.Volume{
		c.cfg.TrustedCertBundle.Volume(),
	}
	if c.syslogForwardingIsEnabled() {
		dirOrCreate := corev1.HostPathDirectoryOrCreate
		volumes = []corev1.Volume{
			{
				Name: "var-log-calico",
				VolumeSource: corev1.VolumeSource{
					HostPath: &corev1.HostPathVolumeSource{
						Path: "/var/log/calico",
						Type: &dirOrCreate,
					},
				},
			},
		}
	}

	container := relasticsearch.ContainerDecorateIndexCreator(
		relasticsearch.ContainerDecorate(c.intrusionDetectionControllerContainer(), c.cfg.ESClusterConfig.ClusterName(),
			ElasticsearchIntrusionDetectionUserSecret, c.cfg.ClusterDomain, rmeta.OSTypeLinux),
		c.cfg.ESClusterConfig.Replicas(), c.cfg.ESClusterConfig.Shards())

	if c.cfg.ManagedCluster {
		envVars := []corev1.EnvVar{
			{Name: "DISABLE_ALERTS", Value: "yes"},
			{Name: "DISABLE_ANOMALY_DETECTION", Value: "yes"},
		}
		container.Env = append(container.Env, envVars...)
	}

	if c.cfg.TenantId != "" {
		container.Env = append(container.Env, []corev1.EnvVar{
			{Name: "ELASTIC_INDEX_TENANT_ID", Value: c.cfg.TenantId},
		}...)
	}

	return relasticsearch.DecorateAnnotations(&corev1.PodTemplateSpec{
		ObjectMeta: metav1.ObjectMeta{
			Name:      IntrusionDetectionName,
			Namespace: IntrusionDetectionNamespace,
			Labels: map[string]string{
				"k8s-app": IntrusionDetectionName,
			},
			Annotations: c.intrusionDetectionAnnotations(),
		},
		Spec: relasticsearch.PodSpecDecorate(corev1.PodSpec{
			Tolerations:        c.cfg.Installation.ControlPlaneTolerations,
			NodeSelector:       c.cfg.Installation.ControlPlaneNodeSelector,
			ServiceAccountName: IntrusionDetectionName,
			ImagePullSecrets:   ps,
			Containers: []corev1.Container{
				container,
			},
			Volumes: volumes,
		}),
	}, c.cfg.ESClusterConfig, c.cfg.ESSecrets).(*corev1.PodTemplateSpec)
}

func (c *intrusionDetectionComponent) intrusionDetectionControllerContainer() corev1.Container {
	envs := []corev1.EnvVar{
		{
			Name:  "CLUSTER_NAME",
			Value: c.cfg.ESClusterConfig.ClusterName(),
		},
		{
			Name:  "MULTI_CLUSTER_FORWARDING_CA",
			Value: c.cfg.TrustedCertBundle.MountPath(),
		},
	}

	privileged := false

	// If syslog forwarding is enabled then set the necessary ENV var and volume mount to
	// write logs for Fluentd.
	volumeMounts := []corev1.VolumeMount{
		c.cfg.TrustedCertBundle.VolumeMount(),
	}
	if c.syslogForwardingIsEnabled() {
		envs = append(envs,
			corev1.EnvVar{Name: "IDS_ENABLE_EVENT_FORWARDING", Value: "true"},
		)
		volumeMounts = append(volumeMounts, syslogEventsForwardingVolumeMount())
		// On OpenShift, if we need the volume mount to hostpath volume for syslog forwarding,
		// then ID controller needs privileged access to write event logs to that volume
		if c.cfg.Openshift {
			privileged = true
		}
	}

<<<<<<< HEAD
	if c.cfg.ManagerInternalTLSSecret != nil {
		volumeMounts = append(volumeMounts, corev1.VolumeMount{
			Name:      ManagerInternalTLSSecretName,
			MountPath: "/manager-tls",
			ReadOnly:  true,
		})
	}

	return c.decorateIntrusionDetectionContainer(corev1.Container{
=======
	return corev1.Container{
>>>>>>> b19e1de7
		Name:  "controller",
		Image: c.controllerImage,
		Env:   envs,
		// Needed for permissions to write to the audit log
		LivenessProbe: &corev1.Probe{
			Handler: corev1.Handler{
				Exec: &corev1.ExecAction{
					Command: []string{
						"/healthz",
						"liveness",
					},
				},
			},
			InitialDelaySeconds: 5,
		},
		SecurityContext: &corev1.SecurityContext{
			Privileged: &privileged,
		},
		VolumeMounts: volumeMounts,
	})
}

// Determine whether this component's configuration has syslog forwarding enabled or not.
// Look inside LogCollector spec for whether or not Syslog log type SyslogLogIDSEvents
// exists. If it does, then we need to turn on forwarding for IDS event logs.
func (c *intrusionDetectionComponent) syslogForwardingIsEnabled() bool {
	if c.cfg.LogCollector != nil && c.cfg.LogCollector.Spec.AdditionalStores != nil {
		syslog := c.cfg.LogCollector.Spec.AdditionalStores.Syslog
		if syslog != nil {
			if syslog.LogTypes != nil {
				for _, t := range syslog.LogTypes {
					switch t {
					case operatorv1.SyslogLogIDSEvents:
						return true
					}
				}
			}
		}
	}
	return false
}

func syslogEventsForwardingVolumeMount() corev1.VolumeMount {
	return corev1.VolumeMount{
		Name:      "var-log-calico",
		MountPath: "/var/log/calico",
	}
}

func (c *intrusionDetectionComponent) globalAlertTemplates() []client.Object {
	globalAlertTemplates := []client.Object{
		&v3.GlobalAlertTemplate{
			TypeMeta: metav1.TypeMeta{
				Kind:       "GlobalAlertTemplate",
				APIVersion: "projectcalico.org/v3",
			},
			ObjectMeta: metav1.ObjectMeta{
				Name: "policy.pod",
			},
			Spec: v3.GlobalAlertSpec{
				Description: "Alerts on any changes to pods within the cluster",
				Summary:     "[audit] [privileged access] change detected for pod ${objectRef.namespace}/${objectRef.name}",
				Severity:    100,
				Period:      &metav1.Duration{Duration: 10 * time.Minute},
				Lookback:    &metav1.Duration{Duration: 10 * time.Minute},
				DataSet:     "audit",
				Query:       "(verb=create OR verb=update OR verb=delete OR verb=patch) AND 'objectRef.resource'=pods",
				AggregateBy: []string{"objectRef.name", "objectRef.namespace"},
				Metric:      "count",
				Condition:   "gt",
				Threshold:   0,
			},
		},
		&v3.GlobalAlertTemplate{
			TypeMeta: metav1.TypeMeta{
				Kind:       "GlobalAlertTemplate",
				APIVersion: "projectcalico.org/v3",
			},
			ObjectMeta: metav1.ObjectMeta{
				Name: "policy.globalnetworkpolicy",
			},
			Spec: v3.GlobalAlertSpec{
				Description: "Alerts on any changes to network policies",
				Summary:     "[audit] [privileged access] change detected for ${objectRef.resource} ${objectRef.name}",
				Severity:    100,
				Period:      &metav1.Duration{Duration: 10 * time.Minute},
				Lookback:    &metav1.Duration{Duration: 10 * time.Minute},
				DataSet:     "audit",
				Query:       "(verb=create OR verb=update OR verb=delete OR verb=patch) AND 'objectRef.resource'=globalnetworkpolicies",
				AggregateBy: []string{"objectRef.name", "objectRef.resource"},
				Metric:      "count",
				Condition:   "gt",
				Threshold:   0,
			},
		},
		&v3.GlobalAlertTemplate{
			TypeMeta: metav1.TypeMeta{
				Kind:       "GlobalAlertTemplate",
				APIVersion: "projectcalico.org/v3",
			},
			ObjectMeta: metav1.ObjectMeta{
				Name: "policy.globalnetworkset",
			},
			Spec: v3.GlobalAlertSpec{
				Description: "Alerts on any changes to global network sets",
				Summary:     "[audit] [privileged access] change detected for ${objectRef.resource} ${objectRef.name}",
				Severity:    100,
				Period:      &metav1.Duration{Duration: 10 * time.Minute},
				Lookback:    &metav1.Duration{Duration: 10 * time.Minute},
				DataSet:     "audit",
				Query:       "(verb=create OR verb=update OR verb=delete OR verb=patch) AND 'objectRef.resource'=globalnetworksets",
				AggregateBy: []string{"objectRef.resource", "objectRef.name"},
				Metric:      "count",
				Condition:   "gt",
				Threshold:   0,
			},
		},
		&v3.GlobalAlertTemplate{
			TypeMeta: metav1.TypeMeta{
				Kind:       "GlobalAlertTemplate",
				APIVersion: "projectcalico.org/v3",
			},
			ObjectMeta: metav1.ObjectMeta{
				Name: "policy.serviceaccount",
			},
			Spec: v3.GlobalAlertSpec{
				Description: "Alerts on any changes to service accounts within the cluster",
				Summary:     "[audit] [privileged access] change detected for serviceaccount ${objectRef.namespace}/${objectRef.name}",
				Severity:    100,
				Period:      &metav1.Duration{Duration: 10 * time.Minute},
				Lookback:    &metav1.Duration{Duration: 10 * time.Minute},
				DataSet:     "audit",
				Query:       "(verb=create OR verb=update OR verb=delete OR verb=patch) AND 'objectRef.resource'='serviceaccounts'",
				AggregateBy: []string{"objectRef.namespace", "objectRef.name"},
				Metric:      "count",
				Condition:   "gt",
				Threshold:   0,
			},
		},
		&v3.GlobalAlertTemplate{
			TypeMeta: metav1.TypeMeta{
				Kind:       "GlobalAlertTemplate",
				APIVersion: "projectcalico.org/v3",
			},
			ObjectMeta: metav1.ObjectMeta{
				Name: "network.cloudapi",
			},
			Spec: v3.GlobalAlertSpec{
				Description: "Alerts on access to cloud metadata APIs",
				Summary:     "[flows] [cloud API] cloud metadata API accessed by ${source_namespace}/${source_name_aggr}",
				Severity:    100,
				Period:      &metav1.Duration{Duration: 10 * time.Minute},
				Lookback:    &metav1.Duration{Duration: 10 * time.Minute},
				DataSet:     "flows",
				Query:       "(dest_name_aggr='metadata-api' OR dest_ip='169.254.169.254' OR dest_name_aggr='kse.kubernetes') AND proto='tcp' AND action='allow' AND reporter=src AND (source_namespace='default')",
				AggregateBy: []string{"source_namespace", "source_name_aggr"},
				Field:       "num_flows",
				Metric:      "sum",
				Condition:   "gt",
				Threshold:   0,
			},
		},
		&v3.GlobalAlertTemplate{
			TypeMeta: metav1.TypeMeta{
				Kind:       "GlobalAlertTemplate",
				APIVersion: "projectcalico.org/v3",
			},
			ObjectMeta: metav1.ObjectMeta{
				Name: "network.ssh",
			},
			Spec: v3.GlobalAlertSpec{
				Description: "Alerts on the use of ssh to and from a specific namespace (e.g. default)",
				Summary:     "[flows] ssh flow in default namespace detected from ${source_namespace}/${source_name_aggr}",
				Severity:    100,
				Period:      &metav1.Duration{Duration: 10 * time.Minute},
				Lookback:    &metav1.Duration{Duration: 10 * time.Minute},
				DataSet:     "flows",
				Query:       "proto='tcp' AND action='allow' AND dest_port='22' AND (source_namespace='default' OR dest_namespace='default') AND reporter=src",
				AggregateBy: []string{"source_namespace", "source_name_aggr"},
				Field:       "num_flows",
				Metric:      "sum",
				Condition:   "gt",
				Threshold:   0,
			},
		},
		&v3.GlobalAlertTemplate{
			TypeMeta: metav1.TypeMeta{
				Kind:       "GlobalAlertTemplate",
				APIVersion: "projectcalico.org/v3",
			},
			ObjectMeta: metav1.ObjectMeta{
				Name: "network.lateral.access",
			},
			Spec: v3.GlobalAlertSpec{
				Description: "Alerts when pods with a specific label (e.g. app=monitor) accessed by other workloads within the cluster",
				Summary:     "[flows] [lateral movement] ${source_namespace}/${source_name_aggr} with label app=monitor is accessed",
				Severity:    100,
				Period:      &metav1.Duration{Duration: 10 * time.Minute},
				Lookback:    &metav1.Duration{Duration: 10 * time.Minute},
				DataSet:     "flows",
				Query:       "'source_labels.labels'='app=monitor' AND proto=tcp AND action=allow AND reporter=dst",
				AggregateBy: []string{"source_namespace", "source_name_aggr"},
				Field:       "num_flows",
				Metric:      "sum",
				Condition:   "gt",
				Threshold:   0,
			},
		},
		&v3.GlobalAlertTemplate{
			TypeMeta: metav1.TypeMeta{
				Kind:       "GlobalAlertTemplate",
				APIVersion: "projectcalico.org/v3",
			},
			ObjectMeta: metav1.ObjectMeta{
				Name: "network.lateral.originate",
			},
			Spec: v3.GlobalAlertSpec{
				Description: "Alerts when pods with a specific label (e.g. app=monitor) initiate connections to other workloads within the cluster",
				Summary:     "[flows] [lateral movement] ${source_namespace}/${source_name_aggr} with label app=monitor initiated connection",
				Severity:    100,
				Period:      &metav1.Duration{Duration: 10 * time.Minute},
				Lookback:    &metav1.Duration{Duration: 10 * time.Minute},
				DataSet:     "flows",
				Query:       "'source_labels.labels'='app=monitor' AND proto=tcp AND action=allow AND reporter=src AND NOT dest_name_aggr='metadata-api' AND NOT dest_name_aggr='pub' AND NOT dest_name_aggr='kse.kubernetes'",
				AggregateBy: []string{"source_namespace", "source_name_aggr"},
				Field:       "num_flows",
				Metric:      "sum",
				Condition:   "gt",
				Threshold:   0,
			},
		},
		&v3.GlobalAlertTemplate{
			TypeMeta: metav1.TypeMeta{
				Kind:       "GlobalAlertTemplate",
				APIVersion: "projectcalico.org/v3",
			},
			ObjectMeta: metav1.ObjectMeta{
				Name: "dns.servfail",
			},
			Spec: v3.GlobalAlertSpec{
				Description: "Alerts when SERVFAIL response code is detected",
				Summary:     "[dns] SERVFAIL response detected for ${client_namespace}/${client_name_aggr}",
				Severity:    100,
				Period:      &metav1.Duration{Duration: 10 * time.Minute},
				Lookback:    &metav1.Duration{Duration: 10 * time.Minute},
				DataSet:     "dns",
				Query:       "rcode='SERVFAIL'",
				AggregateBy: []string{"client_namespace", "client_name_aggr", "qname"},
				Metric:      "count",
				Condition:   "gt",
				Threshold:   0,
			},
		},
		&v3.GlobalAlertTemplate{
			TypeMeta: metav1.TypeMeta{
				Kind:       "GlobalAlertTemplate",
				APIVersion: "projectcalico.org/v3",
			},
			ObjectMeta: metav1.ObjectMeta{
				Name: "dns.dos",
			},
			Spec: v3.GlobalAlertSpec{
				Description: "Alerts when DNS DOS attempt is detected",
				Summary:     "[dns] DOS attempt detected by ${client_namespace}/${client_name_aggr}",
				Severity:    100,
				Period:      &metav1.Duration{Duration: 10 * time.Minute},
				Lookback:    &metav1.Duration{Duration: 10 * time.Minute},
				DataSet:     "dns",
				Query:       "",
				AggregateBy: []string{"client_namespace", "client_name_aggr"},
				Metric:      "count",
				Condition:   "gt",
				Threshold:   50000,
			},
		},
	}

	globalAlertTemplates = append(globalAlertTemplates, c.adJobsGlobalertTemplates()...)

	return globalAlertTemplates
}

func (c *intrusionDetectionComponent) adJobsGlobalertTemplates() []client.Object {
	return []client.Object{
		&v3.GlobalAlertTemplate{
			TypeMeta: metav1.TypeMeta{
				Kind:       "GlobalAlertTemplate",
				APIVersion: "projectcalico.org/v3",
			},
			ObjectMeta: metav1.ObjectMeta{
				Name: adDetectorPrefixName + "dga",
			},
			Spec: v3.GlobalAlertSpec{
				Type:        v3.GlobalAlertTypeAnomalyDetection,
				Description: "DGA detection",
				Summary:     "Looks for the domain names that could be created by the Domain Generation Algorithms (DGA), frequently used by malware.",
				Detector: &v3.DetectorParams{
					Name: "dga",
				},
				Severity: 100,
				Period:   &metav1.Duration{Duration: adDetectionJobsDefaultPeriod},
			},
		},
		&v3.GlobalAlertTemplate{
			TypeMeta: metav1.TypeMeta{
				Kind:       "GlobalAlertTemplate",
				APIVersion: "projectcalico.org/v3",
			},
			ObjectMeta: metav1.ObjectMeta{
				Name: adDetectorPrefixName + "http-connection-spike",
			},
			Spec: v3.GlobalAlertSpec{
				Type:        v3.GlobalAlertTypeAnomalyDetection,
				Description: "HTTP connection spike anomaly",
				Summary:     "Looks for the services that get too many HTTP inbound connections.",
				Severity:    100,
				Detector: &v3.DetectorParams{
					Name: "http_connection_spike",
				},
				Period: &metav1.Duration{Duration: adDetectionJobsDefaultPeriod},
			},
		},
		&v3.GlobalAlertTemplate{
			TypeMeta: metav1.TypeMeta{
				Kind:       "GlobalAlertTemplate",
				APIVersion: "projectcalico.org/v3",
			},
			ObjectMeta: metav1.ObjectMeta{
				Name: adDetectorPrefixName + "http-response-codes",
			},
			Spec: v3.GlobalAlertSpec{
				Type:        v3.GlobalAlertTypeAnomalyDetection,
				Description: "HTTP Response Code detection",
				Summary:     "Looks for services that respond with unusual numbers of 4xx and 5xx HTTP response codes.",
				Detector: &v3.DetectorParams{
					Name: "http_response_codes",
				},
				Severity: 100,
				Period:   &metav1.Duration{Duration: adDetectionJobsDefaultPeriod},
			},
		},
		&v3.GlobalAlertTemplate{
			TypeMeta: metav1.TypeMeta{
				Kind:       "GlobalAlertTemplate",
				APIVersion: "projectcalico.org/v3",
			},
			ObjectMeta: metav1.ObjectMeta{
				Name: adDetectorPrefixName + "http-verbs",
			},
			Spec: v3.GlobalAlertSpec{
				Type:        v3.GlobalAlertTypeAnomalyDetection,
				Description: "HTTP Response Verbs detection",
				Summary:     "Looks for the services that sent HTTP requests with rare verbs, like HEAD, CONNECT, OPTIONS.",
				Detector: &v3.DetectorParams{
					Name: "http_verbs",
				},
				Severity: 100,
				Period:   &metav1.Duration{Duration: adDetectionJobsDefaultPeriod},
			},
		},
		&v3.GlobalAlertTemplate{
			TypeMeta: metav1.TypeMeta{
				Kind:       "GlobalAlertTemplate",
				APIVersion: "projectcalico.org/v3",
			},
			ObjectMeta: metav1.ObjectMeta{
				Name: adDetectorPrefixName + "ip-sweep",
			},
			Spec: v3.GlobalAlertSpec{
				Type:        v3.GlobalAlertTypeAnomalyDetection,
				Description: "IP Sweep detection",
				Summary:     "Looks for pods in your cluster that are sending packets to many destinations.",
				Detector:    &v3.DetectorParams{Name: "ip_sweep"},
				Severity:    100,
				Period:      &metav1.Duration{Duration: adDetectionJobsDefaultPeriod},
			},
		},
		&v3.GlobalAlertTemplate{
			TypeMeta: metav1.TypeMeta{
				Kind:       "GlobalAlertTemplate",
				APIVersion: "projectcalico.org/v3",
			},
			ObjectMeta: metav1.ObjectMeta{
				Name: adDetectorPrefixName + "port-scan",
			},
			Spec: v3.GlobalAlertSpec{
				Type:        v3.GlobalAlertTypeAnomalyDetection,
				Description: "Port Scan detection",
				Summary:     "Looks for pods in your cluster that are sending packets to one destination on multiple ports..",
				Severity:    100,
				Detector:    &v3.DetectorParams{Name: "port_scan"},
				Period:      &metav1.Duration{Duration: adDetectionJobsDefaultPeriod},
			},
		},
		&v3.GlobalAlertTemplate{
			TypeMeta: metav1.TypeMeta{
				Kind:       "GlobalAlertTemplate",
				APIVersion: "projectcalico.org/v3",
			},
			ObjectMeta: metav1.ObjectMeta{
				Name: adDetectorPrefixName + "generic-dns",
			},
			Spec: v3.GlobalAlertSpec{
				Type:        v3.GlobalAlertTypeAnomalyDetection,
				Description: "Excessive value anomaly in DNS log",
				Summary:     "Looks for excessive values in several fields in the DNS log.",
				Severity:    100,
				Detector:    &v3.DetectorParams{Name: "generic_dns"},
				Period:      &metav1.Duration{Duration: adDetectionJobsDefaultPeriod},
			},
		},
		&v3.GlobalAlertTemplate{
			TypeMeta: metav1.TypeMeta{
				Kind:       "GlobalAlertTemplate",
				APIVersion: "projectcalico.org/v3",
			},
			ObjectMeta: metav1.ObjectMeta{
				Name: adDetectorPrefixName + "time-series-dns",
			},
			Spec: v3.GlobalAlertSpec{
				Type:        v3.GlobalAlertTypeAnomalyDetection,
				Description: "Time series anomaly in DNS log",
				Summary:     "ooks at all numeric fields in the DNS log and how they changed over time.",
				Severity:    100,
				Detector:    &v3.DetectorParams{Name: "time_series_dns"},
				Period:      &metav1.Duration{Duration: adDetectionJobsDefaultPeriod},
			},
		},
		&v3.GlobalAlertTemplate{
			TypeMeta: metav1.TypeMeta{
				Kind:       "GlobalAlertTemplate",
				APIVersion: "projectcalico.org/v3",
			},
			ObjectMeta: metav1.ObjectMeta{
				Name: adDetectorPrefixName + "generic-flows",
			},
			Spec: v3.GlobalAlertSpec{
				Type:        v3.GlobalAlertTypeAnomalyDetection,
				Description: "Excessive value anomaly in flows log",
				Summary:     "Looks for excessive values in several fields in the flows log.",
				Severity:    100,
				Detector:    &v3.DetectorParams{Name: "generic_flows"},
				Period:      &metav1.Duration{Duration: adDetectionJobsDefaultPeriod},
			},
		},
		&v3.GlobalAlertTemplate{
			TypeMeta: metav1.TypeMeta{
				Kind:       "GlobalAlertTemplate",
				APIVersion: "projectcalico.org/v3",
			},
			ObjectMeta: metav1.ObjectMeta{
				Name: adDetectorPrefixName + "time-series-flows",
			},
			Spec: v3.GlobalAlertSpec{
				Type:        v3.GlobalAlertTypeAnomalyDetection,
				Description: "Time series anomaly in flows log",
				Summary:     "Looks at all numeric fields in the flows log and how they changed over time.",
				Severity:    100,
				Detector:    &v3.DetectorParams{Name: "time_series_flows"},
				Period:      &metav1.Duration{Duration: adDetectionJobsDefaultPeriod},
			},
		},
		&v3.GlobalAlertTemplate{
			TypeMeta: metav1.TypeMeta{
				Kind:       "GlobalAlertTemplate",
				APIVersion: "projectcalico.org/v3",
			},
			ObjectMeta: metav1.ObjectMeta{
				Name: adDetectorPrefixName + "generic-l7",
			},
			Spec: v3.GlobalAlertSpec{
				Type:        v3.GlobalAlertTypeAnomalyDetection,
				Description: "Time series anomaly in L7 log",
				Summary:     "Looks at all numeric fields in the L7 log and how they changed over time.",
				Severity:    100,
				Detector:    &v3.DetectorParams{Name: "generic_l7"},
				Period:      &metav1.Duration{Duration: adDetectionJobsDefaultPeriod},
			},
		},
		&v3.GlobalAlertTemplate{
			TypeMeta: metav1.TypeMeta{
				Kind:       "GlobalAlertTemplate",
				APIVersion: "projectcalico.org/v3",
			},
			ObjectMeta: metav1.ObjectMeta{
				Name: adDetectorPrefixName + "dns-latency",
			},
			Spec: v3.GlobalAlertSpec{
				Type:        v3.GlobalAlertTypeAnomalyDetection,
				Description: "DNS latency",
				Summary:     "Looks for the clients that have too high latency of the DNS requests.",
				Severity:    100,
				Detector:    &v3.DetectorParams{Name: "dns_latency"},
				Period:      &metav1.Duration{Duration: adDetectionJobsDefaultPeriod},
			},
		},
		&v3.GlobalAlertTemplate{
			TypeMeta: metav1.TypeMeta{
				Kind:       "GlobalAlertTemplate",
				APIVersion: "projectcalico.org/v3",
			},
			ObjectMeta: metav1.ObjectMeta{
				Name: adDetectorPrefixName + "l7-bytes",
			},
			Spec: v3.GlobalAlertSpec{
				Type:        v3.GlobalAlertTypeAnomalyDetection,
				Description: "L7 bytes",
				Summary:     "Looks for pods that send or receive an excessive number of bytes in the L7 requests.",
				Severity:    100,
				Detector:    &v3.DetectorParams{Name: "l7_bytes"},
				Period:      &metav1.Duration{Duration: adDetectionJobsDefaultPeriod},
			},
		},
		&v3.GlobalAlertTemplate{
			TypeMeta: metav1.TypeMeta{
				Kind:       "GlobalAlertTemplate",
				APIVersion: "projectcalico.org/v3",
			},
			ObjectMeta: metav1.ObjectMeta{
				Name: adDetectorPrefixName + "l7-latency",
			},
			Spec: v3.GlobalAlertSpec{
				Type:        v3.GlobalAlertTypeAnomalyDetection,
				Description: "DNS Latency anomaly",
				Summary:     "Looks for the clients that have too high latency of the DNS requests.",
				Severity:    100,
				Detector:    &v3.DetectorParams{Name: "l7_latency"},
				Period:      &metav1.Duration{Duration: adDetectionJobsDefaultPeriod},
			},
		},
		&v3.GlobalAlertTemplate{
			TypeMeta: metav1.TypeMeta{
				Kind:       "GlobalAlertTemplate",
				APIVersion: "projectcalico.org/v3",
			},
			ObjectMeta: metav1.ObjectMeta{
				Name: adDetectorPrefixName + "process-restarts",
			},
			Spec: v3.GlobalAlertSpec{
				Type:        v3.GlobalAlertTypeAnomalyDetection,
				Description: "Process restarts anomaly",
				Summary:     "Looks for pods with excessive number of the process restarts.",
				Severity:    100,
				Detector:    &v3.DetectorParams{Name: "process_restarts"},
				Period:      &metav1.Duration{Duration: adDetectionJobsDefaultPeriod},
			},
		},
	}
}

func (c *intrusionDetectionComponent) intrusionDetectionPodSecurityPolicy() *policyv1beta1.PodSecurityPolicy {
	psp := podsecuritypolicy.NewBasePolicy()
	psp.GetObjectMeta().SetName("intrusion-detection")

	if c.syslogForwardingIsEnabled() {
		psp.Spec.Volumes = append(psp.Spec.Volumes, policyv1beta1.HostPath)
		psp.Spec.AllowedHostPaths = []policyv1beta1.AllowedHostPath{
			{
				PathPrefix: "/var/log/calico",
				ReadOnly:   false,
			},
		}
	}

	psp.Spec.RunAsUser.Rule = policyv1beta1.RunAsUserStrategyRunAsAny
	return psp
}

func (c *intrusionDetectionComponent) intrusionDetectionPSPClusterRole() *rbacv1.ClusterRole {
	return &rbacv1.ClusterRole{
		TypeMeta: metav1.TypeMeta{Kind: "ClusterRole", APIVersion: "rbac.authorization.k8s.io/v1"},
		ObjectMeta: metav1.ObjectMeta{
			Name: "intrusion-detection-psp",
		},
		Rules: []rbacv1.PolicyRule{
			{
				// Allow access to the pod security policy in case this is enforced on the cluster
				APIGroups:     []string{"policy"},
				Resources:     []string{"podsecuritypolicies"},
				Verbs:         []string{"use"},
				ResourceNames: []string{"intrusion-detection"},
			},
		},
	}
}

func (c *intrusionDetectionComponent) intrusionDetectionPSPClusterRoleBinding() *rbacv1.ClusterRoleBinding {
	return &rbacv1.ClusterRoleBinding{
		TypeMeta: metav1.TypeMeta{Kind: "ClusterRoleBinding", APIVersion: "rbac.authorization.k8s.io/v1"},
		ObjectMeta: metav1.ObjectMeta{
			Name: "intrusion-detection-psp",
		},
		RoleRef: rbacv1.RoleRef{
			APIGroup: "rbac.authorization.k8s.io",
			Kind:     "ClusterRole",
			Name:     "intrusion-detection-psp",
		},
		Subjects: []rbacv1.Subject{
			{
				Kind:      "ServiceAccount",
				Name:      IntrusionDetectionName,
				Namespace: IntrusionDetectionNamespace,
			},
			{
				Kind:      "ServiceAccount",
				Name:      IntrusionDetectionInstallerJobName,
				Namespace: IntrusionDetectionNamespace,
			},
		},
	}
}

func (c *intrusionDetectionComponent) intrusionDetectionAnnotations() map[string]string {
	return c.cfg.TrustedCertBundle.HashAnnotations()
}

func (c *intrusionDetectionComponent) intrusionDetectionADJobsPodTemplate() []client.Object {
	trainingJobPodTemplate := c.getBaseIntrusionDetectionADJobPodTemplate(ADJobPodTemplateBaseName + ".training")
	detecionADJobPodTemplate := c.getBaseIntrusionDetectionADJobPodTemplate(ADJobPodTemplateBaseName + ".detection")

	return []client.Object{&trainingJobPodTemplate, &detecionADJobPodTemplate}
}

func (c *intrusionDetectionComponent) getBaseIntrusionDetectionADJobPodTemplate(podTemplateName string) corev1.PodTemplate {
	privileged := false
	if c.cfg.Openshift {
		privileged = true
	}

	return corev1.PodTemplate{
		TypeMeta: metav1.TypeMeta{
			Kind:       "PodTemplate",
			APIVersion: "v1",
		},
		ObjectMeta: metav1.ObjectMeta{
			Namespace: IntrusionDetectionNamespace,
			Name:      podTemplateName,
		},
		Template: corev1.PodTemplateSpec{
			ObjectMeta: metav1.ObjectMeta{
				Name:      podTemplateName,
				Namespace: IntrusionDetectionNamespace,
				Labels: map[string]string{
					"k8s-app": IntrusionDetectionControllerName,
				},
			},
			Spec: corev1.PodSpec{
				Volumes: []corev1.Volume{
					{
						Name: "es-certs",
						VolumeSource: corev1.VolumeSource{
							Secret: &corev1.SecretVolumeSource{
								SecretName: relasticsearch.PublicCertSecret,
								Items: []corev1.KeyToPath{
									{Key: "tls.crt", Path: "es-ca.pem"},
								},
							},
						},
					},
					{
						Name: "host-volume",
						VolumeSource: corev1.VolumeSource{
							HostPath: &corev1.HostPathVolumeSource{
								Path: "/home/idsuser/anomaly_detection_jobs/models",
							},
						},
					},
				},
				DNSPolicy:          corev1.DNSClusterFirst,
				ImagePullSecrets:   secret.GetReferenceList(c.cfg.PullSecrets),
				RestartPolicy:      corev1.RestartPolicyOnFailure,
				ServiceAccountName: IntrusionDetectionInstallerJobName,
				Tolerations:        append(c.cfg.Installation.ControlPlaneTolerations, rmeta.TolerateMaster),
				Containers: []corev1.Container{
					{
						Name:  "adjobs",
						Image: c.adJobsImage,
						SecurityContext: &corev1.SecurityContext{
							Privileged: &privileged,
						},
						Env: []corev1.EnvVar{
							{
								Name: "ELASTIC_HOST",
								// static index 2 refres to - <svc_name>.<ns>.svc format
								Value: dns.GetServiceDNSNames(ESGatewayServiceName, ElasticsearchNamespace, c.cfg.ClusterDomain)[2],
							},
							{
								Name:  "ELASTIC_PORT",
								Value: strconv.Itoa(ElasticsearchDefaultPort),
							},
							{
								Name:      "ELASTIC_USER",
								ValueFrom: secret.GetEnvVarSource(ElasticsearchADJobUserSecret, "username", false),
							},
							{
								Name:      "ELASTIC_PASSWORD",
								ValueFrom: secret.GetEnvVarSource(ElasticsearchADJobUserSecret, "password", false),
							},
							{
								Name:  "ES_CA_CERT",
								Value: "/certs/es-ca.pem",
							},
						},
						VolumeMounts: []corev1.VolumeMount{
							{
								Name:      "es-certs",
								MountPath: "/certs/es-ca.pem",
								SubPath:   "es-ca.pem",
							},
							{
								Name:      "host-volume",
								MountPath: "/home/idsuser/anomaly_detection_jobs/models",
							},
						},
					},
				},
				// ensures the AD pods are all deployed on the same node before a model storage cache is deployed (todo)
				//  - without a model storage, models created by training jobs are stored on disk suceeeding detection jobs
				//    need to read the models such that all pods running the AD containers need to run on the same node
				NodeSelector: c.cfg.Installation.ControlPlaneNodeSelector,
			},
		},
	}
}<|MERGE_RESOLUTION|>--- conflicted
+++ resolved
@@ -51,11 +51,6 @@
 	ElasticsearchADJobUserSecret                 = "tigera-ee-ad-job-elasticsearch-access"
 	ElasticsearchPerformanceHotspotsUserSecret   = "tigera-ee-performance-hotspots-elasticsearch-access"
 
-<<<<<<< HEAD
-	IntrusionDetectionInstallerJobName                           = "intrusion-detection-es-job-installer"
-	IntrusionDetectionControllerClusterRoleName                  = "intrusion-detection-controller"
-	IntrusionDetectionControllerImageAssuranceAPIClusterRoleName = "intrusion-detection-controller-image-assurance-api"
-=======
 	IntrusionDetectionInstallerJobName = "intrusion-detection-es-job-installer"
 	IntrusionDetectionControllerName   = "intrusion-detection-controller"
 
@@ -63,7 +58,6 @@
 
 	adDetectionJobsDefaultPeriod = 15 * time.Minute
 	adDetectorPrefixName         = "tigera.io.detector."
->>>>>>> b19e1de7
 )
 
 func IntrusionDetection(cfg *IntrusionDetectionConfiguration) Component {
@@ -74,22 +68,6 @@
 
 // IntrusionDetectionConfiguration contains all the config information needed to render the component.
 type IntrusionDetectionConfiguration struct {
-<<<<<<< HEAD
-	LogCollector             *operatorv1.LogCollector
-	ESSecrets                []*corev1.Secret
-	KibanaCertSecret         *corev1.Secret
-	Installation             *operatorv1.InstallationSpec
-	ESClusterConfig          *relasticsearch.ClusterConfig
-	PullSecrets              []*corev1.Secret
-	Openshift                bool
-	ClusterDomain            string
-	ESLicenseType            ElasticsearchLicenseType
-	ManagedCluster           bool
-	HasNoLicense             bool
-	ManagerInternalTLSSecret *corev1.Secret
-	TenantId                 string
-	CloudResources           IntrusionDetectionCloudResources
-=======
 	LogCollector      *operatorv1.LogCollector
 	ESSecrets         []*corev1.Secret
 	Installation      *operatorv1.InstallationSpec
@@ -101,7 +79,8 @@
 	ManagedCluster    bool
 	HasNoLicense      bool
 	TrustedCertBundle certificatemanagement.TrustedBundle
->>>>>>> b19e1de7
+	TenantId          string
+	CloudResources    IntrusionDetectionCloudResources
 }
 
 type intrusionDetectionComponent struct {
@@ -362,11 +341,7 @@
 	return &rbacv1.ClusterRole{
 		TypeMeta: metav1.TypeMeta{Kind: "ClusterRole", APIVersion: "rbac.authorization.k8s.io/v1"},
 		ObjectMeta: metav1.ObjectMeta{
-<<<<<<< HEAD
-			Name: IntrusionDetectionControllerClusterRoleName,
-=======
 			Name: IntrusionDetectionName,
->>>>>>> b19e1de7
 		},
 		Rules: rules,
 	}
@@ -558,19 +533,7 @@
 		}
 	}
 
-<<<<<<< HEAD
-	if c.cfg.ManagerInternalTLSSecret != nil {
-		volumeMounts = append(volumeMounts, corev1.VolumeMount{
-			Name:      ManagerInternalTLSSecretName,
-			MountPath: "/manager-tls",
-			ReadOnly:  true,
-		})
-	}
-
-	return c.decorateIntrusionDetectionContainer(corev1.Container{
-=======
 	return corev1.Container{
->>>>>>> b19e1de7
 		Name:  "controller",
 		Image: c.controllerImage,
 		Env:   envs,
@@ -590,7 +553,7 @@
 			Privileged: &privileged,
 		},
 		VolumeMounts: volumeMounts,
-	})
+	}
 }
 
 // Determine whether this component's configuration has syslog forwarding enabled or not.
