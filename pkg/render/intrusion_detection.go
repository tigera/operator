// Copyright (c) 2019-2023 Tigera, Inc. All rights reserved.

// Licensed under the Apache License, Version 2.0 (the "License");
// you may not use this file except in compliance with the License.
// You may obtain a copy of the License at
//
//     http://www.apache.org/licenses/LICENSE-2.0
//
// Unless required by applicable law or agreed to in writing, software
// distributed under the License is distributed on an "AS IS" BASIS,
// WITHOUT WARRANTIES OR CONDITIONS OF ANY KIND, either express or implied.
// See the License for the specific language governing permissions and
// limitations under the License.

package render

import (
	"fmt"
	"strconv"
	"strings"
	"time"

	"github.com/tigera/operator/pkg/ptr"

	appsv1 "k8s.io/api/apps/v1"
	batchv1 "k8s.io/api/batch/v1"
	corev1 "k8s.io/api/core/v1"
	policyv1beta1 "k8s.io/api/policy/v1beta1"
	rbacv1 "k8s.io/api/rbac/v1"
	"k8s.io/apimachinery/pkg/api/resource"
	metav1 "k8s.io/apimachinery/pkg/apis/meta/v1"
	"k8s.io/apimachinery/pkg/util/intstr"
	"sigs.k8s.io/controller-runtime/pkg/client"

	v3 "github.com/tigera/api/pkg/apis/projectcalico/v3"
	operatorv1 "github.com/tigera/operator/api/v1"
	"github.com/tigera/operator/pkg/components"
	relasticsearch "github.com/tigera/operator/pkg/render/common/elasticsearch"
	rkibana "github.com/tigera/operator/pkg/render/common/kibana"
	rmeta "github.com/tigera/operator/pkg/render/common/meta"
	"github.com/tigera/operator/pkg/render/common/networkpolicy"
	"github.com/tigera/operator/pkg/render/common/podsecuritypolicy"
	"github.com/tigera/operator/pkg/render/common/secret"
	"github.com/tigera/operator/pkg/render/common/securitycontext"
	"github.com/tigera/operator/pkg/tls/certificatemanagement"
	"github.com/tigera/operator/pkg/url"
)

const (
	IntrusionDetectionNamespace = "tigera-intrusion-detection"
	IntrusionDetectionName      = "intrusion-detection-controller"

	ElasticsearchIntrusionDetectionUserSecret    = "tigera-ee-intrusion-detection-elasticsearch-access"
	ElasticsearchIntrusionDetectionJobUserSecret = "tigera-ee-installer-elasticsearch-access"
	ElasticsearchADJobUserSecret                 = "tigera-ee-ad-job-elasticsearch-access"
	ElasticsearchPerformanceHotspotsUserSecret   = "tigera-ee-performance-hotspots-elasticsearch-access"

	IntrusionDetectionInstallerJobName     = "intrusion-detection-es-job-installer"
	IntrusionDetectionControllerName       = "intrusion-detection-controller"
	IntrusionDetectionControllerPolicyName = networkpolicy.TigeraComponentPolicyPrefix + IntrusionDetectionControllerName
	IntrusionDetectionInstallerPolicyName  = networkpolicy.TigeraComponentPolicyPrefix + "intrusion-detection-elastic"

	ADAPIObjectName                 = "anomaly-detection-api"
	ADAPIPodSecurityPolicyName      = "anomaly-detection-api"
	ADAPIObjectPortName             = "anomaly-detection-api-https"
	ADAPITLSSecretName              = "anomaly-detection-api-tls"
	IntrusionDetectionTLSSecretName = "intrusion-detection-tls"
	DPITLSSecretName                = "deep-packet-inspection-tls"
	ADAPIExpectedServiceName        = "anomaly-detection-api.tigera-intrusion-detection.svc"
	ADAPIPolicyName                 = networkpolicy.TigeraComponentPolicyPrefix + ADAPIObjectName
	adAPIPort                       = 8080

	ADPersistentVolumeClaimName            = "tigera-anomaly-detection"
	DefaultAnomalyDetectionPVRequestSizeGi = "10Gi"
	adAPIStorageVolumeName                 = "volume-storage"
	adAPIStoragePath                       = "/mnt/" + ADAPIObjectName + "/storage"
	ADJobPodTemplateBaseName               = "tigera.io.detectors"
	adDetectorPrefixName                   = "tigera.io.detector."
	adDetectorName                         = "anomaly-detectors"
	ADDetectorPolicyName                   = networkpolicy.TigeraComponentPolicyPrefix + adDetectorName
	adDetectionJobsDefaultPeriod           = 15 * time.Minute
	ADResourceGroup                        = "detectors.tigera.io"
	ADDetectorsModelResourceName           = "models"
	ADLogTypeMetaDataResourceName          = "metadata"
)

var adAPIReplicas int32 = 1

var (
	intrusionDetectionNamespaceSelector = fmt.Sprintf("projectcalico.org/name == '%s'", IntrusionDetectionNamespace)
	IntrusionDetectionSourceEntityRule  = v3.EntityRule{
		NamespaceSelector: intrusionDetectionNamespaceSelector,
		Selector:          fmt.Sprintf("k8s-app == '%s'", IntrusionDetectionControllerName),
	}
)

var IntrusionDetectionInstallerSourceEntityRule = v3.EntityRule{
	NamespaceSelector: intrusionDetectionNamespaceSelector,
	Selector:          fmt.Sprintf("job-name == '%s'", IntrusionDetectionInstallerJobName),
}

func IntrusionDetection(cfg *IntrusionDetectionConfiguration) Component {
	return &intrusionDetectionComponent{
		cfg: cfg,
	}
}

// IntrusionDetectionConfiguration contains all the config information needed to render the component.
type IntrusionDetectionConfiguration struct {
	IntrusionDetection operatorv1.IntrusionDetection
	LogCollector       *operatorv1.LogCollector
	ESSecrets          []*corev1.Secret
	Installation       *operatorv1.InstallationSpec
	ESClusterConfig    *relasticsearch.ClusterConfig
	PullSecrets        []*corev1.Secret
	Openshift          bool
	ClusterDomain      string
	ESLicenseType      ElasticsearchLicenseType
	ManagedCluster     bool

	// PVC fields Spec fields are immutable, set to true when an existing AD PVC
	// is not found as to avoid update failures.
	ShouldRenderADPVC            bool
	HasNoLicense                 bool
	TrustedCertBundle            certificatemanagement.TrustedBundle
	ADAPIServerCertSecret        certificatemanagement.KeyPairInterface
	IntrusionDetectionCertSecret certificatemanagement.KeyPairInterface

	TenantId       string
	CloudResources IntrusionDetectionCloudResources

	// Whether the cluster supports pod security policies.
	UsePSP bool
}

type intrusionDetectionComponent struct {
	cfg               *IntrusionDetectionConfiguration
	jobInstallerImage string
	controllerImage   string
	adDetectorsImage  string
	adAPIImage        string
}

func (c *intrusionDetectionComponent) ResolveImages(is *operatorv1.ImageSet) error {
	reg := c.cfg.Installation.Registry
	path := c.cfg.Installation.ImagePath
	prefix := c.cfg.Installation.ImagePrefix
	var errMsgs []string
	var err error
	if !c.cfg.ManagedCluster {
		c.jobInstallerImage, err = components.GetReference(components.ComponentElasticTseeInstaller, reg, path, prefix, is)
		if err != nil {
			errMsgs = append(errMsgs, err.Error())
		}

		c.adDetectorsImage, err = components.GetReference(components.ComponentAnomalyDetectionJobs, reg, path, prefix, is)
		if err != nil {
			errMsgs = append(errMsgs, err.Error())
		}

		c.adAPIImage, err = components.GetReference(components.ComponentAnomalyDetectionAPI, reg, path, prefix, is)
		if err != nil {
			errMsgs = append(errMsgs, err.Error())
		}
	}

	c.controllerImage, err = components.GetReference(components.ComponentIntrusionDetectionController, reg, path, prefix, is)
	if err != nil {
		errMsgs = append(errMsgs, err.Error())
	}

	if len(errMsgs) != 0 {
		return fmt.Errorf(strings.Join(errMsgs, ","))
	}
	return nil
}

func (c *intrusionDetectionComponent) SupportedOSType() rmeta.OSType {
	return rmeta.OSTypeLinux
}

func (c *intrusionDetectionComponent) Objects() ([]client.Object, []client.Object) {
	// Configure pod security standard. If syslog forwarding is enabled, we
	// need hostpath volumes which require a privileged PSS.
	pss := PSSRestricted
	if c.syslogForwardingIsEnabled() || c.adAPIPersistentStorageEnabled() {
		pss = PSSPrivileged
	}

	objs := []client.Object{
		CreateNamespace(IntrusionDetectionNamespace, c.cfg.Installation.KubernetesProvider, PodSecurityStandard(pss)),
		c.intrusionDetectionControllerAllowTigeraPolicy(),
		networkpolicy.AllowTigeraDefaultDeny(IntrusionDetectionNamespace),
	}
	objs = append(objs, secret.ToRuntimeObjects(secret.CopyToNamespace(IntrusionDetectionNamespace, c.cfg.PullSecrets...)...)...)

	objs = append(objs,
		c.intrusionDetectionServiceAccount(),
		c.intrusionDetectionJobServiceAccount(),
		c.intrusionDetectionClusterRole(),
		c.intrusionDetectionClusterRoleBinding(),
		c.intrusionDetectionRole(),
		c.intrusionDetectionRoleBinding(),
		c.intrusionDetectionDeployment(),
	)

	objs = append(objs, secret.ToRuntimeObjects(secret.CopyToNamespace(IntrusionDetectionNamespace, c.cfg.ESSecrets...)...)...)
	objs = append(objs, c.globalAlertTemplates()...)

	var objsToDelete []client.Object

	// AD Related deployment only for management/standalone cluster
	// When FIPS mode is enabled, we currently disable our python based images.
	if !c.cfg.ManagedCluster {
		var adObjs []client.Object

		// Service + Deployment + RBAC for AD API
		adObjs = append(adObjs,
			c.adAPIAllowTigeraPolicy(),
			c.adAPIServiceAccount(),
			c.adAPIAccessClusterRole(),
			c.adAPIAccessRoleBinding(),
		)

		shouldConfigureADStorage := c.adAPIPersistentStorageEnabled()

		if shouldConfigureADStorage && c.cfg.ShouldRenderADPVC {
			adObjs = append(adObjs, c.adPersistentVolumeClaim())
		}

		adObjs = append(adObjs,
			c.adAPIService(),
			c.adAPIDeployment(),
		)

		// RBAC for AD Detector Pods
		adObjs = append(adObjs,
			c.adDetectorAllowTigeraPolicy(),
			c.adDetectorServiceAccount(),
			c.adDetectorSecret(),
			c.adDetectorAccessRole(),
			c.adDetectorRoleBinding(),
		)
		adObjs = append(adObjs, c.adDetectorPodTemplates()...)

		if !operatorv1.IsFIPSModeEnabled(c.cfg.Installation.FIPSMode) {
			objs = append(objs, adObjs...)

			if !shouldConfigureADStorage {
				objsToDelete = append(objsToDelete, c.adPersistentVolumeClaim())
			}
		} else {
			objsToDelete = append(objsToDelete, adObjs...)
		}
	}

	// When FIPS mode is enabled, we currently disable our python based images.
	if !c.cfg.ManagedCluster {
		idsObjs := []client.Object{
			c.intrusionDetectionElasticsearchAllowTigeraPolicy(),
			c.intrusionDetectionElasticsearchJob(),
		}

		if !operatorv1.IsFIPSModeEnabled(c.cfg.Installation.FIPSMode) {
			objs = append(objs, idsObjs...)
		} else {
			objsToDelete = append(objsToDelete, idsObjs...)
		}
	}

	if c.cfg.UsePSP {
		objs = append(objs,
			c.intrusionDetectionPSPClusterRole(),
			c.intrusionDetectionPSPClusterRoleBinding(),
			c.intrusionDetectionPodSecurityPolicy(),
			c.adAPIPodSecurityPolicy(),
		)
	}

	if c.cfg.ManagedCluster {
		// For managed clusters, we must create a role binding to allow Linseed to
		// manage access token secrets in our namespace.
		objs = append(objs, c.externalLinseedRoleBinding())
	} else {
		// We can delete the role binding for management and standalone clusters, since
		// for these cluster types normal serviceaccount tokens are used.
		objsToDelete = append(objsToDelete, c.externalLinseedRoleBinding())
	}

	objs = c.addCloudResources(objs)

	if c.cfg.HasNoLicense {
		return nil, objs
	}

	return objs, objsToDelete
}

func (c *intrusionDetectionComponent) Ready() bool {
	return true
}

func (c *intrusionDetectionComponent) intrusionDetectionElasticsearchJob() *batchv1.Job {
	podTemplate := relasticsearch.DecorateAnnotations(&corev1.PodTemplateSpec{
		ObjectMeta: metav1.ObjectMeta{
			Labels: map[string]string{"job-name": IntrusionDetectionInstallerJobName},
		},
		Spec: corev1.PodSpec{
			Tolerations:  c.cfg.Installation.ControlPlaneTolerations,
			NodeSelector: c.cfg.Installation.ControlPlaneNodeSelector,
			// This value needs to be set to never. The PodFailurePolicy will still ensure that this job will run until completion.
			RestartPolicy:    corev1.RestartPolicyNever,
			ImagePullSecrets: secret.GetReferenceList(c.cfg.PullSecrets),
			Containers: []corev1.Container{
				relasticsearch.ContainerDecorate(c.intrusionDetectionJobContainer(), c.cfg.ESClusterConfig.ClusterName(),
					ElasticsearchIntrusionDetectionJobUserSecret, c.cfg.ClusterDomain, rmeta.OSTypeLinux),
			},
			Volumes:            []corev1.Volume{c.cfg.TrustedCertBundle.Volume()},
			ServiceAccountName: IntrusionDetectionInstallerJobName,
		},
	}, c.cfg.ESClusterConfig, c.cfg.ESSecrets).(*corev1.PodTemplateSpec)

	return &batchv1.Job{
		TypeMeta: metav1.TypeMeta{Kind: "Job", APIVersion: "batch/v1"},
		ObjectMeta: metav1.ObjectMeta{
			Name:      IntrusionDetectionInstallerJobName,
			Namespace: IntrusionDetectionNamespace,
		},
		Spec: batchv1.JobSpec{
			Selector: &metav1.LabelSelector{
				MatchLabels: map[string]string{
					"job-name": IntrusionDetectionInstallerJobName,
				},
			},
			Template: *podTemplate,
			// PodFailurePolicy is not available for k8s < 1.26; setting BackoffLimit to a higher number (default is 6)
			// to lessen the frequency of installation failures when responses from Elastic Search takes more time.
			BackoffLimit: ptr.Int32ToPtr(30),
			PodFailurePolicy: &batchv1.PodFailurePolicy{
				Rules: []batchv1.PodFailurePolicyRule{
					// We don't want the job to fail, so we keep retrying by ignoring incrementing the backoff.
					{
						Action: "Ignore",
						OnExitCodes: &batchv1.PodFailurePolicyOnExitCodesRequirement{
							Operator: "NotIn",
							Values:   []int32{0},
						},
					},
				},
			},
		},
	}
}

func (c *intrusionDetectionComponent) intrusionDetectionJobContainer() corev1.Container {
	kScheme, kHost, kPort, _ := url.ParseEndpoint(rkibana.HTTPSEndpoint(c.SupportedOSType(), c.cfg.ClusterDomain))
	secretName := ElasticsearchIntrusionDetectionJobUserSecret
	return corev1.Container{
		Name:            "elasticsearch-job-installer",
		Image:           c.jobInstallerImage,
		ImagePullPolicy: ImagePullPolicy(),
		Env: []corev1.EnvVar{
			{
				Name:  "KIBANA_HOST",
				Value: kHost,
			},
			{
				Name:  "KIBANA_PORT",
				Value: kPort,
			},
			{
				Name:  "KIBANA_SCHEME",
				Value: kScheme,
			},
			{
				Name:  "KIBANA_SPACE_ID",
				Value: c.cfg.TenantId,
			},
			{
				// We no longer need to start the xpack trial from the installer pod. Logstorage
				// now takes care of this in combination with the ECK operator (v1).
				Name:  "START_XPACK_TRIAL",
				Value: "false",
			},
			{
				Name:      "USER",
				ValueFrom: secret.GetEnvVarSource(secretName, "username", false),
			},
			{
				Name:      "PASSWORD",
				ValueFrom: secret.GetEnvVarSource(secretName, "password", false),
			},
			{
				Name:  "KB_CA_CERT",
				Value: c.cfg.TrustedCertBundle.MountPath(),
			},
			{
				Name:  "CLUSTER_NAME",
				Value: c.cfg.ESClusterConfig.ClusterName(),
			},
			{
				Name:  "FIPS_MODE_ENABLED",
				Value: operatorv1.IsFIPSModeEnabledString(c.cfg.Installation.FIPSMode),
			},
		},
		SecurityContext: securitycontext.NewNonRootContext(),
		VolumeMounts:    c.cfg.TrustedCertBundle.VolumeMounts(c.SupportedOSType()),
	}
}

func (c *intrusionDetectionComponent) intrusionDetectionServiceAccount() *corev1.ServiceAccount {
	return &corev1.ServiceAccount{
		TypeMeta: metav1.TypeMeta{Kind: "ServiceAccount", APIVersion: "v1"},
		ObjectMeta: metav1.ObjectMeta{
			Name:      IntrusionDetectionName,
			Namespace: IntrusionDetectionNamespace,
		},
	}
}

func (c *intrusionDetectionComponent) intrusionDetectionJobServiceAccount() *corev1.ServiceAccount {
	return &corev1.ServiceAccount{
		TypeMeta: metav1.TypeMeta{Kind: "ServiceAccount", APIVersion: "v1"},
		ObjectMeta: metav1.ObjectMeta{
			Name:      IntrusionDetectionInstallerJobName,
			Namespace: IntrusionDetectionNamespace,
		},
	}
}

func (c *intrusionDetectionComponent) intrusionDetectionClusterRole() *rbacv1.ClusterRole {
	rules := []rbacv1.PolicyRule{
		{
			APIGroups: []string{
				"projectcalico.org",
			},
			Resources: []string{
				"globalalerts",
				"globalalerts/status",
				"globalthreatfeeds",
				"globalthreatfeeds/status",
				"globalnetworksets",
			},
			Verbs: []string{
				"get", "list", "watch", "create", "update", "patch", "delete",
			},
		},
		{
			APIGroups: []string{
				"crd.projectcalico.org",
			},
			Resources: []string{
				"licensekeys",
			},
			Verbs: []string{
				"get", "watch",
			},
		},
		{
			APIGroups: []string{""},
			Resources: []string{"podtemplates"},
			Verbs:     []string{"get"},
		},
		{
			APIGroups: []string{"apps"},
			Resources: []string{"deployments"},
			Verbs:     []string{"get"},
		},
		{
			// Add write access to Linseed APIs.
			APIGroups: []string{"linseed.tigera.io"},
			Resources: []string{"events"},
			Verbs:     []string{"create"},
		},
		{
			// Add read access to Linseed APIs.
			APIGroups: []string{"linseed.tigera.io"},
			Resources: []string{
				"waflogs",
				"dnslogs",
				"l7logs",
				"flowlogs",
				"auditlogs",
				"events",
			},
			Verbs: []string{"get"},
		},
	}

	if !c.cfg.ManagedCluster {
		managementRule := []rbacv1.PolicyRule{
			{
				APIGroups: []string{"projectcalico.org"},
				Resources: []string{"managedclusters"},
				Verbs:     []string{"watch", "list", "get"},
			},
			{
				APIGroups: []string{"authentication.k8s.io"},
				Resources: []string{"tokenreviews"},
				Verbs:     []string{"create"},
			},
			{
				APIGroups: []string{"batch"},
				Resources: []string{"cronjobs", "jobs"},
				Verbs: []string{
					"get", "list", "watch", "create", "update", "patch", "delete",
				},
			},
		}

		// Used when IDS Controller creates Cronjobs for AD as the IDS deployment
		// is the owner of the AD Cronjobs - Openshift blocks setting an
		// blockOwnerDeletion to true if an ownerReference refers to a resource
		// you can't set finalizers on
		if c.cfg.Openshift {
			managementRule = append(managementRule,
				rbacv1.PolicyRule{
					APIGroups: []string{"apps"},
					Resources: []string{"deployments/finalizers"},
					Verbs:     []string{"update"},
				})
		}

		rules = append(rules, managementRule...)
	}
	return &rbacv1.ClusterRole{
		TypeMeta: metav1.TypeMeta{Kind: "ClusterRole", APIVersion: "rbac.authorization.k8s.io/v1"},
		ObjectMeta: metav1.ObjectMeta{
			Name: IntrusionDetectionName,
		},
		Rules: rules,
	}
}

func (c *intrusionDetectionComponent) intrusionDetectionClusterRoleBinding() *rbacv1.ClusterRoleBinding {
	return &rbacv1.ClusterRoleBinding{
		TypeMeta: metav1.TypeMeta{Kind: "ClusterRoleBinding", APIVersion: "rbac.authorization.k8s.io/v1"},
		ObjectMeta: metav1.ObjectMeta{
			Name: IntrusionDetectionName,
		},
		RoleRef: rbacv1.RoleRef{
			APIGroup: "rbac.authorization.k8s.io",
			Kind:     "ClusterRole",
			Name:     IntrusionDetectionName,
		},
		Subjects: []rbacv1.Subject{
			{
				Kind:      "ServiceAccount",
				Name:      IntrusionDetectionName,
				Namespace: IntrusionDetectionNamespace,
			},
		},
	}
}

func (c *intrusionDetectionComponent) externalLinseedRoleBinding() *rbacv1.RoleBinding {
	// For managed clusters, we must create a role binding to allow Linseed to manage access token secrets
	// in our namespace.
	linseed := "tigera-linseed"
	return &rbacv1.RoleBinding{
		TypeMeta: metav1.TypeMeta{Kind: "RoleBinding", APIVersion: "rbac.authorization.k8s.io/v1"},
		ObjectMeta: metav1.ObjectMeta{
			Name:      linseed,
			Namespace: IntrusionDetectionNamespace,
		},
		RoleRef: rbacv1.RoleRef{
			APIGroup: "rbac.authorization.k8s.io",
			Kind:     "ClusterRole",
			Name:     linseed,
		},
		Subjects: []rbacv1.Subject{
			{
				Kind:      "ServiceAccount",
				Name:      linseed,
				Namespace: ElasticsearchNamespace,
			},
		},
	}
}

func (c *intrusionDetectionComponent) intrusionDetectionRole() *rbacv1.Role {
	return &rbacv1.Role{
		TypeMeta: metav1.TypeMeta{Kind: "Role", APIVersion: "rbac.authorization.k8s.io/v1"},
		ObjectMeta: metav1.ObjectMeta{
			Name:      IntrusionDetectionName,
			Namespace: IntrusionDetectionNamespace,
		},
		Rules: []rbacv1.PolicyRule{
			{
				APIGroups: []string{
					"",
				},
				Resources: []string{
					"secrets",
					"configmaps",
				},
				Verbs: []string{
					"get",
				},
			},
		},
	}
}

func (c *intrusionDetectionComponent) intrusionDetectionRoleBinding() *rbacv1.RoleBinding {
	return &rbacv1.RoleBinding{
		TypeMeta: metav1.TypeMeta{Kind: "RoleBinding", APIVersion: "rbac.authorization.k8s.io/v1"},
		ObjectMeta: metav1.ObjectMeta{
			Name:      IntrusionDetectionName,
			Namespace: IntrusionDetectionNamespace,
		},
		RoleRef: rbacv1.RoleRef{
			APIGroup: "rbac.authorization.k8s.io",
			Kind:     "Role",
			Name:     IntrusionDetectionName,
		},
		Subjects: []rbacv1.Subject{
			{
				Kind:      "ServiceAccount",
				Name:      IntrusionDetectionName,
				Namespace: IntrusionDetectionNamespace,
			},
		},
	}
}

func (c *intrusionDetectionComponent) intrusionDetectionDeployment() *appsv1.Deployment {
	var replicas int32 = 1

	return &appsv1.Deployment{
		TypeMeta: metav1.TypeMeta{Kind: "Deployment", APIVersion: "apps/v1"},
		ObjectMeta: metav1.ObjectMeta{
			Name:      IntrusionDetectionName,
			Namespace: IntrusionDetectionNamespace,
		},
		Spec: appsv1.DeploymentSpec{
			Replicas: &replicas,
			Template: c.decorateIntrusionDetectionCloudDeploymentSpec(*c.deploymentPodTemplate()),
		},
	}
}

func (c *intrusionDetectionComponent) deploymentPodTemplate() *corev1.PodTemplateSpec {
	var ps []corev1.LocalObjectReference
	for _, x := range c.cfg.PullSecrets {
		ps = append(ps, corev1.LocalObjectReference{Name: x.Name})
	}

	volumes := []corev1.Volume{
		c.cfg.TrustedCertBundle.Volume(),
		c.cfg.IntrusionDetectionCertSecret.Volume(),
	}
	// If syslog forwarding is enabled then set the necessary hostpath volume to write
	// logs for Fluentd to access.
	if c.syslogForwardingIsEnabled() {
		dirOrCreate := corev1.HostPathDirectoryOrCreate
		volumes = append(volumes, corev1.Volume{
			Name: "var-log-calico",
			VolumeSource: corev1.VolumeSource{
				HostPath: &corev1.HostPathVolumeSource{
					Path: "/var/log/calico",
					Type: &dirOrCreate,
				},
			},
		})
	}

	if c.cfg.ManagedCluster {
		volumes = append(volumes,
			corev1.Volume{
				Name: LinseedTokenVolumeName,
				VolumeSource: corev1.VolumeSource{
					Secret: &corev1.SecretVolumeSource{
						SecretName: fmt.Sprintf(LinseedTokenSecret, IntrusionDetectionName),
						Items:      []corev1.KeyToPath{{Key: LinseedTokenKey, Path: LinseedTokenSubPath}},
					},
				},
			})
	}

	container := relasticsearch.ContainerDecorateIndexCreator(
		relasticsearch.ContainerDecorate(c.intrusionDetectionControllerContainer(), c.cfg.ESClusterConfig.ClusterName(),
			ElasticsearchIntrusionDetectionUserSecret, c.cfg.ClusterDomain, rmeta.OSTypeLinux),
		c.cfg.ESClusterConfig.Replicas(), c.cfg.ESClusterConfig.Shards())

	if c.cfg.ManagedCluster {
		envVars := []corev1.EnvVar{
			{Name: "DISABLE_ALERTS", Value: "yes"},
			{Name: "DISABLE_ANOMALY_DETECTION", Value: "yes"},
		}
		container.Env = append(container.Env, envVars...)
	}

	if c.cfg.TenantId != "" {
		container.Env = append(container.Env, []corev1.EnvVar{
			{Name: "ELASTIC_INDEX_TENANT_ID", Value: c.cfg.TenantId},
		}...)
	}

	return relasticsearch.DecorateAnnotations(&corev1.PodTemplateSpec{
		ObjectMeta: metav1.ObjectMeta{
			Name:        IntrusionDetectionName,
			Namespace:   IntrusionDetectionNamespace,
			Annotations: c.intrusionDetectionAnnotations(),
		},
		Spec: corev1.PodSpec{
			Tolerations:        c.cfg.Installation.ControlPlaneTolerations,
			NodeSelector:       c.cfg.Installation.ControlPlaneNodeSelector,
			ServiceAccountName: IntrusionDetectionName,
			ImagePullSecrets:   ps,
			Containers: []corev1.Container{
				container,
			},
			Volumes: volumes,
		},
	}, c.cfg.ESClusterConfig, c.cfg.ESSecrets).(*corev1.PodTemplateSpec)
}

func (c *intrusionDetectionComponent) intrusionDetectionControllerContainer() corev1.Container {
	envs := []corev1.EnvVar{
		{
			Name:  "CLUSTER_NAME",
			Value: c.cfg.ESClusterConfig.ClusterName(),
		},
		{
			Name:  "MULTI_CLUSTER_FORWARDING_CA",
			Value: c.cfg.TrustedCertBundle.MountPath(),
		},
		{
			Name:  "FIPS_MODE_ENABLED",
			Value: operatorv1.IsFIPSModeEnabledString(c.cfg.Installation.FIPSMode),
		},
		{
			Name:  "LINSEED_URL",
			Value: relasticsearch.LinseedEndpoint(c.SupportedOSType(), c.cfg.ClusterDomain),
		},
		{
			Name:  "LINSEED_CA",
			Value: c.cfg.TrustedCertBundle.MountPath(),
		},
		{
			Name:  "LINSEED_CLIENT_CERT",
			Value: c.cfg.IntrusionDetectionCertSecret.VolumeMountCertificateFilePath(),
		},
		{
			Name:  "LINSEED_CLIENT_KEY",
			Value: c.cfg.IntrusionDetectionCertSecret.VolumeMountKeyFilePath(),
		},
		{
			Name:  "LINSEED_TOKEN",
			Value: GetLinseedTokenPath(c.cfg.ManagedCluster),
		},
	}

	sc := securitycontext.NewNonRootContext()

	// If syslog forwarding is enabled then set the necessary ENV var and volume mount to
	// write logs for Fluentd.
	volumeMounts := c.cfg.TrustedCertBundle.VolumeMounts(c.SupportedOSType())
	volumeMounts = append(volumeMounts, c.cfg.IntrusionDetectionCertSecret.VolumeMount(c.SupportedOSType()))
	if c.syslogForwardingIsEnabled() {
		envs = append(envs,
			corev1.EnvVar{Name: "IDS_ENABLE_EVENT_FORWARDING", Value: "true"},
		)
		volumeMounts = append(volumeMounts, syslogEventsForwardingVolumeMount())
		// When syslog forwarding is enabled, IDS controller mounts host volume /var/log/calico
		// and writes events to it. This host path is owned by root user and group so we have to
		// use privileged UID/GID 0.
		// On OpenShift, if we need the volume mount to hostpath volume for syslog forwarding,
		// then IDS controller needs privileged access to write event logs to that volume
		sc = securitycontext.NewRootContext(c.cfg.Openshift)
	}

	if c.cfg.ManagedCluster {
		volumeMounts = append(volumeMounts,
			corev1.VolumeMount{
				Name:      LinseedTokenVolumeName,
				MountPath: LinseedVolumeMountPath,
			})
	}

<<<<<<< HEAD
	return c.decorateIntrusionDetectionCloudContainer(corev1.Container{
		Name:  "controller",
		Image: c.controllerImage,
		Env:   envs,
=======
	return corev1.Container{
		Name:            "controller",
		Image:           c.controllerImage,
		ImagePullPolicy: ImagePullPolicy(),
		Env:             envs,
>>>>>>> 88d6475f
		// Needed for permissions to write to the audit log
		LivenessProbe: &corev1.Probe{
			ProbeHandler: corev1.ProbeHandler{
				Exec: &corev1.ExecAction{
					Command: []string{
						"/usr/bin/healthz",
						"liveness",
					},
				},
			},
			InitialDelaySeconds: 5,
		},
		SecurityContext: sc,
		VolumeMounts:    volumeMounts,
	})
}

// Determine whether this component's configuration has syslog forwarding enabled or not.
// Look inside LogCollector spec for whether or not Syslog log type SyslogLogIDSEvents
// exists. If it does, then we need to turn on forwarding for IDS event logs.
func (c *intrusionDetectionComponent) syslogForwardingIsEnabled() bool {
	if c.cfg.LogCollector != nil && c.cfg.LogCollector.Spec.AdditionalStores != nil {
		syslog := c.cfg.LogCollector.Spec.AdditionalStores.Syslog
		if syslog != nil {
			if syslog.LogTypes != nil {
				for _, t := range syslog.LogTypes {
					switch t {
					case operatorv1.SyslogLogIDSEvents:
						return true
					}
				}
			}
		}
	}
	return false
}

func (c *intrusionDetectionComponent) adAPIPersistentStorageEnabled() bool {
	return len(c.cfg.IntrusionDetection.Spec.AnomalyDetection.StorageClassName) > 0
}

func syslogEventsForwardingVolumeMount() corev1.VolumeMount {
	return corev1.VolumeMount{
		Name:      "var-log-calico",
		MountPath: "/var/log/calico",
	}
}

func (c *intrusionDetectionComponent) globalAlertTemplates() []client.Object {
	globalAlertTemplates := []client.Object{
		&v3.GlobalAlertTemplate{
			TypeMeta: metav1.TypeMeta{
				Kind:       "GlobalAlertTemplate",
				APIVersion: "projectcalico.org/v3",
			},
			ObjectMeta: metav1.ObjectMeta{
				Name: "policy.pod",
			},
			Spec: v3.GlobalAlertSpec{
				Description: "Alerts on any changes to pods within the cluster",
				Summary:     "[audit] [privileged access] change detected for pod ${objectRef.namespace}/${objectRef.name}",
				Severity:    100,
				Period:      &metav1.Duration{Duration: 10 * time.Minute},
				Lookback:    &metav1.Duration{Duration: 10 * time.Minute},
				DataSet:     "audit",
				Query:       "(verb=create OR verb=update OR verb=delete OR verb=patch) AND 'objectRef.resource'=pods",
				AggregateBy: []string{"objectRef.name", "objectRef.namespace"},
				Metric:      "count",
				Condition:   "gt",
				Threshold:   0,
			},
		},
		&v3.GlobalAlertTemplate{
			TypeMeta: metav1.TypeMeta{
				Kind:       "GlobalAlertTemplate",
				APIVersion: "projectcalico.org/v3",
			},
			ObjectMeta: metav1.ObjectMeta{
				Name: "policy.globalnetworkpolicy",
			},
			Spec: v3.GlobalAlertSpec{
				Description: "Alerts on any changes to network policies",
				Summary:     "[audit] [privileged access] change detected for ${objectRef.resource} ${objectRef.name}",
				Severity:    100,
				Period:      &metav1.Duration{Duration: 10 * time.Minute},
				Lookback:    &metav1.Duration{Duration: 10 * time.Minute},
				DataSet:     "audit",
				Query:       "(verb=create OR verb=update OR verb=delete OR verb=patch) AND 'objectRef.resource'=globalnetworkpolicies",
				AggregateBy: []string{"objectRef.name", "objectRef.resource"},
				Metric:      "count",
				Condition:   "gt",
				Threshold:   0,
			},
		},
		&v3.GlobalAlertTemplate{
			TypeMeta: metav1.TypeMeta{
				Kind:       "GlobalAlertTemplate",
				APIVersion: "projectcalico.org/v3",
			},
			ObjectMeta: metav1.ObjectMeta{
				Name: "policy.globalnetworkset",
			},
			Spec: v3.GlobalAlertSpec{
				Description: "Alerts on any changes to global network sets",
				Summary:     "[audit] [privileged access] change detected for ${objectRef.resource} ${objectRef.name}",
				Severity:    100,
				Period:      &metav1.Duration{Duration: 10 * time.Minute},
				Lookback:    &metav1.Duration{Duration: 10 * time.Minute},
				DataSet:     "audit",
				Query:       "(verb=create OR verb=update OR verb=delete OR verb=patch) AND 'objectRef.resource'=globalnetworksets",
				AggregateBy: []string{"objectRef.resource", "objectRef.name"},
				Metric:      "count",
				Condition:   "gt",
				Threshold:   0,
			},
		},
		&v3.GlobalAlertTemplate{
			TypeMeta: metav1.TypeMeta{
				Kind:       "GlobalAlertTemplate",
				APIVersion: "projectcalico.org/v3",
			},
			ObjectMeta: metav1.ObjectMeta{
				Name: "policy.serviceaccount",
			},
			Spec: v3.GlobalAlertSpec{
				Description: "Alerts on any changes to service accounts within the cluster",
				Summary:     "[audit] [privileged access] change detected for serviceaccount ${objectRef.namespace}/${objectRef.name}",
				Severity:    100,
				Period:      &metav1.Duration{Duration: 10 * time.Minute},
				Lookback:    &metav1.Duration{Duration: 10 * time.Minute},
				DataSet:     "audit",
				Query:       "(verb=create OR verb=update OR verb=delete OR verb=patch) AND 'objectRef.resource'='serviceaccounts'",
				AggregateBy: []string{"objectRef.namespace", "objectRef.name"},
				Metric:      "count",
				Condition:   "gt",
				Threshold:   0,
			},
		},
		&v3.GlobalAlertTemplate{
			TypeMeta: metav1.TypeMeta{
				Kind:       "GlobalAlertTemplate",
				APIVersion: "projectcalico.org/v3",
			},
			ObjectMeta: metav1.ObjectMeta{
				Name: "network.cloudapi",
			},
			Spec: v3.GlobalAlertSpec{
				Description: "Alerts on access to cloud metadata APIs",
				Summary:     "[flows] [cloud API] cloud metadata API accessed by ${source_namespace}/${source_name_aggr}",
				Severity:    100,
				Period:      &metav1.Duration{Duration: 10 * time.Minute},
				Lookback:    &metav1.Duration{Duration: 10 * time.Minute},
				DataSet:     "flows",
				Query:       "(dest_name_aggr='metadata-api' OR dest_ip='169.254.169.254' OR dest_name_aggr='kse.kubernetes') AND proto='tcp' AND action='allow' AND reporter=src AND (source_namespace='default')",
				AggregateBy: []string{"source_namespace", "source_name_aggr"},
				Field:       "num_flows",
				Metric:      "sum",
				Condition:   "gt",
				Threshold:   0,
			},
		},
		&v3.GlobalAlertTemplate{
			TypeMeta: metav1.TypeMeta{
				Kind:       "GlobalAlertTemplate",
				APIVersion: "projectcalico.org/v3",
			},
			ObjectMeta: metav1.ObjectMeta{
				Name: "network.ssh",
			},
			Spec: v3.GlobalAlertSpec{
				Description: "Alerts on the use of ssh to and from a specific namespace (e.g. default)",
				Summary:     "[flows] ssh flow in default namespace detected from ${source_namespace}/${source_name_aggr}",
				Severity:    100,
				Period:      &metav1.Duration{Duration: 10 * time.Minute},
				Lookback:    &metav1.Duration{Duration: 10 * time.Minute},
				DataSet:     "flows",
				Query:       "proto='tcp' AND action='allow' AND dest_port='22' AND (source_namespace='default' OR dest_namespace='default') AND reporter=src",
				AggregateBy: []string{"source_namespace", "source_name_aggr"},
				Field:       "num_flows",
				Metric:      "sum",
				Condition:   "gt",
				Threshold:   0,
			},
		},
		&v3.GlobalAlertTemplate{
			TypeMeta: metav1.TypeMeta{
				Kind:       "GlobalAlertTemplate",
				APIVersion: "projectcalico.org/v3",
			},
			ObjectMeta: metav1.ObjectMeta{
				Name: "network.lateral.access",
			},
			Spec: v3.GlobalAlertSpec{
				Description: "Alerts when pods with a specific label (e.g. app=monitor) accessed by other workloads within the cluster",
				Summary:     "[flows] [lateral movement] ${source_namespace}/${source_name_aggr} with label app=monitor is accessed",
				Severity:    100,
				Period:      &metav1.Duration{Duration: 10 * time.Minute},
				Lookback:    &metav1.Duration{Duration: 10 * time.Minute},
				DataSet:     "flows",
				Query:       "'source_labels.labels'='app=monitor' AND proto=tcp AND action=allow AND reporter=dst",
				AggregateBy: []string{"source_namespace", "source_name_aggr"},
				Field:       "num_flows",
				Metric:      "sum",
				Condition:   "gt",
				Threshold:   0,
			},
		},
		&v3.GlobalAlertTemplate{
			TypeMeta: metav1.TypeMeta{
				Kind:       "GlobalAlertTemplate",
				APIVersion: "projectcalico.org/v3",
			},
			ObjectMeta: metav1.ObjectMeta{
				Name: "network.lateral.originate",
			},
			Spec: v3.GlobalAlertSpec{
				Description: "Alerts when pods with a specific label (e.g. app=monitor) initiate connections to other workloads within the cluster",
				Summary:     "[flows] [lateral movement] ${source_namespace}/${source_name_aggr} with label app=monitor initiated connection",
				Severity:    100,
				Period:      &metav1.Duration{Duration: 10 * time.Minute},
				Lookback:    &metav1.Duration{Duration: 10 * time.Minute},
				DataSet:     "flows",
				Query:       "'source_labels.labels'='app=monitor' AND proto=tcp AND action=allow AND reporter=src AND NOT dest_name_aggr='metadata-api' AND NOT dest_name_aggr='pub' AND NOT dest_name_aggr='kse.kubernetes'",
				AggregateBy: []string{"source_namespace", "source_name_aggr"},
				Field:       "num_flows",
				Metric:      "sum",
				Condition:   "gt",
				Threshold:   0,
			},
		},
		&v3.GlobalAlertTemplate{
			TypeMeta: metav1.TypeMeta{
				Kind:       "GlobalAlertTemplate",
				APIVersion: "projectcalico.org/v3",
			},
			ObjectMeta: metav1.ObjectMeta{
				Name: "dns.servfail",
			},
			Spec: v3.GlobalAlertSpec{
				Description: "Alerts when SERVFAIL response code is detected",
				Summary:     "[dns] SERVFAIL response detected for ${client_namespace}/${client_name_aggr}",
				Severity:    100,
				Period:      &metav1.Duration{Duration: 10 * time.Minute},
				Lookback:    &metav1.Duration{Duration: 10 * time.Minute},
				DataSet:     "dns",
				Query:       "rcode='SERVFAIL'",
				AggregateBy: []string{"client_namespace", "client_name_aggr", "qname"},
				Metric:      "count",
				Condition:   "gt",
				Threshold:   0,
			},
		},
		&v3.GlobalAlertTemplate{
			TypeMeta: metav1.TypeMeta{
				Kind:       "GlobalAlertTemplate",
				APIVersion: "projectcalico.org/v3",
			},
			ObjectMeta: metav1.ObjectMeta{
				Name: "dns.dos",
			},
			Spec: v3.GlobalAlertSpec{
				Description: "Alerts when DNS DOS attempt is detected",
				Summary:     "[dns] DOS attempt detected by ${client_namespace}/${client_name_aggr}",
				Severity:    100,
				Period:      &metav1.Duration{Duration: 10 * time.Minute},
				Lookback:    &metav1.Duration{Duration: 10 * time.Minute},
				DataSet:     "dns",
				Query:       "",
				AggregateBy: []string{"client_namespace", "client_name_aggr"},
				Metric:      "count",
				Condition:   "gt",
				Threshold:   50000,
			},
		},
	}

	globalAlertTemplates = append(globalAlertTemplates, c.adJobsGlobalertTemplates()...)

	return globalAlertTemplates
}

func (c *intrusionDetectionComponent) adJobsGlobalertTemplates() []client.Object {
	return []client.Object{
		&v3.GlobalAlertTemplate{
			TypeMeta: metav1.TypeMeta{
				Kind:       "GlobalAlertTemplate",
				APIVersion: "projectcalico.org/v3",
			},
			ObjectMeta: metav1.ObjectMeta{
				Name: adDetectorPrefixName + "dga",
			},
			Spec: v3.GlobalAlertSpec{
				Type:        v3.GlobalAlertTypeAnomalyDetection,
				Description: "DGA detection",
				Summary:     "Looks for the domain names that could be created by the Domain Generation Algorithms (DGA), frequently used by malware.",
				Detector: &v3.DetectorParams{
					Name: "dga",
				},
				Severity: 100,
				Period:   &metav1.Duration{Duration: adDetectionJobsDefaultPeriod},
			},
		},
		&v3.GlobalAlertTemplate{
			TypeMeta: metav1.TypeMeta{
				Kind:       "GlobalAlertTemplate",
				APIVersion: "projectcalico.org/v3",
			},
			ObjectMeta: metav1.ObjectMeta{
				Name: adDetectorPrefixName + "http-connection-spike",
			},
			Spec: v3.GlobalAlertSpec{
				Type:        v3.GlobalAlertTypeAnomalyDetection,
				Description: "HTTP connection spike anomaly",
				Summary:     "Looks for the services that get too many HTTP inbound connections.",
				Severity:    100,
				Detector: &v3.DetectorParams{
					Name: "http_connection_spike",
				},
				Period: &metav1.Duration{Duration: adDetectionJobsDefaultPeriod},
			},
		},
		&v3.GlobalAlertTemplate{
			TypeMeta: metav1.TypeMeta{
				Kind:       "GlobalAlertTemplate",
				APIVersion: "projectcalico.org/v3",
			},
			ObjectMeta: metav1.ObjectMeta{
				Name: adDetectorPrefixName + "http-response-codes",
			},
			Spec: v3.GlobalAlertSpec{
				Type:        v3.GlobalAlertTypeAnomalyDetection,
				Description: "HTTP Response Code detection",
				Summary:     "Looks for services that respond with unusual numbers of 4xx and 5xx HTTP response codes.",
				Detector: &v3.DetectorParams{
					Name: "http_response_codes",
				},
				Severity: 100,
				Period:   &metav1.Duration{Duration: adDetectionJobsDefaultPeriod},
			},
		},
		&v3.GlobalAlertTemplate{
			TypeMeta: metav1.TypeMeta{
				Kind:       "GlobalAlertTemplate",
				APIVersion: "projectcalico.org/v3",
			},
			ObjectMeta: metav1.ObjectMeta{
				Name: adDetectorPrefixName + "http-verbs",
			},
			Spec: v3.GlobalAlertSpec{
				Type:        v3.GlobalAlertTypeAnomalyDetection,
				Description: "HTTP Response Verbs detection",
				Summary:     "Looks for the services that sent HTTP requests with rare verbs, like HEAD, CONNECT, OPTIONS.",
				Detector: &v3.DetectorParams{
					Name: "http_verbs",
				},
				Severity: 100,
				Period:   &metav1.Duration{Duration: adDetectionJobsDefaultPeriod},
			},
		},
		&v3.GlobalAlertTemplate{
			TypeMeta: metav1.TypeMeta{
				Kind:       "GlobalAlertTemplate",
				APIVersion: "projectcalico.org/v3",
			},
			ObjectMeta: metav1.ObjectMeta{
				Name: adDetectorPrefixName + "port-scan",
			},
			Spec: v3.GlobalAlertSpec{
				Type:        v3.GlobalAlertTypeAnomalyDetection,
				Description: "Port Scan detection",
				Summary:     "Looks for pods in your cluster that are sending packets to one destination on multiple ports.",
				Severity:    100,
				Detector:    &v3.DetectorParams{Name: "port_scan"},
				Period:      &metav1.Duration{Duration: adDetectionJobsDefaultPeriod},
			},
		},
		&v3.GlobalAlertTemplate{
			TypeMeta: metav1.TypeMeta{
				Kind:       "GlobalAlertTemplate",
				APIVersion: "projectcalico.org/v3",
			},
			ObjectMeta: metav1.ObjectMeta{
				Name: adDetectorPrefixName + "generic-dns",
			},
			Spec: v3.GlobalAlertSpec{
				Type:        v3.GlobalAlertTypeAnomalyDetection,
				Description: "Excessive value anomaly in DNS log",
				Summary:     "Looks for excessive values in several fields in the DNS log.",
				Severity:    100,
				Detector:    &v3.DetectorParams{Name: "generic_dns"},
				Period:      &metav1.Duration{Duration: adDetectionJobsDefaultPeriod},
			},
		},
		&v3.GlobalAlertTemplate{
			TypeMeta: metav1.TypeMeta{
				Kind:       "GlobalAlertTemplate",
				APIVersion: "projectcalico.org/v3",
			},
			ObjectMeta: metav1.ObjectMeta{
				Name: adDetectorPrefixName + "generic-flows",
			},
			Spec: v3.GlobalAlertSpec{
				Type:        v3.GlobalAlertTypeAnomalyDetection,
				Description: "Excessive value anomaly in flows log",
				Summary:     "Looks for excessive values in several fields in the flows log.",
				Severity:    100,
				Detector:    &v3.DetectorParams{Name: "generic_flows"},
				Period:      &metav1.Duration{Duration: adDetectionJobsDefaultPeriod},
			},
		},
		&v3.GlobalAlertTemplate{
			TypeMeta: metav1.TypeMeta{
				Kind:       "GlobalAlertTemplate",
				APIVersion: "projectcalico.org/v3",
			},
			ObjectMeta: metav1.ObjectMeta{
				Name: adDetectorPrefixName + "multivariable-flow",
			},
			Spec: v3.GlobalAlertSpec{
				Type:        v3.GlobalAlertTypeAnomalyDetection,
				Description: "Multivariable flow",
				Summary:     "Looks for excessive values in combination of all numeric fields in the flow log.",
				Severity:    100,
				Detector: &v3.DetectorParams{
					Name: "multivariable_flow",
				},
				Period: &metav1.Duration{Duration: adDetectionJobsDefaultPeriod},
			},
		},
		&v3.GlobalAlertTemplate{
			TypeMeta: metav1.TypeMeta{
				Kind:       "GlobalAlertTemplate",
				APIVersion: "projectcalico.org/v3",
			},
			ObjectMeta: metav1.ObjectMeta{
				Name: adDetectorPrefixName + "generic-l7",
			},
			Spec: v3.GlobalAlertSpec{
				Type:        v3.GlobalAlertTypeAnomalyDetection,
				Description: "Time series anomaly in L7 log",
				Summary:     "Looks at all numeric fields in the L7 log and how they changed over time.",
				Severity:    100,
				Detector:    &v3.DetectorParams{Name: "generic_l7"},
				Period:      &metav1.Duration{Duration: adDetectionJobsDefaultPeriod},
			},
		},
		&v3.GlobalAlertTemplate{
			TypeMeta: metav1.TypeMeta{
				Kind:       "GlobalAlertTemplate",
				APIVersion: "projectcalico.org/v3",
			},
			ObjectMeta: metav1.ObjectMeta{
				Name: adDetectorPrefixName + "dns-latency",
			},
			Spec: v3.GlobalAlertSpec{
				Type:        v3.GlobalAlertTypeAnomalyDetection,
				Description: "DNS latency",
				Summary:     "Looks for the clients that have too high latency of the DNS requests.",
				Severity:    100,
				Detector:    &v3.DetectorParams{Name: "dns_latency"},
				Period:      &metav1.Duration{Duration: adDetectionJobsDefaultPeriod},
			},
		},
		&v3.GlobalAlertTemplate{
			TypeMeta: metav1.TypeMeta{
				Kind:       "GlobalAlertTemplate",
				APIVersion: "projectcalico.org/v3",
			},
			ObjectMeta: metav1.ObjectMeta{
				Name: adDetectorPrefixName + "dns-tunnel",
			},
			Spec: v3.GlobalAlertSpec{
				Type:        v3.GlobalAlertTypeAnomalyDetection,
				Description: "DNS tunnel",
				Summary:     "Looks for DNS query names in the DNS log with subdomains that can contain encoded information.",
				Severity:    100,
				Detector:    &v3.DetectorParams{Name: "dns_tunnel"},
				Period:      &metav1.Duration{Duration: adDetectionJobsDefaultPeriod},
			},
		},
		&v3.GlobalAlertTemplate{
			TypeMeta: metav1.TypeMeta{
				Kind:       "GlobalAlertTemplate",
				APIVersion: "projectcalico.org/v3",
			},
			ObjectMeta: metav1.ObjectMeta{
				Name: adDetectorPrefixName + "l7-bytes",
			},
			Spec: v3.GlobalAlertSpec{
				Type:        v3.GlobalAlertTypeAnomalyDetection,
				Description: "L7 bytes",
				Summary:     "Looks for pods that send or receive an excessive number of bytes in the L7 requests.",
				Severity:    100,
				Detector:    &v3.DetectorParams{Name: "l7_bytes"},
				Period:      &metav1.Duration{Duration: adDetectionJobsDefaultPeriod},
			},
		},
		&v3.GlobalAlertTemplate{
			TypeMeta: metav1.TypeMeta{
				Kind:       "GlobalAlertTemplate",
				APIVersion: "projectcalico.org/v3",
			},
			ObjectMeta: metav1.ObjectMeta{
				Name: adDetectorPrefixName + "l7-latency",
			},
			Spec: v3.GlobalAlertSpec{
				Type:        v3.GlobalAlertTypeAnomalyDetection,
				Description: "DNS Latency anomaly",
				Summary:     "Looks for the clients that have too high latency of the DNS requests.",
				Severity:    100,
				Detector:    &v3.DetectorParams{Name: "l7_latency"},
				Period:      &metav1.Duration{Duration: adDetectionJobsDefaultPeriod},
			},
		},
		&v3.GlobalAlertTemplate{
			TypeMeta: metav1.TypeMeta{
				Kind:       "GlobalAlertTemplate",
				APIVersion: "projectcalico.org/v3",
			},
			ObjectMeta: metav1.ObjectMeta{
				Name: adDetectorPrefixName + "bytes-in",
			},
			Spec: v3.GlobalAlertSpec{
				Type:        v3.GlobalAlertTypeAnomalyDetection,
				Description: "Inbound Service bytes anomaly",
				Summary:     "Looks for services that receive a high amount of data.",
				Severity:    100,
				Detector:    &v3.DetectorParams{Name: "bytes_in"},
				Period:      &metav1.Duration{Duration: adDetectionJobsDefaultPeriod},
			},
		},
		&v3.GlobalAlertTemplate{
			TypeMeta: metav1.TypeMeta{
				Kind:       "GlobalAlertTemplate",
				APIVersion: "projectcalico.org/v3",
			},
			ObjectMeta: metav1.ObjectMeta{
				Name: adDetectorPrefixName + "bytes-out",
			},
			Spec: v3.GlobalAlertSpec{
				Type:        v3.GlobalAlertTypeAnomalyDetection,
				Description: "Outbound Service bytes anomaly",
				Summary:     "Looks for pods that send a high amount of data.",
				Severity:    100,
				Detector:    &v3.DetectorParams{Name: "bytes_out"},
				Period:      &metav1.Duration{Duration: adDetectionJobsDefaultPeriod},
			},
		},
		&v3.GlobalAlertTemplate{
			TypeMeta: metav1.TypeMeta{
				Kind:       "GlobalAlertTemplate",
				APIVersion: "projectcalico.org/v3",
			},
			ObjectMeta: metav1.ObjectMeta{
				Name: adDetectorPrefixName + "process-bytes",
			},
			Spec: v3.GlobalAlertSpec{
				Type:        v3.GlobalAlertTypeAnomalyDetection,
				Description: "Process bytes",
				Summary:     "Looks for the processes with an excessive number of bytes sent or received.",
				Severity:    100,
				Detector:    &v3.DetectorParams{Name: "process_bytes"},
				Period:      &metav1.Duration{Duration: adDetectionJobsDefaultPeriod},
			},
		},
		&v3.GlobalAlertTemplate{
			TypeMeta: metav1.TypeMeta{
				Kind:       "GlobalAlertTemplate",
				APIVersion: "projectcalico.org/v3",
			},
			ObjectMeta: metav1.ObjectMeta{
				Name: adDetectorPrefixName + "process-restarts",
			},
			Spec: v3.GlobalAlertSpec{
				Type:        v3.GlobalAlertTypeAnomalyDetection,
				Description: "Process restarts anomaly",
				Summary:     "Looks for pods with excessive number of the process restarts.",
				Severity:    100,
				Detector:    &v3.DetectorParams{Name: "process_restarts"},
				Period:      &metav1.Duration{Duration: adDetectionJobsDefaultPeriod},
			},
		},
	}
}

func (c *intrusionDetectionComponent) intrusionDetectionPodSecurityPolicy() *policyv1beta1.PodSecurityPolicy {
	psp := podsecuritypolicy.NewBasePolicy("intrusion-detection")
	if c.syslogForwardingIsEnabled() {
		psp.Spec.Volumes = append(psp.Spec.Volumes, policyv1beta1.HostPath)
		psp.Spec.AllowedHostPaths = []policyv1beta1.AllowedHostPath{
			{
				PathPrefix: "/var/log/calico",
				ReadOnly:   false,
			},
		}
		psp.Spec.RunAsUser.Rule = policyv1beta1.RunAsUserStrategyRunAsAny
	}
	return psp
}

func (c *intrusionDetectionComponent) intrusionDetectionPSPClusterRole() *rbacv1.ClusterRole {
	return &rbacv1.ClusterRole{
		TypeMeta: metav1.TypeMeta{Kind: "ClusterRole", APIVersion: "rbac.authorization.k8s.io/v1"},
		ObjectMeta: metav1.ObjectMeta{
			Name: "intrusion-detection-psp",
		},
		Rules: []rbacv1.PolicyRule{
			{
				// Allow access to the pod security policy in case this is enforced on the cluster
				APIGroups:     []string{"policy"},
				Resources:     []string{"podsecuritypolicies"},
				Verbs:         []string{"use"},
				ResourceNames: []string{"intrusion-detection"},
			},
		},
	}
}

func (c *intrusionDetectionComponent) intrusionDetectionPSPClusterRoleBinding() *rbacv1.ClusterRoleBinding {
	return &rbacv1.ClusterRoleBinding{
		TypeMeta: metav1.TypeMeta{Kind: "ClusterRoleBinding", APIVersion: "rbac.authorization.k8s.io/v1"},
		ObjectMeta: metav1.ObjectMeta{
			Name: "intrusion-detection-psp",
		},
		RoleRef: rbacv1.RoleRef{
			APIGroup: "rbac.authorization.k8s.io",
			Kind:     "ClusterRole",
			Name:     "intrusion-detection-psp",
		},
		Subjects: []rbacv1.Subject{
			{
				Kind:      "ServiceAccount",
				Name:      IntrusionDetectionName,
				Namespace: IntrusionDetectionNamespace,
			},
			{
				Kind:      "ServiceAccount",
				Name:      IntrusionDetectionInstallerJobName,
				Namespace: IntrusionDetectionNamespace,
			},
		},
	}
}

func (c *intrusionDetectionComponent) intrusionDetectionAnnotations() map[string]string {
	return c.cfg.TrustedCertBundle.HashAnnotations()
}

// AD API RBAC for accessing token and subject access reviews for AD Pod token verification
func (c *intrusionDetectionComponent) adAPIServiceAccount() *corev1.ServiceAccount {
	return &corev1.ServiceAccount{
		TypeMeta: metav1.TypeMeta{Kind: "ServiceAccount", APIVersion: "v1"},
		ObjectMeta: metav1.ObjectMeta{
			Name:      ADAPIObjectName,
			Namespace: IntrusionDetectionNamespace,
		},
	}
}

func (c *intrusionDetectionComponent) adAPIAccessClusterRole() *rbacv1.ClusterRole {
	rules := []rbacv1.PolicyRule{
		{
			APIGroups: []string{"authorization.k8s.io"},
			Resources: []string{"subjectaccessreviews"},
			Verbs:     []string{"create"},
		},
		{
			APIGroups: []string{"authentication.k8s.io"},
			Resources: []string{"tokenreviews"},
			Verbs:     []string{"create"},
		},
	}

	if c.cfg.UsePSP {
		rules = append(rules, rbacv1.PolicyRule{
			APIGroups:     []string{"policy"},
			Resources:     []string{"podsecuritypolicies"},
			Verbs:         []string{"use"},
			ResourceNames: []string{ADAPIPodSecurityPolicyName},
		})
	}

	return &rbacv1.ClusterRole{
		TypeMeta: metav1.TypeMeta{Kind: "ClusterRole", APIVersion: "rbac.authorization.k8s.io/v1"},
		ObjectMeta: metav1.ObjectMeta{
			Name: ADAPIObjectName,
		},
		Rules: rules,
	}
}

func (c *intrusionDetectionComponent) adAPIAccessRoleBinding() *rbacv1.ClusterRoleBinding {
	return &rbacv1.ClusterRoleBinding{
		TypeMeta: metav1.TypeMeta{Kind: "ClusterRoleBinding", APIVersion: "rbac.authorization.k8s.io/v1"},
		ObjectMeta: metav1.ObjectMeta{
			Name: ADAPIObjectName,
		},
		RoleRef: rbacv1.RoleRef{
			APIGroup: "rbac.authorization.k8s.io",
			Kind:     "ClusterRole",
			Name:     ADAPIObjectName,
		},
		Subjects: []rbacv1.Subject{
			{
				Kind:      "ServiceAccount",
				Name:      ADAPIObjectName,
				Namespace: IntrusionDetectionNamespace,
			},
		},
	}
}

// AD API Service and Deployment
func (c *intrusionDetectionComponent) adAPIService() *corev1.Service {
	return &corev1.Service{
		TypeMeta: metav1.TypeMeta{Kind: "Service", APIVersion: "v1"},
		ObjectMeta: metav1.ObjectMeta{
			Name:      ADAPIObjectName,
			Namespace: IntrusionDetectionNamespace,
		},
		Spec: corev1.ServiceSpec{
			Selector: map[string]string{
				AppLabelName: ADAPIObjectName,
			},
			Ports: []corev1.ServicePort{
				{
					Name: ADAPIObjectPortName,
					Port: adAPIPort,
					TargetPort: intstr.IntOrString{
						Type:   intstr.Int,
						IntVal: adAPIPort,
					},
					Protocol: corev1.ProtocolTCP,
				},
			},
			Type: corev1.ServiceTypeClusterIP,
		},
	}
}

func (c *intrusionDetectionComponent) adPersistentVolumeClaim() *corev1.PersistentVolumeClaim {
	adStorageClassName := c.cfg.IntrusionDetection.Spec.AnomalyDetection.StorageClassName

	adPVC := corev1.PersistentVolumeClaim{
		TypeMeta: metav1.TypeMeta{
			Kind:       "PersistentVolumeClaim",
			APIVersion: "v1",
		},
		ObjectMeta: metav1.ObjectMeta{
			Name:      ADPersistentVolumeClaimName,
			Namespace: IntrusionDetectionNamespace,
		},
		Spec: corev1.PersistentVolumeClaimSpec{
			StorageClassName: &adStorageClassName,
			AccessModes:      []corev1.PersistentVolumeAccessMode{corev1.ReadWriteOnce},
			Resources: corev1.ResourceRequirements{
				Requests: corev1.ResourceList{
					corev1.ResourceStorage: resource.MustParse(DefaultAnomalyDetectionPVRequestSizeGi),
				},
			},
		},
	}

	return &adPVC
}

func (c *intrusionDetectionComponent) adAPIPodSecurityPolicy() *policyv1beta1.PodSecurityPolicy {
	return podsecuritypolicy.NewBasePolicy(ADAPIPodSecurityPolicyName)
}

func (c *intrusionDetectionComponent) adAPIDeployment() *appsv1.Deployment {
	var adModelVolumeSource corev1.VolumeSource
	sc := securitycontext.NewNonRootContext()

	if c.adAPIPersistentStorageEnabled() {
		adModelVolumeSource = corev1.VolumeSource{
			PersistentVolumeClaim: &corev1.PersistentVolumeClaimVolumeSource{
				ClaimName: ADPersistentVolumeClaimName,
			},
		}

		// When Persistent Storage is configured for AD API, it will use the host path of /mnt/anomaly-detection-api
		// where it requires root privileges to write to
		sc = securitycontext.NewRootContext(false)
	} else {
		adModelVolumeSource = corev1.VolumeSource{
			EmptyDir: &corev1.EmptyDirVolumeSource{},
		}
	}

	var initContainers []corev1.Container
	if c.cfg.ADAPIServerCertSecret.UseCertificateManagement() {
		initContainers = append(initContainers, c.cfg.ADAPIServerCertSecret.InitContainer(IntrusionDetectionNamespace))
	}
	return &appsv1.Deployment{
		TypeMeta: metav1.TypeMeta{Kind: "Deployment", APIVersion: "apps/v1"},
		ObjectMeta: metav1.ObjectMeta{
			Name:      ADAPIObjectName,
			Namespace: IntrusionDetectionNamespace,
		},
		Spec: appsv1.DeploymentSpec{
			Replicas: &adAPIReplicas,
			Strategy: appsv1.DeploymentStrategy{
				Type: appsv1.RecreateDeploymentStrategyType,
			},
			Template: corev1.PodTemplateSpec{
				ObjectMeta: metav1.ObjectMeta{
					Name:      ADAPIObjectName,
					Namespace: IntrusionDetectionNamespace,
				},
				Spec: corev1.PodSpec{
					ServiceAccountName: ADAPIObjectName,
					// setting tolerations, nodeselector as the node affinity setting respecting
					// the control plane tagged node as the centeralized node for anomaly
					// detection storage
					Tolerations:      c.cfg.Installation.ControlPlaneTolerations,
					NodeSelector:     c.cfg.Installation.ControlPlaneNodeSelector,
					ImagePullSecrets: secret.GetReferenceList(c.cfg.PullSecrets),
					Volumes: []corev1.Volume{
						c.cfg.TrustedCertBundle.Volume(),
						c.cfg.ADAPIServerCertSecret.Volume(),
						{
							Name:         adAPIStorageVolumeName,
							VolumeSource: adModelVolumeSource,
						},
					},
					InitContainers: initContainers,
					Containers: []corev1.Container{
						{
							Name:            ADAPIObjectName,
							Image:           c.adAPIImage,
							ImagePullPolicy: ImagePullPolicy(),
							Env: []corev1.EnvVar{
								{Name: "LOG_LEVEL", Value: "info"},
								{Name: "STORAGE_PATH", Value: adAPIStoragePath},
								{Name: "TLS_KEY", Value: c.cfg.ADAPIServerCertSecret.VolumeMountKeyFilePath()},
								{Name: "TLS_CERT", Value: c.cfg.ADAPIServerCertSecret.VolumeMountCertificateFilePath()},
								{Name: "FIPS_MODE_ENABLED", Value: operatorv1.IsFIPSModeEnabledString(c.cfg.Installation.FIPSMode)},
							},
							SecurityContext: sc,
							LivenessProbe: &corev1.Probe{
								ProbeHandler: corev1.ProbeHandler{
									HTTPGet: &corev1.HTTPGetAction{
										Path:   "/health",
										Port:   intstr.FromInt(adAPIPort),
										Scheme: corev1.URISchemeHTTPS,
									},
								},
							},
							ReadinessProbe: &corev1.Probe{
								ProbeHandler: corev1.ProbeHandler{
									HTTPGet: &corev1.HTTPGetAction{
										Path:   "/health",
										Port:   intstr.FromInt(adAPIPort),
										Scheme: corev1.URISchemeHTTPS,
									},
								},
							},
							VolumeMounts: append(
								c.cfg.TrustedCertBundle.VolumeMounts(c.SupportedOSType()),
								c.cfg.ADAPIServerCertSecret.VolumeMount(c.SupportedOSType()),
								corev1.VolumeMount{MountPath: adAPIStoragePath, Name: adAPIStorageVolumeName, ReadOnly: false},
							),
						},
					},
				},
			},
		},
	}
}

// AD Detector PodTemplate  with RBAC
func (c *intrusionDetectionComponent) adDetectorServiceAccount() *corev1.ServiceAccount {
	return &corev1.ServiceAccount{
		TypeMeta: metav1.TypeMeta{Kind: "ServiceAccount", APIVersion: "v1"},
		ObjectMeta: metav1.ObjectMeta{
			Name:      adDetectorName,
			Namespace: IntrusionDetectionNamespace,
		},
	}
}

// adDetectorSecret creates an external statuc secret resource associated with
// anomaly-detectors service account to for the podtemplate to reference instead
// of the one dynamically created with the ServiceAccount
func (c *intrusionDetectionComponent) adDetectorSecret() *corev1.Secret {
	return &corev1.Secret{
		TypeMeta: metav1.TypeMeta{Kind: "Secret", APIVersion: "v1"},
		ObjectMeta: metav1.ObjectMeta{
			Name:      adDetectorName,
			Namespace: IntrusionDetectionNamespace,
			Annotations: map[string]string{
				corev1.ServiceAccountNameKey: adDetectorName,
			},
		},
		Type: corev1.SecretTypeServiceAccountToken,
	}
}

func (c *intrusionDetectionComponent) adDetectorAccessRole() *rbacv1.Role {
	rules := []rbacv1.PolicyRule{
		{
			APIGroups: []string{ADResourceGroup},
			Resources: []string{
				ADDetectorsModelResourceName,
				ADLogTypeMetaDataResourceName,
			},
			Verbs: []string{
				"get",
				"create",
				"update",
			},
		},
	}

	if c.cfg.UsePSP {
		rules = append(rules, rbacv1.PolicyRule{
			APIGroups:     []string{"policy"},
			Resources:     []string{"podsecuritypolicies"},
			Verbs:         []string{"use"},
			ResourceNames: []string{ADAPIPodSecurityPolicyName},
		})
	}

	return &rbacv1.Role{
		TypeMeta: metav1.TypeMeta{Kind: "Role", APIVersion: "rbac.authorization.k8s.io/v1"},
		ObjectMeta: metav1.ObjectMeta{
			Name:      adDetectorName,
			Namespace: IntrusionDetectionNamespace,
		},
		Rules: rules,
	}
}

func (c *intrusionDetectionComponent) adDetectorRoleBinding() *rbacv1.RoleBinding {
	return &rbacv1.RoleBinding{
		TypeMeta: metav1.TypeMeta{Kind: "RoleBinding", APIVersion: "rbac.authorization.k8s.io/v1"},
		ObjectMeta: metav1.ObjectMeta{
			Name:      adDetectorName,
			Namespace: IntrusionDetectionNamespace,
		},
		RoleRef: rbacv1.RoleRef{
			APIGroup: "rbac.authorization.k8s.io",
			Kind:     "Role",
			Name:     adDetectorName,
		},
		Subjects: []rbacv1.Subject{
			{
				Kind:      "ServiceAccount",
				Name:      adDetectorName,
				Namespace: IntrusionDetectionNamespace,
			},
		},
	}
}

func (c *intrusionDetectionComponent) adDetectorPodTemplates() []client.Object {
	trainingJobPodTemplate := c.getBaseADDetectorsPodTemplate(ADJobPodTemplateBaseName + ".training")
	detecionADJobPodTemplate := c.getBaseADDetectorsPodTemplate(ADJobPodTemplateBaseName + ".detection")

	return []client.Object{&trainingJobPodTemplate, &detecionADJobPodTemplate}
}

func (c *intrusionDetectionComponent) getBaseADDetectorsPodTemplate(podTemplateName string) corev1.PodTemplate {
	envVars := []corev1.EnvVar{
		{
			Name:  "MODEL_STORAGE_API_HOST",
			Value: ADAPIExpectedServiceName,
		},
		{
			Name:  "MODEL_STORAGE_API_PORT",
			Value: strconv.Itoa(adAPIPort),
		},
		{
			Name:  "MODEL_STORAGE_CLIENT_CERT",
			Value: c.cfg.ADAPIServerCertSecret.VolumeMountCertificateFilePath(),
		},
		{
			Name:      "MODEL_STORAGE_API_TOKEN",
			ValueFrom: secret.GetEnvVarSource(adDetectorName, "token", false),
		},
		{
			Name:  "FIPS_MODE_ENABLED",
			Value: operatorv1.IsFIPSModeEnabledString(c.cfg.Installation.FIPSMode),
		},
	}

	container := corev1.Container{
		Name:            "adjobs",
		Image:           c.adDetectorsImage,
		ImagePullPolicy: ImagePullPolicy(),
		SecurityContext: securitycontext.NewNonRootContext(),
		Env:             envVars,
		VolumeMounts: append(
			c.cfg.TrustedCertBundle.VolumeMounts(c.SupportedOSType()),
			c.cfg.ADAPIServerCertSecret.VolumeMount(c.SupportedOSType()),
		),
	}

	return corev1.PodTemplate{
		TypeMeta: metav1.TypeMeta{
			Kind:       "PodTemplate",
			APIVersion: "v1",
		},
		ObjectMeta: metav1.ObjectMeta{
			Namespace: IntrusionDetectionNamespace,
			Name:      podTemplateName,
		},
		Template: corev1.PodTemplateSpec{
			ObjectMeta: metav1.ObjectMeta{
				Name:      podTemplateName,
				Namespace: IntrusionDetectionNamespace,
				Labels: map[string]string{
					AppLabelName: IntrusionDetectionControllerName,
				},
			},
			Spec: corev1.PodSpec{
				Volumes: []corev1.Volume{
					c.cfg.TrustedCertBundle.Volume(),
					c.cfg.ADAPIServerCertSecret.Volume(),
				},
				DNSPolicy:          corev1.DNSClusterFirst,
				ImagePullSecrets:   secret.GetReferenceList(c.cfg.PullSecrets),
				RestartPolicy:      corev1.RestartPolicyOnFailure,
				ServiceAccountName: adDetectorName,
				Tolerations:        append(c.cfg.Installation.ControlPlaneTolerations, rmeta.TolerateControlPlane...),
				Containers: []corev1.Container{
					relasticsearch.ContainerDecorate(container, c.cfg.ESClusterConfig.ClusterName(), ElasticsearchADJobUserSecret, c.cfg.ClusterDomain, c.SupportedOSType()),
				},
			},
		},
	}
}

func (c *intrusionDetectionComponent) intrusionDetectionControllerAllowTigeraPolicy() *v3.NetworkPolicy {
	egressRules := []v3.Rule{
		// Block any link local IPs, e.g. cloud metadata, which are often targets of server-side request forgery (SSRF) attacks
		{
			Action:   v3.Deny,
			Protocol: &networkpolicy.TCPProtocol,
			Destination: v3.EntityRule{
				Nets: []string{"169.254.0.0/16"},
			},
		},
		{
			Action:   v3.Deny,
			Protocol: &networkpolicy.TCPProtocol,
			Destination: v3.EntityRule{
				Nets: []string{"fe80::/10"},
			},
		},
	}
	egressRules = networkpolicy.AppendDNSEgressRules(egressRules, c.cfg.Openshift)
	if c.cfg.ManagedCluster {
		egressRules = append(egressRules, v3.Rule{
			Action:      v3.Allow,
			Protocol:    &networkpolicy.TCPProtocol,
			Destination: GuardianEntityRule,
		})
	} else {
		egressRules = append(egressRules, v3.Rule{
			Action:      v3.Allow,
			Protocol:    &networkpolicy.TCPProtocol,
			Destination: networkpolicy.ESGatewayEntityRule,
		})
		egressRules = append(egressRules, v3.Rule{
			Action:      v3.Allow,
			Protocol:    &networkpolicy.TCPProtocol,
			Destination: networkpolicy.LinseedEntityRule,
		})

	}
	egressRules = append(egressRules, []v3.Rule{
		{
			Action:      v3.Allow,
			Protocol:    &networkpolicy.TCPProtocol,
			Destination: networkpolicy.KubeAPIServerEntityRule,
		},
		{
			// Pass to subsequent tiers for further enforcement
			Action: v3.Pass,
		},
	}...)

	return &v3.NetworkPolicy{
		TypeMeta: metav1.TypeMeta{Kind: "NetworkPolicy", APIVersion: "projectcalico.org/v3"},
		ObjectMeta: metav1.ObjectMeta{
			Name:      IntrusionDetectionControllerPolicyName,
			Namespace: IntrusionDetectionNamespace,
		},
		Spec: v3.NetworkPolicySpec{
			Order:    &networkpolicy.HighPrecedenceOrder,
			Tier:     networkpolicy.TigeraComponentTierName,
			Selector: networkpolicy.KubernetesAppSelector(IntrusionDetectionControllerName),
			Types:    []v3.PolicyType{v3.PolicyTypeIngress, v3.PolicyTypeEgress},
			Ingress: []v3.Rule{
				{
					// Intrusion detection controller doesn't listen on any external ports
					Action: v3.Deny,
				},
			},
			Egress: egressRules,
		},
	}
}

func (c *intrusionDetectionComponent) intrusionDetectionElasticsearchAllowTigeraPolicy() *v3.NetworkPolicy {
	egressRules := []v3.Rule{}
	egressRules = networkpolicy.AppendDNSEgressRules(egressRules, c.cfg.Openshift)
	egressRules = append(egressRules, v3.Rule{
		Action:      v3.Allow,
		Protocol:    &networkpolicy.TCPProtocol,
		Destination: networkpolicy.ESGatewayEntityRule,
	})

	return &v3.NetworkPolicy{
		TypeMeta: metav1.TypeMeta{Kind: "NetworkPolicy", APIVersion: "projectcalico.org/v3"},
		ObjectMeta: metav1.ObjectMeta{
			Name:      IntrusionDetectionInstallerPolicyName,
			Namespace: IntrusionDetectionNamespace,
		},
		Spec: v3.NetworkPolicySpec{
			Order:    &networkpolicy.HighPrecedenceOrder,
			Tier:     networkpolicy.TigeraComponentTierName,
			Selector: fmt.Sprintf("job-name == '%s'", IntrusionDetectionInstallerJobName),
			Types:    []v3.PolicyType{v3.PolicyTypeEgress},
			Egress:   egressRules,
		},
	}
}

func adAPIIngressRuleForDetector(detectorCycle string) v3.Rule {
	return v3.Rule{
		Action:   v3.Allow,
		Protocol: &networkpolicy.TCPProtocol,
		Source: v3.EntityRule{
			Selector:          detectorCycleSelector(detectorCycle),
			NamespaceSelector: intrusionDetectionNamespaceSelector,
		},
		Destination: v3.EntityRule{
			Ports: networkpolicy.Ports(adAPIPort),
		},
	}
}

func (c *intrusionDetectionComponent) adAPIAllowTigeraPolicy() *v3.NetworkPolicy {
	egressRules := []v3.Rule{}
	egressRules = networkpolicy.AppendDNSEgressRules(egressRules, c.cfg.Openshift)
	egressRules = append(egressRules, v3.Rule{
		Action:      v3.Allow,
		Protocol:    &networkpolicy.TCPProtocol,
		Destination: networkpolicy.KubeAPIServerEntityRule,
	})

	return &v3.NetworkPolicy{
		TypeMeta: metav1.TypeMeta{Kind: "NetworkPolicy", APIVersion: "projectcalico.org/v3"},
		ObjectMeta: metav1.ObjectMeta{
			Name:      ADAPIPolicyName,
			Namespace: IntrusionDetectionNamespace,
		},
		Spec: v3.NetworkPolicySpec{
			Order:    &networkpolicy.HighPrecedenceOrder,
			Tier:     networkpolicy.TigeraComponentTierName,
			Selector: networkpolicy.KubernetesAppSelector(ADAPIObjectName),
			Types:    []v3.PolicyType{v3.PolicyTypeIngress, v3.PolicyTypeEgress},
			Ingress: []v3.Rule{
				adAPIIngressRuleForDetector("detection"),
				adAPIIngressRuleForDetector("training"),
			},
			Egress: egressRules,
		},
	}
}

func detectorCycleSelector(detectorCycles ...string) string {
	var builder strings.Builder
	if len(detectorCycles) > 1 {
		builder.WriteByte('(')
	}
	for idx, detectorCycle := range detectorCycles {
		builder.WriteString("tigera.io.detector-cycle == '")
		builder.WriteString(detectorCycle)
		builder.WriteByte('\'')
		if idx != len(detectorCycles)-1 {
			builder.WriteString(" || ")
		}
	}
	if len(detectorCycles) > 1 {
		builder.WriteByte(')')
	}
	return builder.String()
}

func (c *intrusionDetectionComponent) adDetectorAllowTigeraPolicy() *v3.NetworkPolicy {
	egressRules := []v3.Rule{}
	egressRules = networkpolicy.AppendDNSEgressRules(egressRules, c.cfg.Openshift)
	egressRules = append(egressRules, []v3.Rule{
		{
			Action:      v3.Allow,
			Protocol:    &networkpolicy.TCPProtocol,
			Destination: networkpolicy.KubeAPIServerEntityRule,
		},
		{
			Action:      v3.Allow,
			Protocol:    &networkpolicy.TCPProtocol,
			Destination: networkpolicy.CreateEntityRule(ElasticsearchNamespace, "tigera-secure-es-gateway", 5554, 9200),
		},
		{
			Action:      v3.Allow,
			Protocol:    &networkpolicy.TCPProtocol,
			Destination: networkpolicy.CreateEntityRule(ElasticsearchNamespace, ADAPIObjectName, adAPIPort),
		},
	}...)

	return &v3.NetworkPolicy{
		TypeMeta: metav1.TypeMeta{Kind: "NetworkPolicy", APIVersion: "projectcalico.org/v3"},
		ObjectMeta: metav1.ObjectMeta{
			Name:      ADDetectorPolicyName,
			Namespace: IntrusionDetectionNamespace,
		},
		Spec: v3.NetworkPolicySpec{
			Order:    &networkpolicy.HighPrecedenceOrder,
			Tier:     networkpolicy.TigeraComponentTierName,
			Selector: detectorCycleSelector("training", "detection"),
			Types:    []v3.PolicyType{v3.PolicyTypeIngress, v3.PolicyTypeEgress},
			Ingress: []v3.Rule{
				{
					Action:   v3.Allow,
					Protocol: &networkpolicy.TCPProtocol,
					Source: v3.EntityRule{
						Selector:          networkpolicy.KubernetesAppSelector(ADAPIObjectName),
						NamespaceSelector: intrusionDetectionNamespaceSelector,
					},
				},
			},
			Egress: egressRules,
		},
	}
}<|MERGE_RESOLUTION|>--- conflicted
+++ resolved
@@ -779,18 +779,11 @@
 			})
 	}
 
-<<<<<<< HEAD
 	return c.decorateIntrusionDetectionCloudContainer(corev1.Container{
-		Name:  "controller",
-		Image: c.controllerImage,
-		Env:   envs,
-=======
-	return corev1.Container{
 		Name:            "controller",
 		Image:           c.controllerImage,
 		ImagePullPolicy: ImagePullPolicy(),
 		Env:             envs,
->>>>>>> 88d6475f
 		// Needed for permissions to write to the audit log
 		LivenessProbe: &corev1.Probe{
 			ProbeHandler: corev1.ProbeHandler{
