// Copyright (c) 2019,2022 Tigera, Inc. All rights reserved.

// Licensed under the Apache License, Version 2.0 (the "License");
// you may not use this file except in compliance with the License.
// You may obtain a copy of the License at
//
//     http://www.apache.org/licenses/LICENSE-2.0
//
// Unless required by applicable law or agreed to in writing, software
// distributed under the License is distributed on an "AS IS" BASIS,
// WITHOUT WARRANTIES OR CONDITIONS OF ANY KIND, either express or implied.
// See the License for the specific language governing permissions and
// limitations under the License.

package render_test

import (
	"strconv"

	. "github.com/onsi/ginkgo"
	. "github.com/onsi/ginkgo/extensions/table"
	. "github.com/onsi/gomega"
	v3 "github.com/tigera/api/pkg/apis/projectcalico/v3"
	operatorv1 "github.com/tigera/operator/api/v1"
	"github.com/tigera/operator/pkg/apis"
	"github.com/tigera/operator/pkg/common"
	"github.com/tigera/operator/pkg/controller/certificatemanager"
	"github.com/tigera/operator/pkg/dns"
	"github.com/tigera/operator/pkg/render"
	relasticsearch "github.com/tigera/operator/pkg/render/common/elasticsearch"
	rmeta "github.com/tigera/operator/pkg/render/common/meta"
	rtest "github.com/tigera/operator/pkg/render/common/test"
	"github.com/tigera/operator/pkg/render/testutils"
	"github.com/tigera/operator/pkg/tls/certificatemanagement"
	appsv1 "k8s.io/api/apps/v1"
	batchv1 "k8s.io/api/batch/v1"
	corev1 "k8s.io/api/core/v1"
	rbacv1 "k8s.io/api/rbac/v1"
	"k8s.io/apimachinery/pkg/api/resource"
	"k8s.io/apimachinery/pkg/runtime"
	"k8s.io/apimachinery/pkg/types"
	"sigs.k8s.io/controller-runtime/pkg/client/fake"
)

var (
	managedCluster    = true
	notManagedCluster = false
)

type expectedEnvVar struct {
	name       string
	val        string
	secretName string
	secretKey  string
}

var _ = Describe("Intrusion Detection rendering tests", func() {
	var cfg *render.IntrusionDetectionConfiguration
	var bundle certificatemanagement.TrustedBundle
	var adAPIKeyPair certificatemanagement.KeyPairInterface
<<<<<<< HEAD
=======

	expectedIDPolicyForUnmanaged := testutils.GetExpectedPolicyFromFile("testutils/expected_policies/intrusion-detection-controller_unmanaged.json")
	expectedIDPolicyForManaged := testutils.GetExpectedPolicyFromFile("testutils/expected_policies/intrusion-detection-controller_managed.json")
	expectedIDPolicyForUnmanagedOCP := testutils.GetExpectedPolicyFromFile("testutils/expected_policies/intrusion-detection-controller_unmanaged_ocp.json")
	expectedIDPolicyForManagedOCP := testutils.GetExpectedPolicyFromFile("testutils/expected_policies/intrusion-detection-controller_managed_ocp.json")
	expectedIDInstallerPolicy := testutils.GetExpectedPolicyFromFile("testutils/expected_policies/intrusion-detection-elastic.json")
	expectedIDInstallerPolicyForOCP := testutils.GetExpectedPolicyFromFile("testutils/expected_policies/intrusion-detection-elastic_ocp.json")
	expectedAnomalyDetectionAPIPolicy := testutils.GetExpectedPolicyFromFile("testutils/expected_policies/ad-api.json")
	expectedAnomalyDetectionAPIPolicyForOCP := testutils.GetExpectedPolicyFromFile("testutils/expected_policies/ad-api_ocp.json")
	expectedAnomalyDetectorsPolicy := testutils.GetExpectedPolicyFromFile("testutils/expected_policies/ad-detectors.json")
	expectedAnomalyDetectorsPolicyForOCP := testutils.GetExpectedPolicyFromFile("testutils/expected_policies/ad-detectors_ocp.json")

>>>>>>> d93d2e72
	BeforeEach(func() {
		scheme := runtime.NewScheme()
		Expect(apis.AddToScheme(scheme)).NotTo(HaveOccurred())
		cli := fake.NewClientBuilder().WithScheme(scheme).Build()
		certificateManager, err := certificatemanager.Create(cli, nil, clusterDomain)
		Expect(err).NotTo(HaveOccurred())
<<<<<<< HEAD
		adAPIKeyPair, err = certificatemanagement.NewKeyPair(rtest.CreateCertSecret(render.ADAPITLSSecretName, common.OperatorNamespace(), render.ADAPITLSSecretName), []string{""}, "")
		Expect(err).NotTo(HaveOccurred())
=======
		secret, err := certificatemanagement.CreateSelfSignedSecret("", "", "", nil)
		Expect(err).NotTo(HaveOccurred())
		adAPIKeyPair = certificatemanagement.NewKeyPair(secret, []string{""}, "")
>>>>>>> d93d2e72
		bundle = certificateManager.CreateTrustedBundle()
		// Initialize a default instance to use. Each test can override this to its
		// desired configuration.
		cfg = &render.IntrusionDetectionConfiguration{
			TrustedCertBundle:     bundle,
			ADAPIServerCertSecret: adAPIKeyPair,
			Installation:          &operatorv1.InstallationSpec{Registry: "testregistry.com/"},
<<<<<<< HEAD
			ESClusterConfig:       relasticsearch.NewClusterConfig("tenant_id.clusterTestName", 1, 1, 1),
			ClusterDomain:         dns.DefaultClusterDomain,
			ESLicenseType:         render.ElasticsearchLicenseTypeUnknown,
			ManagedCluster:        notManagedCluster,
=======
			ESClusterConfig:       relasticsearch.NewClusterConfig("clusterTestName", 1, 1, 1),
			ClusterDomain:         dns.DefaultClusterDomain,
			ESLicenseType:         render.ElasticsearchLicenseTypeUnknown,
			ManagedCluster:        notManagedCluster,
			UsePSP:                true,
>>>>>>> d93d2e72
		}
	})

	It("should render all resources for a default configuration", func() {
		cfg.Openshift = notOpenshift
		component := render.IntrusionDetection(cfg)
		resources, _ := component.Objects()

		// Should render the correct resources.
		expectedResources := []struct {
			name    string
			ns      string
			group   string
			version string
			kind    string
		}{
			{name: "tigera-intrusion-detection", ns: "", group: "", version: "v1", kind: "Namespace"},
			{name: "allow-tigera.intrusion-detection-controller", ns: "tigera-intrusion-detection", group: "projectcalico.org", version: "v3", kind: "NetworkPolicy"},
			{name: "allow-tigera.default-deny", ns: "tigera-intrusion-detection", group: "projectcalico.org", version: "v3", kind: "NetworkPolicy"},
			{name: "intrusion-detection-controller", ns: "tigera-intrusion-detection", group: "", version: "v1", kind: "ServiceAccount"},
			{name: "intrusion-detection-es-job-installer", ns: "tigera-intrusion-detection", group: "", version: "v1", kind: "ServiceAccount"},
			{name: "intrusion-detection-controller", ns: "", group: "rbac.authorization.k8s.io", version: "v1", kind: "ClusterRole"},
			{name: "intrusion-detection-controller", ns: "", group: "rbac.authorization.k8s.io", version: "v1", kind: "ClusterRoleBinding"},
			{name: "intrusion-detection-controller", ns: "tigera-intrusion-detection", group: "rbac.authorization.k8s.io", version: "v1", kind: "Role"},
			{name: "intrusion-detection-controller", ns: "tigera-intrusion-detection", group: "rbac.authorization.k8s.io", version: "v1", kind: "RoleBinding"},
			{name: "intrusion-detection-controller", ns: "tigera-intrusion-detection", group: "apps", version: "v1", kind: "Deployment"},
			{name: "policy.pod", ns: "", group: "projectcalico.org", version: "v3", kind: "GlobalAlertTemplate"},
			{name: "policy.globalnetworkpolicy", ns: "", group: "projectcalico.org", version: "v3", kind: "GlobalAlertTemplate"},
			{name: "policy.globalnetworkset", ns: "", group: "projectcalico.org", version: "v3", kind: "GlobalAlertTemplate"},
			{name: "policy.serviceaccount", ns: "", group: "projectcalico.org", version: "v3", kind: "GlobalAlertTemplate"},
			{name: "network.cloudapi", ns: "", group: "projectcalico.org", version: "v3", kind: "GlobalAlertTemplate"},
			{name: "network.ssh", ns: "", group: "projectcalico.org", version: "v3", kind: "GlobalAlertTemplate"},
			{name: "network.lateral.access", ns: "", group: "projectcalico.org", version: "v3", kind: "GlobalAlertTemplate"},
			{name: "network.lateral.originate", ns: "", group: "projectcalico.org", version: "v3", kind: "GlobalAlertTemplate"},
			{name: "dns.servfail", ns: "", group: "projectcalico.org", version: "v3", kind: "GlobalAlertTemplate"},
			{name: "dns.dos", ns: "", group: "projectcalico.org", version: "v3", kind: "GlobalAlertTemplate"},
			{name: "tigera.io.detector.dga", ns: "", group: "projectcalico.org", version: "v3", kind: "GlobalAlertTemplate"},
			{name: "tigera.io.detector.http-connection-spike", ns: "", group: "projectcalico.org", version: "v3", kind: "GlobalAlertTemplate"},
			{name: "tigera.io.detector.http-response-codes", ns: "", group: "projectcalico.org", version: "v3", kind: "GlobalAlertTemplate"},
			{name: "tigera.io.detector.http-verbs", ns: "", group: "projectcalico.org", version: "v3", kind: "GlobalAlertTemplate"},
			{name: "tigera.io.detector.port-scan", ns: "", group: "projectcalico.org", version: "v3", kind: "GlobalAlertTemplate"},
			{name: "tigera.io.detector.generic-dns", ns: "", group: "projectcalico.org", version: "v3", kind: "GlobalAlertTemplate"},
			{name: "tigera.io.detector.generic-flows", ns: "", group: "projectcalico.org", version: "v3", kind: "GlobalAlertTemplate"},
			{name: "tigera.io.detector.multivariable-flow", ns: "", group: "projectcalico.org", version: "v3", kind: "GlobalAlertTemplate"},
			{name: "tigera.io.detector.generic-l7", ns: "", group: "projectcalico.org", version: "v3", kind: "GlobalAlertTemplate"},
			{name: "tigera.io.detector.dns-latency", ns: "", group: "projectcalico.org", version: "v3", kind: "GlobalAlertTemplate"},
			{name: "tigera.io.detector.dns-tunnel", ns: "", group: "projectcalico.org", version: "v3", kind: "GlobalAlertTemplate"},
			{name: "tigera.io.detector.l7-bytes", ns: "", group: "projectcalico.org", version: "v3", kind: "GlobalAlertTemplate"},
			{name: "tigera.io.detector.l7-latency", ns: "", group: "projectcalico.org", version: "v3", kind: "GlobalAlertTemplate"},
			{name: "tigera.io.detector.bytes-in", ns: "", group: "projectcalico.org", version: "v3", kind: "GlobalAlertTemplate"},
			{name: "tigera.io.detector.bytes-out", ns: "", group: "projectcalico.org", version: "v3", kind: "GlobalAlertTemplate"},
			{name: "tigera.io.detector.process-bytes", ns: "", group: "projectcalico.org", version: "v3", kind: "GlobalAlertTemplate"},
			{name: "tigera.io.detector.process-restarts", ns: "", group: "projectcalico.org", version: "v3", kind: "GlobalAlertTemplate"},
<<<<<<< HEAD
=======
			{name: "allow-tigera.anomaly-detection-api", ns: "tigera-intrusion-detection", group: "projectcalico.org", version: "v3", kind: "NetworkPolicy"},
>>>>>>> d93d2e72
			{name: render.ADAPIObjectName, ns: "tigera-intrusion-detection", group: "", version: "v1", kind: "ServiceAccount"},
			{name: render.ADAPIObjectName, group: "rbac.authorization.k8s.io", version: "v1", kind: "ClusterRole"},
			{name: render.ADAPIObjectName, group: "rbac.authorization.k8s.io", version: "v1", kind: "ClusterRoleBinding"},
			{name: render.ADAPIObjectName, ns: "tigera-intrusion-detection", group: "", version: "v1", kind: "Service"},
			{name: render.ADAPIObjectName, ns: "tigera-intrusion-detection", group: "apps", version: "v1", kind: "Deployment"},
<<<<<<< HEAD
=======
			{name: "allow-tigera.anomaly-detectors", ns: "tigera-intrusion-detection", group: "projectcalico.org", version: "v3", kind: "NetworkPolicy"},
>>>>>>> d93d2e72
			{name: "anomaly-detectors", ns: "tigera-intrusion-detection", group: "", version: "v1", kind: "ServiceAccount"},
			{name: "anomaly-detectors", ns: "tigera-intrusion-detection", group: "", version: "v1", kind: "Secret"},
			{name: "anomaly-detectors", ns: "tigera-intrusion-detection", group: "rbac.authorization.k8s.io", version: "v1", kind: "Role"},
			{name: "anomaly-detectors", ns: "tigera-intrusion-detection", group: "rbac.authorization.k8s.io", version: "v1", kind: "RoleBinding"},
			{name: render.ADJobPodTemplateBaseName + ".training", ns: render.IntrusionDetectionNamespace, group: "", version: "v1", kind: "PodTemplate"},
			{name: render.ADJobPodTemplateBaseName + ".detection", ns: render.IntrusionDetectionNamespace, group: "", version: "v1", kind: "PodTemplate"},
			{name: "allow-tigera.intrusion-detection-elastic", ns: "tigera-intrusion-detection", group: "projectcalico.org", version: "v3", kind: "NetworkPolicy"},
			{name: "intrusion-detection-es-job-installer", ns: "tigera-intrusion-detection", group: "batch", version: "v1", kind: "Job"},
			{name: "intrusion-detection-psp", ns: "", group: "rbac.authorization.k8s.io", version: "v1", kind: "ClusterRole"},
			{name: "intrusion-detection-psp", ns: "", group: "rbac.authorization.k8s.io", version: "v1", kind: "ClusterRoleBinding"},
			{name: "intrusion-detection", ns: "", group: "policy", version: "v1beta1", kind: "PodSecurityPolicy"},
		}

		Expect(len(resources)).To(Equal(len(expectedResources)))

		for i, expectedRes := range expectedResources {
			rtest.ExpectResource(resources[i], expectedRes.name, expectedRes.ns, expectedRes.group, expectedRes.version, expectedRes.kind)

			if expectedRes.kind == "GlobalAlertTemplate" {
				rtest.ExpectGlobalAlertTemplateToBePopulated(resources[i])
			}
		}

		// Should mount ManagerTLSSecret for non-managed clusters
		idc := rtest.GetResource(resources, "intrusion-detection-controller", render.IntrusionDetectionNamespace, "apps", "v1", "Deployment").(*appsv1.Deployment)
		idji := rtest.GetResource(resources, "intrusion-detection-es-job-installer", render.IntrusionDetectionNamespace, "batch", "v1", "Job").(*batchv1.Job)
		Expect(idc.Spec.Template.Spec.Containers).To(HaveLen(1))
		Expect(idc.Spec.Template.Spec.Containers[0].Env).Should(ContainElements(
			corev1.EnvVar{Name: "ELASTIC_INDEX_SUFFIX", Value: "tenant_id.clusterTestName"},
		))
		Expect(idji.Spec.Template.Spec.Containers).To(HaveLen(1))
		Expect(idji.Spec.Template.Spec.Containers[0].Env).Should(ContainElements(
			corev1.EnvVar{Name: "ELASTIC_INDEX_SUFFIX", Value: "tenant_id.clusterTestName"},
		))
		Expect(idc.Spec.Template.Spec.Containers[0].VolumeMounts[0].Name).To(Equal(certificatemanagement.TrustedCertConfigMapName))
		Expect(idc.Spec.Template.Spec.Containers[0].VolumeMounts[0].MountPath).To(Equal(certificatemanagement.TrustedCertVolumeMountPath))

		Expect(idc.Spec.Template.Spec.Volumes[0].Name).To(Equal(certificatemanagement.TrustedCertConfigMapName))
		Expect(idc.Spec.Template.Spec.Volumes[0].ConfigMap.Name).To(Equal(certificatemanagement.TrustedCertConfigMapName))

		Expect(*idc.Spec.Template.Spec.Containers[0].SecurityContext.AllowPrivilegeEscalation).To(BeFalse())
		Expect(*idc.Spec.Template.Spec.Containers[0].SecurityContext.Privileged).To(BeFalse())
		Expect(*idc.Spec.Template.Spec.Containers[0].SecurityContext.RunAsGroup).To(BeEquivalentTo(10001))
		Expect(*idc.Spec.Template.Spec.Containers[0].SecurityContext.RunAsNonRoot).To(BeTrue())
		Expect(*idc.Spec.Template.Spec.Containers[0].SecurityContext.RunAsUser).To(BeEquivalentTo(10001))

		clusterRole := rtest.GetResource(resources, "intrusion-detection-controller", "", "rbac.authorization.k8s.io", "v1", "ClusterRole").(*rbacv1.ClusterRole)

		Expect(clusterRole.Rules).To(ContainElements(
			rbacv1.PolicyRule{
				APIGroups: []string{"projectcalico.org"},
				Resources: []string{"managedclusters"},
				Verbs:     []string{"watch", "list", "get"},
			},
			rbacv1.PolicyRule{
				APIGroups: []string{"authentication.k8s.io"},
				Resources: []string{"tokenreviews"},
				Verbs:     []string{"create"},
			},
			rbacv1.PolicyRule{
				APIGroups: []string{"batch"},
				Resources: []string{"cronjobs", "jobs"},
				Verbs: []string{
					"get", "list", "watch", "create", "update", "patch", "delete",
				},
			}))

		// secrets are mounted
		adAPIDeployment := rtest.GetResource(resources, render.ADAPIObjectName, render.IntrusionDetectionNamespace, "apps", "v1", "Deployment").(*appsv1.Deployment)
<<<<<<< HEAD
		Expect(adAPIDeployment.Spec.Template.Spec.Containers[0].VolumeMounts[0].Name).To(Equal(bundle.VolumeMount().Name))
		Expect(adAPIDeployment.Spec.Template.Spec.Containers[0].VolumeMounts[0].MountPath).To(Equal(bundle.VolumeMount().MountPath))
		Expect(adAPIDeployment.Spec.Template.Spec.Containers[0].VolumeMounts[1].Name).To(Equal(adAPIKeyPair.VolumeMount().Name))
		Expect(adAPIDeployment.Spec.Template.Spec.Containers[0].VolumeMounts[1].MountPath).To(Equal(adAPIKeyPair.VolumeMount().MountPath))
=======
		Expect(adAPIDeployment.Spec.Template.Spec.Containers[0].VolumeMounts[0].Name).To(Equal(bundle.VolumeMount(rmeta.OSTypeLinux).Name))
		Expect(adAPIDeployment.Spec.Template.Spec.Containers[0].VolumeMounts[0].MountPath).To(Equal(bundle.VolumeMount(rmeta.OSTypeLinux).MountPath))
		Expect(adAPIDeployment.Spec.Template.Spec.Containers[0].VolumeMounts[1].Name).To(Equal(adAPIKeyPair.VolumeMount(rmeta.OSTypeLinux).Name))
		Expect(adAPIDeployment.Spec.Template.Spec.Containers[0].VolumeMounts[1].MountPath).To(Equal(adAPIKeyPair.VolumeMount(rmeta.OSTypeLinux).MountPath))
		// emptyDir is expected as the default volume
		Expect(adAPIDeployment.Spec.Template.Spec.Volumes).To(ContainElement(
			corev1.Volume{
				Name: "volume-storage",
				VolumeSource: corev1.VolumeSource{
					EmptyDir: &corev1.EmptyDirVolumeSource{},
				},
			},
		))

		// check non-privileged container is used
		Expect(*adAPIDeployment.Spec.Template.Spec.Containers[0].SecurityContext.Privileged).To(Equal(false))
		Expect(*adAPIDeployment.Spec.Template.Spec.Containers[0].SecurityContext.AllowPrivilegeEscalation).To(Equal(false))
		Expect(*adAPIDeployment.Spec.Template.Spec.Containers[0].SecurityContext.RunAsNonRoot).To(Equal(true))
		Expect(*adAPIDeployment.Spec.Template.Spec.Containers[0].SecurityContext.RunAsGroup).To(Equal(int64(10001)))
		Expect(*adAPIDeployment.Spec.Template.Spec.Containers[0].SecurityContext.RunAsUser).To(Equal(int64(10001)))
>>>>>>> d93d2e72

		// Check all Role for respective AD API SAs
		detectorsSecret := rtest.GetResource(resources, "anomaly-detectors", render.IntrusionDetectionNamespace, "", "v1", "Secret").(*corev1.Secret)
		Expect(detectorsSecret.Type).To(Equal(corev1.SecretTypeServiceAccountToken))
		Expect(detectorsSecret.GetObjectMeta().GetAnnotations()[corev1.ServiceAccountNameKey]).To(Equal("anomaly-detectors"))

		detectorsRole := rtest.GetResource(resources, "anomaly-detectors", render.IntrusionDetectionNamespace, "rbac.authorization.k8s.io", "v1", "Role").(*rbacv1.Role)
		Expect(len(detectorsRole.Rules)).To(Equal(1))
<<<<<<< HEAD
		Expect(detectorsRole.Rules[0].APIGroups).To(ConsistOf(render.ADResourceGroup))
		Expect(detectorsRole.Rules[0].Resources).To(ConsistOf(render.ADDetectorsModelResourceName))
		Expect(detectorsRole.Rules[0].Verbs).To(ConsistOf("get", "create", "update"))
=======
		Expect(detectorsRole.Rules).To(ContainElements(
			rbacv1.PolicyRule{
				APIGroups: []string{
					render.ADResourceGroup,
				},
				Resources: []string{
					render.ADDetectorsModelResourceName, render.ADLogTypeMetaDataResourceName,
				},
				Verbs: []string{
					"get",
					"create",
					"update",
				},
			},
		))
>>>>>>> d93d2e72

		detectorsRoleBinding := rtest.GetResource(resources, "anomaly-detectors", render.IntrusionDetectionNamespace, "rbac.authorization.k8s.io", "v1", "RoleBinding").(*rbacv1.RoleBinding)
		Expect(detectorsRoleBinding.RoleRef).To(Equal(rbacv1.RoleRef{
			APIGroup: "rbac.authorization.k8s.io",
			Kind:     "Role",
			Name:     "anomaly-detectors",
<<<<<<< HEAD
		}))
		Expect(detectorsRoleBinding.Subjects).To(ConsistOf(rbacv1.Subject{
			Kind:      "ServiceAccount",
			Name:      "anomaly-detectors",
			Namespace: render.IntrusionDetectionNamespace,
=======
>>>>>>> d93d2e72
		}))
		Expect(detectorsRoleBinding.Subjects).To(ConsistOf(rbacv1.Subject{
			Kind:      "ServiceAccount",
			Name:      "anomaly-detectors",
			Namespace: render.IntrusionDetectionNamespace,
		}))

		adAPIClusterRole := rtest.GetResource(resources, render.ADAPIObjectName, "", "rbac.authorization.k8s.io", "v1", "ClusterRole").(*rbacv1.ClusterRole)
		Expect(len(adAPIClusterRole.Rules)).To(Equal(2))
		Expect(adAPIClusterRole.Rules[0].APIGroups).To(ConsistOf("authorization.k8s.io"))
		Expect(adAPIClusterRole.Rules[0].Resources).To(ConsistOf("subjectaccessreviews"))
		Expect(adAPIClusterRole.Rules[0].Verbs).To(ConsistOf("create"))
		Expect(adAPIClusterRole.Rules[1].APIGroups).To(ConsistOf("authentication.k8s.io"))
		Expect(adAPIClusterRole.Rules[1].Resources).To(ConsistOf("tokenreviews"))
		Expect(adAPIClusterRole.Rules[1].Verbs).To(ConsistOf("create"))

<<<<<<< HEAD
		adAPIClusterRole := rtest.GetResource(resources, render.ADAPIObjectName, "", "rbac.authorization.k8s.io", "v1", "ClusterRole").(*rbacv1.ClusterRole)
		Expect(len(adAPIClusterRole.Rules)).To(Equal(2))
		Expect(adAPIClusterRole.Rules[0].APIGroups).To(ConsistOf("authorization.k8s.io"))
		Expect(adAPIClusterRole.Rules[0].Resources).To(ConsistOf("subjectaccessreviews"))
		Expect(adAPIClusterRole.Rules[0].Verbs).To(ConsistOf("create"))
		Expect(adAPIClusterRole.Rules[1].APIGroups).To(ConsistOf("authentication.k8s.io"))
		Expect(adAPIClusterRole.Rules[1].Resources).To(ConsistOf("tokenreviews"))
		Expect(adAPIClusterRole.Rules[1].Verbs).To(ConsistOf("create"))

=======
>>>>>>> d93d2e72
		adAPIClusterRoleBinding := rtest.GetResource(resources, render.ADAPIObjectName, "", "rbac.authorization.k8s.io", "v1", "ClusterRoleBinding").(*rbacv1.ClusterRoleBinding)
		Expect(adAPIClusterRoleBinding.RoleRef).To(Equal(rbacv1.RoleRef{
			APIGroup: "rbac.authorization.k8s.io",
			Kind:     "ClusterRole",
			Name:     render.ADAPIObjectName,
		}))
		Expect(adAPIClusterRoleBinding.Subjects).To(ConsistOf(rbacv1.Subject{
			Kind:      "ServiceAccount",
			Name:      render.ADAPIObjectName,
			Namespace: render.IntrusionDetectionNamespace,
		}))
	})

<<<<<<< HEAD
=======
	It("should render a persistentVolume claim if an AD StorageClassName is provided and an existing PVC does not exist", func() {
		testADStorageClassName := "test-storage-class-name"
		cfg.IntrusionDetection = operatorv1.IntrusionDetection{
			Spec: operatorv1.IntrusionDetectionSpec{
				AnomalyDetection: operatorv1.AnomalyDetectionSpec{
					StorageClassName: testADStorageClassName,
				},
			},
		}
		cfg.ShouldRenderADPVC = true
		cfg.Openshift = notOpenshift
		cfg.ManagedCluster = false

		component := render.IntrusionDetection(cfg)
		resources, _ := component.Objects()

		adAPIPVC := rtest.GetResource(resources, render.ADPersistentVolumeClaimName, render.IntrusionDetectionNamespace, "", "v1", "PersistentVolumeClaim").(*corev1.PersistentVolumeClaim)
		Expect(*adAPIPVC.Spec.StorageClassName).To(Equal(testADStorageClassName))
		Expect(adAPIPVC.Spec.Resources.Requests[corev1.ResourceStorage]).To(Equal(resource.MustParse(render.DefaultAnomalyDetectionPVRequestSizeGi)))

		adAPIDeployment := rtest.GetResource(resources, render.ADAPIObjectName, render.IntrusionDetectionNamespace, "apps", "v1", "Deployment").(*appsv1.Deployment)
		Expect(adAPIDeployment.Spec.Template.Spec.Volumes).To(ContainElement(
			corev1.Volume{
				Name: "volume-storage",
				VolumeSource: corev1.VolumeSource{
					PersistentVolumeClaim: &corev1.PersistentVolumeClaimVolumeSource{
						ClaimName: render.ADPersistentVolumeClaimName,
					},
				},
			},
		))

		Expect(*adAPIDeployment.Spec.Template.Spec.Containers[0].SecurityContext.Privileged).To(Equal(false))
		Expect(*adAPIDeployment.Spec.Template.Spec.Containers[0].SecurityContext.AllowPrivilegeEscalation).To(Equal(false))
		Expect(*adAPIDeployment.Spec.Template.Spec.Containers[0].SecurityContext.RunAsNonRoot).To(Equal(false))
		Expect(*adAPIDeployment.Spec.Template.Spec.Containers[0].SecurityContext.RunAsGroup).To(Equal(int64(0)))
		Expect(*adAPIDeployment.Spec.Template.Spec.Containers[0].SecurityContext.RunAsUser).To(Equal(int64(0)))
	})

	It("should not render a persistentVolume claim if indicated that the AD StorageClassName is provided but an existing PVC already exists", func() {
		testADStorageClassName := "test-storage-class-name"
		cfg.IntrusionDetection = operatorv1.IntrusionDetection{
			Spec: operatorv1.IntrusionDetectionSpec{
				AnomalyDetection: operatorv1.AnomalyDetectionSpec{
					StorageClassName: testADStorageClassName,
				},
			},
		}
		cfg.ShouldRenderADPVC = false
		cfg.Openshift = notOpenshift
		cfg.ManagedCluster = false

		component := render.IntrusionDetection(cfg)
		resources, _ := component.Objects()

		adAPIPVC := rtest.GetResource(resources, render.ADPersistentVolumeClaimName, render.IntrusionDetectionNamespace, "", "v1", "PersistentVolumeClaim")

		Expect(adAPIPVC).To(BeNil())
	})

>>>>>>> d93d2e72
	It("should render finalizers rbac resources in the IDS ClusterRole for an Openshift management/standalone cluster", func() {
		cfg.Openshift = openshift
		cfg.ManagedCluster = false
		component := render.IntrusionDetection(cfg)
		resources, _ := component.Objects()

		idsControllerRole := rtest.GetResource(resources, render.IntrusionDetectionName, "", "rbac.authorization.k8s.io", "v1", "ClusterRole").(*rbacv1.ClusterRole)

		Expect(idsControllerRole.Rules).To(ContainElement(rbacv1.PolicyRule{
			APIGroups: []string{"apps"},
			Resources: []string{"deployments/finalizers"},
			Verbs:     []string{"update"},
		}))
	})

	It("should render all resources for a configuration that includes event forwarding turned on (Syslog)", func() {
		// Initialize a default LogCollector instance to use.
		cfg.LogCollector = &operatorv1.LogCollector{}
		cfg.LogCollector.Spec.AdditionalStores = &operatorv1.AdditionalLogStoreSpec{
			Syslog: &operatorv1.SyslogStoreSpec{
				LogTypes: []operatorv1.SyslogLogType{
					operatorv1.SyslogLogIDSEvents,
				},
			},
		}
		cfg.Openshift = notOpenshift

		component := render.IntrusionDetection(cfg)
		resources, _ := component.Objects()

		// Should render the correct resources.
		expectedResources := []struct {
			name    string
			ns      string
			group   string
			version string
			kind    string
		}{
			{name: "tigera-intrusion-detection", ns: "", group: "", version: "v1", kind: "Namespace"},
			{name: "allow-tigera.intrusion-detection-controller", ns: "tigera-intrusion-detection", group: "projectcalico.org", version: "v3", kind: "NetworkPolicy"},
			{name: "allow-tigera.default-deny", ns: "tigera-intrusion-detection", group: "projectcalico.org", version: "v3", kind: "NetworkPolicy"},
			{name: "intrusion-detection-controller", ns: "tigera-intrusion-detection", group: "", version: "v1", kind: "ServiceAccount"},
			{name: "intrusion-detection-es-job-installer", ns: "tigera-intrusion-detection", group: "", version: "v1", kind: "ServiceAccount"},
			{name: "intrusion-detection-controller", ns: "", group: "rbac.authorization.k8s.io", version: "v1", kind: "ClusterRole"},
			{name: "intrusion-detection-controller", ns: "", group: "rbac.authorization.k8s.io", version: "v1", kind: "ClusterRoleBinding"},
			{name: "intrusion-detection-controller", ns: "tigera-intrusion-detection", group: "rbac.authorization.k8s.io", version: "v1", kind: "Role"},
			{name: "intrusion-detection-controller", ns: "tigera-intrusion-detection", group: "rbac.authorization.k8s.io", version: "v1", kind: "RoleBinding"},
			{name: "intrusion-detection-controller", ns: "tigera-intrusion-detection", group: "apps", version: "v1", kind: "Deployment"},
			{name: "policy.pod", ns: "", group: "projectcalico.org", version: "v3", kind: "GlobalAlertTemplate"},
			{name: "policy.globalnetworkpolicy", ns: "", group: "projectcalico.org", version: "v3", kind: "GlobalAlertTemplate"},
			{name: "policy.globalnetworkset", ns: "", group: "projectcalico.org", version: "v3", kind: "GlobalAlertTemplate"},
			{name: "policy.serviceaccount", ns: "", group: "projectcalico.org", version: "v3", kind: "GlobalAlertTemplate"},
			{name: "network.cloudapi", ns: "", group: "projectcalico.org", version: "v3", kind: "GlobalAlertTemplate"},
			{name: "network.ssh", ns: "", group: "projectcalico.org", version: "v3", kind: "GlobalAlertTemplate"},
			{name: "network.lateral.access", ns: "", group: "projectcalico.org", version: "v3", kind: "GlobalAlertTemplate"},
			{name: "network.lateral.originate", ns: "", group: "projectcalico.org", version: "v3", kind: "GlobalAlertTemplate"},
			{name: "dns.servfail", ns: "", group: "projectcalico.org", version: "v3", kind: "GlobalAlertTemplate"},
			{name: "dns.dos", ns: "", group: "projectcalico.org", version: "v3", kind: "GlobalAlertTemplate"},
			{name: "tigera.io.detector.dga", ns: "", group: "projectcalico.org", version: "v3", kind: "GlobalAlertTemplate"},
			{name: "tigera.io.detector.http-connection-spike", ns: "", group: "projectcalico.org", version: "v3", kind: "GlobalAlertTemplate"},
			{name: "tigera.io.detector.http-response-codes", ns: "", group: "projectcalico.org", version: "v3", kind: "GlobalAlertTemplate"},
			{name: "tigera.io.detector.http-verbs", ns: "", group: "projectcalico.org", version: "v3", kind: "GlobalAlertTemplate"},
			{name: "tigera.io.detector.port-scan", ns: "", group: "projectcalico.org", version: "v3", kind: "GlobalAlertTemplate"},
			{name: "tigera.io.detector.generic-dns", ns: "", group: "projectcalico.org", version: "v3", kind: "GlobalAlertTemplate"},
			{name: "tigera.io.detector.generic-flows", ns: "", group: "projectcalico.org", version: "v3", kind: "GlobalAlertTemplate"},
			{name: "tigera.io.detector.multivariable-flow", ns: "", group: "projectcalico.org", version: "v3", kind: "GlobalAlertTemplate"},
			{name: "tigera.io.detector.generic-l7", ns: "", group: "projectcalico.org", version: "v3", kind: "GlobalAlertTemplate"},
			{name: "tigera.io.detector.dns-latency", ns: "", group: "projectcalico.org", version: "v3", kind: "GlobalAlertTemplate"},
			{name: "tigera.io.detector.dns-tunnel", ns: "", group: "projectcalico.org", version: "v3", kind: "GlobalAlertTemplate"},
			{name: "tigera.io.detector.l7-bytes", ns: "", group: "projectcalico.org", version: "v3", kind: "GlobalAlertTemplate"},
			{name: "tigera.io.detector.l7-latency", ns: "", group: "projectcalico.org", version: "v3", kind: "GlobalAlertTemplate"},
			{name: "tigera.io.detector.bytes-in", ns: "", group: "projectcalico.org", version: "v3", kind: "GlobalAlertTemplate"},
			{name: "tigera.io.detector.bytes-out", ns: "", group: "projectcalico.org", version: "v3", kind: "GlobalAlertTemplate"},
			{name: "tigera.io.detector.process-bytes", ns: "", group: "projectcalico.org", version: "v3", kind: "GlobalAlertTemplate"},
			{name: "tigera.io.detector.process-restarts", ns: "", group: "projectcalico.org", version: "v3", kind: "GlobalAlertTemplate"},
<<<<<<< HEAD
=======
			{name: "allow-tigera.anomaly-detection-api", ns: "tigera-intrusion-detection", group: "projectcalico.org", version: "v3", kind: "NetworkPolicy"},
>>>>>>> d93d2e72
			{name: render.ADAPIObjectName, ns: "tigera-intrusion-detection", group: "", version: "v1", kind: "ServiceAccount"},
			{name: render.ADAPIObjectName, group: "rbac.authorization.k8s.io", version: "v1", kind: "ClusterRole"},
			{name: render.ADAPIObjectName, group: "rbac.authorization.k8s.io", version: "v1", kind: "ClusterRoleBinding"},
			{name: render.ADAPIObjectName, ns: "tigera-intrusion-detection", group: "", version: "v1", kind: "Service"},
			{name: render.ADAPIObjectName, ns: "tigera-intrusion-detection", group: "apps", version: "v1", kind: "Deployment"},
<<<<<<< HEAD
=======
			{name: "allow-tigera.anomaly-detectors", ns: "tigera-intrusion-detection", group: "projectcalico.org", version: "v3", kind: "NetworkPolicy"},
>>>>>>> d93d2e72
			{name: "anomaly-detectors", ns: "tigera-intrusion-detection", group: "", version: "v1", kind: "ServiceAccount"},
			{name: "anomaly-detectors", ns: "tigera-intrusion-detection", group: "", version: "v1", kind: "Secret"},
			{name: "anomaly-detectors", ns: "tigera-intrusion-detection", group: "rbac.authorization.k8s.io", version: "v1", kind: "Role"},
			{name: "anomaly-detectors", ns: "tigera-intrusion-detection", group: "rbac.authorization.k8s.io", version: "v1", kind: "RoleBinding"},
			{name: render.ADJobPodTemplateBaseName + ".training", ns: render.IntrusionDetectionNamespace, group: "", version: "v1", kind: "PodTemplate"},
			{name: render.ADJobPodTemplateBaseName + ".detection", ns: render.IntrusionDetectionNamespace, group: "", version: "v1", kind: "PodTemplate"},
			{name: "allow-tigera.intrusion-detection-elastic", ns: "tigera-intrusion-detection", group: "projectcalico.org", version: "v3", kind: "NetworkPolicy"},
			{name: "intrusion-detection-es-job-installer", ns: "tigera-intrusion-detection", group: "batch", version: "v1", kind: "Job"},
			{name: "intrusion-detection-psp", ns: "", group: "rbac.authorization.k8s.io", version: "v1", kind: "ClusterRole"},
			{name: "intrusion-detection-psp", ns: "", group: "rbac.authorization.k8s.io", version: "v1", kind: "ClusterRoleBinding"},
			{name: "intrusion-detection", ns: "", group: "policy", version: "v1beta1", kind: "PodSecurityPolicy"},
		}

		Expect(len(resources)).To(Equal(len(expectedResources)))

		for i, expectedRes := range expectedResources {
			rtest.ExpectResource(resources[i], expectedRes.name, expectedRes.ns, expectedRes.group, expectedRes.version, expectedRes.kind)
			if expectedRes.kind == "GlobalAlertTemplate" {
				rtest.ExpectGlobalAlertTemplateToBePopulated(resources[i])
			}
		}

		dp := rtest.GetResource(resources, "intrusion-detection-controller", "tigera-intrusion-detection", "apps", "v1", "Deployment").(*appsv1.Deployment)
		envs := dp.Spec.Template.Spec.Containers[0].Env

<<<<<<< HEAD
		// Validate that even with syslog configured we still have the CA configmap Volume
		idc := rtest.GetResource(resources, "intrusion-detection-controller", render.IntrusionDetectionNamespace, "apps", "v1", "Deployment").(*appsv1.Deployment)
		Expect(idc.Spec.Template.Spec.Volumes[0].Name).To(Equal(certificatemanagement.TrustedCertConfigMapName))
		Expect(idc.Spec.Template.Spec.Volumes[0].ConfigMap.Name).To(Equal(certificatemanagement.TrustedCertConfigMapName))
		Expect(idc.Spec.Template.Spec.Volumes[1].Name).To(Equal("var-log-calico"))
		Expect(idc.Spec.Template.Spec.Volumes[1].VolumeSource.HostPath.Path).To(Equal("/var/log/calico"))

		expectedEnvs := []struct {
			name       string
			val        string
			secretName string
			secretKey  string
		}{
=======
		expectedEnvs := []expectedEnvVar{
>>>>>>> d93d2e72
			{"CLUSTER_NAME", cfg.ESClusterConfig.ClusterName(), "", ""},
			{"MULTI_CLUSTER_FORWARDING_CA", cfg.TrustedCertBundle.MountPath(), "", ""},
			{"IDS_ENABLE_EVENT_FORWARDING", "true", "", ""},
		}

		assertEnvVarlistMatch(envs, expectedEnvs)

		// Validate that even with syslog configured we still have the CA configmap Volume
		idc := rtest.GetResource(resources, "intrusion-detection-controller", render.IntrusionDetectionNamespace, "apps", "v1", "Deployment").(*appsv1.Deployment)
		Expect(idc.Spec.Template.Spec.Volumes[0].Name).To(Equal(certificatemanagement.TrustedCertConfigMapName))
		Expect(idc.Spec.Template.Spec.Volumes[0].ConfigMap.Name).To(Equal(certificatemanagement.TrustedCertConfigMapName))
		Expect(idc.Spec.Template.Spec.Volumes[1].Name).To(Equal("var-log-calico"))
		Expect(idc.Spec.Template.Spec.Volumes[1].VolumeSource.HostPath.Path).To(Equal("/var/log/calico"))

		Expect(*idc.Spec.Template.Spec.Containers[0].SecurityContext.AllowPrivilegeEscalation).To(BeFalse())
		Expect(*idc.Spec.Template.Spec.Containers[0].SecurityContext.Privileged).To(BeFalse())
		Expect(*idc.Spec.Template.Spec.Containers[0].SecurityContext.RunAsGroup).To(BeEquivalentTo(0))
		Expect(*idc.Spec.Template.Spec.Containers[0].SecurityContext.RunAsNonRoot).To(BeFalse())
		Expect(*idc.Spec.Template.Spec.Containers[0].SecurityContext.RunAsUser).To(BeEquivalentTo(0))

		// expect AD PodTemplate EnvVars
		expectedADEnvs := []expectedEnvVar{
			{"ELASTIC_HOST", dns.GetServiceDNSNames(render.ESGatewayServiceName, render.ElasticsearchNamespace, cfg.ClusterDomain)[2], "", ""},
			{"ELASTIC_PORT", strconv.Itoa(render.ElasticsearchDefaultPort), "", ""},
			{"ELASTIC_CA", certificatemanagement.TrustedCertBundleMountPath, "", ""},
			{"ELASTIC_USERNAME", "", render.ElasticsearchADJobUserSecret, "username"},
			{"ELASTIC_PASSWORD", "", render.ElasticsearchADJobUserSecret, "password"},
			{"MODEL_STORAGE_API_HOST", render.ADAPIExpectedServiceName, "", ""},
			{"MODEL_STORAGE_API_PORT", strconv.Itoa(8080), "", ""},
			{"MODEL_STORAGE_CLIENT_CERT", cfg.ADAPIServerCertSecret.VolumeMountCertificateFilePath(), "", ""},
			{"MODEL_STORAGE_API_TOKEN", "", "anomaly-detectors", "token"},
		}

		adDetectionPodtemplate := rtest.GetResource(resources, render.ADJobPodTemplateBaseName+".detection", "tigera-intrusion-detection", "", "v1", "PodTemplate").(*corev1.PodTemplate)
		Expect(*adDetectionPodtemplate.Template.Spec.Containers[0].SecurityContext.Privileged).To(BeFalse())
		adDetectionEnvs := adDetectionPodtemplate.Template.Spec.Containers[0].Env

		adTrainingPodtemplate := rtest.GetResource(resources, render.ADJobPodTemplateBaseName+".training", "tigera-intrusion-detection", "", "v1", "PodTemplate").(*corev1.PodTemplate)
		Expect(*adTrainingPodtemplate.Template.Spec.Containers[0].SecurityContext.Privileged).To(BeFalse())
		adTrainingEnvs := adTrainingPodtemplate.Template.Spec.Containers[0].Env

		assertEnvVarlistMatch(adDetectionEnvs, expectedADEnvs)
		assertEnvVarlistMatch(adTrainingEnvs, expectedADEnvs)
	})

	It("should not render intrusion-detection-es-job-installer and should disable GlobalAlert controller when cluster is managed", func() {
		cfg.Openshift = notOpenshift
		cfg.ManagedCluster = managedCluster

		component := render.IntrusionDetection(cfg)
		resources, _ := component.Objects()

		// Should render the correct resources.
		expectedResources := []struct {
			name    string
			ns      string
			group   string
			version string
			kind    string
		}{
			{name: "tigera-intrusion-detection", ns: "", group: "", version: "v1", kind: "Namespace"},
			{name: "allow-tigera.intrusion-detection-controller", ns: "tigera-intrusion-detection", group: "projectcalico.org", version: "v3", kind: "NetworkPolicy"},
			{name: "allow-tigera.default-deny", ns: "tigera-intrusion-detection", group: "projectcalico.org", version: "v3", kind: "NetworkPolicy"},
			{name: "intrusion-detection-controller", ns: "tigera-intrusion-detection", group: "", version: "v1", kind: "ServiceAccount"},
			{name: "intrusion-detection-es-job-installer", ns: "tigera-intrusion-detection", group: "", version: "v1", kind: "ServiceAccount"},
			{name: "intrusion-detection-controller", ns: "", group: "rbac.authorization.k8s.io", version: "v1", kind: "ClusterRole"},
			{name: "intrusion-detection-controller", ns: "", group: "rbac.authorization.k8s.io", version: "v1", kind: "ClusterRoleBinding"},
			{name: "intrusion-detection-controller", ns: "tigera-intrusion-detection", group: "rbac.authorization.k8s.io", version: "v1", kind: "Role"},
			{name: "intrusion-detection-controller", ns: "tigera-intrusion-detection", group: "rbac.authorization.k8s.io", version: "v1", kind: "RoleBinding"},
			{name: "intrusion-detection-controller", ns: "tigera-intrusion-detection", group: "apps", version: "v1", kind: "Deployment"},
			{name: "policy.pod", ns: "", group: "projectcalico.org", version: "v3", kind: "GlobalAlertTemplate"},
			{name: "policy.globalnetworkpolicy", ns: "", group: "projectcalico.org", version: "v3", kind: "GlobalAlertTemplate"},
			{name: "policy.globalnetworkset", ns: "", group: "projectcalico.org", version: "v3", kind: "GlobalAlertTemplate"},
			{name: "policy.serviceaccount", ns: "", group: "projectcalico.org", version: "v3", kind: "GlobalAlertTemplate"},
			{name: "network.cloudapi", ns: "", group: "projectcalico.org", version: "v3", kind: "GlobalAlertTemplate"},
			{name: "network.ssh", ns: "", group: "projectcalico.org", version: "v3", kind: "GlobalAlertTemplate"},
			{name: "network.lateral.access", ns: "", group: "projectcalico.org", version: "v3", kind: "GlobalAlertTemplate"},
			{name: "network.lateral.originate", ns: "", group: "projectcalico.org", version: "v3", kind: "GlobalAlertTemplate"},
			{name: "dns.servfail", ns: "", group: "projectcalico.org", version: "v3", kind: "GlobalAlertTemplate"},
			{name: "dns.dos", ns: "", group: "projectcalico.org", version: "v3", kind: "GlobalAlertTemplate"},
			{name: "tigera.io.detector.dga", ns: "", group: "projectcalico.org", version: "v3", kind: "GlobalAlertTemplate"},
			{name: "tigera.io.detector.http-connection-spike", ns: "", group: "projectcalico.org", version: "v3", kind: "GlobalAlertTemplate"},
			{name: "tigera.io.detector.http-response-codes", ns: "", group: "projectcalico.org", version: "v3", kind: "GlobalAlertTemplate"},
			{name: "tigera.io.detector.http-verbs", ns: "", group: "projectcalico.org", version: "v3", kind: "GlobalAlertTemplate"},
			{name: "tigera.io.detector.port-scan", ns: "", group: "projectcalico.org", version: "v3", kind: "GlobalAlertTemplate"},
			{name: "tigera.io.detector.generic-dns", ns: "", group: "projectcalico.org", version: "v3", kind: "GlobalAlertTemplate"},
			{name: "tigera.io.detector.generic-flows", ns: "", group: "projectcalico.org", version: "v3", kind: "GlobalAlertTemplate"},
			{name: "tigera.io.detector.multivariable-flow", ns: "", group: "projectcalico.org", version: "v3", kind: "GlobalAlertTemplate"},
			{name: "tigera.io.detector.generic-l7", ns: "", group: "projectcalico.org", version: "v3", kind: "GlobalAlertTemplate"},
			{name: "tigera.io.detector.dns-latency", ns: "", group: "projectcalico.org", version: "v3", kind: "GlobalAlertTemplate"},
			{name: "tigera.io.detector.dns-tunnel", ns: "", group: "projectcalico.org", version: "v3", kind: "GlobalAlertTemplate"},
			{name: "tigera.io.detector.l7-bytes", ns: "", group: "projectcalico.org", version: "v3", kind: "GlobalAlertTemplate"},
			{name: "tigera.io.detector.l7-latency", ns: "", group: "projectcalico.org", version: "v3", kind: "GlobalAlertTemplate"},
			{name: "tigera.io.detector.bytes-in", ns: "", group: "projectcalico.org", version: "v3", kind: "GlobalAlertTemplate"},
			{name: "tigera.io.detector.bytes-out", ns: "", group: "projectcalico.org", version: "v3", kind: "GlobalAlertTemplate"},
			{name: "tigera.io.detector.process-bytes", ns: "", group: "projectcalico.org", version: "v3", kind: "GlobalAlertTemplate"},
			{name: "tigera.io.detector.process-restarts", ns: "", group: "projectcalico.org", version: "v3", kind: "GlobalAlertTemplate"},
<<<<<<< HEAD
			{name: "intrusion-detection", ns: "", group: "policy", version: "v1beta1", kind: "PodSecurityPolicy"},
=======
>>>>>>> d93d2e72
			{name: "intrusion-detection-psp", ns: "", group: "rbac.authorization.k8s.io", version: "v1", kind: "ClusterRole"},
			{name: "intrusion-detection-psp", ns: "", group: "rbac.authorization.k8s.io", version: "v1", kind: "ClusterRoleBinding"},
			{name: "intrusion-detection", ns: "", group: "policy", version: "v1beta1", kind: "PodSecurityPolicy"},
		}

		Expect(len(resources)).To(Equal(len(expectedResources)))

		for i, expectedRes := range expectedResources {
			rtest.ExpectResource(resources[i], expectedRes.name, expectedRes.ns, expectedRes.group, expectedRes.version, expectedRes.kind)
			if expectedRes.kind == "GlobalAlertTemplate" {
				rtest.ExpectGlobalAlertTemplateToBePopulated(resources[i])
			}
		}

		idc := rtest.GetResource(resources, "intrusion-detection-controller", render.IntrusionDetectionNamespace, "apps", "v1", "Deployment").(*appsv1.Deployment)
		Expect(idc.Spec.Template.Spec.Containers[0].Env).To(ContainElements(
			corev1.EnvVar{Name: "CLUSTER_NAME", Value: cfg.ESClusterConfig.ClusterName()},
			corev1.EnvVar{Name: "MULTI_CLUSTER_FORWARDING_CA", Value: cfg.TrustedCertBundle.MountPath()},
			corev1.EnvVar{Name: "DISABLE_ALERTS", Value: "yes"},
			corev1.EnvVar{Name: "DISABLE_ANOMALY_DETECTION", Value: "yes"},
		))

		clusterRole := rtest.GetResource(resources, "intrusion-detection-controller", "", "rbac.authorization.k8s.io", "v1", "ClusterRole").(*rbacv1.ClusterRole)
		Expect(clusterRole.Rules).NotTo(ContainElements([]rbacv1.PolicyRule{
			{
				APIGroups: []string{"projectcalico.org"},
				Resources: []string{"managedclusters"},
				Verbs:     []string{"get", "list", "watch"},
			},
			{
				APIGroups: []string{"authorization.k8s.io"},
				Resources: []string{"tokenreviews"},
				Verbs:     []string{"create"},
			},
			{
				APIGroups: []string{"batch"},
				Resources: []string{"cronjobs", "jobs"},
				Verbs: []string{
					"get", "list", "watch", "create", "update", "patch", "delete",
				},
			},
		}))
	})

	It("should render properly when PSP is not supported by the cluster", func() {
		cfg.UsePSP = false
		component := render.IntrusionDetection(cfg)
		Expect(component.ResolveImages(nil)).To(BeNil())
		resources, _ := component.Objects()

		// Should not contain any PodSecurityPolicies
		for _, r := range resources {
			Expect(r.GetObjectKind().GroupVersionKind().Kind).NotTo(Equal("PodSecurityPolicy"))
		}
	})

	It("should apply controlPlaneNodeSelector correctly", func() {
		cfg.Installation = &operatorv1.InstallationSpec{
			ControlPlaneNodeSelector: map[string]string{"foo": "bar"},
		}
		cfg.ESClusterConfig = &relasticsearch.ClusterConfig{}
		component := render.IntrusionDetection(cfg)
		resources, _ := component.Objects()
		idc := rtest.GetResource(resources, "intrusion-detection-controller", render.IntrusionDetectionNamespace, "apps", "v1", "Deployment").(*appsv1.Deployment)
		job := rtest.GetResource(resources, render.IntrusionDetectionInstallerJobName, render.IntrusionDetectionNamespace, "batch", "v1", "Job").(*batchv1.Job)
		Expect(idc.Spec.Template.Spec.NodeSelector).To(Equal(map[string]string{"foo": "bar"}))
		Expect(job.Spec.Template.Spec.NodeSelector).To(Equal(map[string]string{"foo": "bar"}))
	})

	It("should apply controlPlaneTolerations correctly", func() {
		t := corev1.Toleration{
			Key:      "foo",
			Operator: corev1.TolerationOpEqual,
			Value:    "bar",
		}
		cfg.Installation = &operatorv1.InstallationSpec{
			ControlPlaneTolerations: []corev1.Toleration{t},
		}
		cfg.ESClusterConfig = &relasticsearch.ClusterConfig{}
		component := render.IntrusionDetection(cfg)
		resources, _ := component.Objects()
		idc := rtest.GetResource(resources, "intrusion-detection-controller", render.IntrusionDetectionNamespace, "apps", "v1", "Deployment").(*appsv1.Deployment)
		job := rtest.GetResource(resources, render.IntrusionDetectionInstallerJobName, render.IntrusionDetectionNamespace, "batch", "v1", "Job").(*batchv1.Job)
		Expect(idc.Spec.Template.Spec.Tolerations).To(ConsistOf(t))
		Expect(job.Spec.Template.Spec.Tolerations).To(ConsistOf(t))
	})

	Context("allow-tigera rendering", func() {
		policyNames := []types.NamespacedName{
			{Name: "allow-tigera.intrusion-detection-controller", Namespace: "tigera-intrusion-detection"},
			{Name: "allow-tigera.intrusion-detection-elastic", Namespace: "tigera-intrusion-detection"},
			{Name: "allow-tigera.anomaly-detection-api", Namespace: "tigera-intrusion-detection"},
			{Name: "allow-tigera.anomaly-detectors", Namespace: "tigera-intrusion-detection"},
		}

		getExpectedPolicy := func(policyName types.NamespacedName, scenario testutils.AllowTigeraScenario) *v3.NetworkPolicy {
			if policyName.Name == "allow-tigera.intrusion-detection-controller" {
				return testutils.SelectPolicyByClusterTypeAndProvider(scenario,
					expectedIDPolicyForUnmanaged,
					expectedIDPolicyForUnmanagedOCP,
					expectedIDPolicyForManaged,
					expectedIDPolicyForManagedOCP,
				)
			} else if !scenario.ManagedCluster && policyName.Name == "allow-tigera.intrusion-detection-elastic" {
				return testutils.SelectPolicyByProvider(scenario, expectedIDInstallerPolicy, expectedIDInstallerPolicyForOCP)
			} else if !scenario.ManagedCluster && policyName.Name == "allow-tigera.anomaly-detection-api" {
				return testutils.SelectPolicyByProvider(scenario, expectedAnomalyDetectionAPIPolicy, expectedAnomalyDetectionAPIPolicyForOCP)
			} else if !scenario.ManagedCluster && policyName.Name == "allow-tigera.anomaly-detectors" {
				return testutils.SelectPolicyByProvider(scenario, expectedAnomalyDetectorsPolicy, expectedAnomalyDetectorsPolicyForOCP)
			}

			return nil
		}

		DescribeTable("should render allow-tigera policy",
			func(scenario testutils.AllowTigeraScenario) {
				cfg.Openshift = scenario.Openshift
				cfg.ManagedCluster = scenario.ManagedCluster
				component := render.IntrusionDetection(cfg)
				resources, _ := component.Objects()

				for _, policyName := range policyNames {
					policy := testutils.GetAllowTigeraPolicyFromResources(policyName, resources)
					expectedPolicy := getExpectedPolicy(policyName, scenario)
					Expect(policy).To(Equal(expectedPolicy))
				}
			},
			Entry("for management/standalone, kube-dns", testutils.AllowTigeraScenario{ManagedCluster: false, Openshift: false}),
			Entry("for management/standalone, openshift-dns", testutils.AllowTigeraScenario{ManagedCluster: false, Openshift: true}),
			Entry("for managed, kube-dns", testutils.AllowTigeraScenario{ManagedCluster: true, Openshift: false}),
			Entry("for managed, openshift-dns", testutils.AllowTigeraScenario{ManagedCluster: true, Openshift: true}),
		)
	})

	It("should not render anomaly detection or es-job installer when FIPS mode is enabled", func() {
		fipsEnabled := operatorv1.FIPSModeEnabled
		testADStorageClassName := "test-storage-class-name"
		cfg.Installation.FIPSMode = &fipsEnabled
		cfg.IntrusionDetection = operatorv1.IntrusionDetection{
			Spec: operatorv1.IntrusionDetectionSpec{
				AnomalyDetection: operatorv1.AnomalyDetectionSpec{
					StorageClassName: testADStorageClassName,
				},
			},
		}
		cfg.ShouldRenderADPVC = true
		component := render.IntrusionDetection(cfg)
		toCreate, toRemove := component.Objects()

		// Should render the correct resources.
		expectedResources := []struct {
			name    string
			ns      string
			group   string
			version string
			kind    string
		}{
			{name: "tigera-intrusion-detection", ns: "", group: "", version: "v1", kind: "Namespace"},
			{name: "allow-tigera.intrusion-detection-controller", ns: "tigera-intrusion-detection", group: "projectcalico.org", version: "v3", kind: "NetworkPolicy"},
			{name: "allow-tigera.default-deny", ns: "tigera-intrusion-detection", group: "projectcalico.org", version: "v3", kind: "NetworkPolicy"},
			{name: "intrusion-detection-controller", ns: "tigera-intrusion-detection", group: "", version: "v1", kind: "ServiceAccount"},
			{name: "intrusion-detection-es-job-installer", ns: "tigera-intrusion-detection", group: "", version: "v1", kind: "ServiceAccount"},
			{name: "intrusion-detection-controller", ns: "", group: "rbac.authorization.k8s.io", version: "v1", kind: "ClusterRole"},
			{name: "intrusion-detection-controller", ns: "", group: "rbac.authorization.k8s.io", version: "v1", kind: "ClusterRoleBinding"},
			{name: "intrusion-detection-controller", ns: "tigera-intrusion-detection", group: "rbac.authorization.k8s.io", version: "v1", kind: "Role"},
			{name: "intrusion-detection-controller", ns: "tigera-intrusion-detection", group: "rbac.authorization.k8s.io", version: "v1", kind: "RoleBinding"},
			{name: "intrusion-detection-controller", ns: "tigera-intrusion-detection", group: "apps", version: "v1", kind: "Deployment"},
			{name: "policy.pod", ns: "", group: "projectcalico.org", version: "v3", kind: "GlobalAlertTemplate"},
			{name: "policy.globalnetworkpolicy", ns: "", group: "projectcalico.org", version: "v3", kind: "GlobalAlertTemplate"},
			{name: "policy.globalnetworkset", ns: "", group: "projectcalico.org", version: "v3", kind: "GlobalAlertTemplate"},
			{name: "policy.serviceaccount", ns: "", group: "projectcalico.org", version: "v3", kind: "GlobalAlertTemplate"},
			{name: "network.cloudapi", ns: "", group: "projectcalico.org", version: "v3", kind: "GlobalAlertTemplate"},
			{name: "network.ssh", ns: "", group: "projectcalico.org", version: "v3", kind: "GlobalAlertTemplate"},
			{name: "network.lateral.access", ns: "", group: "projectcalico.org", version: "v3", kind: "GlobalAlertTemplate"},
			{name: "network.lateral.originate", ns: "", group: "projectcalico.org", version: "v3", kind: "GlobalAlertTemplate"},
			{name: "dns.servfail", ns: "", group: "projectcalico.org", version: "v3", kind: "GlobalAlertTemplate"},
			{name: "dns.dos", ns: "", group: "projectcalico.org", version: "v3", kind: "GlobalAlertTemplate"},
			{name: "tigera.io.detector.dga", ns: "", group: "projectcalico.org", version: "v3", kind: "GlobalAlertTemplate"},
			{name: "tigera.io.detector.http-connection-spike", ns: "", group: "projectcalico.org", version: "v3", kind: "GlobalAlertTemplate"},
			{name: "tigera.io.detector.http-response-codes", ns: "", group: "projectcalico.org", version: "v3", kind: "GlobalAlertTemplate"},
			{name: "tigera.io.detector.http-verbs", ns: "", group: "projectcalico.org", version: "v3", kind: "GlobalAlertTemplate"},
			{name: "tigera.io.detector.port-scan", ns: "", group: "projectcalico.org", version: "v3", kind: "GlobalAlertTemplate"},
			{name: "tigera.io.detector.generic-dns", ns: "", group: "projectcalico.org", version: "v3", kind: "GlobalAlertTemplate"},
			{name: "tigera.io.detector.generic-flows", ns: "", group: "projectcalico.org", version: "v3", kind: "GlobalAlertTemplate"},
			{name: "tigera.io.detector.multivariable-flow", ns: "", group: "projectcalico.org", version: "v3", kind: "GlobalAlertTemplate"},
			{name: "tigera.io.detector.generic-l7", ns: "", group: "projectcalico.org", version: "v3", kind: "GlobalAlertTemplate"},
			{name: "tigera.io.detector.dns-latency", ns: "", group: "projectcalico.org", version: "v3", kind: "GlobalAlertTemplate"},
			{name: "tigera.io.detector.dns-tunnel", ns: "", group: "projectcalico.org", version: "v3", kind: "GlobalAlertTemplate"},
			{name: "tigera.io.detector.l7-bytes", ns: "", group: "projectcalico.org", version: "v3", kind: "GlobalAlertTemplate"},
			{name: "tigera.io.detector.l7-latency", ns: "", group: "projectcalico.org", version: "v3", kind: "GlobalAlertTemplate"},
			{name: "tigera.io.detector.bytes-in", ns: "", group: "projectcalico.org", version: "v3", kind: "GlobalAlertTemplate"},
			{name: "tigera.io.detector.bytes-out", ns: "", group: "projectcalico.org", version: "v3", kind: "GlobalAlertTemplate"},
			{name: "tigera.io.detector.process-bytes", ns: "", group: "projectcalico.org", version: "v3", kind: "GlobalAlertTemplate"},
			{name: "tigera.io.detector.process-restarts", ns: "", group: "projectcalico.org", version: "v3", kind: "GlobalAlertTemplate"},
			{name: "intrusion-detection-psp", ns: "", group: "rbac.authorization.k8s.io", version: "v1", kind: "ClusterRole"},
			{name: "intrusion-detection-psp", ns: "", group: "rbac.authorization.k8s.io", version: "v1", kind: "ClusterRoleBinding"},
			{name: "intrusion-detection", ns: "", group: "policy", version: "v1beta1", kind: "PodSecurityPolicy"},
		}

		Expect(toCreate).To(HaveLen(len(expectedResources)))

		for i, expectedRes := range expectedResources {
			rtest.ExpectResource(toCreate[i], expectedRes.name, expectedRes.ns, expectedRes.group, expectedRes.version, expectedRes.kind)

			if expectedRes.kind == "GlobalAlertTemplate" {
				rtest.ExpectGlobalAlertTemplateToBePopulated(toCreate[i])
			}
		}

		expectedResourcesToRemove := []struct {
			name    string
			ns      string
			group   string
			version string
			kind    string
		}{
			{name: "allow-tigera.anomaly-detection-api", ns: "tigera-intrusion-detection", group: "projectcalico.org", version: "v3", kind: "NetworkPolicy"},
			{name: "anomaly-detection-api", ns: "tigera-intrusion-detection", group: "", version: "v1", kind: "ServiceAccount"},
			{name: "anomaly-detection-api", ns: "", group: "rbac.authorization.k8s.io", version: "v1", kind: "ClusterRole"},
			{name: "anomaly-detection-api", ns: "", group: "rbac.authorization.k8s.io", version: "v1", kind: "ClusterRoleBinding"},
			{name: "tigera-anomaly-detection", ns: "tigera-intrusion-detection", group: "", version: "v1", kind: "PersistentVolumeClaim"},
			{name: "anomaly-detection-api", ns: "tigera-intrusion-detection", group: "", version: "v1", kind: "Service"},
			{name: "anomaly-detection-api", ns: "tigera-intrusion-detection", group: "apps", version: "v1", kind: "Deployment"},
			{name: "allow-tigera.anomaly-detectors", ns: "tigera-intrusion-detection", group: "projectcalico.org", version: "v3", kind: "NetworkPolicy"},
			{name: "anomaly-detectors", ns: "tigera-intrusion-detection", group: "", version: "v1", kind: "ServiceAccount"},
			{name: "anomaly-detectors", ns: "tigera-intrusion-detection", group: "", version: "v1", kind: "Secret"},
			{name: "anomaly-detectors", ns: "tigera-intrusion-detection", group: "rbac.authorization.k8s.io", version: "v1", kind: "Role"},
			{name: "anomaly-detectors", ns: "tigera-intrusion-detection", group: "rbac.authorization.k8s.io", version: "v1", kind: "RoleBinding"},
			{name: "tigera.io.detectors.training", ns: "tigera-intrusion-detection", group: "", version: "v1", kind: "PodTemplate"},
			{name: "tigera.io.detectors.detection", ns: "tigera-intrusion-detection", group: "", version: "v1", kind: "PodTemplate"},
			{name: "allow-tigera.intrusion-detection-elastic", ns: "tigera-intrusion-detection", group: "projectcalico.org", version: "v3", kind: "NetworkPolicy"},
			{name: "intrusion-detection-es-job-installer", ns: "tigera-intrusion-detection", group: "batch", version: "v1", kind: "Job"},
		}

		Expect(toRemove).To(HaveLen(len(expectedResourcesToRemove)))

		for i, expectedRes := range expectedResourcesToRemove {
			rtest.ExpectResource(toRemove[i], expectedRes.name, expectedRes.ns, expectedRes.group, expectedRes.version, expectedRes.kind)
		}
	})
})

func assertEnvVarlistMatch(envVars []corev1.EnvVar, expectedEnvVars []expectedEnvVar) {
	for _, expected := range expectedEnvVars {
		if expected.val != "" {
			Expect(envVars).To(ContainElement(corev1.EnvVar{Name: expected.name, Value: expected.val}))
		} else {
			Expect(envVars).To(ContainElement(corev1.EnvVar{
				Name: expected.name,
				ValueFrom: &corev1.EnvVarSource{
					SecretKeyRef: &corev1.SecretKeySelector{
						LocalObjectReference: corev1.LocalObjectReference{Name: expected.secretName},
						Key:                  expected.secretKey,
					},
				},
			}))
		}
	}
}<|MERGE_RESOLUTION|>--- conflicted
+++ resolved
@@ -23,7 +23,6 @@
 	v3 "github.com/tigera/api/pkg/apis/projectcalico/v3"
 	operatorv1 "github.com/tigera/operator/api/v1"
 	"github.com/tigera/operator/pkg/apis"
-	"github.com/tigera/operator/pkg/common"
 	"github.com/tigera/operator/pkg/controller/certificatemanager"
 	"github.com/tigera/operator/pkg/dns"
 	"github.com/tigera/operator/pkg/render"
@@ -58,8 +57,6 @@
 	var cfg *render.IntrusionDetectionConfiguration
 	var bundle certificatemanagement.TrustedBundle
 	var adAPIKeyPair certificatemanagement.KeyPairInterface
-<<<<<<< HEAD
-=======
 
 	expectedIDPolicyForUnmanaged := testutils.GetExpectedPolicyFromFile("testutils/expected_policies/intrusion-detection-controller_unmanaged.json")
 	expectedIDPolicyForManaged := testutils.GetExpectedPolicyFromFile("testutils/expected_policies/intrusion-detection-controller_managed.json")
@@ -72,21 +69,15 @@
 	expectedAnomalyDetectorsPolicy := testutils.GetExpectedPolicyFromFile("testutils/expected_policies/ad-detectors.json")
 	expectedAnomalyDetectorsPolicyForOCP := testutils.GetExpectedPolicyFromFile("testutils/expected_policies/ad-detectors_ocp.json")
 
->>>>>>> d93d2e72
 	BeforeEach(func() {
 		scheme := runtime.NewScheme()
 		Expect(apis.AddToScheme(scheme)).NotTo(HaveOccurred())
 		cli := fake.NewClientBuilder().WithScheme(scheme).Build()
 		certificateManager, err := certificatemanager.Create(cli, nil, clusterDomain)
 		Expect(err).NotTo(HaveOccurred())
-<<<<<<< HEAD
-		adAPIKeyPair, err = certificatemanagement.NewKeyPair(rtest.CreateCertSecret(render.ADAPITLSSecretName, common.OperatorNamespace(), render.ADAPITLSSecretName), []string{""}, "")
-		Expect(err).NotTo(HaveOccurred())
-=======
 		secret, err := certificatemanagement.CreateSelfSignedSecret("", "", "", nil)
 		Expect(err).NotTo(HaveOccurred())
 		adAPIKeyPair = certificatemanagement.NewKeyPair(secret, []string{""}, "")
->>>>>>> d93d2e72
 		bundle = certificateManager.CreateTrustedBundle()
 		// Initialize a default instance to use. Each test can override this to its
 		// desired configuration.
@@ -94,18 +85,11 @@
 			TrustedCertBundle:     bundle,
 			ADAPIServerCertSecret: adAPIKeyPair,
 			Installation:          &operatorv1.InstallationSpec{Registry: "testregistry.com/"},
-<<<<<<< HEAD
 			ESClusterConfig:       relasticsearch.NewClusterConfig("tenant_id.clusterTestName", 1, 1, 1),
 			ClusterDomain:         dns.DefaultClusterDomain,
 			ESLicenseType:         render.ElasticsearchLicenseTypeUnknown,
 			ManagedCluster:        notManagedCluster,
-=======
-			ESClusterConfig:       relasticsearch.NewClusterConfig("clusterTestName", 1, 1, 1),
-			ClusterDomain:         dns.DefaultClusterDomain,
-			ESLicenseType:         render.ElasticsearchLicenseTypeUnknown,
-			ManagedCluster:        notManagedCluster,
 			UsePSP:                true,
->>>>>>> d93d2e72
 		}
 	})
 
@@ -159,19 +143,13 @@
 			{name: "tigera.io.detector.bytes-out", ns: "", group: "projectcalico.org", version: "v3", kind: "GlobalAlertTemplate"},
 			{name: "tigera.io.detector.process-bytes", ns: "", group: "projectcalico.org", version: "v3", kind: "GlobalAlertTemplate"},
 			{name: "tigera.io.detector.process-restarts", ns: "", group: "projectcalico.org", version: "v3", kind: "GlobalAlertTemplate"},
-<<<<<<< HEAD
-=======
 			{name: "allow-tigera.anomaly-detection-api", ns: "tigera-intrusion-detection", group: "projectcalico.org", version: "v3", kind: "NetworkPolicy"},
->>>>>>> d93d2e72
 			{name: render.ADAPIObjectName, ns: "tigera-intrusion-detection", group: "", version: "v1", kind: "ServiceAccount"},
 			{name: render.ADAPIObjectName, group: "rbac.authorization.k8s.io", version: "v1", kind: "ClusterRole"},
 			{name: render.ADAPIObjectName, group: "rbac.authorization.k8s.io", version: "v1", kind: "ClusterRoleBinding"},
 			{name: render.ADAPIObjectName, ns: "tigera-intrusion-detection", group: "", version: "v1", kind: "Service"},
 			{name: render.ADAPIObjectName, ns: "tigera-intrusion-detection", group: "apps", version: "v1", kind: "Deployment"},
-<<<<<<< HEAD
-=======
 			{name: "allow-tigera.anomaly-detectors", ns: "tigera-intrusion-detection", group: "projectcalico.org", version: "v3", kind: "NetworkPolicy"},
->>>>>>> d93d2e72
 			{name: "anomaly-detectors", ns: "tigera-intrusion-detection", group: "", version: "v1", kind: "ServiceAccount"},
 			{name: "anomaly-detectors", ns: "tigera-intrusion-detection", group: "", version: "v1", kind: "Secret"},
 			{name: "anomaly-detectors", ns: "tigera-intrusion-detection", group: "rbac.authorization.k8s.io", version: "v1", kind: "Role"},
@@ -241,12 +219,6 @@
 
 		// secrets are mounted
 		adAPIDeployment := rtest.GetResource(resources, render.ADAPIObjectName, render.IntrusionDetectionNamespace, "apps", "v1", "Deployment").(*appsv1.Deployment)
-<<<<<<< HEAD
-		Expect(adAPIDeployment.Spec.Template.Spec.Containers[0].VolumeMounts[0].Name).To(Equal(bundle.VolumeMount().Name))
-		Expect(adAPIDeployment.Spec.Template.Spec.Containers[0].VolumeMounts[0].MountPath).To(Equal(bundle.VolumeMount().MountPath))
-		Expect(adAPIDeployment.Spec.Template.Spec.Containers[0].VolumeMounts[1].Name).To(Equal(adAPIKeyPair.VolumeMount().Name))
-		Expect(adAPIDeployment.Spec.Template.Spec.Containers[0].VolumeMounts[1].MountPath).To(Equal(adAPIKeyPair.VolumeMount().MountPath))
-=======
 		Expect(adAPIDeployment.Spec.Template.Spec.Containers[0].VolumeMounts[0].Name).To(Equal(bundle.VolumeMount(rmeta.OSTypeLinux).Name))
 		Expect(adAPIDeployment.Spec.Template.Spec.Containers[0].VolumeMounts[0].MountPath).To(Equal(bundle.VolumeMount(rmeta.OSTypeLinux).MountPath))
 		Expect(adAPIDeployment.Spec.Template.Spec.Containers[0].VolumeMounts[1].Name).To(Equal(adAPIKeyPair.VolumeMount(rmeta.OSTypeLinux).Name))
@@ -267,7 +239,6 @@
 		Expect(*adAPIDeployment.Spec.Template.Spec.Containers[0].SecurityContext.RunAsNonRoot).To(Equal(true))
 		Expect(*adAPIDeployment.Spec.Template.Spec.Containers[0].SecurityContext.RunAsGroup).To(Equal(int64(10001)))
 		Expect(*adAPIDeployment.Spec.Template.Spec.Containers[0].SecurityContext.RunAsUser).To(Equal(int64(10001)))
->>>>>>> d93d2e72
 
 		// Check all Role for respective AD API SAs
 		detectorsSecret := rtest.GetResource(resources, "anomaly-detectors", render.IntrusionDetectionNamespace, "", "v1", "Secret").(*corev1.Secret)
@@ -276,11 +247,6 @@
 
 		detectorsRole := rtest.GetResource(resources, "anomaly-detectors", render.IntrusionDetectionNamespace, "rbac.authorization.k8s.io", "v1", "Role").(*rbacv1.Role)
 		Expect(len(detectorsRole.Rules)).To(Equal(1))
-<<<<<<< HEAD
-		Expect(detectorsRole.Rules[0].APIGroups).To(ConsistOf(render.ADResourceGroup))
-		Expect(detectorsRole.Rules[0].Resources).To(ConsistOf(render.ADDetectorsModelResourceName))
-		Expect(detectorsRole.Rules[0].Verbs).To(ConsistOf("get", "create", "update"))
-=======
 		Expect(detectorsRole.Rules).To(ContainElements(
 			rbacv1.PolicyRule{
 				APIGroups: []string{
@@ -296,21 +262,12 @@
 				},
 			},
 		))
->>>>>>> d93d2e72
 
 		detectorsRoleBinding := rtest.GetResource(resources, "anomaly-detectors", render.IntrusionDetectionNamespace, "rbac.authorization.k8s.io", "v1", "RoleBinding").(*rbacv1.RoleBinding)
 		Expect(detectorsRoleBinding.RoleRef).To(Equal(rbacv1.RoleRef{
 			APIGroup: "rbac.authorization.k8s.io",
 			Kind:     "Role",
 			Name:     "anomaly-detectors",
-<<<<<<< HEAD
-		}))
-		Expect(detectorsRoleBinding.Subjects).To(ConsistOf(rbacv1.Subject{
-			Kind:      "ServiceAccount",
-			Name:      "anomaly-detectors",
-			Namespace: render.IntrusionDetectionNamespace,
-=======
->>>>>>> d93d2e72
 		}))
 		Expect(detectorsRoleBinding.Subjects).To(ConsistOf(rbacv1.Subject{
 			Kind:      "ServiceAccount",
@@ -327,18 +284,6 @@
 		Expect(adAPIClusterRole.Rules[1].Resources).To(ConsistOf("tokenreviews"))
 		Expect(adAPIClusterRole.Rules[1].Verbs).To(ConsistOf("create"))
 
-<<<<<<< HEAD
-		adAPIClusterRole := rtest.GetResource(resources, render.ADAPIObjectName, "", "rbac.authorization.k8s.io", "v1", "ClusterRole").(*rbacv1.ClusterRole)
-		Expect(len(adAPIClusterRole.Rules)).To(Equal(2))
-		Expect(adAPIClusterRole.Rules[0].APIGroups).To(ConsistOf("authorization.k8s.io"))
-		Expect(adAPIClusterRole.Rules[0].Resources).To(ConsistOf("subjectaccessreviews"))
-		Expect(adAPIClusterRole.Rules[0].Verbs).To(ConsistOf("create"))
-		Expect(adAPIClusterRole.Rules[1].APIGroups).To(ConsistOf("authentication.k8s.io"))
-		Expect(adAPIClusterRole.Rules[1].Resources).To(ConsistOf("tokenreviews"))
-		Expect(adAPIClusterRole.Rules[1].Verbs).To(ConsistOf("create"))
-
-=======
->>>>>>> d93d2e72
 		adAPIClusterRoleBinding := rtest.GetResource(resources, render.ADAPIObjectName, "", "rbac.authorization.k8s.io", "v1", "ClusterRoleBinding").(*rbacv1.ClusterRoleBinding)
 		Expect(adAPIClusterRoleBinding.RoleRef).To(Equal(rbacv1.RoleRef{
 			APIGroup: "rbac.authorization.k8s.io",
@@ -352,8 +297,6 @@
 		}))
 	})
 
-<<<<<<< HEAD
-=======
 	It("should render a persistentVolume claim if an AD StorageClassName is provided and an existing PVC does not exist", func() {
 		testADStorageClassName := "test-storage-class-name"
 		cfg.IntrusionDetection = operatorv1.IntrusionDetection{
@@ -414,7 +357,6 @@
 		Expect(adAPIPVC).To(BeNil())
 	})
 
->>>>>>> d93d2e72
 	It("should render finalizers rbac resources in the IDS ClusterRole for an Openshift management/standalone cluster", func() {
 		cfg.Openshift = openshift
 		cfg.ManagedCluster = false
@@ -490,19 +432,13 @@
 			{name: "tigera.io.detector.bytes-out", ns: "", group: "projectcalico.org", version: "v3", kind: "GlobalAlertTemplate"},
 			{name: "tigera.io.detector.process-bytes", ns: "", group: "projectcalico.org", version: "v3", kind: "GlobalAlertTemplate"},
 			{name: "tigera.io.detector.process-restarts", ns: "", group: "projectcalico.org", version: "v3", kind: "GlobalAlertTemplate"},
-<<<<<<< HEAD
-=======
 			{name: "allow-tigera.anomaly-detection-api", ns: "tigera-intrusion-detection", group: "projectcalico.org", version: "v3", kind: "NetworkPolicy"},
->>>>>>> d93d2e72
 			{name: render.ADAPIObjectName, ns: "tigera-intrusion-detection", group: "", version: "v1", kind: "ServiceAccount"},
 			{name: render.ADAPIObjectName, group: "rbac.authorization.k8s.io", version: "v1", kind: "ClusterRole"},
 			{name: render.ADAPIObjectName, group: "rbac.authorization.k8s.io", version: "v1", kind: "ClusterRoleBinding"},
 			{name: render.ADAPIObjectName, ns: "tigera-intrusion-detection", group: "", version: "v1", kind: "Service"},
 			{name: render.ADAPIObjectName, ns: "tigera-intrusion-detection", group: "apps", version: "v1", kind: "Deployment"},
-<<<<<<< HEAD
-=======
 			{name: "allow-tigera.anomaly-detectors", ns: "tigera-intrusion-detection", group: "projectcalico.org", version: "v3", kind: "NetworkPolicy"},
->>>>>>> d93d2e72
 			{name: "anomaly-detectors", ns: "tigera-intrusion-detection", group: "", version: "v1", kind: "ServiceAccount"},
 			{name: "anomaly-detectors", ns: "tigera-intrusion-detection", group: "", version: "v1", kind: "Secret"},
 			{name: "anomaly-detectors", ns: "tigera-intrusion-detection", group: "rbac.authorization.k8s.io", version: "v1", kind: "Role"},
@@ -528,23 +464,7 @@
 		dp := rtest.GetResource(resources, "intrusion-detection-controller", "tigera-intrusion-detection", "apps", "v1", "Deployment").(*appsv1.Deployment)
 		envs := dp.Spec.Template.Spec.Containers[0].Env
 
-<<<<<<< HEAD
-		// Validate that even with syslog configured we still have the CA configmap Volume
-		idc := rtest.GetResource(resources, "intrusion-detection-controller", render.IntrusionDetectionNamespace, "apps", "v1", "Deployment").(*appsv1.Deployment)
-		Expect(idc.Spec.Template.Spec.Volumes[0].Name).To(Equal(certificatemanagement.TrustedCertConfigMapName))
-		Expect(idc.Spec.Template.Spec.Volumes[0].ConfigMap.Name).To(Equal(certificatemanagement.TrustedCertConfigMapName))
-		Expect(idc.Spec.Template.Spec.Volumes[1].Name).To(Equal("var-log-calico"))
-		Expect(idc.Spec.Template.Spec.Volumes[1].VolumeSource.HostPath.Path).To(Equal("/var/log/calico"))
-
-		expectedEnvs := []struct {
-			name       string
-			val        string
-			secretName string
-			secretKey  string
-		}{
-=======
 		expectedEnvs := []expectedEnvVar{
->>>>>>> d93d2e72
 			{"CLUSTER_NAME", cfg.ESClusterConfig.ClusterName(), "", ""},
 			{"MULTI_CLUSTER_FORWARDING_CA", cfg.TrustedCertBundle.MountPath(), "", ""},
 			{"IDS_ENABLE_EVENT_FORWARDING", "true", "", ""},
@@ -596,204 +516,6 @@
 
 		component := render.IntrusionDetection(cfg)
 		resources, _ := component.Objects()
-
-		// Should render the correct resources.
-		expectedResources := []struct {
-			name    string
-			ns      string
-			group   string
-			version string
-			kind    string
-		}{
-			{name: "tigera-intrusion-detection", ns: "", group: "", version: "v1", kind: "Namespace"},
-			{name: "allow-tigera.intrusion-detection-controller", ns: "tigera-intrusion-detection", group: "projectcalico.org", version: "v3", kind: "NetworkPolicy"},
-			{name: "allow-tigera.default-deny", ns: "tigera-intrusion-detection", group: "projectcalico.org", version: "v3", kind: "NetworkPolicy"},
-			{name: "intrusion-detection-controller", ns: "tigera-intrusion-detection", group: "", version: "v1", kind: "ServiceAccount"},
-			{name: "intrusion-detection-es-job-installer", ns: "tigera-intrusion-detection", group: "", version: "v1", kind: "ServiceAccount"},
-			{name: "intrusion-detection-controller", ns: "", group: "rbac.authorization.k8s.io", version: "v1", kind: "ClusterRole"},
-			{name: "intrusion-detection-controller", ns: "", group: "rbac.authorization.k8s.io", version: "v1", kind: "ClusterRoleBinding"},
-			{name: "intrusion-detection-controller", ns: "tigera-intrusion-detection", group: "rbac.authorization.k8s.io", version: "v1", kind: "Role"},
-			{name: "intrusion-detection-controller", ns: "tigera-intrusion-detection", group: "rbac.authorization.k8s.io", version: "v1", kind: "RoleBinding"},
-			{name: "intrusion-detection-controller", ns: "tigera-intrusion-detection", group: "apps", version: "v1", kind: "Deployment"},
-			{name: "policy.pod", ns: "", group: "projectcalico.org", version: "v3", kind: "GlobalAlertTemplate"},
-			{name: "policy.globalnetworkpolicy", ns: "", group: "projectcalico.org", version: "v3", kind: "GlobalAlertTemplate"},
-			{name: "policy.globalnetworkset", ns: "", group: "projectcalico.org", version: "v3", kind: "GlobalAlertTemplate"},
-			{name: "policy.serviceaccount", ns: "", group: "projectcalico.org", version: "v3", kind: "GlobalAlertTemplate"},
-			{name: "network.cloudapi", ns: "", group: "projectcalico.org", version: "v3", kind: "GlobalAlertTemplate"},
-			{name: "network.ssh", ns: "", group: "projectcalico.org", version: "v3", kind: "GlobalAlertTemplate"},
-			{name: "network.lateral.access", ns: "", group: "projectcalico.org", version: "v3", kind: "GlobalAlertTemplate"},
-			{name: "network.lateral.originate", ns: "", group: "projectcalico.org", version: "v3", kind: "GlobalAlertTemplate"},
-			{name: "dns.servfail", ns: "", group: "projectcalico.org", version: "v3", kind: "GlobalAlertTemplate"},
-			{name: "dns.dos", ns: "", group: "projectcalico.org", version: "v3", kind: "GlobalAlertTemplate"},
-			{name: "tigera.io.detector.dga", ns: "", group: "projectcalico.org", version: "v3", kind: "GlobalAlertTemplate"},
-			{name: "tigera.io.detector.http-connection-spike", ns: "", group: "projectcalico.org", version: "v3", kind: "GlobalAlertTemplate"},
-			{name: "tigera.io.detector.http-response-codes", ns: "", group: "projectcalico.org", version: "v3", kind: "GlobalAlertTemplate"},
-			{name: "tigera.io.detector.http-verbs", ns: "", group: "projectcalico.org", version: "v3", kind: "GlobalAlertTemplate"},
-			{name: "tigera.io.detector.port-scan", ns: "", group: "projectcalico.org", version: "v3", kind: "GlobalAlertTemplate"},
-			{name: "tigera.io.detector.generic-dns", ns: "", group: "projectcalico.org", version: "v3", kind: "GlobalAlertTemplate"},
-			{name: "tigera.io.detector.generic-flows", ns: "", group: "projectcalico.org", version: "v3", kind: "GlobalAlertTemplate"},
-			{name: "tigera.io.detector.multivariable-flow", ns: "", group: "projectcalico.org", version: "v3", kind: "GlobalAlertTemplate"},
-			{name: "tigera.io.detector.generic-l7", ns: "", group: "projectcalico.org", version: "v3", kind: "GlobalAlertTemplate"},
-			{name: "tigera.io.detector.dns-latency", ns: "", group: "projectcalico.org", version: "v3", kind: "GlobalAlertTemplate"},
-			{name: "tigera.io.detector.dns-tunnel", ns: "", group: "projectcalico.org", version: "v3", kind: "GlobalAlertTemplate"},
-			{name: "tigera.io.detector.l7-bytes", ns: "", group: "projectcalico.org", version: "v3", kind: "GlobalAlertTemplate"},
-			{name: "tigera.io.detector.l7-latency", ns: "", group: "projectcalico.org", version: "v3", kind: "GlobalAlertTemplate"},
-			{name: "tigera.io.detector.bytes-in", ns: "", group: "projectcalico.org", version: "v3", kind: "GlobalAlertTemplate"},
-			{name: "tigera.io.detector.bytes-out", ns: "", group: "projectcalico.org", version: "v3", kind: "GlobalAlertTemplate"},
-			{name: "tigera.io.detector.process-bytes", ns: "", group: "projectcalico.org", version: "v3", kind: "GlobalAlertTemplate"},
-			{name: "tigera.io.detector.process-restarts", ns: "", group: "projectcalico.org", version: "v3", kind: "GlobalAlertTemplate"},
-<<<<<<< HEAD
-			{name: "intrusion-detection", ns: "", group: "policy", version: "v1beta1", kind: "PodSecurityPolicy"},
-=======
->>>>>>> d93d2e72
-			{name: "intrusion-detection-psp", ns: "", group: "rbac.authorization.k8s.io", version: "v1", kind: "ClusterRole"},
-			{name: "intrusion-detection-psp", ns: "", group: "rbac.authorization.k8s.io", version: "v1", kind: "ClusterRoleBinding"},
-			{name: "intrusion-detection", ns: "", group: "policy", version: "v1beta1", kind: "PodSecurityPolicy"},
-		}
-
-		Expect(len(resources)).To(Equal(len(expectedResources)))
-
-		for i, expectedRes := range expectedResources {
-			rtest.ExpectResource(resources[i], expectedRes.name, expectedRes.ns, expectedRes.group, expectedRes.version, expectedRes.kind)
-			if expectedRes.kind == "GlobalAlertTemplate" {
-				rtest.ExpectGlobalAlertTemplateToBePopulated(resources[i])
-			}
-		}
-
-		idc := rtest.GetResource(resources, "intrusion-detection-controller", render.IntrusionDetectionNamespace, "apps", "v1", "Deployment").(*appsv1.Deployment)
-		Expect(idc.Spec.Template.Spec.Containers[0].Env).To(ContainElements(
-			corev1.EnvVar{Name: "CLUSTER_NAME", Value: cfg.ESClusterConfig.ClusterName()},
-			corev1.EnvVar{Name: "MULTI_CLUSTER_FORWARDING_CA", Value: cfg.TrustedCertBundle.MountPath()},
-			corev1.EnvVar{Name: "DISABLE_ALERTS", Value: "yes"},
-			corev1.EnvVar{Name: "DISABLE_ANOMALY_DETECTION", Value: "yes"},
-		))
-
-		clusterRole := rtest.GetResource(resources, "intrusion-detection-controller", "", "rbac.authorization.k8s.io", "v1", "ClusterRole").(*rbacv1.ClusterRole)
-		Expect(clusterRole.Rules).NotTo(ContainElements([]rbacv1.PolicyRule{
-			{
-				APIGroups: []string{"projectcalico.org"},
-				Resources: []string{"managedclusters"},
-				Verbs:     []string{"get", "list", "watch"},
-			},
-			{
-				APIGroups: []string{"authorization.k8s.io"},
-				Resources: []string{"tokenreviews"},
-				Verbs:     []string{"create"},
-			},
-			{
-				APIGroups: []string{"batch"},
-				Resources: []string{"cronjobs", "jobs"},
-				Verbs: []string{
-					"get", "list", "watch", "create", "update", "patch", "delete",
-				},
-			},
-		}))
-	})
-
-	It("should render properly when PSP is not supported by the cluster", func() {
-		cfg.UsePSP = false
-		component := render.IntrusionDetection(cfg)
-		Expect(component.ResolveImages(nil)).To(BeNil())
-		resources, _ := component.Objects()
-
-		// Should not contain any PodSecurityPolicies
-		for _, r := range resources {
-			Expect(r.GetObjectKind().GroupVersionKind().Kind).NotTo(Equal("PodSecurityPolicy"))
-		}
-	})
-
-	It("should apply controlPlaneNodeSelector correctly", func() {
-		cfg.Installation = &operatorv1.InstallationSpec{
-			ControlPlaneNodeSelector: map[string]string{"foo": "bar"},
-		}
-		cfg.ESClusterConfig = &relasticsearch.ClusterConfig{}
-		component := render.IntrusionDetection(cfg)
-		resources, _ := component.Objects()
-		idc := rtest.GetResource(resources, "intrusion-detection-controller", render.IntrusionDetectionNamespace, "apps", "v1", "Deployment").(*appsv1.Deployment)
-		job := rtest.GetResource(resources, render.IntrusionDetectionInstallerJobName, render.IntrusionDetectionNamespace, "batch", "v1", "Job").(*batchv1.Job)
-		Expect(idc.Spec.Template.Spec.NodeSelector).To(Equal(map[string]string{"foo": "bar"}))
-		Expect(job.Spec.Template.Spec.NodeSelector).To(Equal(map[string]string{"foo": "bar"}))
-	})
-
-	It("should apply controlPlaneTolerations correctly", func() {
-		t := corev1.Toleration{
-			Key:      "foo",
-			Operator: corev1.TolerationOpEqual,
-			Value:    "bar",
-		}
-		cfg.Installation = &operatorv1.InstallationSpec{
-			ControlPlaneTolerations: []corev1.Toleration{t},
-		}
-		cfg.ESClusterConfig = &relasticsearch.ClusterConfig{}
-		component := render.IntrusionDetection(cfg)
-		resources, _ := component.Objects()
-		idc := rtest.GetResource(resources, "intrusion-detection-controller", render.IntrusionDetectionNamespace, "apps", "v1", "Deployment").(*appsv1.Deployment)
-		job := rtest.GetResource(resources, render.IntrusionDetectionInstallerJobName, render.IntrusionDetectionNamespace, "batch", "v1", "Job").(*batchv1.Job)
-		Expect(idc.Spec.Template.Spec.Tolerations).To(ConsistOf(t))
-		Expect(job.Spec.Template.Spec.Tolerations).To(ConsistOf(t))
-	})
-
-	Context("allow-tigera rendering", func() {
-		policyNames := []types.NamespacedName{
-			{Name: "allow-tigera.intrusion-detection-controller", Namespace: "tigera-intrusion-detection"},
-			{Name: "allow-tigera.intrusion-detection-elastic", Namespace: "tigera-intrusion-detection"},
-			{Name: "allow-tigera.anomaly-detection-api", Namespace: "tigera-intrusion-detection"},
-			{Name: "allow-tigera.anomaly-detectors", Namespace: "tigera-intrusion-detection"},
-		}
-
-		getExpectedPolicy := func(policyName types.NamespacedName, scenario testutils.AllowTigeraScenario) *v3.NetworkPolicy {
-			if policyName.Name == "allow-tigera.intrusion-detection-controller" {
-				return testutils.SelectPolicyByClusterTypeAndProvider(scenario,
-					expectedIDPolicyForUnmanaged,
-					expectedIDPolicyForUnmanagedOCP,
-					expectedIDPolicyForManaged,
-					expectedIDPolicyForManagedOCP,
-				)
-			} else if !scenario.ManagedCluster && policyName.Name == "allow-tigera.intrusion-detection-elastic" {
-				return testutils.SelectPolicyByProvider(scenario, expectedIDInstallerPolicy, expectedIDInstallerPolicyForOCP)
-			} else if !scenario.ManagedCluster && policyName.Name == "allow-tigera.anomaly-detection-api" {
-				return testutils.SelectPolicyByProvider(scenario, expectedAnomalyDetectionAPIPolicy, expectedAnomalyDetectionAPIPolicyForOCP)
-			} else if !scenario.ManagedCluster && policyName.Name == "allow-tigera.anomaly-detectors" {
-				return testutils.SelectPolicyByProvider(scenario, expectedAnomalyDetectorsPolicy, expectedAnomalyDetectorsPolicyForOCP)
-			}
-
-			return nil
-		}
-
-		DescribeTable("should render allow-tigera policy",
-			func(scenario testutils.AllowTigeraScenario) {
-				cfg.Openshift = scenario.Openshift
-				cfg.ManagedCluster = scenario.ManagedCluster
-				component := render.IntrusionDetection(cfg)
-				resources, _ := component.Objects()
-
-				for _, policyName := range policyNames {
-					policy := testutils.GetAllowTigeraPolicyFromResources(policyName, resources)
-					expectedPolicy := getExpectedPolicy(policyName, scenario)
-					Expect(policy).To(Equal(expectedPolicy))
-				}
-			},
-			Entry("for management/standalone, kube-dns", testutils.AllowTigeraScenario{ManagedCluster: false, Openshift: false}),
-			Entry("for management/standalone, openshift-dns", testutils.AllowTigeraScenario{ManagedCluster: false, Openshift: true}),
-			Entry("for managed, kube-dns", testutils.AllowTigeraScenario{ManagedCluster: true, Openshift: false}),
-			Entry("for managed, openshift-dns", testutils.AllowTigeraScenario{ManagedCluster: true, Openshift: true}),
-		)
-	})
-
-	It("should not render anomaly detection or es-job installer when FIPS mode is enabled", func() {
-		fipsEnabled := operatorv1.FIPSModeEnabled
-		testADStorageClassName := "test-storage-class-name"
-		cfg.Installation.FIPSMode = &fipsEnabled
-		cfg.IntrusionDetection = operatorv1.IntrusionDetection{
-			Spec: operatorv1.IntrusionDetectionSpec{
-				AnomalyDetection: operatorv1.AnomalyDetectionSpec{
-					StorageClassName: testADStorageClassName,
-				},
-			},
-		}
-		cfg.ShouldRenderADPVC = true
-		component := render.IntrusionDetection(cfg)
-		toCreate, toRemove := component.Objects()
 
 		// Should render the correct resources.
 		expectedResources := []struct {
@@ -845,6 +567,200 @@
 			{name: "intrusion-detection", ns: "", group: "policy", version: "v1beta1", kind: "PodSecurityPolicy"},
 		}
 
+		Expect(len(resources)).To(Equal(len(expectedResources)))
+
+		for i, expectedRes := range expectedResources {
+			rtest.ExpectResource(resources[i], expectedRes.name, expectedRes.ns, expectedRes.group, expectedRes.version, expectedRes.kind)
+			if expectedRes.kind == "GlobalAlertTemplate" {
+				rtest.ExpectGlobalAlertTemplateToBePopulated(resources[i])
+			}
+		}
+
+		idc := rtest.GetResource(resources, "intrusion-detection-controller", render.IntrusionDetectionNamespace, "apps", "v1", "Deployment").(*appsv1.Deployment)
+		Expect(idc.Spec.Template.Spec.Containers[0].Env).To(ContainElements(
+			corev1.EnvVar{Name: "CLUSTER_NAME", Value: cfg.ESClusterConfig.ClusterName()},
+			corev1.EnvVar{Name: "MULTI_CLUSTER_FORWARDING_CA", Value: cfg.TrustedCertBundle.MountPath()},
+			corev1.EnvVar{Name: "DISABLE_ALERTS", Value: "yes"},
+			corev1.EnvVar{Name: "DISABLE_ANOMALY_DETECTION", Value: "yes"},
+		))
+
+		clusterRole := rtest.GetResource(resources, "intrusion-detection-controller", "", "rbac.authorization.k8s.io", "v1", "ClusterRole").(*rbacv1.ClusterRole)
+		Expect(clusterRole.Rules).NotTo(ContainElements([]rbacv1.PolicyRule{
+			{
+				APIGroups: []string{"projectcalico.org"},
+				Resources: []string{"managedclusters"},
+				Verbs:     []string{"get", "list", "watch"},
+			},
+			{
+				APIGroups: []string{"authorization.k8s.io"},
+				Resources: []string{"tokenreviews"},
+				Verbs:     []string{"create"},
+			},
+			{
+				APIGroups: []string{"batch"},
+				Resources: []string{"cronjobs", "jobs"},
+				Verbs: []string{
+					"get", "list", "watch", "create", "update", "patch", "delete",
+				},
+			},
+		}))
+	})
+
+	It("should render properly when PSP is not supported by the cluster", func() {
+		cfg.UsePSP = false
+		component := render.IntrusionDetection(cfg)
+		Expect(component.ResolveImages(nil)).To(BeNil())
+		resources, _ := component.Objects()
+
+		// Should not contain any PodSecurityPolicies
+		for _, r := range resources {
+			Expect(r.GetObjectKind().GroupVersionKind().Kind).NotTo(Equal("PodSecurityPolicy"))
+		}
+	})
+
+	It("should apply controlPlaneNodeSelector correctly", func() {
+		cfg.Installation = &operatorv1.InstallationSpec{
+			ControlPlaneNodeSelector: map[string]string{"foo": "bar"},
+		}
+		cfg.ESClusterConfig = &relasticsearch.ClusterConfig{}
+		component := render.IntrusionDetection(cfg)
+		resources, _ := component.Objects()
+		idc := rtest.GetResource(resources, "intrusion-detection-controller", render.IntrusionDetectionNamespace, "apps", "v1", "Deployment").(*appsv1.Deployment)
+		job := rtest.GetResource(resources, render.IntrusionDetectionInstallerJobName, render.IntrusionDetectionNamespace, "batch", "v1", "Job").(*batchv1.Job)
+		Expect(idc.Spec.Template.Spec.NodeSelector).To(Equal(map[string]string{"foo": "bar"}))
+		Expect(job.Spec.Template.Spec.NodeSelector).To(Equal(map[string]string{"foo": "bar"}))
+	})
+
+	It("should apply controlPlaneTolerations correctly", func() {
+		t := corev1.Toleration{
+			Key:      "foo",
+			Operator: corev1.TolerationOpEqual,
+			Value:    "bar",
+		}
+		cfg.Installation = &operatorv1.InstallationSpec{
+			ControlPlaneTolerations: []corev1.Toleration{t},
+		}
+		cfg.ESClusterConfig = &relasticsearch.ClusterConfig{}
+		component := render.IntrusionDetection(cfg)
+		resources, _ := component.Objects()
+		idc := rtest.GetResource(resources, "intrusion-detection-controller", render.IntrusionDetectionNamespace, "apps", "v1", "Deployment").(*appsv1.Deployment)
+		job := rtest.GetResource(resources, render.IntrusionDetectionInstallerJobName, render.IntrusionDetectionNamespace, "batch", "v1", "Job").(*batchv1.Job)
+		Expect(idc.Spec.Template.Spec.Tolerations).To(ConsistOf(t))
+		Expect(job.Spec.Template.Spec.Tolerations).To(ConsistOf(t))
+	})
+
+	Context("allow-tigera rendering", func() {
+		policyNames := []types.NamespacedName{
+			{Name: "allow-tigera.intrusion-detection-controller", Namespace: "tigera-intrusion-detection"},
+			{Name: "allow-tigera.intrusion-detection-elastic", Namespace: "tigera-intrusion-detection"},
+			{Name: "allow-tigera.anomaly-detection-api", Namespace: "tigera-intrusion-detection"},
+			{Name: "allow-tigera.anomaly-detectors", Namespace: "tigera-intrusion-detection"},
+		}
+
+		getExpectedPolicy := func(policyName types.NamespacedName, scenario testutils.AllowTigeraScenario) *v3.NetworkPolicy {
+			if policyName.Name == "allow-tigera.intrusion-detection-controller" {
+				return testutils.SelectPolicyByClusterTypeAndProvider(scenario,
+					expectedIDPolicyForUnmanaged,
+					expectedIDPolicyForUnmanagedOCP,
+					expectedIDPolicyForManaged,
+					expectedIDPolicyForManagedOCP,
+				)
+			} else if !scenario.ManagedCluster && policyName.Name == "allow-tigera.intrusion-detection-elastic" {
+				return testutils.SelectPolicyByProvider(scenario, expectedIDInstallerPolicy, expectedIDInstallerPolicyForOCP)
+			} else if !scenario.ManagedCluster && policyName.Name == "allow-tigera.anomaly-detection-api" {
+				return testutils.SelectPolicyByProvider(scenario, expectedAnomalyDetectionAPIPolicy, expectedAnomalyDetectionAPIPolicyForOCP)
+			} else if !scenario.ManagedCluster && policyName.Name == "allow-tigera.anomaly-detectors" {
+				return testutils.SelectPolicyByProvider(scenario, expectedAnomalyDetectorsPolicy, expectedAnomalyDetectorsPolicyForOCP)
+			}
+
+			return nil
+		}
+
+		DescribeTable("should render allow-tigera policy",
+			func(scenario testutils.AllowTigeraScenario) {
+				cfg.Openshift = scenario.Openshift
+				cfg.ManagedCluster = scenario.ManagedCluster
+				component := render.IntrusionDetection(cfg)
+				resources, _ := component.Objects()
+
+				for _, policyName := range policyNames {
+					policy := testutils.GetAllowTigeraPolicyFromResources(policyName, resources)
+					expectedPolicy := getExpectedPolicy(policyName, scenario)
+					Expect(policy).To(Equal(expectedPolicy))
+				}
+			},
+			Entry("for management/standalone, kube-dns", testutils.AllowTigeraScenario{ManagedCluster: false, Openshift: false}),
+			Entry("for management/standalone, openshift-dns", testutils.AllowTigeraScenario{ManagedCluster: false, Openshift: true}),
+			Entry("for managed, kube-dns", testutils.AllowTigeraScenario{ManagedCluster: true, Openshift: false}),
+			Entry("for managed, openshift-dns", testutils.AllowTigeraScenario{ManagedCluster: true, Openshift: true}),
+		)
+	})
+
+	It("should not render anomaly detection or es-job installer when FIPS mode is enabled", func() {
+		fipsEnabled := operatorv1.FIPSModeEnabled
+		testADStorageClassName := "test-storage-class-name"
+		cfg.Installation.FIPSMode = &fipsEnabled
+		cfg.IntrusionDetection = operatorv1.IntrusionDetection{
+			Spec: operatorv1.IntrusionDetectionSpec{
+				AnomalyDetection: operatorv1.AnomalyDetectionSpec{
+					StorageClassName: testADStorageClassName,
+				},
+			},
+		}
+		cfg.ShouldRenderADPVC = true
+		component := render.IntrusionDetection(cfg)
+		toCreate, toRemove := component.Objects()
+
+		// Should render the correct resources.
+		expectedResources := []struct {
+			name    string
+			ns      string
+			group   string
+			version string
+			kind    string
+		}{
+			{name: "tigera-intrusion-detection", ns: "", group: "", version: "v1", kind: "Namespace"},
+			{name: "allow-tigera.intrusion-detection-controller", ns: "tigera-intrusion-detection", group: "projectcalico.org", version: "v3", kind: "NetworkPolicy"},
+			{name: "allow-tigera.default-deny", ns: "tigera-intrusion-detection", group: "projectcalico.org", version: "v3", kind: "NetworkPolicy"},
+			{name: "intrusion-detection-controller", ns: "tigera-intrusion-detection", group: "", version: "v1", kind: "ServiceAccount"},
+			{name: "intrusion-detection-es-job-installer", ns: "tigera-intrusion-detection", group: "", version: "v1", kind: "ServiceAccount"},
+			{name: "intrusion-detection-controller", ns: "", group: "rbac.authorization.k8s.io", version: "v1", kind: "ClusterRole"},
+			{name: "intrusion-detection-controller", ns: "", group: "rbac.authorization.k8s.io", version: "v1", kind: "ClusterRoleBinding"},
+			{name: "intrusion-detection-controller", ns: "tigera-intrusion-detection", group: "rbac.authorization.k8s.io", version: "v1", kind: "Role"},
+			{name: "intrusion-detection-controller", ns: "tigera-intrusion-detection", group: "rbac.authorization.k8s.io", version: "v1", kind: "RoleBinding"},
+			{name: "intrusion-detection-controller", ns: "tigera-intrusion-detection", group: "apps", version: "v1", kind: "Deployment"},
+			{name: "policy.pod", ns: "", group: "projectcalico.org", version: "v3", kind: "GlobalAlertTemplate"},
+			{name: "policy.globalnetworkpolicy", ns: "", group: "projectcalico.org", version: "v3", kind: "GlobalAlertTemplate"},
+			{name: "policy.globalnetworkset", ns: "", group: "projectcalico.org", version: "v3", kind: "GlobalAlertTemplate"},
+			{name: "policy.serviceaccount", ns: "", group: "projectcalico.org", version: "v3", kind: "GlobalAlertTemplate"},
+			{name: "network.cloudapi", ns: "", group: "projectcalico.org", version: "v3", kind: "GlobalAlertTemplate"},
+			{name: "network.ssh", ns: "", group: "projectcalico.org", version: "v3", kind: "GlobalAlertTemplate"},
+			{name: "network.lateral.access", ns: "", group: "projectcalico.org", version: "v3", kind: "GlobalAlertTemplate"},
+			{name: "network.lateral.originate", ns: "", group: "projectcalico.org", version: "v3", kind: "GlobalAlertTemplate"},
+			{name: "dns.servfail", ns: "", group: "projectcalico.org", version: "v3", kind: "GlobalAlertTemplate"},
+			{name: "dns.dos", ns: "", group: "projectcalico.org", version: "v3", kind: "GlobalAlertTemplate"},
+			{name: "tigera.io.detector.dga", ns: "", group: "projectcalico.org", version: "v3", kind: "GlobalAlertTemplate"},
+			{name: "tigera.io.detector.http-connection-spike", ns: "", group: "projectcalico.org", version: "v3", kind: "GlobalAlertTemplate"},
+			{name: "tigera.io.detector.http-response-codes", ns: "", group: "projectcalico.org", version: "v3", kind: "GlobalAlertTemplate"},
+			{name: "tigera.io.detector.http-verbs", ns: "", group: "projectcalico.org", version: "v3", kind: "GlobalAlertTemplate"},
+			{name: "tigera.io.detector.port-scan", ns: "", group: "projectcalico.org", version: "v3", kind: "GlobalAlertTemplate"},
+			{name: "tigera.io.detector.generic-dns", ns: "", group: "projectcalico.org", version: "v3", kind: "GlobalAlertTemplate"},
+			{name: "tigera.io.detector.generic-flows", ns: "", group: "projectcalico.org", version: "v3", kind: "GlobalAlertTemplate"},
+			{name: "tigera.io.detector.multivariable-flow", ns: "", group: "projectcalico.org", version: "v3", kind: "GlobalAlertTemplate"},
+			{name: "tigera.io.detector.generic-l7", ns: "", group: "projectcalico.org", version: "v3", kind: "GlobalAlertTemplate"},
+			{name: "tigera.io.detector.dns-latency", ns: "", group: "projectcalico.org", version: "v3", kind: "GlobalAlertTemplate"},
+			{name: "tigera.io.detector.dns-tunnel", ns: "", group: "projectcalico.org", version: "v3", kind: "GlobalAlertTemplate"},
+			{name: "tigera.io.detector.l7-bytes", ns: "", group: "projectcalico.org", version: "v3", kind: "GlobalAlertTemplate"},
+			{name: "tigera.io.detector.l7-latency", ns: "", group: "projectcalico.org", version: "v3", kind: "GlobalAlertTemplate"},
+			{name: "tigera.io.detector.bytes-in", ns: "", group: "projectcalico.org", version: "v3", kind: "GlobalAlertTemplate"},
+			{name: "tigera.io.detector.bytes-out", ns: "", group: "projectcalico.org", version: "v3", kind: "GlobalAlertTemplate"},
+			{name: "tigera.io.detector.process-bytes", ns: "", group: "projectcalico.org", version: "v3", kind: "GlobalAlertTemplate"},
+			{name: "tigera.io.detector.process-restarts", ns: "", group: "projectcalico.org", version: "v3", kind: "GlobalAlertTemplate"},
+			{name: "intrusion-detection-psp", ns: "", group: "rbac.authorization.k8s.io", version: "v1", kind: "ClusterRole"},
+			{name: "intrusion-detection-psp", ns: "", group: "rbac.authorization.k8s.io", version: "v1", kind: "ClusterRoleBinding"},
+			{name: "intrusion-detection", ns: "", group: "policy", version: "v1beta1", kind: "PodSecurityPolicy"},
+		}
+
 		Expect(toCreate).To(HaveLen(len(expectedResources)))
 
 		for i, expectedRes := range expectedResources {
