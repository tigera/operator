--- conflicted
+++ resolved
@@ -245,13 +245,12 @@
 			{name: dpi.DeepPacketInspectionName, ns: dpi.DeepPacketInspectionNamespace, group: "apps", version: "v1", kind: "DaemonSet"},
 			{name: dpi.DeepPacketInspectionLinseedRBACName, ns: "", group: "rbac.authorization.k8s.io", version: "v1", kind: "ClusterRole"},
 			{name: dpi.DeepPacketInspectionLinseedRBACName, ns: "", group: "rbac.authorization.k8s.io", version: "v1", kind: "ClusterRoleBinding"},
-<<<<<<< HEAD
 		}
 
 		Expect(len(resources)).To(Equal(len(expectedResources)))
 
 		for i, expectedRes := range expectedResources {
-			rtest.ExpectResource(resources[i], expectedRes.name, expectedRes.ns, expectedRes.group, expectedRes.version, expectedRes.kind)
+			rtest.ExpectResourceTypeAndObjectMetadata(resources[i], expectedRes.name, expectedRes.ns, expectedRes.group, expectedRes.version, expectedRes.kind)
 		}
 
 		ds := rtest.GetResource(resources, dpi.DeepPacketInspectionName, dpi.DeepPacketInspectionNamespace, "apps", "v1", "DaemonSet").(*appsv1.DaemonSet)
@@ -288,23 +287,18 @@
 
 		resources, _ := component.Objects()
 
-		expectedResources := []resourceTestObj{
-			{name: dpi.DeepPacketInspectionNamespace, ns: "", group: "", version: "v1", kind: "Namespace"},
-			{name: dpi.DeepPacketInspectionPolicyName, ns: dpi.DeepPacketInspectionNamespace, group: "projectcalico.org", version: "v3", kind: "NetworkPolicy"},
-			{name: "pull-secret", ns: dpi.DeepPacketInspectionNamespace, group: "", version: "v1", kind: "Secret"},
-			{name: dpi.DeepPacketInspectionName, ns: dpi.DeepPacketInspectionNamespace, group: "", version: "v1", kind: "ServiceAccount"},
-			{name: dpi.DeepPacketInspectionName, ns: "", group: "rbac.authorization.k8s.io", version: "v1", kind: "ClusterRole"},
-			{name: dpi.DeepPacketInspectionName, ns: "", group: "rbac.authorization.k8s.io", version: "v1", kind: "ClusterRoleBinding"},
-			{name: dpi.DeepPacketInspectionName, ns: dpi.DeepPacketInspectionNamespace, group: "apps", version: "v1", kind: "DaemonSet"},
-			{name: dpi.DeepPacketInspectionLinseedRBACName, ns: "", group: "rbac.authorization.k8s.io", version: "v1", kind: "ClusterRole"},
-			{name: dpi.DeepPacketInspectionLinseedRBACName, ns: "", group: "rbac.authorization.k8s.io", version: "v1", kind: "ClusterRoleBinding"},
-		}
-
-		Expect(len(resources)).To(Equal(len(expectedResources)))
-
-		for i, expectedRes := range expectedResources {
-			rtest.ExpectResource(resources[i], expectedRes.name, expectedRes.ns, expectedRes.group, expectedRes.version, expectedRes.kind)
-		}
+		expectedResources := []client.Object{
+			&corev1.Namespace{ObjectMeta: metav1.ObjectMeta{Name: dpi.DeepPacketInspectionName}},
+			&v3.NetworkPolicy{ObjectMeta: metav1.ObjectMeta{Name: dpi.DeepPacketInspectionPolicyName, Namespace: dpi.DeepPacketInspectionNamespace}},
+			&corev1.Secret{ObjectMeta: metav1.ObjectMeta{Name: "pull-secret", Namespace: dpi.DeepPacketInspectionNamespace}},
+			&corev1.ServiceAccount{ObjectMeta: metav1.ObjectMeta{Name: dpi.DeepPacketInspectionNamespace, Namespace: dpi.DeepPacketInspectionNamespace}},
+			&rbacv1.ClusterRole{ObjectMeta: metav1.ObjectMeta{Name: dpi.DeepPacketInspectionName}},
+			&rbacv1.ClusterRoleBinding{ObjectMeta: metav1.ObjectMeta{Name: dpi.DeepPacketInspectionNamespace}},
+			&appsv1.DaemonSet{ObjectMeta: metav1.ObjectMeta{Name: dpi.DeepPacketInspectionName, Namespace: dpi.DeepPacketInspectionNamespace}, TypeMeta: metav1.TypeMeta{Kind: "DaemonSet", APIVersion: "apps/v1"}},
+			&rbacv1.ClusterRole{ObjectMeta: metav1.ObjectMeta{Name: dpi.DeepPacketInspectionLinseedRBACName}},
+			&rbacv1.ClusterRoleBinding{ObjectMeta: metav1.ObjectMeta{Name: dpi.DeepPacketInspectionLinseedRBACName}},
+		}
+		rtest.ExpectResources(resources, expectedResources)
 
 		ds := rtest.GetResource(resources, dpi.DeepPacketInspectionName, dpi.DeepPacketInspectionNamespace, "apps", "v1", "DaemonSet").(*appsv1.DaemonSet)
 		Expect(ds.Spec.Template.Spec.Containers[0].Env).Should(ContainElements(
@@ -340,106 +334,6 @@
 
 		resources, _ := component.Objects()
 
-		expectedResources := []resourceTestObj{
-			{name: dpi.DeepPacketInspectionNamespace, ns: "", group: "", version: "v1", kind: "Namespace"},
-			{name: dpi.DeepPacketInspectionPolicyName, ns: dpi.DeepPacketInspectionNamespace, group: "projectcalico.org", version: "v3", kind: "NetworkPolicy"},
-			{name: "pull-secret", ns: dpi.DeepPacketInspectionNamespace, group: "", version: "v1", kind: "Secret"},
-			{name: dpi.DeepPacketInspectionName, ns: dpi.DeepPacketInspectionNamespace, group: "", version: "v1", kind: "ServiceAccount"},
-			{name: dpi.DeepPacketInspectionName, ns: "", group: "rbac.authorization.k8s.io", version: "v1", kind: "ClusterRole"},
-			{name: dpi.DeepPacketInspectionName, ns: "", group: "rbac.authorization.k8s.io", version: "v1", kind: "ClusterRoleBinding"},
-			{name: dpi.DeepPacketInspectionName, ns: dpi.DeepPacketInspectionNamespace, group: "apps", version: "v1", kind: "DaemonSet"},
-			{name: "tigera-linseed", ns: dpi.DeepPacketInspectionNamespace, group: "rbac.authorization.k8s.io", version: "v1", kind: "RoleBinding"},
-=======
->>>>>>> 077f7483
-		}
-
-		Expect(len(resources)).To(Equal(len(expectedResources)))
-
-		for i, expectedRes := range expectedResources {
-			rtest.ExpectResourceTypeAndObjectMetadata(resources[i], expectedRes.name, expectedRes.ns, expectedRes.group, expectedRes.version, expectedRes.kind)
-		}
-
-		ds := rtest.GetResource(resources, dpi.DeepPacketInspectionName, dpi.DeepPacketInspectionNamespace, "apps", "v1", "DaemonSet").(*appsv1.DaemonSet)
-		Expect(ds.Spec.Template.Spec.Containers[0].Env).Should(ContainElements(
-			corev1.EnvVar{Name: "LINSEED_CLIENT_CERT", Value: "/deep-packet-inspection-tls/tls.crt"},
-			corev1.EnvVar{Name: "LINSEED_CLIENT_KEY", Value: "/deep-packet-inspection-tls/tls.key"},
-			corev1.EnvVar{Name: "FIPS_MODE_ENABLED", Value: "false"},
-			corev1.EnvVar{Name: "LINSEED_TOKEN", Value: "/var/run/secrets/kubernetes.io/serviceaccount/token"},
-		))
-		Expect(len(ds.Spec.Template.Spec.Containers)).Should(Equal(1))
-		Expect(*ds.Spec.Template.Spec.Containers[0].Resources.Requests.Cpu()).Should(Equal(resource.MustParse(dpi.DefaultCPURequest)))
-		Expect(*ds.Spec.Template.Spec.Containers[0].Resources.Limits.Cpu()).Should(Equal(resource.MustParse(dpi.DefaultCPULimit)))
-		Expect(*ds.Spec.Template.Spec.Containers[0].Resources.Requests.Memory()).Should(Equal(resource.MustParse(dpi.DefaultMemoryRequest)))
-		Expect(*ds.Spec.Template.Spec.Containers[0].Resources.Limits.Memory()).Should(Equal(resource.MustParse(dpi.DefaultMemoryLimit)))
-
-		validateDPIComponents(resources, false)
-	})
-
-	It("should render all resources for deep packet inspection for a management cluster", func() {
-		cfg = &dpi.DPIConfig{
-			IntrusionDetection: ids,
-			Installation:       installation,
-			TyphaNodeTLS:       typhaNodeTLS,
-			PullSecrets:        pullSecrets,
-			Openshift:          false,
-			HasNoLicense:       false,
-			HasNoDPIResource:   false,
-			ESClusterConfig:    esConfigMap,
-			ClusterDomain:      dns.DefaultClusterDomain,
-			DPICertSecret:      dpiCertSecret,
-			ManagementCluster:  true,
-		}
-		component := dpi.DPI(cfg)
-
-		resources, _ := component.Objects()
-
-		expectedResources := []client.Object{
-			&corev1.Namespace{ObjectMeta: metav1.ObjectMeta{Name: dpi.DeepPacketInspectionName}},
-			&v3.NetworkPolicy{ObjectMeta: metav1.ObjectMeta{Name: dpi.DeepPacketInspectionPolicyName, Namespace: dpi.DeepPacketInspectionNamespace}},
-			&corev1.Secret{ObjectMeta: metav1.ObjectMeta{Name: "pull-secret", Namespace: dpi.DeepPacketInspectionNamespace}},
-			&corev1.ServiceAccount{ObjectMeta: metav1.ObjectMeta{Name: dpi.DeepPacketInspectionNamespace, Namespace: dpi.DeepPacketInspectionNamespace}},
-			&rbacv1.ClusterRole{ObjectMeta: metav1.ObjectMeta{Name: dpi.DeepPacketInspectionName}},
-			&rbacv1.ClusterRoleBinding{ObjectMeta: metav1.ObjectMeta{Name: dpi.DeepPacketInspectionNamespace}},
-			&appsv1.DaemonSet{ObjectMeta: metav1.ObjectMeta{Name: dpi.DeepPacketInspectionName, Namespace: dpi.DeepPacketInspectionNamespace}, TypeMeta: metav1.TypeMeta{Kind: "DaemonSet", APIVersion: "apps/v1"}},
-			&rbacv1.ClusterRole{ObjectMeta: metav1.ObjectMeta{Name: dpi.DeepPacketInspectionLinseedRBACName}},
-			&rbacv1.ClusterRoleBinding{ObjectMeta: metav1.ObjectMeta{Name: dpi.DeepPacketInspectionLinseedRBACName}},
-		}
-		rtest.ExpectResources(resources, expectedResources)
-
-		ds := rtest.GetResource(resources, dpi.DeepPacketInspectionName, dpi.DeepPacketInspectionNamespace, "apps", "v1", "DaemonSet").(*appsv1.DaemonSet)
-		Expect(ds.Spec.Template.Spec.Containers[0].Env).Should(ContainElements(
-			corev1.EnvVar{Name: "LINSEED_CLIENT_CERT", Value: "/deep-packet-inspection-tls/tls.crt"},
-			corev1.EnvVar{Name: "LINSEED_CLIENT_KEY", Value: "/deep-packet-inspection-tls/tls.key"},
-			corev1.EnvVar{Name: "FIPS_MODE_ENABLED", Value: "false"},
-			corev1.EnvVar{Name: "LINSEED_TOKEN", Value: "/var/run/secrets/kubernetes.io/serviceaccount/token"},
-		))
-		Expect(len(ds.Spec.Template.Spec.Containers)).Should(Equal(1))
-		Expect(*ds.Spec.Template.Spec.Containers[0].Resources.Requests.Cpu()).Should(Equal(resource.MustParse(dpi.DefaultCPURequest)))
-		Expect(*ds.Spec.Template.Spec.Containers[0].Resources.Limits.Cpu()).Should(Equal(resource.MustParse(dpi.DefaultCPULimit)))
-		Expect(*ds.Spec.Template.Spec.Containers[0].Resources.Requests.Memory()).Should(Equal(resource.MustParse(dpi.DefaultMemoryRequest)))
-		Expect(*ds.Spec.Template.Spec.Containers[0].Resources.Limits.Memory()).Should(Equal(resource.MustParse(dpi.DefaultMemoryLimit)))
-
-		validateDPIComponents(resources, false)
-	})
-
-	It("should render all resources for deep packet inspection for a managed cluster", func() {
-		cfg = &dpi.DPIConfig{
-			IntrusionDetection: ids,
-			Installation:       installation,
-			TyphaNodeTLS:       typhaNodeTLS,
-			PullSecrets:        pullSecrets,
-			Openshift:          false,
-			HasNoLicense:       false,
-			HasNoDPIResource:   false,
-			ESClusterConfig:    esConfigMap,
-			ClusterDomain:      dns.DefaultClusterDomain,
-			DPICertSecret:      dpiCertSecret,
-			ManagedCluster:     true,
-		}
-		component := dpi.DPI(cfg)
-
-		resources, _ := component.Objects()
-
 		expectedResources := []client.Object{
 			&corev1.Namespace{ObjectMeta: metav1.ObjectMeta{Name: dpi.DeepPacketInspectionName}},
 			&v3.NetworkPolicy{ObjectMeta: metav1.ObjectMeta{Name: dpi.DeepPacketInspectionPolicyName, Namespace: dpi.DeepPacketInspectionNamespace}},
@@ -486,26 +380,12 @@
 
 		resources, _ := component.Objects()
 
-<<<<<<< HEAD
-		expectedResources := []resourceTestObj{
-			{name: dpi.DeepPacketInspectionNamespace, ns: "", group: "", version: "v1", kind: "Namespace"},
-			{name: dpi.DeepPacketInspectionLinseedRBACName, ns: "", group: "rbac.authorization.k8s.io", version: "v1", kind: "ClusterRole"},
-			{name: dpi.DeepPacketInspectionLinseedRBACName, ns: "", group: "rbac.authorization.k8s.io", version: "v1", kind: "ClusterRoleBinding"},
-		}
-
-		Expect(len(resources)).To(Equal(len(expectedResources)))
-
-		for i, expectedRes := range expectedResources {
-			rtest.ExpectResource(resources[i], expectedRes.name, expectedRes.ns, expectedRes.group, expectedRes.version, expectedRes.kind)
-		}
-=======
 		expectedResources := []client.Object{
 			&corev1.Namespace{ObjectMeta: metav1.ObjectMeta{Name: dpi.DeepPacketInspectionName}},
 			&rbacv1.ClusterRole{ObjectMeta: metav1.ObjectMeta{Name: dpi.DeepPacketInspectionLinseedRBACName}},
 			&rbacv1.ClusterRoleBinding{ObjectMeta: metav1.ObjectMeta{Name: dpi.DeepPacketInspectionLinseedRBACName}},
 		}
 		rtest.ExpectResources(resources, expectedResources)
->>>>>>> 077f7483
 
 		dpiNs := rtest.GetResource(resources, dpi.DeepPacketInspectionNamespace, "", "", "v1", "Namespace").(*corev1.Namespace)
 		Expect(dpiNs).ShouldNot(BeNil())
@@ -669,100 +549,6 @@
 		rtest.ExpectResources(createResources, expectedCreateResources)
 	})
 
-	It("should delete resources for deep packet inspection for a managed cluster if there is no DPI resource", func() {
-		cfg = &dpi.DPIConfig{
-			IntrusionDetection: ids,
-			Installation:       installation,
-			TyphaNodeTLS:       typhaNodeTLS,
-			PullSecrets:        pullSecrets,
-			Openshift:          false,
-			HasNoLicense:       false,
-			HasNoDPIResource:   true,
-			ManagedCluster:     true,
-			ESClusterConfig:    esConfigMap,
-			ClusterDomain:      dns.DefaultClusterDomain,
-			DPICertSecret:      dpiCertSecret,
-		}
-		component := dpi.DPI(cfg)
-		createResources, deleteResource := component.Objects()
-
-		expectedDeleteResources := []resourceTestObj{
-			{name: dpi.DeepPacketInspectionPolicyName, ns: dpi.DeepPacketInspectionNamespace, group: "projectcalico.org", version: "v3", kind: "NetworkPolicy"},
-			{name: relasticsearch.PublicCertSecret, ns: dpi.DeepPacketInspectionNamespace, group: "", version: "v1", kind: "Secret"},
-			{name: "pull-secret", ns: dpi.DeepPacketInspectionNamespace, group: "", version: "v1", kind: "Secret"},
-			{name: dpi.DeepPacketInspectionName, ns: dpi.DeepPacketInspectionNamespace, group: "", version: "v1", kind: "ServiceAccount"},
-			{name: dpi.DeepPacketInspectionName, ns: "", group: "rbac.authorization.k8s.io", version: "v1", kind: "ClusterRole"},
-			{name: dpi.DeepPacketInspectionName, ns: "", group: "rbac.authorization.k8s.io", version: "v1", kind: "ClusterRoleBinding"},
-			{name: dpi.DeepPacketInspectionName, ns: dpi.DeepPacketInspectionNamespace, group: "apps", version: "v1", kind: "DaemonSet"},
-			{name: dpi.DeepPacketInspectionLinseedRBACName, ns: "", group: "rbac.authorization.k8s.io", version: "v1", kind: "ClusterRole"},
-			{name: dpi.DeepPacketInspectionLinseedRBACName, ns: "", group: "rbac.authorization.k8s.io", version: "v1", kind: "ClusterRoleBinding"},
-		}
-
-		Expect(len(deleteResource)).To(Equal(len(expectedDeleteResources)))
-
-		for i, expectedRes := range expectedDeleteResources {
-			rtest.ExpectResource(deleteResource[i], expectedRes.name, expectedRes.ns, expectedRes.group, expectedRes.version, expectedRes.kind)
-		}
-
-		expectedCreateResources := []resourceTestObj{
-			{name: dpi.DeepPacketInspectionNamespace, ns: "", group: "", version: "v1", kind: "Namespace"},
-			{name: "tigera-linseed", ns: dpi.DeepPacketInspectionNamespace, group: "rbac.authorization.k8s.io", version: "v1", kind: "RoleBinding"},
-		}
-
-		Expect(len(createResources)).To(Equal(len(expectedCreateResources)))
-
-		for i, expectedRes := range expectedCreateResources {
-			rtest.ExpectResource(createResources[i], expectedRes.name, expectedRes.ns, expectedRes.group, expectedRes.version, expectedRes.kind)
-		}
-	})
-
-	It("should delete resources for deep packet inspection for a management cluster if there is no DPI resource", func() {
-		cfg = &dpi.DPIConfig{
-			IntrusionDetection: ids,
-			Installation:       installation,
-			TyphaNodeTLS:       typhaNodeTLS,
-			PullSecrets:        pullSecrets,
-			Openshift:          false,
-			HasNoLicense:       false,
-			HasNoDPIResource:   true,
-			ManagementCluster:  true,
-			ESClusterConfig:    esConfigMap,
-			ClusterDomain:      dns.DefaultClusterDomain,
-			DPICertSecret:      dpiCertSecret,
-		}
-		component := dpi.DPI(cfg)
-		createResources, deleteResource := component.Objects()
-
-		expectedDeleteResources := []resourceTestObj{
-			{name: dpi.DeepPacketInspectionPolicyName, ns: dpi.DeepPacketInspectionNamespace, group: "projectcalico.org", version: "v3", kind: "NetworkPolicy"},
-			{name: relasticsearch.PublicCertSecret, ns: dpi.DeepPacketInspectionNamespace, group: "", version: "v1", kind: "Secret"},
-			{name: "pull-secret", ns: dpi.DeepPacketInspectionNamespace, group: "", version: "v1", kind: "Secret"},
-			{name: dpi.DeepPacketInspectionName, ns: dpi.DeepPacketInspectionNamespace, group: "", version: "v1", kind: "ServiceAccount"},
-			{name: dpi.DeepPacketInspectionName, ns: "", group: "rbac.authorization.k8s.io", version: "v1", kind: "ClusterRole"},
-			{name: dpi.DeepPacketInspectionName, ns: "", group: "rbac.authorization.k8s.io", version: "v1", kind: "ClusterRoleBinding"},
-			{name: dpi.DeepPacketInspectionName, ns: dpi.DeepPacketInspectionNamespace, group: "apps", version: "v1", kind: "DaemonSet"},
-			{name: "tigera-linseed", ns: dpi.DeepPacketInspectionNamespace, group: "rbac.authorization.k8s.io", version: "v1", kind: "RoleBinding"},
-		}
-
-		Expect(len(deleteResource)).To(Equal(len(expectedDeleteResources)))
-
-		for i, expectedRes := range expectedDeleteResources {
-			rtest.ExpectResource(deleteResource[i], expectedRes.name, expectedRes.ns, expectedRes.group, expectedRes.version, expectedRes.kind)
-		}
-
-		expectedCreateResources := []resourceTestObj{
-			{name: dpi.DeepPacketInspectionNamespace, ns: "", group: "", version: "v1", kind: "Namespace"},
-			{name: dpi.DeepPacketInspectionLinseedRBACName, ns: "", group: "rbac.authorization.k8s.io", version: "v1", kind: "ClusterRole"},
-			{name: dpi.DeepPacketInspectionLinseedRBACName, ns: "", group: "rbac.authorization.k8s.io", version: "v1", kind: "ClusterRoleBinding"},
-		}
-
-		Expect(len(createResources)).To(Equal(len(expectedCreateResources)))
-
-		for i, expectedRes := range expectedCreateResources {
-			rtest.ExpectResource(createResources[i], expectedRes.name, expectedRes.ns, expectedRes.group, expectedRes.version, expectedRes.kind)
-		}
-	})
-
 	It("should delete resources for deep packet inspection if there is no DPI resource", func() {
 		cfg.HasNoDPIResource = true
 		component := dpi.DPI(cfg)
