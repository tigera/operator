// Copyright (c) 2019-2023 Tigera, Inc. All rights reserved.
// Licensed under the Apache License, Version 2.0 (the "License");
// you may not use this file except in compliance with the License.
// You may obtain a copy of the License at
//
//     http://www.apache.org/licenses/LICENSE-2.0
//
// Unless required by applicable law or agreed to in writing, software
// distributed under the License is distributed on an "AS IS" BASIS,
// WITHOUT WARRANTIES OR CONDITIONS OF ANY KIND, either express or implied.
// See the License for the specific language governing permissions and
// limitations under the License.

package kubecontrollers

import (
	"fmt"
	"strings"

	v3 "github.com/tigera/api/pkg/apis/projectcalico/v3"
	"github.com/tigera/operator/pkg/render/common/networkpolicy"

	appsv1 "k8s.io/api/apps/v1"
	corev1 "k8s.io/api/core/v1"
	policyv1beta1 "k8s.io/api/policy/v1beta1"
	rbacv1 "k8s.io/api/rbac/v1"
	metav1 "k8s.io/apimachinery/pkg/apis/meta/v1"
	"k8s.io/apimachinery/pkg/util/intstr"
	"sigs.k8s.io/controller-runtime/pkg/client"

	operatorv1 "github.com/tigera/operator/api/v1"
	"github.com/tigera/operator/pkg/common"
	"github.com/tigera/operator/pkg/components"
	"github.com/tigera/operator/pkg/controller/k8sapi"
	"github.com/tigera/operator/pkg/render"
	rcomp "github.com/tigera/operator/pkg/render/common/components"
	relasticsearch "github.com/tigera/operator/pkg/render/common/elasticsearch"
	rmeta "github.com/tigera/operator/pkg/render/common/meta"
	"github.com/tigera/operator/pkg/render/common/podsecuritypolicy"
	"github.com/tigera/operator/pkg/render/common/secret"
	"github.com/tigera/operator/pkg/tls/certificatemanagement"
)

const (
	KubeController                  = "calico-kube-controllers"
	KubeControllerServiceAccount    = "calico-kube-controllers"
	KubeControllerRole              = "calico-kube-controllers"
	KubeControllerRoleBinding       = "calico-kube-controllers"
	KubeControllerPodSecurityPolicy = "calico-kube-controllers"
	KubeControllerMetrics           = "calico-kube-controllers-metrics"
	KubeControllerNetworkPolicyName = networkpolicy.TigeraComponentPolicyPrefix + "kube-controller-access"

	EsKubeController                  = "es-calico-kube-controllers"
	EsKubeControllerServiceAccount    = "calico-kube-controllers"
	EsKubeControllerRole              = "es-calico-kube-controllers"
	EsKubeControllerRoleBinding       = "es-calico-kube-controllers"
	EsKubeControllerPodSecurityPolicy = "es-calico-kube-controllers"
	EsKubeControllerMetrics           = "es-calico-kube-controllers-metrics"
	EsKubeControllerNetworkPolicyName = networkpolicy.TigeraComponentPolicyPrefix + "es-kube-controller-access"

	ElasticsearchKubeControllersUserSecret             = "tigera-ee-kube-controllers-elasticsearch-access"
	ElasticsearchKubeControllersUserName               = "tigera-ee-kube-controllers"
	ElasticsearchKubeControllersSecureUserSecret       = "tigera-ee-kube-controllers-elasticsearch-access-gateway"
	ElasticsearchKubeControllersVerificationUserSecret = "tigera-ee-kube-controllers-gateway-verification-credentials"
)

type KubeControllersConfiguration struct {
	K8sServiceEp k8sapi.ServiceEndpoint

	Installation                *operatorv1.InstallationSpec
	ManagementCluster           *operatorv1.ManagementCluster
	ManagementClusterConnection *operatorv1.ManagementClusterConnection
	Authentication              *operatorv1.Authentication
	// Whether or not the LogStorage CRD is present in the cluster.
	LogStorageExists bool

	ClusterDomain string
	MetricsPort   int

	// For details on why this is needed see 'Node and Installation finalizer' in the core_controller.
	Terminating bool

	// Secrets - provided by the caller. Used to generate secrets in the destination
	// namespace to be returned by the rendered. Expected that the calling code
	// take care to pass the same secret on each reconcile where possible.
	ManagerInternalSecret        certificatemanagement.KeyPairInterface
	KubeControllersGatewaySecret *corev1.Secret
	TrustedBundle                certificatemanagement.TrustedBundle

	// Calico Cloud additions
	TenantId    string
	CloudConfig CloudConfig

	// Whether or not the cluster supports pod security policies.
	UsePSP bool
}

func NewCalicoKubeControllers(cfg *KubeControllersConfiguration) *kubeControllersComponent {
	kubeControllerRolePolicyRules := kubeControllersRoleCommonRules(cfg, KubeController)
	enabledControllers := []string{"node"}
	if cfg.Installation.Variant == operatorv1.TigeraSecureEnterprise {
		kubeControllerRolePolicyRules = append(kubeControllerRolePolicyRules, kubeControllersRoleEnterpriseCommonRules(cfg)...)
		kubeControllerRolePolicyRules = append(kubeControllerRolePolicyRules,
			rbacv1.PolicyRule{
				APIGroups: []string{""},
				Resources: []string{"secrets"},
				Verbs:     []string{"deletecollection"},
			},
			rbacv1.PolicyRule{
				APIGroups: []string{"crd.projectcalico.org"},
				Resources: []string{"remoteclusterconfigurations"},
				Verbs:     []string{"watch", "list", "get"},
			},
			rbacv1.PolicyRule{
				APIGroups: []string{""},
				Resources: []string{"endpoints"},
				Verbs:     []string{"create", "update", "delete"},
			},
		)
		enabledControllers = append(enabledControllers, "service", "federatedservices")
	}

	return &kubeControllersComponent{
		cfg:                              cfg,
		kubeControllerServiceAccountName: KubeControllerServiceAccount,
		kubeControllerRoleName:           KubeControllerRole,
		kubeControllerRoleBindingName:    KubeControllerRoleBinding,
		kubeControllerName:               KubeController,
		kubeControllerConfigName:         "default",
		kubeControllerMetricsName:        KubeControllerMetrics,
		kubeControllersRules:             kubeControllerRolePolicyRules,
		enabledControllers:               enabledControllers,
	}
}

func NewCalicoKubeControllersPolicy(cfg *KubeControllersConfiguration) render.Component {
	return render.NewPassthrough(kubeControllersAllowTigeraPolicy(cfg))
}

func NewElasticsearchKubeControllers(cfg *KubeControllersConfiguration) *kubeControllersComponent {
	var kubeControllerAllowTigeraPolicy *v3.NetworkPolicy
	kubeControllerRolePolicyRules := kubeControllersRoleCommonRules(cfg, EsKubeController)
	if cfg.Installation.Variant == operatorv1.TigeraSecureEnterprise {
		kubeControllerRolePolicyRules = append(kubeControllerRolePolicyRules, kubeControllersRoleEnterpriseCommonRules(cfg)...)
		kubeControllerRolePolicyRules = append(kubeControllerRolePolicyRules,
			rbacv1.PolicyRule{
				APIGroups: []string{"elasticsearch.k8s.elastic.co"},
				Resources: []string{"elasticsearches"},
				Verbs:     []string{"watch", "get", "list"},
			},
			rbacv1.PolicyRule{
<<<<<<< HEAD
				APIGroups: []string{""},
				Resources: []string{"secrets", "serviceaccounts"},
				Verbs:     []string{"watch", "list", "get", "update", "create"},
			},
			rbacv1.PolicyRule{
				APIGroups: []string{""},
				Resources: []string{"serviceaccounts/token"},
				Verbs:     []string{"create"},
			},
			rbacv1.PolicyRule{
=======
>>>>>>> a97a7b31
				APIGroups: []string{"projectcalico.org"},
				Resources: []string{"managedclusters"},
				Verbs:     []string{"watch", "list", "get"},
			},
			rbacv1.PolicyRule{
				APIGroups: []string{"rbac.authorization.k8s.io"},
				Resources: []string{"clusterroles", "clusterrolebindings"},
				Verbs:     []string{"watch", "list", "get", "create", "update"},
			},
			// Kube-controllers needs permissions for the image assurance resources since it creates service accounts
			// and role bindings to a role that grants permissions to image assurance resources (you can't give
			// permissions to something you don't have permissions for).
			rbacv1.PolicyRule{
				APIGroups: []string{"imageassurance.tigera.io"},
				Resources: []string{"organizations", "repositories"},
				Verbs:     []string{"get", "list"},
			},
			rbacv1.PolicyRule{
				APIGroups: []string{"imageassurance.tigera.io"},
				Resources: []string{"registries"},
				Verbs:     []string{"get", "list", "update"},
			},
			rbacv1.PolicyRule{
				APIGroups: []string{"imageassurance.tigera.io"},
				Resources: []string{"images"},
				Verbs:     []string{"get", "list", "update", "create"},
			},
			rbacv1.PolicyRule{
				APIGroups: []string{"imageassurance.tigera.io"},
				Resources: []string{"vulnerabilities"},
				Verbs:     []string{"create"},
			},
			rbacv1.PolicyRule{
				APIGroups: []string{"imageassurance.tigera.io"},
				Resources: []string{"events"},
				Verbs:     []string{"create", "get", "list", "delete"},
			},
			rbacv1.PolicyRule{
				APIGroups: []string{"imageassurance.tigera.io"},
				Resources: []string{"pods"},
				Verbs:     []string{"create", "update", "get", "list", "delete"},
			},
		)

		kubeControllerAllowTigeraPolicy = esKubeControllersAllowTigeraPolicy(cfg)
	}

	enabledControllers := []string{"authorization", "elasticsearchconfiguration"}
	if cfg.ManagementCluster != nil {
		enabledControllers = append(enabledControllers, "managedcluster")
	}

	enabledControllers = append(enabledControllers, cloudEnabledControllers(cfg)...)

	return &kubeControllersComponent{
		cfg:                              cfg,
		kubeControllerServiceAccountName: EsKubeControllerServiceAccount,
		kubeControllerRoleName:           EsKubeControllerRole,
		kubeControllerRoleBindingName:    EsKubeControllerRoleBinding,
		kubeControllerName:               EsKubeController,
		kubeControllerConfigName:         "elasticsearch",
		kubeControllerMetricsName:        EsKubeControllerMetrics,
		kubeControllersRules:             kubeControllerRolePolicyRules,
		kubeControllerAllowTigeraPolicy:  kubeControllerAllowTigeraPolicy,
		enabledControllers:               enabledControllers,
	}
}

type kubeControllersComponent struct {
	// cfg is caller-supplied configuration for building kube-controllers Kubernetes resources.
	cfg *KubeControllersConfiguration

	// Internal state generated by the given configuration.
	image string

	kubeControllerServiceAccountName string
	kubeControllerRoleName           string
	kubeControllerRoleBindingName    string
	kubeControllerName               string
	kubeControllerConfigName         string
	kubeControllerMetricsName        string

	kubeControllersRules            []rbacv1.PolicyRule
	kubeControllerAllowTigeraPolicy *v3.NetworkPolicy

	enabledControllers []string
}

func (c *kubeControllersComponent) ResolveImages(is *operatorv1.ImageSet) error {
	reg := c.cfg.Installation.Registry
	path := c.cfg.Installation.ImagePath
	prefix := c.cfg.Installation.ImagePrefix
	var err error
	if c.cfg.Installation.Variant == operatorv1.TigeraSecureEnterprise {
		c.image, err = components.GetReference(components.ComponentTigeraKubeControllers, reg, path, prefix, is)
	} else {
		c.image, err = components.GetReference(components.ComponentCalicoKubeControllers, reg, path, prefix, is)
	}
	return err
}

func (c *kubeControllersComponent) SupportedOSType() rmeta.OSType {
	return rmeta.OSTypeLinux
}

func (c *kubeControllersComponent) Objects() ([]client.Object, []client.Object) {
	objectsToCreate := []client.Object{}

	if c.kubeControllerAllowTigeraPolicy != nil {
		objectsToCreate = append(objectsToCreate, c.kubeControllerAllowTigeraPolicy)
	}

	objectsToCreate = append(objectsToCreate,
		c.controllersServiceAccount(),
		c.controllersRole(),
		c.controllersRoleBinding(),
		c.controllersDeployment(),
	)

	objectsToDelete := []client.Object{}
	if c.cfg.KubeControllersGatewaySecret != nil {
		objectsToCreate = append(objectsToCreate, secret.ToRuntimeObjects(
			secret.CopyToNamespace(common.CalicoNamespace, c.cfg.KubeControllersGatewaySecret)...)...)
	}

	if c.cfg.Installation.KubernetesProvider != operatorv1.ProviderOpenShift && c.cfg.UsePSP {
		objectsToCreate = append(objectsToCreate, c.controllersPodSecurityPolicy())
	}

	if c.cfg.MetricsPort != 0 {
		objectsToCreate = append(objectsToCreate, c.prometheusService())
	} else {
		objectsToDelete = append(objectsToDelete, c.prometheusService())
	}

	if c.cfg.Terminating {
		objectsToDelete = append(objectsToDelete, objectsToCreate...)
		objectsToCreate = nil
	}

	return objectsToCreate, objectsToDelete
}

func (c *kubeControllersComponent) Ready() bool {
	return true
}

func kubeControllersRoleCommonRules(cfg *KubeControllersConfiguration, kubeControllerName string) []rbacv1.PolicyRule {
	rules := []rbacv1.PolicyRule{
		{
			// Nodes are watched to monitor for deletions.
			APIGroups: []string{""},
			Resources: []string{"nodes", "endpoints", "services"},
			Verbs:     []string{"watch", "list", "get"},
		},
		{
			// Pods are watched to check for existence as part of IPAM GC.
			APIGroups: []string{""},
			Resources: []string{"pods"},
			Verbs:     []string{"get", "list", "watch"},
		},
		{
			// IPAM resources are manipulated in response to node and block updates, as well as periodic triggers.
			APIGroups: []string{"crd.projectcalico.org"},
			Resources: []string{"ipreservations"},
			Verbs:     []string{"list"},
		},
		{
			APIGroups: []string{"crd.projectcalico.org"},
			Resources: []string{"blockaffinities", "ipamblocks", "ipamhandles", "networksets"},
			Verbs:     []string{"get", "list", "create", "update", "delete", "watch"},
		},
		{
			// Pools are watched to maintain a mapping of blocks to IP pools.
			APIGroups: []string{"crd.projectcalico.org"},
			Resources: []string{"ippools"},
			Verbs:     []string{"list", "watch"},
		},
		{
			// Needs access to update clusterinformations.
			APIGroups: []string{"crd.projectcalico.org"},
			Resources: []string{"clusterinformations"},
			Verbs:     []string{"get", "create", "update", "list", "watch"},
		},
		{
			// Needs to manage hostendpoints.
			APIGroups: []string{"crd.projectcalico.org"},
			Resources: []string{"hostendpoints"},
			Verbs:     []string{"get", "list", "create", "update", "delete"},
		},
		{
			// Needs to manipulate kubecontrollersconfiguration, which contains
			// its config.  It creates a default if none exists, and updates status
			// as well.
			APIGroups: []string{"crd.projectcalico.org"},
			Resources: []string{"kubecontrollersconfigurations"},
			Verbs:     []string{"get", "create", "update", "watch"},
		},
	}

	if cfg.Installation.KubernetesProvider != operatorv1.ProviderOpenShift {
		// Allow access to the pod security policy in case this is enforced on the cluster
		rules = append(rules, rbacv1.PolicyRule{
			APIGroups:     []string{"policy"},
			Resources:     []string{"podsecuritypolicies"},
			Verbs:         []string{"use"},
			ResourceNames: []string{kubeControllerName},
		})
	}

	return rules
}

func kubeControllersRoleEnterpriseCommonRules(cfg *KubeControllersConfiguration) []rbacv1.PolicyRule {
	rules := []rbacv1.PolicyRule{
		{
			APIGroups: []string{""},
			Resources: []string{"configmaps", "secrets"},
			Verbs:     []string{"watch", "list", "get", "update", "create", "delete"},
		},
		{
			// Needed to validate the license
			APIGroups: []string{"projectcalico.org"},
			Resources: []string{"licensekeys"},
			Verbs:     []string{"get", "watch", "list"},
		},
		{
			// calico-kube-controllers requires tiers create
			APIGroups: []string{"crd.projectcalico.org"},
			Resources: []string{"tiers"},
			Verbs:     []string{"create"},
		},
		{
			// Needed to validate the license
			APIGroups: []string{"crd.projectcalico.org"},
			Resources: []string{"licensekeys"},
			Verbs:     []string{"get", "watch"},
		},
		{
			APIGroups: []string{"projectcalico.org", "crd.projectcalico.org"},
			Resources: []string{"deeppacketinspections"},
			Verbs:     []string{"get", "watch", "list"},
		},
		{
			APIGroups: []string{"crd.projectcalico.org"},
			Resources: []string{"deeppacketinspections/status"},
			Verbs:     []string{"update"},
		},
		{
			APIGroups: []string{"crd.projectcalico.org"},
			Resources: []string{"packetcaptures"},
			Verbs:     []string{"get", "list", "update"},
		},
	}

	if cfg.ManagementClusterConnection != nil {
		rules = append(rules,
			rbacv1.PolicyRule{
				APIGroups: []string{"projectcalico.org"},
				Resources: []string{"licensekeys"},
				Verbs:     []string{"get", "create", "update", "list", "watch"},
			},
		)
	}

	return rules
}

func (c *kubeControllersComponent) controllersServiceAccount() *corev1.ServiceAccount {
	return &corev1.ServiceAccount{
		TypeMeta: metav1.TypeMeta{Kind: "ServiceAccount", APIVersion: "v1"},
		ObjectMeta: metav1.ObjectMeta{
			Name:      c.kubeControllerServiceAccountName,
			Namespace: common.CalicoNamespace,
			Labels:    map[string]string{},
		},
	}
}

func (c *kubeControllersComponent) controllersRole() *rbacv1.ClusterRole {
	role := &rbacv1.ClusterRole{
		TypeMeta: metav1.TypeMeta{Kind: "ClusterRole", APIVersion: "rbac.authorization.k8s.io/v1"},
		ObjectMeta: metav1.ObjectMeta{
			Name: c.kubeControllerRoleName,
		},
		Rules: c.kubeControllersRules,
	}

	return role
}

func (c *kubeControllersComponent) controllersDeployment() *appsv1.Deployment {
	env := []corev1.EnvVar{
		{Name: "KUBE_CONTROLLERS_CONFIG_NAME", Value: c.kubeControllerConfigName},
		{Name: "DATASTORE_TYPE", Value: "kubernetes"},
		{Name: "ENABLED_CONTROLLERS", Value: strings.Join(c.enabledControllers, ",")},
		{Name: "FIPS_MODE_ENABLED", Value: operatorv1.IsFIPSModeEnabledString(c.cfg.Installation.FIPSMode)},
	}

	if c.cfg.TenantId != "" {
		env = append(env, corev1.EnvVar{Name: "ELASTIC_INDEX_TENANT_ID", Value: c.cfg.TenantId})
	}

	env = append(env, c.cfg.K8sServiceEp.EnvVars(false, c.cfg.Installation.KubernetesProvider)...)

	if c.cfg.Installation.Variant == operatorv1.TigeraSecureEnterprise {
		if c.kubeControllerName == EsKubeController {
			// What started as a workaround is now the default behaviour. This feature uses our backend in order to
			// log into Kibana for users from external identity providers, rather than configuring an authn realm
			// in the Elastic stack.
			env = append(env, corev1.EnvVar{Name: "ENABLE_ELASTICSEARCH_OIDC_WORKAROUND", Value: "true"})

			if c.cfg.Authentication != nil {
				env = append(env,
					corev1.EnvVar{Name: "OIDC_AUTH_USERNAME_PREFIX", Value: c.cfg.Authentication.Spec.UsernamePrefix},
					corev1.EnvVar{Name: "OIDC_AUTH_GROUP_PREFIX", Value: c.cfg.Authentication.Spec.GroupsPrefix},
				)
			}
		}
		if c.cfg.ManagerInternalSecret != nil {
			env = append(env, corev1.EnvVar{Name: "MULTI_CLUSTER_FORWARDING_CA", Value: c.cfg.ManagerInternalSecret.VolumeMountCertificateFilePath()})
		}

		if c.cfg.Installation.CalicoNetwork != nil && c.cfg.Installation.CalicoNetwork.MultiInterfaceMode != nil {
			env = append(env, corev1.EnvVar{Name: "MULTI_INTERFACE_MODE", Value: c.cfg.Installation.CalicoNetwork.MultiInterfaceMode.Value()})
		}
	}

	container := c.cloudDecorateContainer(corev1.Container{
		Name:      c.kubeControllerName,
		Image:     c.image,
		Env:       env,
		Resources: c.kubeControllersResources(),
		ReadinessProbe: &corev1.Probe{
			PeriodSeconds: int32(10),
			ProbeHandler: corev1.ProbeHandler{
				Exec: &corev1.ExecAction{
					Command: []string{
						"/usr/bin/check-status",
						"-r",
					},
				},
			},
			TimeoutSeconds: 10,
		},
		LivenessProbe: &corev1.Probe{
			PeriodSeconds:       int32(10),
			InitialDelaySeconds: int32(10),
			FailureThreshold:    int32(6),
			ProbeHandler: corev1.ProbeHandler{
				Exec: &corev1.ExecAction{
					Command: []string{
						"/usr/bin/check-status",
						"-l",
					},
				},
			},
			TimeoutSeconds: 10,
		},
		VolumeMounts: c.kubeControllersVolumeMounts(),
	})

	if c.kubeControllerName == EsKubeController {
		container = relasticsearch.ContainerDecorate(container, render.DefaultElasticsearchClusterName,
			ElasticsearchKubeControllersUserSecret, c.cfg.ClusterDomain, rmeta.OSTypeLinux)
	}

	podSpec := corev1.PodSpec{
		NodeSelector:       c.cfg.Installation.ControlPlaneNodeSelector,
		Tolerations:        append(c.cfg.Installation.ControlPlaneTolerations, rmeta.TolerateCriticalAddonsAndControlPlane...),
		ImagePullSecrets:   c.cfg.Installation.ImagePullSecrets,
		ServiceAccountName: c.kubeControllerServiceAccountName,
		Containers:         []corev1.Container{container},
		Volumes:            c.kubeControllersVolumes(),
	}

	var replicas int32 = 1

	d := appsv1.Deployment{
		TypeMeta: metav1.TypeMeta{Kind: "Deployment", APIVersion: "apps/v1"},
		ObjectMeta: metav1.ObjectMeta{
			Name:      c.kubeControllerName,
			Namespace: common.CalicoNamespace,
		},
		Spec: appsv1.DeploymentSpec{
			Replicas: &replicas,
			Strategy: appsv1.DeploymentStrategy{
				Type: appsv1.RecreateDeploymentStrategyType,
			},
			Template: corev1.PodTemplateSpec{
				ObjectMeta: metav1.ObjectMeta{
					Name:        c.kubeControllerName,
					Namespace:   common.CalicoNamespace,
					Annotations: c.annotations(),
				},
				Spec: podSpec,
			},
		},
	}
	render.SetClusterCriticalPod(&(d.Spec.Template))

	if overrides := c.cfg.Installation.CalicoKubeControllersDeployment; overrides != nil {
		rcomp.ApplyDeploymentOverrides(&d, overrides)
	}
	return &d
}

func (c *kubeControllersComponent) controllersRoleBinding() *rbacv1.ClusterRoleBinding {
	return &rbacv1.ClusterRoleBinding{
		TypeMeta: metav1.TypeMeta{Kind: "ClusterRoleBinding", APIVersion: "rbac.authorization.k8s.io/v1"},
		ObjectMeta: metav1.ObjectMeta{
			Name:   c.kubeControllerRoleBindingName,
			Labels: map[string]string{},
		},
		RoleRef: rbacv1.RoleRef{
			APIGroup: "rbac.authorization.k8s.io",
			Kind:     "ClusterRole",
			Name:     c.kubeControllerRoleName,
		},
		Subjects: []rbacv1.Subject{
			{
				Kind:      "ServiceAccount",
				Name:      c.kubeControllerServiceAccountName,
				Namespace: common.CalicoNamespace,
			},
		},
	}
}

// prometheusService creates a Service which exposes an endpoint on kube-controllers for
// reporting Prometheus metrics.
func (c *kubeControllersComponent) prometheusService() *corev1.Service {
	return &corev1.Service{
		TypeMeta: metav1.TypeMeta{Kind: "Service", APIVersion: "v1"},
		ObjectMeta: metav1.ObjectMeta{
			Name:      c.kubeControllerMetricsName,
			Namespace: common.CalicoNamespace,
			Annotations: map[string]string{
				"prometheus.io/scrape": "true",
				"prometheus.io/port":   fmt.Sprintf("%d", c.cfg.MetricsPort),
			},
			Labels: map[string]string{"k8s-app": c.kubeControllerName},
		},
		Spec: corev1.ServiceSpec{
			Selector: map[string]string{"k8s-app": c.kubeControllerName},
			// "Headless" service; prevent kube-proxy from rendering any rules for this service
			// (which is only intended for Prometheus to scrape).
			ClusterIP: "None",
			Ports: []corev1.ServicePort{
				{
					Name:       "metrics-port",
					Port:       int32(c.cfg.MetricsPort),
					TargetPort: intstr.FromInt(int(c.cfg.MetricsPort)),
					Protocol:   corev1.ProtocolTCP,
				},
			},
		},
	}
}

// kubeControllerResources creates the kube-controller's resource requirements.
func (c *kubeControllersComponent) kubeControllersResources() corev1.ResourceRequirements {
	return rmeta.GetResourceRequirements(c.cfg.Installation, operatorv1.ComponentNameKubeControllers)
}

func (c *kubeControllersComponent) annotations() map[string]string {
	var am map[string]string
	if c.cfg.TrustedBundle != nil {
		am = c.cfg.TrustedBundle.HashAnnotations()
	} else {
		am = make(map[string]string)
	}
	if c.cfg.ManagerInternalSecret != nil {
		am[c.cfg.ManagerInternalSecret.HashAnnotationKey()] = c.cfg.ManagerInternalSecret.HashAnnotationValue()
	}
	if c.cfg.KubeControllersGatewaySecret != nil {
		am[render.ElasticsearchUserHashAnnotation] = rmeta.AnnotationHash(c.cfg.KubeControllersGatewaySecret.Data)
	}
	return am
}

func (c *kubeControllersComponent) controllersPodSecurityPolicy() *policyv1beta1.PodSecurityPolicy {
	psp := podsecuritypolicy.NewBasePolicy()
	psp.GetObjectMeta().SetName(c.kubeControllerName)
	return psp
}

func (c *kubeControllersComponent) kubeControllersVolumeMounts() []corev1.VolumeMount {
	var mounts []corev1.VolumeMount
	if c.cfg.ManagerInternalSecret != nil {
		mounts = append(mounts, c.cfg.ManagerInternalSecret.VolumeMount(c.SupportedOSType()))
	}
	if c.cfg.TrustedBundle != nil {
		mounts = append(mounts, c.cfg.TrustedBundle.VolumeMount(c.SupportedOSType()))
	}
	return mounts
}

func (c *kubeControllersComponent) kubeControllersVolumes() []corev1.Volume {
	var volumes []corev1.Volume
	if c.cfg.ManagerInternalSecret != nil {
		volumes = append(volumes, c.cfg.ManagerInternalSecret.Volume())
	}
	if c.cfg.TrustedBundle != nil {
		volumes = append(volumes, c.cfg.TrustedBundle.Volume())
	}
	return volumes
}

func kubeControllersAllowTigeraPolicy(cfg *KubeControllersConfiguration) *v3.NetworkPolicy {
	egressRules := []v3.Rule{}
	egressRules = networkpolicy.AppendDNSEgressRules(egressRules, cfg.Installation.KubernetesProvider == operatorv1.ProviderOpenShift)
	egressRules = append(egressRules, []v3.Rule{
		{
			Action:   v3.Allow,
			Protocol: &networkpolicy.TCPProtocol,
			Destination: v3.EntityRule{
				Ports: networkpolicy.Ports(443, 6443, 12388),
			},
		},
	}...)

	if cfg.ManagementClusterConnection != nil {
		egressRules = append(egressRules, v3.Rule{
			Action:      v3.Allow,
			Protocol:    &networkpolicy.TCPProtocol,
			Destination: render.GuardianEntityRule,
		})
	} else {
		egressRules = append(egressRules, v3.Rule{
			Action:      v3.Allow,
			Protocol:    &networkpolicy.TCPProtocol,
			Destination: render.ManagerEntityRule,
		})
	}

	return &v3.NetworkPolicy{
		TypeMeta: metav1.TypeMeta{Kind: "NetworkPolicy", APIVersion: "projectcalico.org/v3"},
		ObjectMeta: metav1.ObjectMeta{
			Name:      KubeControllerNetworkPolicyName,
			Namespace: common.CalicoNamespace,
		},
		Spec: v3.NetworkPolicySpec{
			Order:    &networkpolicy.HighPrecedenceOrder,
			Tier:     networkpolicy.TigeraComponentTierName,
			Selector: networkpolicy.KubernetesAppSelector(KubeController),
			Types:    []v3.PolicyType{v3.PolicyTypeEgress},
			Egress:   egressRules,
		},
	}
}

func esKubeControllersAllowTigeraPolicy(cfg *KubeControllersConfiguration) *v3.NetworkPolicy {
	if cfg.ManagementClusterConnection != nil {
		return nil
	}

	egressRules := []v3.Rule{}
	egressRules = networkpolicy.AppendDNSEgressRules(egressRules, cfg.Installation.KubernetesProvider == operatorv1.ProviderOpenShift)
	egressRules = append(egressRules, []v3.Rule{
		{
			Action:   v3.Allow,
			Protocol: &networkpolicy.TCPProtocol,
			Destination: v3.EntityRule{
				Ports: networkpolicy.Ports(443, 6443, 12388),
			},
		},
		{
			Action:      v3.Allow,
			Protocol:    &networkpolicy.TCPProtocol,
			Destination: networkpolicy.ESGatewayEntityRule,
		},
		{
			Action:      v3.Allow,
			Protocol:    &networkpolicy.TCPProtocol,
			Destination: render.ManagerEntityRule,
		},
	}...)

	return &v3.NetworkPolicy{
		TypeMeta: metav1.TypeMeta{Kind: "NetworkPolicy", APIVersion: "projectcalico.org/v3"},
		ObjectMeta: metav1.ObjectMeta{
			Name:      EsKubeControllerNetworkPolicyName,
			Namespace: common.CalicoNamespace,
		},
		Spec: v3.NetworkPolicySpec{
			Order:    &networkpolicy.HighPrecedenceOrder,
			Tier:     networkpolicy.TigeraComponentTierName,
			Selector: networkpolicy.KubernetesAppSelector(EsKubeController),
			Types:    []v3.PolicyType{v3.PolicyTypeEgress},
			Egress:   egressRules,
		},
	}
}<|MERGE_RESOLUTION|>--- conflicted
+++ resolved
@@ -149,19 +149,6 @@
 				Verbs:     []string{"watch", "get", "list"},
 			},
 			rbacv1.PolicyRule{
-<<<<<<< HEAD
-				APIGroups: []string{""},
-				Resources: []string{"secrets", "serviceaccounts"},
-				Verbs:     []string{"watch", "list", "get", "update", "create"},
-			},
-			rbacv1.PolicyRule{
-				APIGroups: []string{""},
-				Resources: []string{"serviceaccounts/token"},
-				Verbs:     []string{"create"},
-			},
-			rbacv1.PolicyRule{
-=======
->>>>>>> a97a7b31
 				APIGroups: []string{"projectcalico.org"},
 				Resources: []string{"managedclusters"},
 				Verbs:     []string{"watch", "list", "get"},
