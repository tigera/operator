--- conflicted
+++ resolved
@@ -85,18 +85,14 @@
 	// take care to pass the same secret on each reconcile where possible.
 	ManagerInternalSecret        certificatemanagement.KeyPairInterface
 	KubeControllersGatewaySecret *corev1.Secret
-<<<<<<< HEAD
-	KibanaSecret                 *corev1.Secret
-
-	TenantId string
-
+	TrustedBundle                certificatemanagement.TrustedBundle
+
+	// Calico Cloud additions
+	TenantId    string
 	CloudConfig CloudConfig
-=======
-	TrustedBundle                certificatemanagement.TrustedBundle
 
 	// Whether or not the cluster supports pod security policies.
 	UsePSP bool
->>>>>>> d93d2e72
 }
 
 func NewCalicoKubeControllers(cfg *KubeControllersConfiguration) *kubeControllersComponent {
@@ -153,7 +149,6 @@
 				Verbs:     []string{"watch", "get", "list"},
 			},
 			rbacv1.PolicyRule{
-<<<<<<< HEAD
 				APIGroups: []string{""},
 				Resources: []string{"secrets", "serviceaccounts"},
 				Verbs:     []string{"watch", "list", "get", "update", "create"},
@@ -164,8 +159,6 @@
 				Verbs:     []string{"create"},
 			},
 			rbacv1.PolicyRule{
-=======
->>>>>>> d93d2e72
 				APIGroups: []string{"projectcalico.org"},
 				Resources: []string{"managedclusters"},
 				Verbs:     []string{"watch", "list", "get"},
