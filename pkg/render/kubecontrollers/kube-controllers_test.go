// Copyright (c) 2019-2022 Tigera, Inc. All rights reserved.

// Licensed under the Apache License, Version 2.0 (the "License");
// you may not use this file except in compliance with the License.
// You may obtain a copy of the License at
//
//     http://www.apache.org/licenses/LICENSE-2.0
//
// Unless required by applicable law or agreed to in writing, software
// distributed under the License is distributed on an "AS IS" BASIS,
// WITHOUT WARRANTIES OR CONDITIONS OF ANY KIND, either express or implied.
// See the License for the specific language governing permissions and
// limitations under the License.

package kubecontrollers_test

import (
	"fmt"

	"k8s.io/apimachinery/pkg/types"

	v3 "github.com/tigera/api/pkg/apis/projectcalico/v3"

	. "github.com/onsi/ginkgo"
	. "github.com/onsi/ginkgo/extensions/table"
	. "github.com/onsi/gomega"

	appsv1 "k8s.io/api/apps/v1"
	corev1 "k8s.io/api/core/v1"
	rbacv1 "k8s.io/api/rbac/v1"
	"k8s.io/apimachinery/pkg/api/resource"
	"k8s.io/apimachinery/pkg/runtime"
	"sigs.k8s.io/controller-runtime/pkg/client/fake"

	operatorv1 "github.com/tigera/operator/api/v1"
	"github.com/tigera/operator/pkg/apis"
	"github.com/tigera/operator/pkg/common"
	"github.com/tigera/operator/pkg/components"
	"github.com/tigera/operator/pkg/controller/certificatemanager"
	"github.com/tigera/operator/pkg/controller/k8sapi"
	"github.com/tigera/operator/pkg/dns"
	"github.com/tigera/operator/pkg/render"
	rmeta "github.com/tigera/operator/pkg/render/common/meta"
	rtest "github.com/tigera/operator/pkg/render/common/test"
	"github.com/tigera/operator/pkg/render/kubecontrollers"
	"github.com/tigera/operator/pkg/render/testutils"
	"github.com/tigera/operator/pkg/tls/certificatemanagement"
)

var _ = Describe("kube-controllers rendering tests", func() {
	var instance *operatorv1.InstallationSpec
	var k8sServiceEp k8sapi.ServiceEndpoint
	var cfg kubecontrollers.KubeControllersConfiguration
	var internalManagerTLSSecret certificatemanagement.KeyPairInterface
	esEnvs := []corev1.EnvVar{
		{Name: "ELASTIC_INDEX_SUFFIX", Value: "cluster"},
		{Name: "ELASTIC_SCHEME", Value: "https"},
		{Name: "ELASTIC_HOST", Value: "tigera-secure-es-gateway-http.tigera-elasticsearch.svc"},
		{Name: "ELASTIC_PORT", Value: "9200", ValueFrom: nil},
		{Name: "ELASTIC_ACCESS_MODE", Value: "serviceuser"},
		{Name: "ELASTIC_SSL_VERIFY", Value: "true"},
		{
			Name: "ELASTIC_USER", Value: "",
			ValueFrom: &corev1.EnvVarSource{
				SecretKeyRef: &corev1.SecretKeySelector{
					LocalObjectReference: corev1.LocalObjectReference{
						Name: "tigera-ee-kube-controllers-elasticsearch-access",
					},
					Key: "username",
				},
			},
		},
		{
			Name: "ELASTIC_USERNAME", Value: "",
			ValueFrom: &corev1.EnvVarSource{
				SecretKeyRef: &corev1.SecretKeySelector{
					LocalObjectReference: corev1.LocalObjectReference{
						Name: "tigera-ee-kube-controllers-elasticsearch-access",
					},
					Key: "username",
				},
			},
		},
		{
			Name: "ELASTIC_PASSWORD", Value: "",
			ValueFrom: &corev1.EnvVarSource{
				SecretKeyRef: &corev1.SecretKeySelector{
					LocalObjectReference: corev1.LocalObjectReference{
						Name: "tigera-ee-kube-controllers-elasticsearch-access",
					},
					Key: "password",
				},
			},
		},
		{Name: "ELASTIC_CA", Value: certificatemanagement.TrustedCertBundleMountPath},
		{Name: "ES_CA_CERT", Value: certificatemanagement.TrustedCertBundleMountPath},
		{Name: "ES_CURATOR_BACKEND_CERT", Value: certificatemanagement.TrustedCertBundleMountPath},
	}
	expectedPolicyForUnmanaged := testutils.GetExpectedPolicyFromFile("../testutils/expected_policies/kubecontrollers.json")
	expectedPolicyForUnmanagedOCP := testutils.GetExpectedPolicyFromFile("../testutils/expected_policies/kubecontrollers_ocp.json")
	expectedPolicyForManaged := testutils.GetExpectedPolicyFromFile("../testutils/expected_policies/kubecontrollers_managed.json")
	expectedPolicyForManagedOCP := testutils.GetExpectedPolicyFromFile("../testutils/expected_policies/kubecontrollers_managed_ocp.json")
	expectedESPolicy := testutils.GetExpectedPolicyFromFile("../testutils/expected_policies/es-kubecontrollers.json")
	expectedESPolicyForOpenshift := testutils.GetExpectedPolicyFromFile("../testutils/expected_policies/es-kubecontrollers_ocp.json")

	BeforeEach(func() {
		// Initialize a default instance to use. Each test can override this to its
		// desired configuration.

		miMode := operatorv1.MultiInterfaceModeNone
		instance = &operatorv1.InstallationSpec{
			CalicoNetwork: &operatorv1.CalicoNetworkSpec{
				IPPools:            []operatorv1.IPPool{{CIDR: "192.168.1.0/16"}},
				MultiInterfaceMode: &miMode,
			},
			Registry: "test-reg/",
		}
		k8sServiceEp = k8sapi.ServiceEndpoint{}

		// Set up a default config to pass to render.

		scheme := runtime.NewScheme()
		Expect(apis.AddToScheme(scheme)).NotTo(HaveOccurred())
		cli := fake.NewClientBuilder().WithScheme(scheme).Build()
		certificateManager, err := certificatemanager.Create(cli, nil, dns.DefaultClusterDomain)
		Expect(err).NotTo(HaveOccurred())
		internalManagerTLSSecret, err = certificateManager.GetOrCreateKeyPair(cli, render.ManagerInternalTLSSecretName, common.OperatorNamespace(), []string{render.ManagerInternalTLSSecretName})
		Expect(err).NotTo(HaveOccurred())
		cfg = kubecontrollers.KubeControllersConfiguration{
			K8sServiceEp:  k8sServiceEp,
			Installation:  instance,
			ClusterDomain: dns.DefaultClusterDomain,
			MetricsPort:   9094,
			TrustedBundle: certificateManager.CreateTrustedBundle(),
			UsePSP:        true,
		}
	})

	It("should render properly when PSP is not supported by the cluster", func() {
		cfg.UsePSP = false
		component := kubecontrollers.NewCalicoKubeControllers(&cfg)
		Expect(component.ResolveImages(nil)).To(BeNil())
		resources, _ := component.Objects()

		// Should not contain any PodSecurityPolicies
		for _, r := range resources {
			Expect(r.GetObjectKind().GroupVersionKind().Kind).NotTo(Equal("PodSecurityPolicy"))
		}
	})

	It("should render all resources for a custom configuration", func() {
		expectedResources := []struct {
			name    string
			ns      string
			group   string
			version string
			kind    string
		}{
			{name: kubecontrollers.KubeControllerServiceAccount, ns: common.CalicoNamespace, group: "", version: "v1", kind: "ServiceAccount"},
			{name: kubecontrollers.KubeControllerRole, ns: "", group: "rbac.authorization.k8s.io", version: "v1", kind: "ClusterRole"},
			{name: kubecontrollers.KubeControllerRoleBinding, ns: "", group: "rbac.authorization.k8s.io", version: "v1", kind: "ClusterRoleBinding"},
			{name: kubecontrollers.KubeController, ns: common.CalicoNamespace, group: "apps", version: "v1", kind: "Deployment"},
			{name: kubecontrollers.KubeControllerPodSecurityPolicy, ns: "", group: "policy", version: "v1beta1", kind: "PodSecurityPolicy"},
		}

		cfg = kubecontrollers.KubeControllersConfiguration{
			K8sServiceEp:  k8sServiceEp,
			Installation:  instance,
			ClusterDomain: dns.DefaultClusterDomain,
			UsePSP:        true,
		}
		component := kubecontrollers.NewCalicoKubeControllers(&cfg)
		Expect(component.ResolveImages(nil)).To(BeNil())
		resources, _ := component.Objects()
		Expect(len(resources)).To(Equal(len(expectedResources)))

		// Should render the correct resources.
		i := 0
		for _, expectedRes := range expectedResources {
			rtest.ExpectResource(resources[i], expectedRes.name, expectedRes.ns, expectedRes.group, expectedRes.version, expectedRes.kind)
			i++
		}

		// The Deployment should have the correct configuration.
		ds := rtest.GetResource(resources, kubecontrollers.KubeController, common.CalicoNamespace, "apps", "v1", "Deployment").(*appsv1.Deployment)

		// Image override results in correct image.
		Expect(ds.Spec.Template.Spec.Containers[0].Image).To(Equal(
			fmt.Sprintf("test-reg/%s:%s", components.ComponentCalicoKubeControllers.Image, components.ComponentCalicoKubeControllers.Version),
		))

		// Verify env
		expectedEnv := []corev1.EnvVar{
			{Name: "DATASTORE_TYPE", Value: "kubernetes"},
			{Name: "ENABLED_CONTROLLERS", Value: "node"},
			{Name: "KUBE_CONTROLLERS_CONFIG_NAME", Value: "default"},
			{Name: "FIPS_MODE_ENABLED", Value: "false"},
		}
		Expect(ds.Spec.Template.Spec.Containers[0].Env).To(ConsistOf(expectedEnv))

		// Verify tolerations.
		Expect(ds.Spec.Template.Spec.Tolerations).To(ConsistOf(rmeta.TolerateCriticalAddonsAndControlPlane))
	})

	It("should render all calico kube-controllers resources for a default configuration (standalone) using TigeraSecureEnterprise", func() {
		expectedResources := []struct {
			name    string
			ns      string
			group   string
			version string
			kind    string
		}{
			{name: kubecontrollers.KubeControllerServiceAccount, ns: common.CalicoNamespace, group: "", version: "v1", kind: "ServiceAccount"},
			{name: kubecontrollers.KubeControllerRole, ns: "", group: "rbac.authorization.k8s.io", version: "v1", kind: "ClusterRole"},
			{name: kubecontrollers.KubeControllerRoleBinding, ns: "", group: "rbac.authorization.k8s.io", version: "v1", kind: "ClusterRoleBinding"},
			{name: kubecontrollers.KubeController, ns: common.CalicoNamespace, group: "apps", version: "v1", kind: "Deployment"},
			{name: kubecontrollers.KubeControllerPodSecurityPolicy, ns: "", group: "policy", version: "v1beta1", kind: "PodSecurityPolicy"},
			{name: kubecontrollers.KubeControllerMetrics, ns: common.CalicoNamespace, group: "", version: "v1", kind: "Service"},
		}

		instance.Variant = operatorv1.TigeraSecureEnterprise
		cfg.ManagerInternalSecret = internalManagerTLSSecret
		cfg.MetricsPort = 9094

		component := kubecontrollers.NewCalicoKubeControllers(&cfg)
		Expect(component.ResolveImages(nil)).To(BeNil())
		resources, _ := component.Objects()
		Expect(len(resources)).To(Equal(len(expectedResources)))

		// Should render the correct resources.
		i := 0
		for _, expectedRes := range expectedResources {
			rtest.ExpectResource(resources[i], expectedRes.name, expectedRes.ns, expectedRes.group, expectedRes.version, expectedRes.kind)
			i++
		}

		// The Deployment should have the correct configuration.
		dp := rtest.GetResource(resources, kubecontrollers.KubeController, common.CalicoNamespace, "apps", "v1", "Deployment").(*appsv1.Deployment)

		Expect(dp.Spec.Template.Spec.Containers[0].Image).To(Equal("test-reg/tigera/kube-controllers:tesla-" + components.ComponentTigeraKubeControllers.Version))
		envs := dp.Spec.Template.Spec.Containers[0].Env
		Expect(envs).To(ContainElement(corev1.EnvVar{
			Name: "ENABLED_CONTROLLERS", Value: "node,service,federatedservices",
		}))

		Expect(len(dp.Spec.Template.Spec.Containers[0].VolumeMounts)).To(Equal(2))
		Expect(dp.Spec.Template.Spec.Containers[0].VolumeMounts[0].Name).To(Equal(render.ManagerInternalTLSSecretName))
		Expect(dp.Spec.Template.Spec.Containers[0].VolumeMounts[0].MountPath).To(Equal("/internal-manager-tls"))

		Expect(len(dp.Spec.Template.Spec.Volumes)).To(Equal(2))
		Expect(dp.Spec.Template.Spec.Volumes[0].Name).To(Equal(render.ManagerInternalTLSSecretName))
		Expect(dp.Spec.Template.Spec.Volumes[0].Secret.SecretName).To(Equal(render.ManagerInternalTLSSecretName))

		clusterRole := rtest.GetResource(resources, kubecontrollers.KubeControllerRole, "", "rbac.authorization.k8s.io", "v1", "ClusterRole").(*rbacv1.ClusterRole)
		Expect(len(clusterRole.Rules)).To(Equal(19))

		ms := rtest.GetResource(resources, kubecontrollers.KubeControllerMetrics, common.CalicoNamespace, "", "v1", "Service").(*corev1.Service)
		Expect(ms.Spec.ClusterIP).To(Equal("None"), "metrics service should be headless")
	})

	It("should render all es-calico-kube-controllers resources for a default configuration (standalone) using TigeraSecureEnterprise when logstorage and secrets exist", func() {
		expectedResources := []struct {
			name    string
			ns      string
			group   string
			version string
			kind    string
		}{
			{name: kubecontrollers.EsKubeControllerNetworkPolicyName, ns: common.CalicoNamespace, group: "projectcalico.org", version: "v3", kind: "NetworkPolicy"},
			{name: kubecontrollers.EsKubeControllerServiceAccount, ns: common.CalicoNamespace, group: "", version: "v1", kind: "ServiceAccount"},
			{name: kubecontrollers.EsKubeControllerRole, ns: "", group: "rbac.authorization.k8s.io", version: "v1", kind: "ClusterRole"},
			{name: kubecontrollers.EsKubeControllerRoleBinding, ns: "", group: "rbac.authorization.k8s.io", version: "v1", kind: "ClusterRoleBinding"},
			{name: kubecontrollers.EsKubeController, ns: common.CalicoNamespace, group: "apps", version: "v1", kind: "Deployment"},
			{name: kubecontrollers.ElasticsearchKubeControllersUserSecret, ns: common.CalicoNamespace, group: "", version: "v1", kind: "Secret"},
			{name: kubecontrollers.EsKubeControllerPodSecurityPolicy, ns: "", group: "policy", version: "v1beta1", kind: "PodSecurityPolicy"},
			{name: kubecontrollers.EsKubeControllerMetrics, ns: common.CalicoNamespace, group: "", version: "v1", kind: "Service"},
		}

		instance.Variant = operatorv1.TigeraSecureEnterprise
		cfg.LogStorageExists = true
		cfg.KubeControllersGatewaySecret = &testutils.KubeControllersUserSecret
		cfg.ManagerInternalSecret = internalManagerTLSSecret
		cfg.MetricsPort = 9094

		component := kubecontrollers.NewElasticsearchKubeControllers(&cfg)
		Expect(component.ResolveImages(nil)).To(BeNil())
		resources, _ := component.Objects()
		Expect(len(resources)).To(Equal(len(expectedResources)))

		// Should render the correct resources.
		i := 0
		for _, expectedRes := range expectedResources {
			rtest.ExpectResource(resources[i], expectedRes.name, expectedRes.ns, expectedRes.group, expectedRes.version, expectedRes.kind)
			i++
		}

		// The Deployment should have the correct configuration.
		dp := rtest.GetResource(resources, kubecontrollers.EsKubeController, common.CalicoNamespace, "apps", "v1", "Deployment").(*appsv1.Deployment)

		Expect(dp.Spec.Template.Spec.Containers[0].Image).To(Equal("test-reg/tigera/kube-controllers:tesla-" + components.ComponentTigeraKubeControllers.Version))
		envs := dp.Spec.Template.Spec.Containers[0].Env
		Expect(envs).To(ContainElement(corev1.EnvVar{
			Name: "ENABLED_CONTROLLERS", Value: "authorization,elasticsearchconfiguration",
		}))
		Expect(envs).To(ContainElements(esEnvs))

		Expect(len(dp.Spec.Template.Spec.Containers[0].VolumeMounts)).To(Equal(2))
		Expect(dp.Spec.Template.Spec.Containers[0].VolumeMounts[0].Name).To(Equal(render.ManagerInternalTLSSecretName))
		Expect(dp.Spec.Template.Spec.Containers[0].VolumeMounts[0].MountPath).To(Equal("/internal-manager-tls"))
		Expect(dp.Spec.Template.Spec.Containers[0].VolumeMounts[1].Name).To(Equal(certificatemanagement.TrustedCertConfigMapName))
		Expect(dp.Spec.Template.Spec.Containers[0].VolumeMounts[1].MountPath).To(Equal(certificatemanagement.TrustedCertVolumeMountPath))

		Expect(len(dp.Spec.Template.Spec.Volumes)).To(Equal(2))
		Expect(dp.Spec.Template.Spec.Volumes[0].Name).To(Equal(render.ManagerInternalTLSSecretName))
		Expect(dp.Spec.Template.Spec.Volumes[0].Secret.SecretName).To(Equal(render.ManagerInternalTLSSecretName))
		Expect(dp.Spec.Template.Spec.Volumes[1].Name).To(Equal(certificatemanagement.TrustedCertConfigMapName))
		Expect(dp.Spec.Template.Spec.Volumes[1].ConfigMap.Name).To(Equal(certificatemanagement.TrustedCertConfigMapName))

		clusterRole := rtest.GetResource(resources, kubecontrollers.EsKubeControllerRole, "", "rbac.authorization.k8s.io", "v1", "ClusterRole").(*rbacv1.ClusterRole)
<<<<<<< HEAD
		Expect(clusterRole.Rules).To(HaveLen(27))
=======
		Expect(len(clusterRole.Rules)).To(Equal(19))
		Expect(clusterRole.Rules).To(ContainElement(
			rbacv1.PolicyRule{
				APIGroups: []string{""},
				Resources: []string{"configmaps", "secrets"},
				Verbs:     []string{"watch", "list", "get", "update", "create", "delete"},
			}))
>>>>>>> d93d2e72
	})

	It("should render all calico-kube-controllers resources for a default configuration using TigeraSecureEnterprise and ClusterType is Management", func() {
		expectedResources := []struct {
			name    string
			ns      string
			group   string
			version string
			kind    string
		}{
			{name: kubecontrollers.KubeControllerServiceAccount, ns: common.CalicoNamespace, group: "", version: "v1", kind: "ServiceAccount"},
			{name: kubecontrollers.KubeControllerRole, ns: "", group: "rbac.authorization.k8s.io", version: "v1", kind: "ClusterRole"},
			{name: kubecontrollers.KubeControllerRoleBinding, ns: "", group: "rbac.authorization.k8s.io", version: "v1", kind: "ClusterRoleBinding"},
			{name: kubecontrollers.KubeController, ns: common.CalicoNamespace, group: "apps", version: "v1", kind: "Deployment"},
			{name: kubecontrollers.KubeControllerPodSecurityPolicy, ns: "", group: "policy", version: "v1beta1", kind: "PodSecurityPolicy"},
			{name: kubecontrollers.KubeControllerMetrics, ns: common.CalicoNamespace, group: "", version: "v1", kind: "Service"},
		}

		// Override configuration to match expected Enterprise config.
		instance.Variant = operatorv1.TigeraSecureEnterprise
		cfg.ManagementCluster = &operatorv1.ManagementCluster{}
		cfg.ManagerInternalSecret = internalManagerTLSSecret
		cfg.MetricsPort = 9094

		component := kubecontrollers.NewCalicoKubeControllers(&cfg)
		Expect(component.ResolveImages(nil)).To(BeNil())
		resources, _ := component.Objects()
		Expect(len(resources)).To(Equal(len(expectedResources)))

		// Should render the correct resources.
		i := 0
		for _, expectedRes := range expectedResources {
			rtest.ExpectResource(resources[i], expectedRes.name, expectedRes.ns, expectedRes.group, expectedRes.version, expectedRes.kind)
			i++
		}

		// The Deployment should have the correct configuration.
		dp := rtest.GetResource(resources, kubecontrollers.KubeController, common.CalicoNamespace, "apps", "v1", "Deployment").(*appsv1.Deployment)

		envs := dp.Spec.Template.Spec.Containers[0].Env
		Expect(envs).To(ContainElement(corev1.EnvVar{
			Name:  "ENABLED_CONTROLLERS",
			Value: "node,service,federatedservices",
		}))

		Expect(len(dp.Spec.Template.Spec.Containers[0].VolumeMounts)).To(Equal(2))
		Expect(dp.Spec.Template.Spec.Containers[0].VolumeMounts[0].Name).To(Equal(render.ManagerInternalTLSSecretName))
		Expect(dp.Spec.Template.Spec.Containers[0].VolumeMounts[0].MountPath).To(Equal("/internal-manager-tls"))

		Expect(len(dp.Spec.Template.Spec.Volumes)).To(Equal(2))
		Expect(dp.Spec.Template.Spec.Volumes[0].Name).To(Equal(render.ManagerInternalTLSSecretName))
		Expect(dp.Spec.Template.Spec.Volumes[0].Secret.SecretName).To(Equal(render.ManagerInternalTLSSecretName))

		Expect(dp.Spec.Template.Spec.Containers[0].Image).To(Equal("test-reg/tigera/kube-controllers:tesla-" + components.ComponentTigeraKubeControllers.Version))
	})

	It("should render all es-calico-kube-controllers resources for a default configuration using TigeraSecureEnterprise and ClusterType is Management", func() {
		expectedResources := []struct {
			name    string
			ns      string
			group   string
			version string
			kind    string
		}{
			{name: kubecontrollers.EsKubeControllerNetworkPolicyName, ns: common.CalicoNamespace, group: "projectcalico.org", version: "v3", kind: "NetworkPolicy"},
			{name: kubecontrollers.EsKubeControllerServiceAccount, ns: common.CalicoNamespace, group: "", version: "v1", kind: "ServiceAccount"},
			{name: kubecontrollers.EsKubeControllerRole, ns: "", group: "rbac.authorization.k8s.io", version: "v1", kind: "ClusterRole"},
			{name: kubecontrollers.EsKubeControllerRoleBinding, ns: "", group: "rbac.authorization.k8s.io", version: "v1", kind: "ClusterRoleBinding"},
			{name: kubecontrollers.EsKubeController, ns: common.CalicoNamespace, group: "apps", version: "v1", kind: "Deployment"},
			{name: kubecontrollers.ElasticsearchKubeControllersUserSecret, ns: common.CalicoNamespace, group: "", version: "v1", kind: "Secret"},
			{name: kubecontrollers.EsKubeControllerPodSecurityPolicy, ns: "", group: "policy", version: "v1beta1", kind: "PodSecurityPolicy"},
			{name: kubecontrollers.EsKubeControllerMetrics, ns: common.CalicoNamespace, group: "", version: "v1", kind: "Service"},
		}

		// Override configuration to match expected Enterprise config.
		instance.Variant = operatorv1.TigeraSecureEnterprise
		cfg.LogStorageExists = true
		cfg.ManagementCluster = &operatorv1.ManagementCluster{}
		cfg.KubeControllersGatewaySecret = &testutils.KubeControllersUserSecret
		cfg.ManagerInternalSecret = internalManagerTLSSecret
		cfg.MetricsPort = 9094

		component := kubecontrollers.NewElasticsearchKubeControllers(&cfg)
		Expect(component.ResolveImages(nil)).To(BeNil())
		resources, _ := component.Objects()
		Expect(len(resources)).To(Equal(len(expectedResources)))

		// Should render the correct resources.
		i := 0
		for _, expectedRes := range expectedResources {
			rtest.ExpectResource(resources[i], expectedRes.name, expectedRes.ns, expectedRes.group, expectedRes.version, expectedRes.kind)
			i++
		}

		// The Deployment should have the correct configuration.
		dp := rtest.GetResource(resources, kubecontrollers.EsKubeController, common.CalicoNamespace, "apps", "v1", "Deployment").(*appsv1.Deployment)

		envs := dp.Spec.Template.Spec.Containers[0].Env
		Expect(envs).To(ContainElement(corev1.EnvVar{
			Name:  "ENABLED_CONTROLLERS",
			Value: "authorization,elasticsearchconfiguration,managedcluster",
		}))

		Expect(len(dp.Spec.Template.Spec.Containers[0].VolumeMounts)).To(Equal(2))
		Expect(dp.Spec.Template.Spec.Containers[0].VolumeMounts[0].Name).To(Equal(render.ManagerInternalTLSSecretName))
		Expect(dp.Spec.Template.Spec.Containers[0].VolumeMounts[0].MountPath).To(Equal("/internal-manager-tls"))
		Expect(dp.Spec.Template.Spec.Containers[0].VolumeMounts[1].Name).To(Equal(certificatemanagement.TrustedCertConfigMapName))
		Expect(dp.Spec.Template.Spec.Containers[0].VolumeMounts[1].MountPath).To(Equal(certificatemanagement.TrustedCertVolumeMountPath))

		Expect(len(dp.Spec.Template.Spec.Volumes)).To(Equal(2))
		Expect(dp.Spec.Template.Spec.Volumes[0].Name).To(Equal(render.ManagerInternalTLSSecretName))
		Expect(dp.Spec.Template.Spec.Volumes[0].Secret.SecretName).To(Equal(render.ManagerInternalTLSSecretName))
		Expect(dp.Spec.Template.Spec.Volumes[1].Name).To(Equal(certificatemanagement.TrustedCertConfigMapName))
		Expect(dp.Spec.Template.Spec.Volumes[1].ConfigMap.Name).To(Equal(certificatemanagement.TrustedCertConfigMapName))

		Expect(dp.Spec.Template.Spec.Containers[0].Image).To(Equal("test-reg/tigera/kube-controllers:tesla-" + components.ComponentTigeraKubeControllers.Version))

		clusterRole := rtest.GetResource(resources, kubecontrollers.EsKubeControllerRole, "", "rbac.authorization.k8s.io", "v1", "ClusterRole").(*rbacv1.ClusterRole)
<<<<<<< HEAD
		Expect(clusterRole.Rules).To(HaveLen(27))
=======
		Expect(len(clusterRole.Rules)).To(Equal(19))
		Expect(clusterRole.Rules).To(ContainElement(
			rbacv1.PolicyRule{
				APIGroups: []string{""},
				Resources: []string{"configmaps", "secrets"},
				Verbs:     []string{"watch", "list", "get", "update", "create", "delete"},
			}))
>>>>>>> d93d2e72
	})

	It("should include a ControlPlaneNodeSelector when specified", func() {
		expectedResources := []struct {
			name    string
			ns      string
			group   string
			version string
			kind    string
		}{
			{name: kubecontrollers.KubeControllerServiceAccount, ns: common.CalicoNamespace, group: "", version: "v1", kind: "ServiceAccount"},
			{name: kubecontrollers.KubeControllerRole, ns: "", group: "rbac.authorization.k8s.io", version: "v1", kind: "ClusterRole"},
			{name: kubecontrollers.KubeControllerRoleBinding, ns: "", group: "rbac.authorization.k8s.io", version: "v1", kind: "ClusterRoleBinding"},
			{name: kubecontrollers.KubeController, ns: common.CalicoNamespace, group: "apps", version: "v1", kind: "Deployment"},
			{name: kubecontrollers.KubeControllerPodSecurityPolicy, ns: "", group: "policy", version: "v1beta1", kind: "PodSecurityPolicy"},
		}

		// Set node selector.
		instance.ControlPlaneNodeSelector = map[string]string{"nodeName": "control01"}

		// Simulate enterprise config.
		instance.Variant = operatorv1.TigeraSecureEnterprise
		cfg.MetricsPort = 0

		component := kubecontrollers.NewCalicoKubeControllers(&cfg)
		Expect(component.ResolveImages(nil)).To(BeNil())
		resources, _ := component.Objects()
		Expect(len(resources)).To(Equal(len(expectedResources)))

		// Should render the correct resources.
		i := 0
		for _, expectedRes := range expectedResources {
			rtest.ExpectResource(resources[i], expectedRes.name, expectedRes.ns, expectedRes.group, expectedRes.version, expectedRes.kind)
			i++
		}

		d := rtest.GetResource(resources, kubecontrollers.KubeController, common.CalicoNamespace, "apps", "v1", "Deployment").(*appsv1.Deployment)
		Expect(d.Spec.Template.Spec.NodeSelector).To(HaveKeyWithValue("nodeName", "control01"))
	})

	It("should include a ControlPlaneToleration when specified", func() {
		t := corev1.Toleration{
			Key:      "foo",
			Operator: corev1.TolerationOpEqual,
			Value:    "bar",
		}
		instance.ControlPlaneTolerations = []corev1.Toleration{t}
		component := kubecontrollers.NewCalicoKubeControllers(&cfg)
		resources, _ := component.Objects()
		d := rtest.GetResource(resources, kubecontrollers.KubeController, common.CalicoNamespace, "apps", "v1", "Deployment").(*appsv1.Deployment)
		Expect(d.Spec.Template.Spec.Tolerations).To(ContainElements(append(rmeta.TolerateControlPlane, t)))
	})

	It("should render resourcerequirements", func() {
		rr := &corev1.ResourceRequirements{
			Requests: corev1.ResourceList{
				corev1.ResourceCPU:    resource.MustParse("250m"),
				corev1.ResourceMemory: resource.MustParse("64Mi"),
			},
			Limits: corev1.ResourceList{
				corev1.ResourceCPU:    resource.MustParse("500m"),
				corev1.ResourceMemory: resource.MustParse("500Mi"),
			},
		}

		instance.ComponentResources = []operatorv1.ComponentResource{
			{
				ComponentName:        operatorv1.ComponentNameKubeControllers,
				ResourceRequirements: rr,
			},
		}

		component := kubecontrollers.NewCalicoKubeControllers(&cfg)
		Expect(component.ResolveImages(nil)).To(BeNil())
		resources, _ := component.Objects()

		depResource := rtest.GetResource(resources, kubecontrollers.KubeController, common.CalicoNamespace, "apps", "v1", "Deployment")
		Expect(depResource).ToNot(BeNil())
		deployment := depResource.(*appsv1.Deployment)

		passed := false
		for _, container := range deployment.Spec.Template.Spec.Containers {
			if container.Name == kubecontrollers.KubeController {
				Expect(container.Resources).To(Equal(*rr))
				passed = true
			}
		}
		Expect(passed).To(Equal(true))
	})

	It("should add the OIDC prefix env variables", func() {
		instance.Variant = operatorv1.TigeraSecureEnterprise
		cfg.LogStorageExists = true
		cfg.ManagementCluster = &operatorv1.ManagementCluster{}
		cfg.KubeControllersGatewaySecret = &testutils.KubeControllersUserSecret
		cfg.ManagerInternalSecret = internalManagerTLSSecret
		cfg.MetricsPort = 9094
		cfg.Authentication = &operatorv1.Authentication{Spec: operatorv1.AuthenticationSpec{
			UsernamePrefix: "uOIDC:",
			GroupsPrefix:   "gOIDC:",
			Openshift:      &operatorv1.AuthenticationOpenshift{IssuerURL: "https://api.example.com"},
		}}

		component := kubecontrollers.NewElasticsearchKubeControllers(&cfg)
		Expect(component.ResolveImages(nil)).To(BeNil())
		resources, _ := component.Objects()

		depResource := rtest.GetResource(resources, kubecontrollers.EsKubeController, common.CalicoNamespace, "apps", "v1", "Deployment")
		Expect(depResource).ToNot(BeNil())
		deployment := depResource.(*appsv1.Deployment)

		var usernamePrefix, groupPrefix string
		for _, container := range deployment.Spec.Template.Spec.Containers {
			if container.Name == kubecontrollers.EsKubeController {
				for _, env := range container.Env {
					if env.Name == "OIDC_AUTH_USERNAME_PREFIX" {
						usernamePrefix = env.Value
					} else if env.Name == "OIDC_AUTH_GROUP_PREFIX" {
						groupPrefix = env.Value
					}
				}
			}
		}

		Expect(usernamePrefix).To(Equal("uOIDC:"))
		Expect(groupPrefix).To(Equal("gOIDC:"))
	})

	Context("With calico-kube-controllers overrides", func() {
		var rr1 = corev1.ResourceRequirements{
			Limits: corev1.ResourceList{
				"cpu":     resource.MustParse("2"),
				"memory":  resource.MustParse("300Mi"),
				"storage": resource.MustParse("20Gi"),
			},
			Requests: corev1.ResourceList{
				"cpu":     resource.MustParse("1"),
				"memory":  resource.MustParse("150Mi"),
				"storage": resource.MustParse("10Gi"),
			},
		}
		var rr2 = corev1.ResourceRequirements{
			Requests: corev1.ResourceList{
				corev1.ResourceCPU:    resource.MustParse("250m"),
				corev1.ResourceMemory: resource.MustParse("64Mi"),
			},
			Limits: corev1.ResourceList{
				corev1.ResourceCPU:    resource.MustParse("500m"),
				corev1.ResourceMemory: resource.MustParse("500Mi"),
			},
		}

		It("should handle calicoKubeControllersDeployment overrides", func() {
			var minReadySeconds int32 = 20

			affinity := &corev1.Affinity{
				NodeAffinity: &corev1.NodeAffinity{
					RequiredDuringSchedulingIgnoredDuringExecution: &corev1.NodeSelector{
						NodeSelectorTerms: []corev1.NodeSelectorTerm{{
							MatchExpressions: []corev1.NodeSelectorRequirement{{
								Key:      "custom-affinity-key",
								Operator: corev1.NodeSelectorOpExists,
							}},
						}},
					},
				},
			}
			toleration := corev1.Toleration{
				Key:      "foo",
				Operator: corev1.TolerationOpEqual,
				Value:    "bar",
			}

			instance.CalicoKubeControllersDeployment = &operatorv1.CalicoKubeControllersDeployment{
				Metadata: &operatorv1.Metadata{
					Labels:      map[string]string{"top-level": "label1"},
					Annotations: map[string]string{"top-level": "annot1"},
				},
				Spec: &operatorv1.CalicoKubeControllersDeploymentSpec{
					MinReadySeconds: &minReadySeconds,
					Template: &operatorv1.CalicoKubeControllersDeploymentPodTemplateSpec{
						Metadata: &operatorv1.Metadata{
							Labels:      map[string]string{"template-level": "label2"},
							Annotations: map[string]string{"template-level": "annot2"},
						},
						Spec: &operatorv1.CalicoKubeControllersDeploymentPodSpec{
							Containers: []operatorv1.CalicoKubeControllersDeploymentContainer{
								{
									Name:      "calico-kube-controllers",
									Resources: &rr1,
								},
							},
							NodeSelector: map[string]string{
								"custom-node-selector": "value",
							},
							Affinity:    affinity,
							Tolerations: []corev1.Toleration{toleration},
						},
					},
				},
			}

			component := kubecontrollers.NewCalicoKubeControllers(&cfg)
			Expect(component.ResolveImages(nil)).To(BeNil())
			resources, _ := component.Objects()

			depResource := rtest.GetResource(resources, kubecontrollers.KubeController, common.CalicoNamespace, "apps", "v1", "Deployment")
			Expect(depResource).ToNot(BeNil())
			d := depResource.(*appsv1.Deployment)

			Expect(d.Labels).To(HaveLen(1))
			Expect(d.Labels["top-level"]).To(Equal("label1"))
			Expect(d.Annotations).To(HaveLen(1))
			Expect(d.Annotations["top-level"]).To(Equal("annot1"))

			Expect(d.Spec.MinReadySeconds).To(Equal(minReadySeconds))

			// At runtime, the operator will also add some standard labels to the
			// deployment such as "k8s-app=calico-kube-controllers". But the calico-kube-controllers deployment object
			// produced by the render will have no labels so we expect just the one
			// provided.
			Expect(d.Spec.Template.Labels).To(HaveLen(1))
			Expect(d.Spec.Template.Labels["template-level"]).To(Equal("label2"))

			// With the default instance we expect 3 template-level annotations
			// - 1 added by the operator by default because TrustedBundle was set on kubecontrollerconfiguration.
			// - 1 added by the calicoNodeDaemonSet override
			Expect(d.Spec.Template.Annotations).To(HaveLen(2))
			Expect(d.Spec.Template.Annotations).To(HaveKey("hash.operator.tigera.io/tigera-ca-private"))
			Expect(d.Spec.Template.Annotations["template-level"]).To(Equal("annot2"))

			Expect(d.Spec.Template.Spec.Containers).To(HaveLen(1))
			Expect(d.Spec.Template.Spec.Containers[0].Name).To(Equal("calico-kube-controllers"))
			Expect(d.Spec.Template.Spec.Containers[0].Resources).To(Equal(rr1))

			Expect(d.Spec.Template.Spec.NodeSelector).To(HaveLen(1))
			Expect(d.Spec.Template.Spec.NodeSelector).To(HaveKeyWithValue("custom-node-selector", "value"))

			Expect(d.Spec.Template.Spec.Tolerations).To(HaveLen(1))
			Expect(d.Spec.Template.Spec.Tolerations[0]).To(Equal(toleration))
		})

		It("should override ComponentResources", func() {
			instance.ComponentResources = []operatorv1.ComponentResource{
				{
					ComponentName:        operatorv1.ComponentNameKubeControllers,
					ResourceRequirements: &rr1,
				},
			}

			instance.CalicoKubeControllersDeployment = &operatorv1.CalicoKubeControllersDeployment{
				Spec: &operatorv1.CalicoKubeControllersDeploymentSpec{
					Template: &operatorv1.CalicoKubeControllersDeploymentPodTemplateSpec{
						Spec: &operatorv1.CalicoKubeControllersDeploymentPodSpec{
							Containers: []operatorv1.CalicoKubeControllersDeploymentContainer{
								{
									Name:      "calico-kube-controllers",
									Resources: &rr2,
								},
							},
						},
					},
				},
			}

			component := kubecontrollers.NewCalicoKubeControllers(&cfg)
			Expect(component.ResolveImages(nil)).To(BeNil())
			resources, _ := component.Objects()

			depResource := rtest.GetResource(resources, kubecontrollers.KubeController, common.CalicoNamespace, "apps", "v1", "Deployment")
			Expect(depResource).ToNot(BeNil())
			d := depResource.(*appsv1.Deployment)

			Expect(d.Spec.Template.Spec.Containers).To(HaveLen(1))
			Expect(d.Spec.Template.Spec.Containers[0].Name).To(Equal("calico-kube-controllers"))
			Expect(d.Spec.Template.Spec.Containers[0].Resources).To(Equal(rr2))
		})

		It("should override ControlPlaneNodeSelector when specified", func() {
			cfg.Installation.ControlPlaneNodeSelector = map[string]string{"nodeName": "control01"}

			instance.CalicoKubeControllersDeployment = &operatorv1.CalicoKubeControllersDeployment{
				Spec: &operatorv1.CalicoKubeControllersDeploymentSpec{
					Template: &operatorv1.CalicoKubeControllersDeploymentPodTemplateSpec{
						Spec: &operatorv1.CalicoKubeControllersDeploymentPodSpec{
							NodeSelector: map[string]string{
								"custom-node-selector": "value",
							},
						},
					},
				},
			}
			component := kubecontrollers.NewCalicoKubeControllers(&cfg)
			Expect(component.ResolveImages(nil)).To(BeNil())
			resources, _ := component.Objects()

			depResource := rtest.GetResource(resources, kubecontrollers.KubeController, common.CalicoNamespace, "apps", "v1", "Deployment")
			Expect(depResource).ToNot(BeNil())
			d := depResource.(*appsv1.Deployment)

			// nodeSelectors are merged
			Expect(d.Spec.Template.Spec.NodeSelector).To(HaveLen(2))
			Expect(d.Spec.Template.Spec.NodeSelector).To(HaveKeyWithValue("nodeName", "control01"))
			Expect(d.Spec.Template.Spec.NodeSelector).To(HaveKeyWithValue("custom-node-selector", "value"))
		})

		It("should override ControlPlaneTolerations when specified", func() {
			cfg.Installation.ControlPlaneTolerations = rmeta.TolerateControlPlane

			tol := corev1.Toleration{
				Key:      "foo",
				Operator: corev1.TolerationOpEqual,
				Value:    "bar",
				Effect:   corev1.TaintEffectNoExecute,
			}

			instance.CalicoKubeControllersDeployment = &operatorv1.CalicoKubeControllersDeployment{
				Spec: &operatorv1.CalicoKubeControllersDeploymentSpec{
					Template: &operatorv1.CalicoKubeControllersDeploymentPodTemplateSpec{
						Spec: &operatorv1.CalicoKubeControllersDeploymentPodSpec{
							Tolerations: []corev1.Toleration{tol},
						},
					},
				},
			}
			component := kubecontrollers.NewCalicoKubeControllers(&cfg)
			Expect(component.ResolveImages(nil)).To(BeNil())
			resources, _ := component.Objects()

			depResource := rtest.GetResource(resources, kubecontrollers.KubeController, common.CalicoNamespace, "apps", "v1", "Deployment")
			Expect(depResource).ToNot(BeNil())
			d := depResource.(*appsv1.Deployment)

			Expect(d.Spec.Template.Spec.Tolerations).To(HaveLen(1))
			Expect(d.Spec.Template.Spec.Tolerations).To(ConsistOf(tol))
		})
	})

	When("enableESOIDCWorkaround is true", func() {
		It("should set the ENABLE_ELASTICSEARCH_OIDC_WORKAROUND env variable to true", func() {
			instance.Variant = operatorv1.TigeraSecureEnterprise
			cfg.LogStorageExists = true
			cfg.ManagementCluster = &operatorv1.ManagementCluster{}
			cfg.KubeControllersGatewaySecret = &testutils.KubeControllersUserSecret
			cfg.ManagerInternalSecret = internalManagerTLSSecret
			cfg.MetricsPort = 9094
			component := kubecontrollers.NewElasticsearchKubeControllers(&cfg)
			resources, _ := component.Objects()

			depResource := rtest.GetResource(resources, kubecontrollers.EsKubeController, common.CalicoNamespace, "apps", "v1", "Deployment")
			Expect(depResource).ToNot(BeNil())
			deployment := depResource.(*appsv1.Deployment)

			var esLicenseType string
			for _, container := range deployment.Spec.Template.Spec.Containers {
				if container.Name == kubecontrollers.EsKubeController {
					for _, env := range container.Env {
						if env.Name == "ENABLE_ELASTICSEARCH_OIDC_WORKAROUND" {
							esLicenseType = env.Value
						}
					}
				}
			}

			Expect(esLicenseType).To(Equal("true"))
		})
	})

	It("should add the KUBERNETES_SERVICE_... variables", func() {
		k8sServiceEp.Host = "k8shost"
		k8sServiceEp.Port = "1234"
		cfg.K8sServiceEp = k8sServiceEp

		component := kubecontrollers.NewCalicoKubeControllers(&cfg)
		Expect(component.ResolveImages(nil)).To(BeNil())
		resources, _ := component.Objects()

		depResource := rtest.GetResource(resources, kubecontrollers.KubeController, common.CalicoNamespace, "apps", "v1", "Deployment")
		Expect(depResource).ToNot(BeNil())
		deployment := depResource.(*appsv1.Deployment)
		rtest.ExpectK8sServiceEpEnvVars(deployment.Spec.Template.Spec, "k8shost", "1234")
	})

	It("should not add the KUBERNETES_SERVICE_... variables on docker EE using proxy.local", func() {
		k8sServiceEp.Host = "proxy.local"
		k8sServiceEp.Port = "1234"
		instance.KubernetesProvider = operatorv1.ProviderDockerEE

		component := kubecontrollers.NewCalicoKubeControllers(&cfg)
		Expect(component.ResolveImages(nil)).To(BeNil())
		resources, _ := component.Objects()

		depResource := rtest.GetResource(resources, kubecontrollers.KubeController, common.CalicoNamespace, "apps", "v1", "Deployment")
		Expect(depResource).ToNot(BeNil())
		deployment := depResource.(*appsv1.Deployment)
		rtest.ExpectNoK8sServiceEpEnvVars(deployment.Spec.Template.Spec)
	})

	Context("kube-controllers allow-tigera rendering", func() {
		policyName := types.NamespacedName{Name: "allow-tigera.kube-controller-access", Namespace: "calico-system"}

		DescribeTable("should render allow-tigera policy",
			func(scenario testutils.AllowTigeraScenario) {
				if scenario.Openshift {
					cfg.Installation.KubernetesProvider = operatorv1.ProviderOpenShift
				} else {
					cfg.Installation.KubernetesProvider = operatorv1.ProviderNone
				}
				if scenario.ManagedCluster {
					cfg.ManagementClusterConnection = &operatorv1.ManagementClusterConnection{}
				} else {
					cfg.ManagementClusterConnection = nil
				}
				instance.Variant = operatorv1.TigeraSecureEnterprise
				cfg.ManagerInternalSecret = internalManagerTLSSecret

				component := kubecontrollers.NewCalicoKubeControllersPolicy(&cfg)
				resources, _ := component.Objects()

				policy := testutils.GetAllowTigeraPolicyFromResources(policyName, resources)
				expectedPolicy := testutils.SelectPolicyByClusterTypeAndProvider(
					scenario,
					expectedPolicyForUnmanaged,
					expectedPolicyForUnmanagedOCP,
					expectedPolicyForManaged,
					expectedPolicyForManagedOCP,
				)
				Expect(policy).To(Equal(expectedPolicy))
			},
			Entry("for management/standalone, kube-dns", testutils.AllowTigeraScenario{ManagedCluster: false, Openshift: false}),
			Entry("for management/standalone, openshift-dns", testutils.AllowTigeraScenario{ManagedCluster: false, Openshift: true}),
			Entry("for managed, kube-dns", testutils.AllowTigeraScenario{ManagedCluster: true, Openshift: false}),
			Entry("for managed, openshift-dns", testutils.AllowTigeraScenario{ManagedCluster: true, Openshift: true}),
		)
	})

	Context("es-kube-controllers allow-tigera rendering", func() {
		policyName := types.NamespacedName{Name: "allow-tigera.es-kube-controller-access", Namespace: "calico-system"}

		getExpectedPolicy := func(scenario testutils.AllowTigeraScenario) *v3.NetworkPolicy {
			if scenario.ManagedCluster {
				return nil
			}

			return testutils.SelectPolicyByProvider(scenario, expectedESPolicy, expectedESPolicyForOpenshift)
		}

		DescribeTable("should render allow-tigera policy",
			func(scenario testutils.AllowTigeraScenario) {
				if scenario.Openshift {
					cfg.Installation.KubernetesProvider = operatorv1.ProviderOpenShift
				} else {
					cfg.Installation.KubernetesProvider = operatorv1.ProviderNone
				}
				if scenario.ManagedCluster {
					cfg.ManagementClusterConnection = &operatorv1.ManagementClusterConnection{}
				} else {
					cfg.ManagementClusterConnection = nil
				}
				instance.Variant = operatorv1.TigeraSecureEnterprise
				cfg.LogStorageExists = true
				cfg.KubeControllersGatewaySecret = &testutils.KubeControllersUserSecret
				cfg.ManagerInternalSecret = internalManagerTLSSecret

				component := kubecontrollers.NewElasticsearchKubeControllers(&cfg)
				resources, _ := component.Objects()

				policy := testutils.GetAllowTigeraPolicyFromResources(policyName, resources)
				expectedPolicy := getExpectedPolicy(scenario)
				Expect(policy).To(Equal(expectedPolicy))
			},
			Entry("for management/standalone, kube-dns", testutils.AllowTigeraScenario{ManagedCluster: false, Openshift: false}),
			Entry("for management/standalone, openshift-dns", testutils.AllowTigeraScenario{ManagedCluster: false, Openshift: true}),
			Entry("for managed, kube-dns", testutils.AllowTigeraScenario{ManagedCluster: true, Openshift: false}),
			Entry("for managed, openshift-dns", testutils.AllowTigeraScenario{ManagedCluster: true, Openshift: true}),
		)
	})
})<|MERGE_RESOLUTION|>--- conflicted
+++ resolved
@@ -317,17 +317,13 @@
 		Expect(dp.Spec.Template.Spec.Volumes[1].ConfigMap.Name).To(Equal(certificatemanagement.TrustedCertConfigMapName))
 
 		clusterRole := rtest.GetResource(resources, kubecontrollers.EsKubeControllerRole, "", "rbac.authorization.k8s.io", "v1", "ClusterRole").(*rbacv1.ClusterRole)
-<<<<<<< HEAD
-		Expect(clusterRole.Rules).To(HaveLen(27))
-=======
-		Expect(len(clusterRole.Rules)).To(Equal(19))
+		Expect(len(clusterRole.Rules)).To(Equal(27))
 		Expect(clusterRole.Rules).To(ContainElement(
 			rbacv1.PolicyRule{
 				APIGroups: []string{""},
 				Resources: []string{"configmaps", "secrets"},
 				Verbs:     []string{"watch", "list", "get", "update", "create", "delete"},
 			}))
->>>>>>> d93d2e72
 	})
 
 	It("should render all calico-kube-controllers resources for a default configuration using TigeraSecureEnterprise and ClusterType is Management", func() {
@@ -446,17 +442,13 @@
 		Expect(dp.Spec.Template.Spec.Containers[0].Image).To(Equal("test-reg/tigera/kube-controllers:tesla-" + components.ComponentTigeraKubeControllers.Version))
 
 		clusterRole := rtest.GetResource(resources, kubecontrollers.EsKubeControllerRole, "", "rbac.authorization.k8s.io", "v1", "ClusterRole").(*rbacv1.ClusterRole)
-<<<<<<< HEAD
-		Expect(clusterRole.Rules).To(HaveLen(27))
-=======
-		Expect(len(clusterRole.Rules)).To(Equal(19))
+		Expect(len(clusterRole.Rules)).To(Equal(27))
 		Expect(clusterRole.Rules).To(ContainElement(
 			rbacv1.PolicyRule{
 				APIGroups: []string{""},
 				Resources: []string{"configmaps", "secrets"},
 				Verbs:     []string{"watch", "list", "get", "update", "create", "delete"},
 			}))
->>>>>>> d93d2e72
 	})
 
 	It("should include a ControlPlaneNodeSelector when specified", func() {
