// Copyright (c) 2019-2023 Tigera, Inc. All rights reserved.

// Licensed under the Apache License, Version 2.0 (the "License");
// you may not use this file except in compliance with the License.
// You may obtain a copy of the License at
//
//     http://www.apache.org/licenses/LICENSE-2.0
//
// Unless required by applicable law or agreed to in writing, software
// distributed under the License is distributed on an "AS IS" BASIS,
// WITHOUT WARRANTIES OR CONDITIONS OF ANY KIND, either express or implied.
// See the License for the specific language governing permissions and
// limitations under the License.

package kubecontrollers_test

import (
	"fmt"

	. "github.com/onsi/ginkgo"
	. "github.com/onsi/ginkgo/extensions/table"
	. "github.com/onsi/gomega"

	appsv1 "k8s.io/api/apps/v1"
	corev1 "k8s.io/api/core/v1"
	rbacv1 "k8s.io/api/rbac/v1"
	"k8s.io/apimachinery/pkg/api/resource"
	"k8s.io/apimachinery/pkg/runtime"
	"k8s.io/apimachinery/pkg/types"
	"sigs.k8s.io/controller-runtime/pkg/client"
	"sigs.k8s.io/controller-runtime/pkg/client/fake"

	v3 "github.com/tigera/api/pkg/apis/projectcalico/v3"
	operatorv1 "github.com/tigera/operator/api/v1"
	"github.com/tigera/operator/pkg/apis"
	"github.com/tigera/operator/pkg/common"
	"github.com/tigera/operator/pkg/components"
	"github.com/tigera/operator/pkg/controller/certificatemanager"
	"github.com/tigera/operator/pkg/controller/k8sapi"
	"github.com/tigera/operator/pkg/dns"
	rmeta "github.com/tigera/operator/pkg/render/common/meta"
	rtest "github.com/tigera/operator/pkg/render/common/test"
	"github.com/tigera/operator/pkg/render/kubecontrollers"
	"github.com/tigera/operator/pkg/render/testutils"
	"github.com/tigera/operator/pkg/tls"
	"github.com/tigera/operator/pkg/tls/certificatemanagement"
)

var _ = Describe("kube-controllers rendering tests", func() {
	var (
		instance     *operatorv1.InstallationSpec
		k8sServiceEp k8sapi.ServiceEndpoint
		cfg          kubecontrollers.KubeControllersConfiguration
		cli          client.Client
	)

	esEnvs := []corev1.EnvVar{
		{Name: "ELASTIC_INDEX_SUFFIX", Value: "cluster"},
		{Name: "ELASTIC_SCHEME", Value: "https"},
		{Name: "ELASTIC_HOST", Value: "tigera-secure-es-gateway-http.tigera-elasticsearch.svc"},
		{Name: "ELASTIC_PORT", Value: "9200", ValueFrom: nil},
		{Name: "ELASTIC_ACCESS_MODE", Value: "serviceuser"},
		{Name: "ELASTIC_SSL_VERIFY", Value: "true"},
		{
			Name: "ELASTIC_USER", Value: "",
			ValueFrom: &corev1.EnvVarSource{
				SecretKeyRef: &corev1.SecretKeySelector{
					LocalObjectReference: corev1.LocalObjectReference{
						Name: "tigera-ee-kube-controllers-elasticsearch-access",
					},
					Key: "username",
				},
			},
		},
		{
			Name: "ELASTIC_USERNAME", Value: "",
			ValueFrom: &corev1.EnvVarSource{
				SecretKeyRef: &corev1.SecretKeySelector{
					LocalObjectReference: corev1.LocalObjectReference{
						Name: "tigera-ee-kube-controllers-elasticsearch-access",
					},
					Key: "username",
				},
			},
		},
		{
			Name: "ELASTIC_PASSWORD", Value: "",
			ValueFrom: &corev1.EnvVarSource{
				SecretKeyRef: &corev1.SecretKeySelector{
					LocalObjectReference: corev1.LocalObjectReference{
						Name: "tigera-ee-kube-controllers-elasticsearch-access",
					},
					Key: "password",
				},
			},
		},
		{Name: "ELASTIC_CA", Value: certificatemanagement.TrustedCertBundleMountPath},
		{Name: "ES_CA_CERT", Value: certificatemanagement.TrustedCertBundleMountPath},
		{Name: "ES_CURATOR_BACKEND_CERT", Value: certificatemanagement.TrustedCertBundleMountPath},
	}
	expectedPolicyForUnmanaged := testutils.GetExpectedPolicyFromFile("../testutils/expected_policies/kubecontrollers.json")
	expectedPolicyForUnmanagedOCP := testutils.GetExpectedPolicyFromFile("../testutils/expected_policies/kubecontrollers_ocp.json")
	expectedPolicyForManaged := testutils.GetExpectedPolicyFromFile("../testutils/expected_policies/kubecontrollers_managed.json")
	expectedPolicyForManagedOCP := testutils.GetExpectedPolicyFromFile("../testutils/expected_policies/kubecontrollers_managed_ocp.json")
	expectedESPolicy := testutils.GetExpectedPolicyFromFile("../testutils/expected_policies/es-kubecontrollers.json")
	expectedESPolicyForOpenshift := testutils.GetExpectedPolicyFromFile("../testutils/expected_policies/es-kubecontrollers_ocp.json")

	BeforeEach(func() {
		// Initialize a default instance to use. Each test can override this to its
		// desired configuration.

		miMode := operatorv1.MultiInterfaceModeNone
		instance = &operatorv1.InstallationSpec{
			CalicoNetwork: &operatorv1.CalicoNetworkSpec{
				IPPools:            []operatorv1.IPPool{{CIDR: "192.168.1.0/16"}},
				MultiInterfaceMode: &miMode,
			},
			Registry: "test-reg/",
		}
		k8sServiceEp = k8sapi.ServiceEndpoint{}

		scheme := runtime.NewScheme()
		Expect(apis.AddToScheme(scheme)).NotTo(HaveOccurred())
		cli = fake.NewClientBuilder().WithScheme(scheme).Build()
<<<<<<< HEAD
		certificateManager, err := certificatemanager.Create(cli, nil, dns.DefaultClusterDomain)
		Expect(err).NotTo(HaveOccurred())
=======

		certificateManager, err := certificatemanager.Create(cli, nil, dns.DefaultClusterDomain, common.OperatorNamespace(), certificatemanager.AllowCACreation())
		Expect(err).NotTo(HaveOccurred())

>>>>>>> 077f7483
		cfg = kubecontrollers.KubeControllersConfiguration{
			K8sServiceEp:      k8sServiceEp,
			Installation:      instance,
			ClusterDomain:     dns.DefaultClusterDomain,
			MetricsPort:       9094,
			TrustedBundle:     certificateManager.CreateTrustedBundle(),
			UsePSP:            true,
			Namespace:         common.CalicoNamespace,
			BindingNamespaces: []string{common.CalicoNamespace},
		}
	})

	It("should render properly when PSP is not supported by the cluster", func() {
		cfg.UsePSP = false
		component := kubecontrollers.NewCalicoKubeControllers(&cfg)
		Expect(component.ResolveImages(nil)).To(BeNil())
		resources, _ := component.Objects()

		// Should not contain any PodSecurityPolicies
		for _, r := range resources {
			Expect(r.GetObjectKind().GroupVersionKind().Kind).NotTo(Equal("PodSecurityPolicy"))
		}
	})

	It("should render all resources for a custom configuration", func() {
		expectedResources := []struct {
			name    string
			ns      string
			group   string
			version string
			kind    string
		}{
			{name: kubecontrollers.KubeControllerServiceAccount, ns: common.CalicoNamespace, group: "", version: "v1", kind: "ServiceAccount"},
			{name: kubecontrollers.KubeControllerRole, ns: "", group: "rbac.authorization.k8s.io", version: "v1", kind: "ClusterRole"},
			{name: kubecontrollers.KubeControllerRoleBinding, ns: "", group: "rbac.authorization.k8s.io", version: "v1", kind: "ClusterRoleBinding"},
			{name: kubecontrollers.KubeController, ns: common.CalicoNamespace, group: "apps", version: "v1", kind: "Deployment"},
			{name: kubecontrollers.KubeControllerPodSecurityPolicy, ns: "", group: "policy", version: "v1beta1", kind: "PodSecurityPolicy"},
		}

		cfg = kubecontrollers.KubeControllersConfiguration{
			K8sServiceEp:      k8sServiceEp,
			Installation:      instance,
			ClusterDomain:     dns.DefaultClusterDomain,
			UsePSP:            true,
			Namespace:         common.CalicoNamespace,
			BindingNamespaces: []string{common.CalicoNamespace},
		}
		component := kubecontrollers.NewCalicoKubeControllers(&cfg)
		Expect(component.ResolveImages(nil)).To(BeNil())
		resources, _ := component.Objects()
		Expect(len(resources)).To(Equal(len(expectedResources)))

		// Should render the correct resources.
		i := 0
		for _, expectedRes := range expectedResources {
			rtest.ExpectResourceTypeAndObjectMetadata(resources[i], expectedRes.name, expectedRes.ns, expectedRes.group, expectedRes.version, expectedRes.kind)
			i++
		}

		// The Deployment should have the correct configuration.
		ds := rtest.GetResource(resources, kubecontrollers.KubeController, common.CalicoNamespace, "apps", "v1", "Deployment").(*appsv1.Deployment)
		Expect(ds.Spec.Template.Spec.Containers).To(HaveLen(1))

		// Image override results in correct image.
		Expect(ds.Spec.Template.Spec.Containers[0].Image).To(Equal(
			fmt.Sprintf("test-reg/%s:%s", components.ComponentCalicoKubeControllers.Image, components.ComponentCalicoKubeControllers.Version),
		))

		// Verify env
		expectedEnv := []corev1.EnvVar{
			{Name: "DATASTORE_TYPE", Value: "kubernetes"},
			{Name: "ENABLED_CONTROLLERS", Value: "node"},
			{Name: "KUBE_CONTROLLERS_CONFIG_NAME", Value: "default"},
			{Name: "FIPS_MODE_ENABLED", Value: "false"},
		}
		Expect(ds.Spec.Template.Spec.Containers[0].Env).To(ConsistOf(expectedEnv))

		// SecurityContext
		Expect(*ds.Spec.Template.Spec.Containers[0].SecurityContext.AllowPrivilegeEscalation).To(BeFalse())
		Expect(*ds.Spec.Template.Spec.Containers[0].SecurityContext.Privileged).To(BeFalse())
		Expect(*ds.Spec.Template.Spec.Containers[0].SecurityContext.RunAsGroup).To(BeEquivalentTo(0))
		Expect(*ds.Spec.Template.Spec.Containers[0].SecurityContext.RunAsNonRoot).To(BeTrue())
		Expect(*ds.Spec.Template.Spec.Containers[0].SecurityContext.RunAsUser).To(BeEquivalentTo(999))
		Expect(ds.Spec.Template.Spec.Containers[0].SecurityContext.Capabilities).To(Equal(
			&corev1.Capabilities{
				Drop: []corev1.Capability{"ALL"},
			},
		))
		Expect(ds.Spec.Template.Spec.Containers[0].SecurityContext.SeccompProfile).To(Equal(
			&corev1.SeccompProfile{
				Type: corev1.SeccompProfileTypeRuntimeDefault,
			}))

		// Verify tolerations.
		Expect(ds.Spec.Template.Spec.Tolerations).To(ConsistOf(rmeta.TolerateCriticalAddonsAndControlPlane))
	})

	It("should render all calico kube-controllers resources for a default configuration (standalone) using TigeraSecureEnterprise", func() {
		expectedResources := []struct {
			name    string
			ns      string
			group   string
			version string
			kind    string
		}{
			{name: kubecontrollers.KubeControllerServiceAccount, ns: common.CalicoNamespace, group: "", version: "v1", kind: "ServiceAccount"},
			{name: kubecontrollers.KubeControllerRole, ns: "", group: "rbac.authorization.k8s.io", version: "v1", kind: "ClusterRole"},
			{name: kubecontrollers.KubeControllerRoleBinding, ns: "", group: "rbac.authorization.k8s.io", version: "v1", kind: "ClusterRoleBinding"},
			{name: kubecontrollers.KubeController, ns: common.CalicoNamespace, group: "apps", version: "v1", kind: "Deployment"},
			{name: kubecontrollers.KubeControllerPodSecurityPolicy, ns: "", group: "policy", version: "v1beta1", kind: "PodSecurityPolicy"},
			{name: kubecontrollers.KubeControllerMetrics, ns: common.CalicoNamespace, group: "", version: "v1", kind: "Service"},
		}

		instance.Variant = operatorv1.TigeraSecureEnterprise
		cfg.MetricsPort = 9094

		component := kubecontrollers.NewCalicoKubeControllers(&cfg)
		Expect(component.ResolveImages(nil)).To(BeNil())
		resources, _ := component.Objects()
		Expect(len(resources)).To(Equal(len(expectedResources)))

		// Should render the correct resources.
		i := 0
		for _, expectedRes := range expectedResources {
			rtest.ExpectResourceTypeAndObjectMetadata(resources[i], expectedRes.name, expectedRes.ns, expectedRes.group, expectedRes.version, expectedRes.kind)
			i++
		}

		// The Deployment should have the correct configuration.
		dp := rtest.GetResource(resources, kubecontrollers.KubeController, common.CalicoNamespace, "apps", "v1", "Deployment").(*appsv1.Deployment)

		Expect(dp.Spec.Template.Spec.Containers[0].Image).To(Equal("test-reg/tigera/kube-controllers:" + components.ComponentTigeraKubeControllers.Version))
		envs := dp.Spec.Template.Spec.Containers[0].Env
		Expect(envs).To(ContainElement(corev1.EnvVar{
			Name: "ENABLED_CONTROLLERS", Value: "node,service,federatedservices",
		}))

		Expect(len(dp.Spec.Template.Spec.Containers[0].VolumeMounts)).To(Equal(1))
		Expect(len(dp.Spec.Template.Spec.Volumes)).To(Equal(1))

		clusterRole := rtest.GetResource(resources, kubecontrollers.KubeControllerRole, "", "rbac.authorization.k8s.io", "v1", "ClusterRole").(*rbacv1.ClusterRole)
		Expect(len(clusterRole.Rules)).To(Equal(19))

		ms := rtest.GetResource(resources, kubecontrollers.KubeControllerMetrics, common.CalicoNamespace, "", "v1", "Service").(*corev1.Service)
		Expect(ms.Spec.ClusterIP).To(Equal("None"), "metrics service should be headless")
	})

	It("should render all calico kube-controllers resources using TigeraSecureEnterprise on Openshift", func() {
		expectedResources := []struct {
			name    string
			ns      string
			group   string
			version string
			kind    string
		}{
			// We expect an extra cluster role binding.
			{name: kubecontrollers.KubeControllerServiceAccount, ns: common.CalicoNamespace, group: "", version: "v1", kind: "ServiceAccount"},
			{name: kubecontrollers.KubeControllerRole, ns: "", group: "rbac.authorization.k8s.io", version: "v1", kind: "ClusterRole"},
			{name: kubecontrollers.KubeControllerRoleBinding, ns: "", group: "rbac.authorization.k8s.io", version: "v1", kind: "ClusterRoleBinding"},
			{name: kubecontrollers.KubeController, ns: common.CalicoNamespace, group: "apps", version: "v1", kind: "Deployment"},
			{name: "calico-kube-controllers-endpoint-controller", ns: "", group: "rbac.authorization.k8s.io", version: "v1", kind: "ClusterRoleBinding"},
			{name: kubecontrollers.KubeControllerPodSecurityPolicy, ns: "", group: "policy", version: "v1beta1", kind: "PodSecurityPolicy"},
			{name: kubecontrollers.KubeControllerMetrics, ns: common.CalicoNamespace, group: "", version: "v1", kind: "Service"},
		}
		instance.Variant = operatorv1.TigeraSecureEnterprise
		instance.KubernetesProvider = operatorv1.ProviderOpenShift
		component := kubecontrollers.NewCalicoKubeControllers(&cfg)
		Expect(component.ResolveImages(nil)).To(BeNil())
		resources, _ := component.Objects()
		Expect(len(resources)).To(Equal(len(expectedResources)))
		// Should render the correct resources.
		for i, expectedRes := range expectedResources {
			rtest.ExpectResourceTypeAndObjectMetadata(resources[i], expectedRes.name, expectedRes.ns, expectedRes.group, expectedRes.version, expectedRes.kind)
		}
	})

	It("should render all es-calico-kube-controllers resources for a default configuration (standalone) using TigeraSecureEnterprise when logstorage and secrets exist", func() {
		expectedResources := []struct {
			name    string
			ns      string
			group   string
			version string
			kind    string
		}{
			{name: kubecontrollers.EsKubeControllerNetworkPolicyName, ns: common.CalicoNamespace, group: "projectcalico.org", version: "v3", kind: "NetworkPolicy"},
			{name: "calico-kube-controllers", ns: common.CalicoNamespace, group: "", version: "v1", kind: "ServiceAccount"},
			{name: kubecontrollers.EsKubeControllerRole, ns: "", group: "rbac.authorization.k8s.io", version: "v1", kind: "ClusterRole"},
			{name: kubecontrollers.EsKubeControllerRoleBinding, ns: "", group: "rbac.authorization.k8s.io", version: "v1", kind: "ClusterRoleBinding"},
			{name: kubecontrollers.EsKubeController, ns: common.CalicoNamespace, group: "apps", version: "v1", kind: "Deployment"},
			{name: kubecontrollers.ElasticsearchKubeControllersUserSecret, ns: common.CalicoNamespace, group: "", version: "v1", kind: "Secret"},
			{name: kubecontrollers.EsKubeControllerPodSecurityPolicy, ns: "", group: "policy", version: "v1beta1", kind: "PodSecurityPolicy"},
			{name: kubecontrollers.EsKubeControllerMetrics, ns: common.CalicoNamespace, group: "", version: "v1", kind: "Service"},
		}

		instance.Variant = operatorv1.TigeraSecureEnterprise
		cfg.LogStorageExists = true
		cfg.KubeControllersGatewaySecret = &testutils.KubeControllersUserSecret
		cfg.MetricsPort = 9094

		component := kubecontrollers.NewElasticsearchKubeControllers(&cfg)
		Expect(component.ResolveImages(nil)).To(BeNil())
		resources, _ := component.Objects()
		Expect(len(resources)).To(Equal(len(expectedResources)))

		// Should render the correct resources.
		i := 0
		for _, expectedRes := range expectedResources {
			rtest.ExpectResourceTypeAndObjectMetadata(resources[i], expectedRes.name, expectedRes.ns, expectedRes.group, expectedRes.version, expectedRes.kind)
			i++
		}

		// The Deployment should have the correct configuration.
		dp := rtest.GetResource(resources, kubecontrollers.EsKubeController, common.CalicoNamespace, "apps", "v1", "Deployment").(*appsv1.Deployment)

		Expect(dp.Spec.Template.Spec.Containers[0].Image).To(Equal("test-reg/tigera/kube-controllers:" + components.ComponentTigeraKubeControllers.Version))
		envs := dp.Spec.Template.Spec.Containers[0].Env
		Expect(envs).To(ContainElement(corev1.EnvVar{
			Name: "ENABLED_CONTROLLERS", Value: "authorization,elasticsearchconfiguration",
		}))
		Expect(envs).To(ContainElements(esEnvs))

		Expect(dp.Spec.Template.Spec.Containers[0].VolumeMounts).To(HaveLen(1))
		Expect(dp.Spec.Template.Spec.Containers[0].VolumeMounts[0].Name).To(Equal("tigera-ca-bundle"))
		Expect(dp.Spec.Template.Spec.Containers[0].VolumeMounts[0].MountPath).To(Equal("/etc/pki/tls/certs"))

		Expect(dp.Spec.Template.Spec.Volumes).To(HaveLen(1))
		Expect(dp.Spec.Template.Spec.Volumes[0].Name).To(Equal("tigera-ca-bundle"))
		Expect(dp.Spec.Template.Spec.Volumes[0].ConfigMap.Name).To(Equal("tigera-ca-bundle"))

		clusterRole := rtest.GetResource(resources, kubecontrollers.EsKubeControllerRole, "", "rbac.authorization.k8s.io", "v1", "ClusterRole").(*rbacv1.ClusterRole)
		Expect(len(clusterRole.Rules)).To(Equal(19))
		Expect(clusterRole.Rules).To(ContainElement(
			rbacv1.PolicyRule{
				APIGroups: []string{""},
				Resources: []string{"configmaps", "secrets"},
				Verbs:     []string{"watch", "list", "get", "update", "create", "delete"},
			}))
	})

	It("should render all calico-kube-controllers resources for a default configuration using TigeraSecureEnterprise and ClusterType is Management", func() {
		expectedResources := []struct {
			name    string
			ns      string
			group   string
			version string
			kind    string
		}{
			{name: kubecontrollers.KubeControllerServiceAccount, ns: common.CalicoNamespace, group: "", version: "v1", kind: "ServiceAccount"},
			{name: kubecontrollers.KubeControllerRole, ns: "", group: "rbac.authorization.k8s.io", version: "v1", kind: "ClusterRole"},
			{name: kubecontrollers.KubeControllerRoleBinding, ns: "", group: "rbac.authorization.k8s.io", version: "v1", kind: "ClusterRoleBinding"},
			{name: kubecontrollers.KubeController, ns: common.CalicoNamespace, group: "apps", version: "v1", kind: "Deployment"},
			{name: kubecontrollers.KubeControllerPodSecurityPolicy, ns: "", group: "policy", version: "v1beta1", kind: "PodSecurityPolicy"},
			{name: kubecontrollers.KubeControllerMetrics, ns: common.CalicoNamespace, group: "", version: "v1", kind: "Service"},
		}

		// Override configuration to match expected Enterprise config.
		instance.Variant = operatorv1.TigeraSecureEnterprise
		cfg.ManagementCluster = &operatorv1.ManagementCluster{}
		cfg.MetricsPort = 9094

		component := kubecontrollers.NewCalicoKubeControllers(&cfg)
		Expect(component.ResolveImages(nil)).To(BeNil())
		resources, _ := component.Objects()
		Expect(len(resources)).To(Equal(len(expectedResources)))

		// Should render the correct resources.
		i := 0
		for _, expectedRes := range expectedResources {
			rtest.ExpectResourceTypeAndObjectMetadata(resources[i], expectedRes.name, expectedRes.ns, expectedRes.group, expectedRes.version, expectedRes.kind)
			i++
		}

		// The Deployment should have the correct configuration.
		dp := rtest.GetResource(resources, kubecontrollers.KubeController, common.CalicoNamespace, "apps", "v1", "Deployment").(*appsv1.Deployment)

		envs := dp.Spec.Template.Spec.Containers[0].Env
		Expect(envs).To(ContainElement(corev1.EnvVar{
			Name:  "ENABLED_CONTROLLERS",
			Value: "node,service,federatedservices",
		}))

		Expect(len(dp.Spec.Template.Spec.Containers[0].VolumeMounts)).To(Equal(1))

		Expect(len(dp.Spec.Template.Spec.Volumes)).To(Equal(1))
		Expect(dp.Spec.Template.Spec.Containers[0].Image).To(Equal("test-reg/tigera/kube-controllers:" + components.ComponentTigeraKubeControllers.Version))
	})
	It("should render all calico-kube-controllers resources for a default configuration using TigeraSecureEnterprise", func() {
		var defaultMode int32 = 420
		var kubeControllerTLS certificatemanagement.KeyPairInterface
		expectedResources := []struct {
			name    string
			ns      string
			group   string
			version string
			kind    string
		}{
			{name: kubecontrollers.KubeControllerServiceAccount, ns: common.CalicoNamespace, group: "", version: "v1", kind: "ServiceAccount"},
			{name: kubecontrollers.KubeControllerRole, ns: "", group: "rbac.authorization.k8s.io", version: "v1", kind: "ClusterRole"},
			{name: kubecontrollers.KubeControllerRoleBinding, ns: "", group: "rbac.authorization.k8s.io", version: "v1", kind: "ClusterRoleBinding"},
			{name: kubecontrollers.KubeController, ns: common.CalicoNamespace, group: "apps", version: "v1", kind: "Deployment"},
			{name: kubecontrollers.KubeControllerPodSecurityPolicy, ns: "", group: "policy", version: "v1beta1", kind: "PodSecurityPolicy"},
			{name: kubecontrollers.KubeControllerMetrics, ns: common.CalicoNamespace, group: "", version: "v1", kind: "Service"},
		}

		expectedEnv := []corev1.EnvVar{
			{Name: "TLS_KEY_PATH", Value: "/calico-kube-controllers-metrics-tls/tls.key"},
			{Name: "TLS_CRT_PATH", Value: "/calico-kube-controllers-metrics-tls/tls.crt"},
			{Name: "CLIENT_COMMON_NAME", Value: "calico-node-prometheus-client-tls"},
			{Name: "CA_CRT_PATH", Value: "/etc/pki/tls/certs/tigera-ca-bundle.crt"},
		}
		expectedVolumeMounts := []corev1.VolumeMount{
			{Name: "tigera-ca-bundle", MountPath: "/etc/pki/tls/certs", ReadOnly: true},
			{Name: "calico-kube-controllers-metrics-tls", MountPath: "/calico-kube-controllers-metrics-tls", ReadOnly: true},
		}
		expectedVolume := []corev1.Volume{
			{
				Name: "tigera-ca-bundle",
				VolumeSource: corev1.VolumeSource{
					ConfigMap: &corev1.ConfigMapVolumeSource{
						LocalObjectReference: corev1.LocalObjectReference{Name: "tigera-ca-bundle"},
					},
				},
			},
			{
				Name: "calico-kube-controllers-metrics-tls",
				VolumeSource: corev1.VolumeSource{
					Secret: &corev1.SecretVolumeSource{
						SecretName:  "calico-kube-controllers-metrics-tls",
						DefaultMode: &defaultMode,
					},
				},
			},
		}

		scheme := runtime.NewScheme()
		Expect(apis.AddToScheme(scheme)).NotTo(HaveOccurred())
		cli := fake.NewClientBuilder().WithScheme(scheme).Build()

		certificateManager, err := certificatemanager.Create(cli, nil, dns.DefaultClusterDomain, common.OperatorNamespace(), certificatemanager.AllowCACreation())
		Expect(err).NotTo(HaveOccurred())

		kubeControllerTLS, err = certificateManager.GetOrCreateKeyPair(cli,
			kubecontrollers.KubeControllerPrometheusTLSSecret,
			common.OperatorNamespace(),
			dns.GetServiceDNSNames(kubecontrollers.KubeControllerMetrics, common.CalicoNamespace, dns.DefaultClusterDomain))
		Expect(err).NotTo(HaveOccurred())

		// Override configuration to match expected Enterprise config.
		instance.Variant = operatorv1.TigeraSecureEnterprise
		cfg.MetricsPort = 9094
		cfg.MetricsServerTLS = kubeControllerTLS

		component := kubecontrollers.NewCalicoKubeControllers(&cfg)
		Expect(component.ResolveImages(nil)).To(BeNil())
		resources, _ := component.Objects()
		Expect(len(resources)).To(Equal(len(expectedResources)))

		// Should render the correct resources.
		i := 0
		for _, expectedRes := range expectedResources {
			rtest.ExpectResourceTypeAndObjectMetadata(resources[i], expectedRes.name, expectedRes.ns, expectedRes.group, expectedRes.version, expectedRes.kind)
			i++
		}

		// The Deployment should have the correct configuration.
		dp := rtest.GetResource(resources, kubecontrollers.KubeController, common.CalicoNamespace, "apps", "v1", "Deployment").(*appsv1.Deployment)

		envs := dp.Spec.Template.Spec.Containers[0].Env
		Expect(envs).To(ContainElements(expectedEnv))

		Expect(len(dp.Spec.Template.Spec.Containers[0].VolumeMounts)).To(Equal(2))
		Expect(dp.Spec.Template.Spec.Containers[0].VolumeMounts).To(ContainElements(expectedVolumeMounts))

		Expect(len(dp.Spec.Template.Spec.Volumes)).To(Equal(2))
		Expect(dp.Spec.Template.Spec.Volumes).To(ContainElements(expectedVolume))

		Expect(dp.Spec.Template.Spec.Containers[0].Image).To(Equal("test-reg/tigera/kube-controllers:" + components.ComponentTigeraKubeControllers.Version))
	})

	It("should render all es-calico-kube-controllers resources for a default configuration using TigeraSecureEnterprise and ClusterType is Management", func() {
		expectedResources := []struct {
			name    string
			ns      string
			group   string
			version string
			kind    string
		}{
			{name: kubecontrollers.EsKubeControllerNetworkPolicyName, ns: common.CalicoNamespace, group: "projectcalico.org", version: "v3", kind: "NetworkPolicy"},
			{name: "calico-kube-controllers", ns: common.CalicoNamespace, group: "", version: "v1", kind: "ServiceAccount"},
			{name: kubecontrollers.EsKubeControllerRole, ns: "", group: "rbac.authorization.k8s.io", version: "v1", kind: "ClusterRole"},
			{name: kubecontrollers.EsKubeControllerRoleBinding, ns: "", group: "rbac.authorization.k8s.io", version: "v1", kind: "ClusterRoleBinding"},
			{name: kubecontrollers.EsKubeController, ns: common.CalicoNamespace, group: "apps", version: "v1", kind: "Deployment"},
			{name: kubecontrollers.ElasticsearchKubeControllersUserSecret, ns: common.CalicoNamespace, group: "", version: "v1", kind: "Secret"},
			{name: kubecontrollers.EsKubeControllerPodSecurityPolicy, ns: "", group: "policy", version: "v1beta1", kind: "PodSecurityPolicy"},
			{name: kubecontrollers.EsKubeControllerMetrics, ns: common.CalicoNamespace, group: "", version: "v1", kind: "Service"},
		}

		// Override configuration to match expected Enterprise config.
		instance.Variant = operatorv1.TigeraSecureEnterprise
		cfg.LogStorageExists = true
		cfg.ManagementCluster = &operatorv1.ManagementCluster{}
		cfg.KubeControllersGatewaySecret = &testutils.KubeControllersUserSecret
		cfg.MetricsPort = 9094

		component := kubecontrollers.NewElasticsearchKubeControllers(&cfg)
		Expect(component.ResolveImages(nil)).To(BeNil())
		resources, _ := component.Objects()
		Expect(len(resources)).To(Equal(len(expectedResources)))

		// Should render the correct resources.
		i := 0
		for _, expectedRes := range expectedResources {
			rtest.ExpectResourceTypeAndObjectMetadata(resources[i], expectedRes.name, expectedRes.ns, expectedRes.group, expectedRes.version, expectedRes.kind)
			i++
		}

		// The Deployment should have the correct configuration.
		dp := rtest.GetResource(resources, kubecontrollers.EsKubeController, common.CalicoNamespace, "apps", "v1", "Deployment").(*appsv1.Deployment)

		envs := dp.Spec.Template.Spec.Containers[0].Env
		Expect(envs).To(ContainElement(corev1.EnvVar{
			Name:  "ENABLED_CONTROLLERS",
			Value: "authorization,elasticsearchconfiguration,managedcluster",
		}))

		Expect(dp.Spec.Template.Spec.Containers[0].VolumeMounts).To(HaveLen(1))
		Expect(dp.Spec.Template.Spec.Containers[0].VolumeMounts[0].Name).To(Equal("tigera-ca-bundle"))
		Expect(dp.Spec.Template.Spec.Containers[0].VolumeMounts[0].MountPath).To(Equal("/etc/pki/tls/certs"))

		Expect(dp.Spec.Template.Spec.Volumes).To(HaveLen(1))
		Expect(dp.Spec.Template.Spec.Volumes[0].Name).To(Equal("tigera-ca-bundle"))
		Expect(dp.Spec.Template.Spec.Volumes[0].ConfigMap.Name).To(Equal("tigera-ca-bundle"))

		Expect(dp.Spec.Template.Spec.Containers[0].Image).To(Equal("test-reg/tigera/kube-controllers:" + components.ComponentTigeraKubeControllers.Version))

		clusterRole := rtest.GetResource(resources, kubecontrollers.EsKubeControllerRole, "", "rbac.authorization.k8s.io", "v1", "ClusterRole").(*rbacv1.ClusterRole)
		Expect(len(clusterRole.Rules)).To(Equal(19))
		Expect(clusterRole.Rules).To(ContainElement(
			rbacv1.PolicyRule{
				APIGroups: []string{""},
				Resources: []string{"configmaps", "secrets"},
				Verbs:     []string{"watch", "list", "get", "update", "create", "delete"},
			}))
	})

	It("should include a ControlPlaneNodeSelector when specified", func() {
		expectedResources := []struct {
			name    string
			ns      string
			group   string
			version string
			kind    string
		}{
			{name: kubecontrollers.KubeControllerServiceAccount, ns: common.CalicoNamespace, group: "", version: "v1", kind: "ServiceAccount"},
			{name: kubecontrollers.KubeControllerRole, ns: "", group: "rbac.authorization.k8s.io", version: "v1", kind: "ClusterRole"},
			{name: kubecontrollers.KubeControllerRoleBinding, ns: "", group: "rbac.authorization.k8s.io", version: "v1", kind: "ClusterRoleBinding"},
			{name: kubecontrollers.KubeController, ns: common.CalicoNamespace, group: "apps", version: "v1", kind: "Deployment"},
			{name: kubecontrollers.KubeControllerPodSecurityPolicy, ns: "", group: "policy", version: "v1beta1", kind: "PodSecurityPolicy"},
		}

		// Set node selector.
		instance.ControlPlaneNodeSelector = map[string]string{"nodeName": "control01"}

		// Simulate enterprise config.
		instance.Variant = operatorv1.TigeraSecureEnterprise
		cfg.MetricsPort = 0

		component := kubecontrollers.NewCalicoKubeControllers(&cfg)
		Expect(component.ResolveImages(nil)).To(BeNil())
		resources, _ := component.Objects()
		Expect(len(resources)).To(Equal(len(expectedResources)))

		// Should render the correct resources.
		i := 0
		for _, expectedRes := range expectedResources {
			rtest.ExpectResourceTypeAndObjectMetadata(resources[i], expectedRes.name, expectedRes.ns, expectedRes.group, expectedRes.version, expectedRes.kind)
			i++
		}

		d := rtest.GetResource(resources, kubecontrollers.KubeController, common.CalicoNamespace, "apps", "v1", "Deployment").(*appsv1.Deployment)
		Expect(d.Spec.Template.Spec.NodeSelector).To(HaveKeyWithValue("nodeName", "control01"))
	})

	It("should include a ControlPlaneToleration when specified", func() {
		t := corev1.Toleration{
			Key:      "foo",
			Operator: corev1.TolerationOpEqual,
			Value:    "bar",
		}
		instance.ControlPlaneTolerations = []corev1.Toleration{t}
		component := kubecontrollers.NewCalicoKubeControllers(&cfg)
		resources, _ := component.Objects()
		d := rtest.GetResource(resources, kubecontrollers.KubeController, common.CalicoNamespace, "apps", "v1", "Deployment").(*appsv1.Deployment)
		Expect(d.Spec.Template.Spec.Tolerations).To(ContainElements(append(rmeta.TolerateControlPlane, t)))
	})

	It("should render resourcerequirements", func() {
		rr := &corev1.ResourceRequirements{
			Requests: corev1.ResourceList{
				corev1.ResourceCPU:    resource.MustParse("250m"),
				corev1.ResourceMemory: resource.MustParse("64Mi"),
			},
			Limits: corev1.ResourceList{
				corev1.ResourceCPU:    resource.MustParse("500m"),
				corev1.ResourceMemory: resource.MustParse("500Mi"),
			},
		}

		instance.ComponentResources = []operatorv1.ComponentResource{
			{
				ComponentName:        operatorv1.ComponentNameKubeControllers,
				ResourceRequirements: rr,
			},
		}

		component := kubecontrollers.NewCalicoKubeControllers(&cfg)
		Expect(component.ResolveImages(nil)).To(BeNil())
		resources, _ := component.Objects()

		depResource := rtest.GetResource(resources, kubecontrollers.KubeController, common.CalicoNamespace, "apps", "v1", "Deployment")
		Expect(depResource).ToNot(BeNil())
		deployment := depResource.(*appsv1.Deployment)

		passed := false
		for _, container := range deployment.Spec.Template.Spec.Containers {
			if container.Name == kubecontrollers.KubeController {
				Expect(container.Resources).To(Equal(*rr))
				passed = true
			}
		}
		Expect(passed).To(Equal(true))
	})

	It("should render the correct env and/or images when FIPS mode is enabled (OSS)", func() {
		fipsEnabled := operatorv1.FIPSModeEnabled
		cfg.Installation.FIPSMode = &fipsEnabled
		cfg.Installation.Variant = operatorv1.Calico
		component := kubecontrollers.NewCalicoKubeControllers(&cfg)
		Expect(component.ResolveImages(nil)).To(BeNil())
		resources, _ := component.Objects()
		depResource := rtest.GetResource(resources, kubecontrollers.KubeController, common.CalicoNamespace, "apps", "v1", "Deployment")
		Expect(depResource).ToNot(BeNil())
		deployment := depResource.(*appsv1.Deployment)

		for _, container := range deployment.Spec.Template.Spec.Containers {
			if container.Name == kubecontrollers.KubeController {
				Expect(container.Image).To(ContainSubstring("-fips"))
				break
			}
		}
	})

	It("should add the OIDC prefix env variables", func() {
		instance.Variant = operatorv1.TigeraSecureEnterprise
		cfg.LogStorageExists = true
		cfg.ManagementCluster = &operatorv1.ManagementCluster{}
		cfg.KubeControllersGatewaySecret = &testutils.KubeControllersUserSecret
		cfg.MetricsPort = 9094
		cfg.Authentication = &operatorv1.Authentication{Spec: operatorv1.AuthenticationSpec{
			UsernamePrefix: "uOIDC:",
			GroupsPrefix:   "gOIDC:",
			Openshift:      &operatorv1.AuthenticationOpenshift{IssuerURL: "https://api.example.com"},
		}}

		component := kubecontrollers.NewElasticsearchKubeControllers(&cfg)
		Expect(component.ResolveImages(nil)).To(BeNil())
		resources, _ := component.Objects()

		depResource := rtest.GetResource(resources, kubecontrollers.EsKubeController, common.CalicoNamespace, "apps", "v1", "Deployment")
		Expect(depResource).ToNot(BeNil())
		deployment := depResource.(*appsv1.Deployment)

		var usernamePrefix, groupPrefix string
		for _, container := range deployment.Spec.Template.Spec.Containers {
			if container.Name == kubecontrollers.EsKubeController {
				for _, env := range container.Env {
					if env.Name == "OIDC_AUTH_USERNAME_PREFIX" {
						usernamePrefix = env.Value
					} else if env.Name == "OIDC_AUTH_GROUP_PREFIX" {
						groupPrefix = env.Value
					}
				}
			}
		}

		Expect(usernamePrefix).To(Equal("uOIDC:"))
		Expect(groupPrefix).To(Equal("gOIDC:"))
	})

	Context("With calico-kube-controllers overrides", func() {
		rr1 := corev1.ResourceRequirements{
			Limits: corev1.ResourceList{
				"cpu":     resource.MustParse("2"),
				"memory":  resource.MustParse("300Mi"),
				"storage": resource.MustParse("20Gi"),
			},
			Requests: corev1.ResourceList{
				"cpu":     resource.MustParse("1"),
				"memory":  resource.MustParse("150Mi"),
				"storage": resource.MustParse("10Gi"),
			},
		}
		rr2 := corev1.ResourceRequirements{
			Requests: corev1.ResourceList{
				corev1.ResourceCPU:    resource.MustParse("250m"),
				corev1.ResourceMemory: resource.MustParse("64Mi"),
			},
			Limits: corev1.ResourceList{
				corev1.ResourceCPU:    resource.MustParse("500m"),
				corev1.ResourceMemory: resource.MustParse("500Mi"),
			},
		}

		It("should handle calicoKubeControllersDeployment overrides", func() {
			var minReadySeconds int32 = 20

			affinity := &corev1.Affinity{
				NodeAffinity: &corev1.NodeAffinity{
					RequiredDuringSchedulingIgnoredDuringExecution: &corev1.NodeSelector{
						NodeSelectorTerms: []corev1.NodeSelectorTerm{{
							MatchExpressions: []corev1.NodeSelectorRequirement{{
								Key:      "custom-affinity-key",
								Operator: corev1.NodeSelectorOpExists,
							}},
						}},
					},
				},
			}
			toleration := corev1.Toleration{
				Key:      "foo",
				Operator: corev1.TolerationOpEqual,
				Value:    "bar",
			}

			instance.CalicoKubeControllersDeployment = &operatorv1.CalicoKubeControllersDeployment{
				Metadata: &operatorv1.Metadata{
					Labels:      map[string]string{"top-level": "label1"},
					Annotations: map[string]string{"top-level": "annot1"},
				},
				Spec: &operatorv1.CalicoKubeControllersDeploymentSpec{
					MinReadySeconds: &minReadySeconds,
					Template: &operatorv1.CalicoKubeControllersDeploymentPodTemplateSpec{
						Metadata: &operatorv1.Metadata{
							Labels:      map[string]string{"template-level": "label2"},
							Annotations: map[string]string{"template-level": "annot2"},
						},
						Spec: &operatorv1.CalicoKubeControllersDeploymentPodSpec{
							Containers: []operatorv1.CalicoKubeControllersDeploymentContainer{
								{
									Name:      "calico-kube-controllers",
									Resources: &rr1,
								},
							},
							NodeSelector: map[string]string{
								"custom-node-selector": "value",
							},
							Affinity:    affinity,
							Tolerations: []corev1.Toleration{toleration},
						},
					},
				},
			}

			component := kubecontrollers.NewCalicoKubeControllers(&cfg)
			Expect(component.ResolveImages(nil)).To(BeNil())
			resources, _ := component.Objects()

			depResource := rtest.GetResource(resources, kubecontrollers.KubeController, common.CalicoNamespace, "apps", "v1", "Deployment")
			Expect(depResource).ToNot(BeNil())
			d := depResource.(*appsv1.Deployment)

			Expect(d.Labels).To(HaveLen(1))
			Expect(d.Labels["top-level"]).To(Equal("label1"))
			Expect(d.Annotations).To(HaveLen(1))
			Expect(d.Annotations["top-level"]).To(Equal("annot1"))

			Expect(d.Spec.MinReadySeconds).To(Equal(minReadySeconds))

			// At runtime, the operator will also add some standard labels to the
			// deployment such as "k8s-app=calico-kube-controllers". But the calico-kube-controllers deployment object
			// produced by the render will have no labels so we expect just the one
			// provided.
			Expect(d.Spec.Template.Labels).To(HaveLen(1))
			Expect(d.Spec.Template.Labels["template-level"]).To(Equal("label2"))

			// With the default instance we expect 3 template-level annotations
			// - 1 added by the operator by default because TrustedBundle was set on kubecontrollerconfiguration.
			// - 1 added by the calicoNodeDaemonSet override
			Expect(d.Spec.Template.Annotations).To(HaveLen(2))
			Expect(d.Spec.Template.Annotations).To(HaveKey("tigera-operator.hash.operator.tigera.io/tigera-ca-private"))
			Expect(d.Spec.Template.Annotations["template-level"]).To(Equal("annot2"))

			Expect(d.Spec.Template.Spec.Containers).To(HaveLen(1))
			Expect(d.Spec.Template.Spec.Containers[0].Name).To(Equal("calico-kube-controllers"))
			Expect(d.Spec.Template.Spec.Containers[0].Resources).To(Equal(rr1))

			Expect(d.Spec.Template.Spec.NodeSelector).To(HaveLen(1))
			Expect(d.Spec.Template.Spec.NodeSelector).To(HaveKeyWithValue("custom-node-selector", "value"))

			Expect(d.Spec.Template.Spec.Tolerations).To(HaveLen(1))
			Expect(d.Spec.Template.Spec.Tolerations[0]).To(Equal(toleration))
		})

		It("should override ComponentResources", func() {
			instance.ComponentResources = []operatorv1.ComponentResource{
				{
					ComponentName:        operatorv1.ComponentNameKubeControllers,
					ResourceRequirements: &rr1,
				},
			}

			instance.CalicoKubeControllersDeployment = &operatorv1.CalicoKubeControllersDeployment{
				Spec: &operatorv1.CalicoKubeControllersDeploymentSpec{
					Template: &operatorv1.CalicoKubeControllersDeploymentPodTemplateSpec{
						Spec: &operatorv1.CalicoKubeControllersDeploymentPodSpec{
							Containers: []operatorv1.CalicoKubeControllersDeploymentContainer{
								{
									Name:      "calico-kube-controllers",
									Resources: &rr2,
								},
							},
						},
					},
				},
			}

			component := kubecontrollers.NewCalicoKubeControllers(&cfg)
			Expect(component.ResolveImages(nil)).To(BeNil())
			resources, _ := component.Objects()

			depResource := rtest.GetResource(resources, kubecontrollers.KubeController, common.CalicoNamespace, "apps", "v1", "Deployment")
			Expect(depResource).ToNot(BeNil())
			d := depResource.(*appsv1.Deployment)

			Expect(d.Spec.Template.Spec.Containers).To(HaveLen(1))
			Expect(d.Spec.Template.Spec.Containers[0].Name).To(Equal("calico-kube-controllers"))
			Expect(d.Spec.Template.Spec.Containers[0].Resources).To(Equal(rr2))
		})

		It("should override ControlPlaneNodeSelector when specified", func() {
			cfg.Installation.ControlPlaneNodeSelector = map[string]string{"nodeName": "control01"}

			instance.CalicoKubeControllersDeployment = &operatorv1.CalicoKubeControllersDeployment{
				Spec: &operatorv1.CalicoKubeControllersDeploymentSpec{
					Template: &operatorv1.CalicoKubeControllersDeploymentPodTemplateSpec{
						Spec: &operatorv1.CalicoKubeControllersDeploymentPodSpec{
							NodeSelector: map[string]string{
								"custom-node-selector": "value",
							},
						},
					},
				},
			}
			component := kubecontrollers.NewCalicoKubeControllers(&cfg)
			Expect(component.ResolveImages(nil)).To(BeNil())
			resources, _ := component.Objects()

			depResource := rtest.GetResource(resources, kubecontrollers.KubeController, common.CalicoNamespace, "apps", "v1", "Deployment")
			Expect(depResource).ToNot(BeNil())
			d := depResource.(*appsv1.Deployment)

			// nodeSelectors are merged
			Expect(d.Spec.Template.Spec.NodeSelector).To(HaveLen(2))
			Expect(d.Spec.Template.Spec.NodeSelector).To(HaveKeyWithValue("nodeName", "control01"))
			Expect(d.Spec.Template.Spec.NodeSelector).To(HaveKeyWithValue("custom-node-selector", "value"))
		})

		It("should override ControlPlaneTolerations when specified", func() {
			cfg.Installation.ControlPlaneTolerations = rmeta.TolerateControlPlane

			tol := corev1.Toleration{
				Key:      "foo",
				Operator: corev1.TolerationOpEqual,
				Value:    "bar",
				Effect:   corev1.TaintEffectNoExecute,
			}

			instance.CalicoKubeControllersDeployment = &operatorv1.CalicoKubeControllersDeployment{
				Spec: &operatorv1.CalicoKubeControllersDeploymentSpec{
					Template: &operatorv1.CalicoKubeControllersDeploymentPodTemplateSpec{
						Spec: &operatorv1.CalicoKubeControllersDeploymentPodSpec{
							Tolerations: []corev1.Toleration{tol},
						},
					},
				},
			}
			component := kubecontrollers.NewCalicoKubeControllers(&cfg)
			Expect(component.ResolveImages(nil)).To(BeNil())
			resources, _ := component.Objects()

			depResource := rtest.GetResource(resources, kubecontrollers.KubeController, common.CalicoNamespace, "apps", "v1", "Deployment")
			Expect(depResource).ToNot(BeNil())
			d := depResource.(*appsv1.Deployment)

			Expect(d.Spec.Template.Spec.Tolerations).To(HaveLen(1))
			Expect(d.Spec.Template.Spec.Tolerations).To(ConsistOf(tol))
		})
	})

	When("enableESOIDCWorkaround is true", func() {
		It("should set the ENABLE_ELASTICSEARCH_OIDC_WORKAROUND env variable to true", func() {
			instance.Variant = operatorv1.TigeraSecureEnterprise
			cfg.LogStorageExists = true
			cfg.ManagementCluster = &operatorv1.ManagementCluster{}
			cfg.KubeControllersGatewaySecret = &testutils.KubeControllersUserSecret
			cfg.MetricsPort = 9094
			component := kubecontrollers.NewElasticsearchKubeControllers(&cfg)
			resources, _ := component.Objects()

			depResource := rtest.GetResource(resources, kubecontrollers.EsKubeController, common.CalicoNamespace, "apps", "v1", "Deployment")
			Expect(depResource).ToNot(BeNil())
			deployment := depResource.(*appsv1.Deployment)

			var esLicenseType string
			for _, container := range deployment.Spec.Template.Spec.Containers {
				if container.Name == kubecontrollers.EsKubeController {
					for _, env := range container.Env {
						if env.Name == "ENABLE_ELASTICSEARCH_OIDC_WORKAROUND" {
							esLicenseType = env.Value
						}
					}
				}
			}

			Expect(esLicenseType).To(Equal("true"))
		})
	})

	It("should add the KUBERNETES_SERVICE_... variables", func() {
		k8sServiceEp.Host = "k8shost"
		k8sServiceEp.Port = "1234"
		cfg.K8sServiceEp = k8sServiceEp

		component := kubecontrollers.NewCalicoKubeControllers(&cfg)
		Expect(component.ResolveImages(nil)).To(BeNil())
		resources, _ := component.Objects()

		depResource := rtest.GetResource(resources, kubecontrollers.KubeController, common.CalicoNamespace, "apps", "v1", "Deployment")
		Expect(depResource).ToNot(BeNil())
		deployment := depResource.(*appsv1.Deployment)
		rtest.ExpectK8sServiceEpEnvVars(deployment.Spec.Template.Spec, "k8shost", "1234")
	})

	It("should not add the KUBERNETES_SERVICE_... variables on docker EE using proxy.local", func() {
		k8sServiceEp.Host = "proxy.local"
		k8sServiceEp.Port = "1234"
		instance.KubernetesProvider = operatorv1.ProviderDockerEE

		component := kubecontrollers.NewCalicoKubeControllers(&cfg)
		Expect(component.ResolveImages(nil)).To(BeNil())
		resources, _ := component.Objects()

		depResource := rtest.GetResource(resources, kubecontrollers.KubeController, common.CalicoNamespace, "apps", "v1", "Deployment")
		Expect(depResource).ToNot(BeNil())
		deployment := depResource.(*appsv1.Deployment)
		rtest.ExpectNoK8sServiceEpEnvVars(deployment.Spec.Template.Spec)
	})

	It("should add prometheus annotations to metrics service", func() {
		for _, variant := range []operatorv1.ProductVariant{operatorv1.Calico, operatorv1.TigeraSecureEnterprise} {
			cfg.Installation.Variant = variant
			component := kubecontrollers.NewCalicoKubeControllers(&cfg)
			Expect(component.ResolveImages(nil)).To(BeNil())
			resources, _ := component.Objects()
			obj := rtest.GetResource(resources, kubecontrollers.KubeControllerMetrics, common.CalicoNamespace, "", "v1", "Service")
			Expect(obj).ToNot(BeNil())
			svc := obj.(*corev1.Service)
			Expect(svc.Annotations["prometheus.io/scrape"]).To(Equal("true"))
			Expect(svc.Annotations["prometheus.io/port"]).To(Equal(fmt.Sprintf("%d", cfg.MetricsPort)))
		}
	})

	Context("kube-controllers allow-tigera rendering", func() {
		policyName := types.NamespacedName{Name: "allow-tigera.kube-controller-access", Namespace: "calico-system"}

		DescribeTable("should render allow-tigera policy",
			func(scenario testutils.AllowTigeraScenario) {
				if scenario.Openshift {
					cfg.Installation.KubernetesProvider = operatorv1.ProviderOpenShift
				} else {
					cfg.Installation.KubernetesProvider = operatorv1.ProviderNone
				}
				if scenario.ManagedCluster {
					cfg.ManagementClusterConnection = &operatorv1.ManagementClusterConnection{}
				} else {
					cfg.ManagementClusterConnection = nil
				}
				instance.Variant = operatorv1.TigeraSecureEnterprise

				component := kubecontrollers.NewCalicoKubeControllersPolicy(&cfg)
				resources, _ := component.Objects()

				policy := testutils.GetAllowTigeraPolicyFromResources(policyName, resources)
				expectedPolicy := testutils.SelectPolicyByClusterTypeAndProvider(
					scenario,
					expectedPolicyForUnmanaged,
					expectedPolicyForUnmanagedOCP,
					expectedPolicyForManaged,
					expectedPolicyForManagedOCP,
				)
				Expect(policy).To(Equal(expectedPolicy))
			},
			Entry("for management/standalone, kube-dns", testutils.AllowTigeraScenario{ManagedCluster: false, Openshift: false}),
			Entry("for management/standalone, openshift-dns", testutils.AllowTigeraScenario{ManagedCluster: false, Openshift: true}),
			Entry("for managed, kube-dns", testutils.AllowTigeraScenario{ManagedCluster: true, Openshift: false}),
			Entry("for managed, openshift-dns", testutils.AllowTigeraScenario{ManagedCluster: true, Openshift: true}),
		)
	})

	Context("es-kube-controllers allow-tigera rendering", func() {
		policyName := types.NamespacedName{Name: "allow-tigera.es-kube-controller-access", Namespace: "calico-system"}

		getExpectedPolicy := func(scenario testutils.AllowTigeraScenario) *v3.NetworkPolicy {
			if scenario.ManagedCluster {
				return nil
			}

			return testutils.SelectPolicyByProvider(scenario, expectedESPolicy, expectedESPolicyForOpenshift)
		}

		DescribeTable("should render allow-tigera policy",
			func(scenario testutils.AllowTigeraScenario) {
				if scenario.Openshift {
					cfg.Installation.KubernetesProvider = operatorv1.ProviderOpenShift
				} else {
					cfg.Installation.KubernetesProvider = operatorv1.ProviderNone
				}
				if scenario.ManagedCluster {
					cfg.ManagementClusterConnection = &operatorv1.ManagementClusterConnection{}
				} else {
					cfg.ManagementClusterConnection = nil
				}
				instance.Variant = operatorv1.TigeraSecureEnterprise
				cfg.LogStorageExists = true
				cfg.KubeControllersGatewaySecret = &testutils.KubeControllersUserSecret

				component := kubecontrollers.NewElasticsearchKubeControllers(&cfg)
				resources, _ := component.Objects()

				policy := testutils.GetAllowTigeraPolicyFromResources(policyName, resources)
				expectedPolicy := getExpectedPolicy(scenario)
				Expect(policy).To(Equal(expectedPolicy))
			},
			Entry("for management/standalone, kube-dns", testutils.AllowTigeraScenario{ManagedCluster: false, Openshift: false}),
			Entry("for management/standalone, openshift-dns", testutils.AllowTigeraScenario{ManagedCluster: false, Openshift: true}),
			Entry("for managed, kube-dns", testutils.AllowTigeraScenario{ManagedCluster: true, Openshift: false}),
			Entry("for managed, openshift-dns", testutils.AllowTigeraScenario{ManagedCluster: true, Openshift: true}),
		)
	})

	It("should render init containers when certificate management is enabled", func() {
		instance.Variant = operatorv1.TigeraSecureEnterprise
		cfg.MetricsPort = 9094
		ca, _ := tls.MakeCA(rmeta.DefaultOperatorCASignerName())
		cert, _, _ := ca.Config.GetPEMBytes() // create a valid pem block
		cfg.Installation.CertificateManagement = &operatorv1.CertificateManagement{CACert: cert}

		certificateManager, err := certificatemanager.Create(cli, cfg.Installation, dns.DefaultClusterDomain, common.OperatorNamespace(), certificatemanager.AllowCACreation())
		Expect(err).NotTo(HaveOccurred())

		tls, err := certificateManager.GetOrCreateKeyPair(cli, kubecontrollers.KubeControllerPrometheusTLSSecret, common.OperatorNamespace(), []string{""})
		Expect(err).NotTo(HaveOccurred())

		cfg.MetricsServerTLS = tls

		resources, _ := kubecontrollers.NewCalicoKubeControllers(&cfg).Objects()

		dp := rtest.GetResource(resources, kubecontrollers.KubeController, common.CalicoNamespace, "apps", "v1", "Deployment").(*appsv1.Deployment)
		Expect(dp.Spec.Template.Spec.InitContainers).To(HaveLen(1))
		csrInitContainer := dp.Spec.Template.Spec.InitContainers[0]
		Expect(csrInitContainer.Name).To(Equal(fmt.Sprintf("%v-key-cert-provisioner", kubecontrollers.KubeControllerPrometheusTLSSecret)))
	})
})<|MERGE_RESOLUTION|>--- conflicted
+++ resolved
@@ -122,15 +122,10 @@
 		scheme := runtime.NewScheme()
 		Expect(apis.AddToScheme(scheme)).NotTo(HaveOccurred())
 		cli = fake.NewClientBuilder().WithScheme(scheme).Build()
-<<<<<<< HEAD
-		certificateManager, err := certificatemanager.Create(cli, nil, dns.DefaultClusterDomain)
-		Expect(err).NotTo(HaveOccurred())
-=======
 
 		certificateManager, err := certificatemanager.Create(cli, nil, dns.DefaultClusterDomain, common.OperatorNamespace(), certificatemanager.AllowCACreation())
 		Expect(err).NotTo(HaveOccurred())
 
->>>>>>> 077f7483
 		cfg = kubecontrollers.KubeControllersConfiguration{
 			K8sServiceEp:      k8sServiceEp,
 			Installation:      instance,
