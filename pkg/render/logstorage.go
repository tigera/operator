// Copyright (c) 2020-2022 Tigera, Inc. All rights reserved.

// Licensed under the Apache License, Version 2.0 (the "License");
// you may not use this file except in compliance with the License.
// You may obtain a copy of the License at
//
//     http://www.apache.org/licenses/LICENSE-2.0
//
// Unless required by applicable law or agreed to in writing, software
// distributed under the License is distributed on an "AS IS" BASIS,
// WITHOUT WARRANTIES OR CONDITIONS OF ANY KIND, either express or implied.
// See the License for the specific language governing permissions and
// limitations under the License.

package render

import (
	"encoding/hex"
	"encoding/json"
	"fmt"
	"hash/fnv"
	"net/url"
	"strings"

	v3 "github.com/tigera/api/pkg/apis/projectcalico/v3"
	"github.com/tigera/api/pkg/lib/numorstring"
	"github.com/tigera/operator/pkg/render/common/networkpolicy"

	cmnv1 "github.com/elastic/cloud-on-k8s/pkg/apis/common/v1"
	esv1 "github.com/elastic/cloud-on-k8s/pkg/apis/elasticsearch/v1"
	kbv1 "github.com/elastic/cloud-on-k8s/pkg/apis/kibana/v1"
	"github.com/elastic/cloud-on-k8s/pkg/controller/common/annotation"

	"gopkg.in/inf.v0"
	appsv1 "k8s.io/api/apps/v1"
	batchv1 "k8s.io/api/batch/v1"
	batchv1beta "k8s.io/api/batch/v1beta1"
	corev1 "k8s.io/api/core/v1"
	policyv1beta1 "k8s.io/api/policy/v1beta1"
	rbacv1 "k8s.io/api/rbac/v1"
	"k8s.io/apimachinery/pkg/api/resource"
	metav1 "k8s.io/apimachinery/pkg/apis/meta/v1"
	"k8s.io/apimachinery/pkg/util/intstr"
	"sigs.k8s.io/controller-runtime/pkg/client"
	logf "sigs.k8s.io/controller-runtime/pkg/log"

	operatorv1 "github.com/tigera/operator/api/v1"
	"github.com/tigera/operator/pkg/components"
	"github.com/tigera/operator/pkg/dns"
	"github.com/tigera/operator/pkg/ptr"
	relasticsearch "github.com/tigera/operator/pkg/render/common/elasticsearch"
	rmeta "github.com/tigera/operator/pkg/render/common/meta"
	"github.com/tigera/operator/pkg/render/common/podaffinity"
	"github.com/tigera/operator/pkg/render/common/podsecuritypolicy"
	"github.com/tigera/operator/pkg/render/common/secret"
	"github.com/tigera/operator/pkg/render/common/securitycontext"
	"github.com/tigera/operator/pkg/tls/certificatemanagement"
)

type ElasticsearchLicenseType string

const (
	ECKOperatorName         = "elastic-operator"
	ECKOperatorNamespace    = "tigera-eck-operator"
	ECKLicenseConfigMapName = "elastic-licensing"
	ECKOperatorPolicyName   = networkpolicy.TigeraComponentPolicyPrefix + "elastic-operator-access"

	ElasticsearchNamespace = "tigera-elasticsearch"

	// TigeraElasticsearchGatewaySecret is the TLS key pair that is mounted by Elasticsearch gateway.
	TigeraElasticsearchGatewaySecret = "tigera-secure-elasticsearch-cert"
	// TigeraElasticsearchInternalCertSecret is the TLS key pair that is mounted by the Elasticsearch pods.
	TigeraElasticsearchInternalCertSecret = "tigera-secure-internal-elasticsearch-cert"
	// TigeraKibanaCertSecret is the TLS key pair that is mounted by the Kibana pods.
	TigeraKibanaCertSecret = "tigera-secure-kibana-cert"

	ElasticsearchName               = "tigera-secure"
	ElasticsearchServiceName        = "tigera-secure-es-http"
	ESGatewayServiceName            = "tigera-secure-es-gateway-http"
	ElasticsearchDefaultPort        = 9200
	ElasticsearchInternalPort       = 9300
	ElasticsearchOperatorUserSecret = "tigera-ee-operator-elasticsearch-access"
	ElasticsearchAdminUserSecret    = "tigera-secure-es-elastic-user"
	ElasticsearchPolicyName         = networkpolicy.TigeraComponentPolicyPrefix + "elasticsearch-access"
	ElasticsearchInternalPolicyName = networkpolicy.TigeraComponentPolicyPrefix + "elasticsearch-internal"

	KibanaName         = "tigera-secure"
	KibanaNamespace    = "tigera-kibana"
	KibanaBasePath     = "tigera-kibana"
	KibanaServiceName  = "tigera-secure-kb-http"
	KibanaDefaultRoute = "/app/kibana#/dashboards?%s&title=%s"
	KibanaPolicyName   = networkpolicy.TigeraComponentPolicyPrefix + "kibana-access"
	KibanaPort         = 5601

	DefaultElasticsearchClusterName = "cluster"
	DefaultElasticsearchReplicas    = 0
	DefaultElasticStorageGi         = 10

	EsCuratorName           = "elastic-curator"
	EsCuratorServiceAccount = "tigera-elastic-curator"
	EsCuratorPolicyName     = networkpolicy.TigeraComponentPolicyPrefix + "allow-elastic-curator"

	OIDCUsersConfigMapName = "tigera-known-oidc-users"
	OIDCUsersEsSecreteName = "tigera-oidc-users-elasticsearch-credentials"

	// As soon as the total disk utilization exceeds the max-total-storage-percent,
	// indices will be removed starting with the oldest. Picking a low value leads
	// to low disk utilization, while a high value might result in unexpected
	// behaviour.
	// Default: 80
	// +optional
	maxTotalStoragePercent int32 = 80

	// TSEE will remove dns and flow log indices once the combined data exceeds this
	// threshold. The default value (70% of the cluster size) is used because flow
	// logs and dns logs often use the most disk space; this allows compliance and
	// security indices to be retained longer. The oldest indices are removed first.
	// Set this value to be lower than or equal to, the value for
	// max-total-storage-pct.
	// Default: 70
	// +optional
	maxLogsStoragePercent int32 = 70

	ElasticsearchLicenseTypeBasic           ElasticsearchLicenseType = "basic"
	ElasticsearchLicenseTypeEnterprise      ElasticsearchLicenseType = "enterprise"
	ElasticsearchLicenseTypeEnterpriseTrial ElasticsearchLicenseType = "enterprise_trial"
	ElasticsearchLicenseTypeUnknown         ElasticsearchLicenseType = ""

	EsManagerRole        = "es-manager"
	EsManagerRoleBinding = "es-manager"

	KibanaTLSAnnotationHash        = "hash.operator.tigera.io/kb-secrets"
	ElasticsearchTLSHashAnnotation = "hash.operator.tigera.io/es-secrets"

	TimeFilter         = "_g=(time:(from:now-24h,to:now))"
	FlowsDashboardName = "Tigera Secure EE Flow Logs"
)

const (
	csrRootCAConfigMapName = "elasticsearch-config"
)

// Certificate management constants.
const (
	// Volume that is added by ECK and is overridden if certificate management is used.
	csrVolumeNameHTTP = "elastic-internal-http-certificates"
	// Volume that is added by ECK and is overridden if certificate management is used.
	csrVolumeNameTransport = "elastic-internal-transport-certificates"
	// Volume name that is added by ECK for the purpose of mounting certs.
	caVolumeName = "elasticsearch-certs"
)

var ElasticsearchSelector = fmt.Sprintf("elasticsearch.k8s.elastic.co/cluster-name == '%s'", ElasticsearchName)
var ElasticsearchEntityRule = v3.EntityRule{
	NamespaceSelector: fmt.Sprintf("projectcalico.org/name == '%s'", ElasticsearchNamespace),
	Selector:          ElasticsearchSelector,
	Ports:             []numorstring.Port{{MinPort: ElasticsearchDefaultPort, MaxPort: ElasticsearchDefaultPort}},
}
var InternalElasticsearchEntityRule = v3.EntityRule{
	NamespaceSelector: fmt.Sprintf("projectcalico.org/name == '%s'", ElasticsearchNamespace),
	Selector:          ElasticsearchSelector,
	Ports:             []numorstring.Port{{MinPort: ElasticsearchInternalPort, MaxPort: ElasticsearchInternalPort}},
}
var KibanaEntityRule = networkpolicy.CreateEntityRule(KibanaNamespace, KibanaName, KibanaPort)
var KibanaSourceEntityRule = networkpolicy.CreateSourceEntityRule(KibanaNamespace, KibanaName)
var ECKOperatorSourceEntityRule = networkpolicy.CreateSourceEntityRule(ECKOperatorNamespace, ECKOperatorName)
var ESCuratorSourceEntityRule = networkpolicy.CreateSourceEntityRule(ElasticsearchNamespace, EsCuratorName)

var log = logf.Log.WithName("render")

// LogStorage renders the components necessary for kibana and elasticsearch
func LogStorage(cfg *ElasticsearchConfiguration) Component {
	return &elasticsearchComponent{
		cfg: cfg,
	}
}

// ElasticsearchConfiguration contains all the config information needed to render the component.
type ElasticsearchConfiguration struct {
	LogStorage                  *operatorv1.LogStorage
	Installation                *operatorv1.InstallationSpec
	ManagementCluster           *operatorv1.ManagementCluster
	ManagementClusterConnection *operatorv1.ManagementClusterConnection
	Elasticsearch               *esv1.Elasticsearch
	Kibana                      *kbv1.Kibana
	ClusterConfig               *relasticsearch.ClusterConfig
	ElasticsearchUserSecret     *corev1.Secret
	ElasticsearchKeyPair        certificatemanagement.KeyPairInterface
	KibanaKeyPair               certificatemanagement.KeyPairInterface
	PullSecrets                 []*corev1.Secret
	Provider                    operatorv1.Provider
	CuratorSecrets              []*corev1.Secret
	ESService                   *corev1.Service
	KbService                   *corev1.Service
	ClusterDomain               string
	BaseURL                     string // BaseUrl is where the manager is reachable, for setting Kibana publicBaseUrl
	ElasticLicenseType          ElasticsearchLicenseType
	TrustedBundle               certificatemanagement.TrustedBundle
	UnusedTLSSecret             *corev1.Secret

	// Whether or not the cluster supports pod security policies.
	UsePSP bool
}

type elasticsearchComponent struct {
	cfg             *ElasticsearchConfiguration
	kibanaSecrets   []*corev1.Secret
	esImage         string
	esOperatorImage string
	kibanaImage     string
	curatorImage    string
	csrImage        string
}

func (es *elasticsearchComponent) ResolveImages(is *operatorv1.ImageSet) error {
	reg := es.cfg.Installation.Registry
	path := es.cfg.Installation.ImagePath
	prefix := es.cfg.Installation.ImagePrefix
	var err error
	es.esImage, err = components.GetReference(components.ComponentElasticsearch, reg, path, prefix, is)
	errMsgs := make([]string, 0)
	if err != nil {
		errMsgs = append(errMsgs, err.Error())
	}

	es.esOperatorImage, err = components.GetReference(components.ComponentElasticsearchOperator, reg, path, prefix, is)
	if err != nil {
		errMsgs = append(errMsgs, err.Error())
	}

	es.kibanaImage, err = components.GetReference(components.ComponentKibana, reg, path, prefix, is)
	if err != nil {
		errMsgs = append(errMsgs, err.Error())
	}

	es.curatorImage, err = components.GetReference(components.ComponentEsCurator, reg, path, prefix, is)
	if err != nil {
		errMsgs = append(errMsgs, err.Error())
	}

	if es.cfg.Installation.CertificateManagement != nil {
		es.csrImage, err = certificatemanagement.ResolveCSRInitImage(es.cfg.Installation, is)
		if err != nil {
			errMsgs = append(errMsgs, err.Error())
		}
	}

	if len(errMsgs) != 0 {
		return fmt.Errorf(strings.Join(errMsgs, ","))
	}
	return nil
}

func (es *elasticsearchComponent) SupportedOSType() rmeta.OSType {
	return rmeta.OSTypeLinux
}

func (es *elasticsearchComponent) Objects() ([]client.Object, []client.Object) {
	var toCreate, toDelete []client.Object

	// Doesn't matter what the cluster type is, if LogStorage exists and the DeletionTimestamp is set finalized the
	// deletion
	if es.cfg.LogStorage != nil && es.cfg.LogStorage.DeletionTimestamp != nil {

		if es.cfg.Elasticsearch != nil {
			if es.cfg.Elasticsearch.DeletionTimestamp == nil {
				toDelete = append(toDelete, es.cfg.Elasticsearch)
			}
		}

		if es.cfg.Kibana != nil {
			if es.cfg.Kibana.DeletionTimestamp == nil {
				toDelete = append(toDelete, es.cfg.Kibana)
			}
		}

		return toCreate, toDelete
	}

	if es.cfg.ManagementClusterConnection == nil {

		// ECK operator
		toCreate = append(toCreate,
<<<<<<< HEAD
			CreateNamespace(ECKOperatorNamespace, es.cfg.Installation.KubernetesProvider, PSSRestricted),
			es.eckOperatorAllowTigeraPolicy(),
=======
			// In order to use restricted, we need to change:
			// - securityContext.allowPrivilegeEscalation=false
			// - securityContext.capabilities.drop=["ALL"]
			// - securityContext.runAsNonRoot=true
			// - securityContext.seccompProfile.type to "RuntimeDefault" or "Localhost"
			CreateNamespace(ECKOperatorNamespace, es.cfg.Installation.KubernetesProvider, PSSBaseline),
>>>>>>> 663c8d18
		)

		toCreate = append(toCreate, secret.ToRuntimeObjects(secret.CopyToNamespace(ECKOperatorNamespace, es.cfg.PullSecrets...)...)...)

		toCreate = append(toCreate,
			es.eckOperatorClusterRole(),
			es.eckOperatorClusterRoleBinding(),
			es.eckOperatorServiceAccount(),
		)
		// This is needed for the operator to be able to set privileged mode for pods.
		// https://docs.docker.com/ee/ucp/authorization/#secure-kubernetes-defaults
		if es.cfg.Provider == operatorv1.ProviderDockerEE {
			toCreate = append(toCreate, es.eckOperatorClusterAdminClusterRoleBinding())
		}

		// Apply the pod security policies for all providers except OpenShift
		if es.cfg.Provider != operatorv1.ProviderOpenShift {
			toCreate = append(toCreate,
				es.elasticsearchClusterRoleBinding(),
				es.elasticsearchClusterRole(),
				es.kibanaClusterRoleBinding(),
				es.kibanaClusterRole())

			if es.cfg.UsePSP {
				toCreate = append(toCreate,
					es.eckOperatorPodSecurityPolicy(),
					es.elasticsearchPodSecurityPolicy(),
					es.kibanaPodSecurityPolicy())
			}
		}

		toCreate = append(toCreate, es.eckOperatorStatefulSet())

		// Elasticsearch CRs
		toCreate = append(toCreate, CreateNamespace(ElasticsearchNamespace, es.cfg.Installation.KubernetesProvider, PSSPrivileged))
		toCreate = append(toCreate, es.elasticsearchAllowTigeraPolicy())
		toCreate = append(toCreate, es.elasticsearchInternalAllowTigeraPolicy())
		toCreate = append(toCreate, networkpolicy.AllowTigeraDefaultDeny(ElasticsearchNamespace))

		if len(es.cfg.PullSecrets) > 0 {
			toCreate = append(toCreate, secret.ToRuntimeObjects(secret.CopyToNamespace(ElasticsearchNamespace, es.cfg.PullSecrets...)...)...)
		}

		if es.cfg.ElasticsearchUserSecret != nil {
			toCreate = append(toCreate, es.cfg.ElasticsearchUserSecret)
		}

		toCreate = append(toCreate, es.elasticsearchServiceAccount())
		toCreate = append(toCreate, es.cfg.ClusterConfig.ConfigMap())

		toCreate = append(toCreate, es.elasticsearchCluster())

		// Kibana CRs
<<<<<<< HEAD
		toCreate = append(toCreate, CreateNamespace(KibanaNamespace, es.cfg.Installation.KubernetesProvider, PSSRestricted))
		toCreate = append(toCreate, es.kibanaAllowTigeraPolicy())
		toCreate = append(toCreate, networkpolicy.AllowTigeraDefaultDeny(KibanaNamespace))
=======
		// In order to use restricted, we need to change:
		// - securityContext.allowPrivilegeEscalation=false)
		// - securityContext.capabilities.drop=["ALL"]
		// - securityContext.runAsNonRoot=true
		// - securityContext.seccompProfile.type to "RuntimeDefault" or "Localhost"
		toCreate = append(toCreate, CreateNamespace(KibanaNamespace, es.cfg.Installation.KubernetesProvider, PSSBaseline))
>>>>>>> 663c8d18
		toCreate = append(toCreate, es.kibanaServiceAccount())

		if len(es.cfg.PullSecrets) > 0 {
			toCreate = append(toCreate, secret.ToRuntimeObjects(secret.CopyToNamespace(KibanaNamespace, es.cfg.PullSecrets...)...)...)
		}

		if len(es.kibanaSecrets) > 0 {
			toCreate = append(toCreate, secret.ToRuntimeObjects(es.kibanaSecrets...)...)
		}

		toCreate = append(toCreate, es.kibanaCR())

		// Curator CRs
		// If we have the curator secrets then create curator
		if len(es.cfg.CuratorSecrets) > 0 {
			toCreate = append(toCreate, es.esCuratorAllowTigeraPolicy())
			toCreate = append(toCreate, secret.ToRuntimeObjects(secret.CopyToNamespace(ElasticsearchNamespace, es.cfg.CuratorSecrets...)...)...)
			toCreate = append(toCreate, es.esCuratorServiceAccount())

			// If the provider is not OpenShift apply the pod security policy for the curator.
			if es.cfg.Provider != operatorv1.ProviderOpenShift {
				toCreate = append(toCreate,
					es.curatorClusterRole(),
					es.curatorClusterRoleBinding())
				if es.cfg.UsePSP {
					toCreate = append(toCreate, es.curatorPodSecurityPolicy())
				}
			}

			toCreate = append(toCreate, es.curatorCronJob())
		}

		toCreate = append(toCreate, es.oidcUserRole())
		toCreate = append(toCreate, es.oidcUserRoleBinding())

		// If we converted from a ManagedCluster to a Standalone or Management then we need to delete the elasticsearch
		// service as it differs between these cluster types
		if es.cfg.ESService != nil && es.cfg.ESService.Spec.Type == corev1.ServiceTypeExternalName {
			toDelete = append(toDelete, es.cfg.ESService)
		}

		if es.cfg.KbService != nil && es.cfg.KbService.Spec.Type == corev1.ServiceTypeExternalName {
			toDelete = append(toDelete, es.cfg.KbService)
		}
	} else {
		toCreate = append(toCreate,
			CreateNamespace(ElasticsearchNamespace, es.cfg.Installation.KubernetesProvider, PSSPrivileged),
			es.elasticsearchExternalService(),
		)
	}

	if es.cfg.Installation.CertificateManagement != nil {
		toCreate = append(toCreate, es.cfg.UnusedTLSSecret)
		if es.cfg.ElasticsearchKeyPair.UseCertificateManagement() {
			// We need to render a secret. It won't ever be used by Elasticsearch for TLS, but is needed to pass ECK's checks.
			// If the secret changes / gets reconciled, it will not trigger a re-render of Kibana.
			unusedSecret := es.cfg.ElasticsearchKeyPair.Secret(ElasticsearchNamespace)
			unusedSecret.Data = es.cfg.UnusedTLSSecret.Data
			toCreate = append(toCreate, unusedSecret)
		}
		if es.cfg.KibanaKeyPair.UseCertificateManagement() {
			// We need to render a secret. It won't ever be used by Kibana for TLS, but is needed to pass ECK's checks.
			// If the secret changes / gets reconciled, it will not trigger a re-render of Kibana.
			unusedSecret := es.cfg.KibanaKeyPair.Secret(KibanaNamespace)
			unusedSecret.Data = es.cfg.UnusedTLSSecret.Data
			toCreate = append(toCreate, unusedSecret)
		}
	} else if es.cfg.UnusedTLSSecret != nil {
		toDelete = append(toDelete, es.cfg.UnusedTLSSecret)
	}

	return toCreate, toDelete
}

func (es *elasticsearchComponent) Ready() bool {
	return true
}

func (es elasticsearchComponent) elasticsearchExternalService() *corev1.Service {
	return &corev1.Service{
		TypeMeta: metav1.TypeMeta{Kind: "Service", APIVersion: "v1"},
		ObjectMeta: metav1.ObjectMeta{
			Name:      ESGatewayServiceName,
			Namespace: ElasticsearchNamespace,
		},
		Spec: corev1.ServiceSpec{
			Type:         corev1.ServiceTypeExternalName,
			ExternalName: fmt.Sprintf("%s.%s.svc.%s", GuardianServiceName, GuardianNamespace, es.cfg.ClusterDomain),
		},
	}
}

func (es elasticsearchComponent) elasticsearchServiceAccount() *corev1.ServiceAccount {
	return &corev1.ServiceAccount{
		ObjectMeta: metav1.ObjectMeta{
			Name:      "tigera-elasticsearch",
			Namespace: ElasticsearchNamespace,
		},
	}
}

// generate the PVC required for the Elasticsearch nodes
func (es elasticsearchComponent) pvcTemplate() corev1.PersistentVolumeClaim {
	pvcTemplate := corev1.PersistentVolumeClaim{
		ObjectMeta: metav1.ObjectMeta{
			Name: "elasticsearch-data", // ECK requires this name
		},
		Spec: corev1.PersistentVolumeClaimSpec{
			AccessModes: []corev1.PersistentVolumeAccessMode{corev1.ReadWriteOnce},
			Resources: corev1.ResourceRequirements{
				Requests: corev1.ResourceList{
					"storage": resource.MustParse(fmt.Sprintf("%dGi", DefaultElasticStorageGi)),
				},
			},
			StorageClassName: &es.cfg.LogStorage.Spec.StorageClassName,
		},
	}

	// If the user has provided resource requirements, then use the user overrides instead
	if es.cfg.LogStorage.Spec.Nodes != nil && es.cfg.LogStorage.Spec.Nodes.ResourceRequirements != nil {
		userOverrides := *es.cfg.LogStorage.Spec.Nodes.ResourceRequirements
		pvcTemplate.Spec.Resources = overridePvcRequirements(pvcTemplate.Spec.Resources, userOverrides)
	}

	return pvcTemplate
}

// Generate the pod template required for the ElasticSearch nodes (controls the ElasticSearch container)
func (es elasticsearchComponent) podTemplate() corev1.PodTemplateSpec {
	// Setup default configuration for ES container. For more information on managing resources, see:
	// https://www.elastic.co/guide/en/cloud-on-k8s/current/k8s-managing-compute-resources.html and
	// https://www.elastic.co/guide/en/cloud-on-k8s/current/k8s-jvm-heap-size.html#k8s-jvm-heap-size

	var volumeMounts []corev1.VolumeMount

	esContainer := corev1.Container{
		Name: "elasticsearch",
		ReadinessProbe: &corev1.Probe{
			Handler: corev1.Handler{
				Exec: &corev1.ExecAction{
					Command: []string{"/readiness-probe"},
				},
			},
			FailureThreshold:    3,
			InitialDelaySeconds: 10,
			PeriodSeconds:       5,
			SuccessThreshold:    1,
			TimeoutSeconds:      5,
		},
		Resources: corev1.ResourceRequirements{
			Limits: corev1.ResourceList{
				"cpu":    resource.MustParse("1"),
				"memory": resource.MustParse("4Gi"),
			},
			Requests: corev1.ResourceList{
				"cpu":    resource.MustParse("250m"),
				"memory": resource.MustParse("4Gi"),
			},
		},
		Env: []corev1.EnvVar{
			// Set to 50% of the default memory, such that resources can be divided over ES and Lucene.
			{Name: "ES_JAVA_OPTS", Value: "-Xms2G -Xmx2G"},
		},
		VolumeMounts: volumeMounts,
	}

	// For OpenShift, set the user to run as non-root specifically. This prevents issues with the elasticsearch
	// image which requires that root users have permissions to run CHROOT which is not given in OpenShift.
	if es.cfg.Provider == operatorv1.ProviderOpenShift {
		esContainer.SecurityContext = &corev1.SecurityContext{
			RunAsUser: ptr.Int64ToPtr(1000),
		}
	}

	// If the user has provided resource requirements, then use the user overrides instead
	if es.cfg.LogStorage.Spec.Nodes != nil && es.cfg.LogStorage.Spec.Nodes.ResourceRequirements != nil {
		userOverrides := *es.cfg.LogStorage.Spec.Nodes.ResourceRequirements
		esContainer.Resources = overrideResourceRequirements(esContainer.Resources, userOverrides)

		// Now extract the memory request value to compute the recommended heap size for ES container
		recommendedHeapSize := memoryQuantityToJVMHeapSize(esContainer.Resources.Requests.Memory())
		esContainer.Env = []corev1.EnvVar{
			{
				Name:  "ES_JAVA_OPTS",
				Value: fmt.Sprintf("-Xms%v -Xmx%v", recommendedHeapSize, recommendedHeapSize),
			},
		}
	}

	// https://www.elastic.co/guide/en/elasticsearch/reference/current/vm-max-map-count.html
	initOSSettingsContainer := corev1.Container{
		Name: "elastic-internal-init-os-settings",
		SecurityContext: &corev1.SecurityContext{
			Privileged: ptr.BoolToPtr(true),
			RunAsUser:  ptr.Int64ToPtr(0),
		},
		Image: es.esImage,
		Command: []string{
			"/bin/sh",
		},
		Args: []string{
			"-c",
			"echo 262144 > /proc/sys/vm/max_map_count",
		},
	}

	initContainers := []corev1.Container{initOSSettingsContainer}

	annotations := es.cfg.TrustedBundle.HashAnnotations()
	annotations[ElasticsearchTLSHashAnnotation] = rmeta.SecretsAnnotationHash(es.cfg.ElasticsearchUserSecret)
	annotations[es.cfg.ElasticsearchKeyPair.HashAnnotationKey()] = es.cfg.ElasticsearchKeyPair.HashAnnotationValue()

	var volumes []corev1.Volume

	var autoMountToken bool
	if es.cfg.Installation.CertificateManagement != nil {

		// If certificate management is used, we need to override a mounting options for this init container.
		initFSName := "elastic-internal-init-filesystem"
		initFSContainer := corev1.Container{
			Name:  initFSName,
			Image: es.esImage,
			SecurityContext: &corev1.SecurityContext{
				Privileged: ptr.BoolToPtr(false),
			},
			Command: []string{"bash", "-c", "mkdir /mnt/elastic-internal/transport-certificates/ && touch /mnt/elastic-internal/transport-certificates/$HOSTNAME.tls.key && /mnt/elastic-internal/scripts/prepare-fs.sh"},
			Resources: corev1.ResourceRequirements{
				Limits: corev1.ResourceList{
					"cpu":    resource.MustParse("100m"),
					"memory": resource.MustParse("50Mi"),
				},
				Requests: corev1.ResourceList{
					"cpu":    resource.MustParse("100m"),
					"memory": resource.MustParse("50Mi"),
				},
			},
			VolumeMounts: []corev1.VolumeMount{
				// Create transport mount, such that ECK will not auto-fill this with a secret volume.
				{
					Name:      csrVolumeNameTransport,
					MountPath: "/csr",
					ReadOnly:  false,
				},
			},
		}

		csrInitContainerHTTP := es.cfg.ElasticsearchKeyPair.InitContainer(ElasticsearchNamespace)
		csrInitContainerHTTP.Name = "key-cert-elastic"
		csrInitContainerHTTP.VolumeMounts[0].Name = csrVolumeNameHTTP
		httpVolumemount := es.cfg.ElasticsearchKeyPair.VolumeMount(es.SupportedOSType())
		httpVolumemount.Name = csrVolumeNameHTTP

		// Add the init container that will issue a CSR for transport and mount it in an emptyDir.
		csrInitContainerTransport := certificatemanagement.CreateCSRInitContainer(
			es.cfg.Installation.CertificateManagement,
			es.csrImage,
			csrVolumeNameTransport,
			ElasticsearchServiceName,
			"transport.tls.key",
			"transport.tls.crt",
			dns.GetServiceDNSNames(ElasticsearchServiceName, ElasticsearchNamespace, es.cfg.ClusterDomain),
			ElasticsearchNamespace)
		csrInitContainerTransport.Name = "key-cert-elastic-transport"

		initContainers = append(
			initContainers,
			initFSContainer,
			csrInitContainerHTTP,
			csrInitContainerTransport)

		volumes = append(volumes,
			corev1.Volume{
				Name: csrVolumeNameHTTP,
				VolumeSource: corev1.VolumeSource{
					EmptyDir: &corev1.EmptyDirVolumeSource{},
				},
			},
			corev1.Volume{
				Name: csrVolumeNameTransport,
				VolumeSource: corev1.VolumeSource{
					EmptyDir: &corev1.EmptyDirVolumeSource{},
				},
			},
		)
		// Make the pod mount the serviceaccount token of tigera-elasticsearch. On behalf of it, CSRs will be submitted.
		autoMountToken = true
		volumes = append(volumes, corev1.Volume{
			Name: csrRootCAConfigMapName,
			VolumeSource: corev1.VolumeSource{
				ConfigMap: &corev1.ConfigMapVolumeSource{
					LocalObjectReference: corev1.LocalObjectReference{Name: csrRootCAConfigMapName},
				},
			},
		})
		esContainer.VolumeMounts = append(esContainer.VolumeMounts,
			httpVolumemount,
			corev1.VolumeMount{MountPath: "/usr/share/elasticsearch/config/http-certs", Name: csrVolumeNameHTTP, ReadOnly: false},
			corev1.VolumeMount{MountPath: "/usr/share/elasticsearch/config/transport-certs", Name: csrVolumeNameTransport, ReadOnly: false},
			corev1.VolumeMount{MountPath: "/usr/share/elasticsearch/config/node-transport-cert", Name: csrVolumeNameTransport, ReadOnly: false},
		)
	}

	// Init container that logs the SELinux context of the `/usr/share/elasticsearch` folder.
	// This init container is added as a workaround for a bug where Elasticsearch fails to starts when
	// under some scenarios Kubernetes starts the main container before all the init containers have
	// completed, SELinux is also enabled on the node, and Kubernetes/kubelet is using the Docker runtime.
	//
	// When SELinux is enabled, SELinux policy only allows a container to read a file/folder when their
	// SELinux labels match or when the mounts are configured to be shared among multiple containers (the
	// latter isn't used by Kubernetes). These SELinux labels are managed by the container runtime.
	// This assignment of SELinux labels and relabelling of files/folders happen when the container is started.
	// The container runtime also assigns the same SELinux labels to containers created within the same sandbox.
	// The exception to this SELinux label assignment being when a container is privileged, the Docker runtime
	// mounts the container's files/folders with a different SELinux label than the one used for the sandbox.
	//
	// In Kubernetes, pods are created within the same sandbox. This ensures that files/folders can be shared by
	// containers running in the same pod. Kubernetes also explicitly requests relabelling of SELinux labels so
	// that any mounted file/folder gets the right SELinux labels.
	//
	// The bug manifests on a SELinux enabled node, when the main container starts before the privileged container
	// is complete. The main Elasticsearch container fails to read/write files on the shared volume mounts because
	// the privileged container is the last init container to start and it uses different SELinux labels
	// than the rest of the containers in the shared (pod) sandbox.
	//
	// Adding this additional init container after the privileged init container ensures that the volume mounts
	// always get the correct SELinux labels and guarantees the labels will be correct for the main container.

	initLogContextContainer := corev1.Container{
		Name: "elastic-internal-init-log-selinux-context",
		SecurityContext: &corev1.SecurityContext{
			Privileged: ptr.BoolToPtr(false),
		},
		Image: es.esImage,
		Command: []string{
			"/bin/sh",
		},
		Args: []string{
			"-c",
			"ls -ldZ /usr/share/elasticsearch",
		},
	}
	initContainers = append(initContainers, initLogContextContainer)

	// default to controlPlaneNodeSelector unless DataNodeSelector is set
	nodeSels := es.cfg.Installation.ControlPlaneNodeSelector
	if es.cfg.LogStorage.Spec.DataNodeSelector != nil {
		nodeSels = es.cfg.LogStorage.Spec.DataNodeSelector
	}

	podTemplate := corev1.PodTemplateSpec{
		ObjectMeta: metav1.ObjectMeta{
			Annotations: annotations,
		},
		Spec: corev1.PodSpec{
			InitContainers:               initContainers,
			Containers:                   []corev1.Container{esContainer},
			ImagePullSecrets:             secret.GetReferenceList(es.cfg.PullSecrets),
			NodeSelector:                 nodeSels,
			Tolerations:                  es.cfg.Installation.ControlPlaneTolerations,
			ServiceAccountName:           "tigera-elasticsearch",
			Volumes:                      volumes,
			AutomountServiceAccountToken: &autoMountToken,
		},
	}

	return podTemplate
}

// render the Elasticsearch CR that the ECK operator uses to create elasticsearch cluster
func (es elasticsearchComponent) elasticsearchCluster() *esv1.Elasticsearch {
	elasticsearch := &esv1.Elasticsearch{
		TypeMeta: metav1.TypeMeta{Kind: "Elasticsearch", APIVersion: "elasticsearch.k8s.elastic.co/v1"},
		ObjectMeta: metav1.ObjectMeta{
			Name:      ElasticsearchName,
			Namespace: ElasticsearchNamespace,
			Annotations: map[string]string{
				annotation.ControllerVersionAnnotation: components.ComponentECKElasticsearchOperator.Version,
			},
		},
		Spec: esv1.ElasticsearchSpec{
			Version: components.ComponentEckElasticsearch.Version,
			Image:   es.esImage,
			HTTP: cmnv1.HTTPConfig{
				TLS: cmnv1.TLSOptions{
					Certificate: cmnv1.SecretRef{
						SecretName: TigeraElasticsearchInternalCertSecret,
					},
				},
			},
			NodeSets: es.nodeSets(),
		},
	}

	return elasticsearch
}

// Determine the recommended JVM heap size as a string (with appropriate unit suffix) based on
// the given resource.Quantity.
//
// Important note: Following Elastic ECK docs, the recommendation is to set the Java heap size
// to half the size of RAM allocated to the Pod:
// https://www.elastic.co/guide/en/cloud-on-k8s/current/k8s-managing-compute-resources.html#k8s-compute-resources-elasticsearch
//
// Finally limit the value to 26GiB to encourage zero-based compressed oops:
// https://www.elastic.co/blog/a-heap-of-trouble
func memoryQuantityToJVMHeapSize(q *resource.Quantity) string {
	// Get the Quantity's raw number with any scale factor applied (based any unit when it was parsed)
	// e.g.
	// "2Gi" is parsed as a Quantity with value 2147483648, scale factor 0, and returns 2147483648
	// "2G" is parsed as a Quantity with value 2, scale factor 9, and returns 2000000000
	// "1000" is parsed as a Quantity with value 1000, scale factor 0, and returns 1000
	rawMemQuantity := q.AsDec()

	// Use half of that for the JVM heap.
	divisor := inf.NewDec(2, 0)
	halvedQuantity := new(inf.Dec).QuoRound(rawMemQuantity, divisor, 0, inf.RoundFloor)

	// The remaining operations below perform validation and possible modification of the
	// Quantity number in order to conform to Java standards for JVM arguments -Xms and -Xmx
	// (for min and max memory limits).
	// Source: https://docs.oracle.com/javase/8/docs/technotes/tools/windows/java.html

	// As part of JVM requirements, ensure that the memory quantity is a multiple of 1024. Round down to
	// the nearest multiple of 1024.
	divisor = inf.NewDec(1024, 0)
	factor := new(inf.Dec).QuoRound(halvedQuantity, divisor, 0, inf.RoundFloor)
	roundedToNearest := new(inf.Dec).Mul(factor, divisor)

	newRawMemQuantity := roundedToNearest.UnscaledBig().Int64()
	// Edge case: Ensure a minimum value of at least 2 Mi (megabytes); this could plausibly happen if
	// the user mistakenly uses the wrong format (e.g. using 1Mi instead of 1Gi)
	minLimit := inf.NewDec(2097152, 0)
	if roundedToNearest.Cmp(minLimit) < 0 {
		newRawMemQuantity = minLimit.UnscaledBig().Int64()
	}

	// Limit the JVM heap to 26GiB.
	maxLimit := inf.NewDec(27917287424, 0)
	if roundedToNearest.Cmp(maxLimit) > 0 {
		newRawMemQuantity = maxLimit.UnscaledBig().Int64()
	}

	// Note: Because we round to the nearest multiple of 1024 above and then use BinarySI format below,
	// we will always get a binary unit (e.g. Ki, Mi, Gi). However, depending on what the raw number is
	// the Quantity internal formatter might not use the most intuitive unit.
	//
	// E.g. For a raw number 1000000000, we explicitly round to 999999488 to get to the nearest 1024 multiple.
	// We then create a new Quantity, which will format its value to "976562Ki".
	// One might expect Quantity to use "Mi" instead of "Ki". However, doing so would result in rounding
	// (which Quantity does not do).
	//
	// Whereas a raw number 2684354560 requires no explicit rounding from us (since it's already a
	// multiple of 1024). Then the new Quantity will format it to "2560Mi".
	recommendedQuantity := resource.NewQuantity(newRawMemQuantity, resource.BinarySI)

	// Extract the string representation with correct unit suffix. In order to translate string to a
	// format that JVM understands, we need to remove the trailing "i" (e.g. "2Gi" becomes "2G")
	recommendedHeapSize := strings.TrimSuffix(recommendedQuantity.String(), "i")

	return recommendedHeapSize
}

// nodeSets calculates the number of NodeSets needed for the Elasticsearch cluster. Multiple NodeSets are returned only
// if the "nodeSets" field has been set in the LogStorage CR. The number of Nodes for the cluster will be distributed as
// evenly as possible between the NodeSets.
func (es elasticsearchComponent) nodeSets() []esv1.NodeSet {
	nodeConfig := es.cfg.LogStorage.Spec.Nodes
	pvcTemplate := es.pvcTemplate()

	if nodeConfig == nil {
		// If we return a nil nodesets, this means the generated ElasticSearch CR will not be valid
		// and thus will fail validation on create. It will result in a degraded state visible to the user.
		// Note that we default spec.Nodes on create, so we shouldn't ever hit this branch in practice!
		log.Info("missing required field: logStorage.Spec.Nodes")
		return nil
	}

	var nodeSets []esv1.NodeSet
	if nodeConfig.NodeSets == nil || len(nodeConfig.NodeSets) < 1 {
		nodeSet := es.nodeSetTemplate(pvcTemplate)
		nodeSet.Name = nodeSetName(pvcTemplate)
		nodeSet.Count = int32(nodeConfig.Count)
		nodeSet.PodTemplate = es.podTemplate()

		nodeSets = append(nodeSets, nodeSet)
	} else {
		baseNumNodes := nodeConfig.Count / int64(len(nodeConfig.NodeSets))

		for i, nodeSetConfig := range nodeConfig.NodeSets {
			numNodes := baseNumNodes
			// Increase the first nodeConfig.Count % nodeConfig.NodeSets by 1, so that the sum of nodes in each
			// NodeSet is equal to nodeConfig.Count.
			if int64(i) < nodeConfig.Count%int64(len(nodeConfig.NodeSets)) {
				numNodes++
			}

			// Don't create a NodeSet with 0 Nodes.
			if numNodes < 1 {
				// If count is less than 1 this iteration it will be less than one all subsequent iterations.
				break
			}

			nodeSet := es.nodeSetTemplate(pvcTemplate)
			// Each NodeSet needs a unique name, so just add the index as a suffix
			nodeSet.Name = fmt.Sprintf("%s-%d", nodeSetName(pvcTemplate), i)
			nodeSet.Count = int32(numNodes)

			podTemplate := es.podTemplate()

			// If SelectionAttributes is set that means that the user wants the Elasticsearch Nodes and Replicas
			// spread out across K8s nodes with specific attributes, like availability zone. Therefore, the Node Affinity
			// is set for the NodeSet's pod template and each running instance of elasticsearch is made aware of the
			// attributes of the K8s node it is running on, via "node.attr" and "cluster.routing.allocation.awareness.attributes".
			// Making each Elasticsearch instance aware of the K8s node it's running on allows the Elasticsearch cluster
			// to assign shard replicas to nodes with different attributes than the node of the primary shard.
			if nodeSetConfig.SelectionAttributes != nil {
				var esAwarenessAttrs []string
				var nodeSelectorRequirements []corev1.NodeSelectorRequirement

				for _, attr := range nodeSetConfig.SelectionAttributes {
					nodeSet.Config.Data[fmt.Sprintf("node.attr.%s", attr.Name)] = attr.Value
					esAwarenessAttrs = append(esAwarenessAttrs, attr.Name)

					nodeSelectorRequirements = append(
						nodeSelectorRequirements,
						corev1.NodeSelectorRequirement{
							Key:      attr.NodeLabel,
							Operator: corev1.NodeSelectorOpIn,
							Values:   []string{attr.Value},
						},
					)
				}

				nodeSet.Config.Data["cluster.routing.allocation.awareness.attributes"] = strings.Join(esAwarenessAttrs, ",")

				podTemplate.Spec.Affinity = &corev1.Affinity{
					NodeAffinity: &corev1.NodeAffinity{
						RequiredDuringSchedulingIgnoredDuringExecution: &corev1.NodeSelector{
							NodeSelectorTerms: []corev1.NodeSelectorTerm{{
								MatchExpressions: nodeSelectorRequirements,
							}},
						},
					},
				}
			}

			nodeSet.PodTemplate = podTemplate

			nodeSets = append(nodeSets, nodeSet)
		}
	}

	return nodeSets
}

// nodeSetTemplate returns a NodeSet with default values needed for all Elasticsearch cluster setups.
//
// Note that this does not return a complete NodeSet, fields like Name and Count will at least need to be set on the returned
// NodeSet
func (es elasticsearchComponent) nodeSetTemplate(pvcTemplate corev1.PersistentVolumeClaim) esv1.NodeSet {
	config := map[string]interface{}{
		"node.master":                 "true",
		"node.data":                   "true",
		"node.ingest":                 "true",
		"cluster.max_shards_per_node": 10000,
	}

	if es.cfg.Installation.CertificateManagement != nil {
		config["xpack.security.http.ssl.certificate_authorities"] = []string{"/usr/share/elasticsearch/config/http-certs/ca.crt"}
	}

	return esv1.NodeSet{
		// This is configuration that ends up in /usr/share/elasticsearch/config/elasticsearch.yml on the Elastic container.
		Config: &cmnv1.Config{
			Data: config,
		},
		VolumeClaimTemplates: []corev1.PersistentVolumeClaim{pvcTemplate},
	}
}

// nodeSetName returns thumbprint of PersistentVolumeClaim object as string.
// As storage requirements of NodeSets are immutable,
// renaming a NodeSet automatically creates a new StatefulSet with new PersistentVolumeClaim.
// https://www.elastic.co/guide/en/cloud-on-k8s/current/k8s-orchestration.html#k8s-orchestration-limitations
func nodeSetName(pvcTemplate corev1.PersistentVolumeClaim) string {
	pvcTemplateHash := fnv.New64a()
	templateBytes, err := json.Marshal(pvcTemplate)
	if err != nil {
		log.V(5).Info("Failed to create unique name for ElasticSearch NodeSet.", "err", err)
		return "es"
	}

	if _, err := pvcTemplateHash.Write(templateBytes); err != nil {
		log.V(5).Info("Failed to create unique name for ElasticSearch NodeSet.", "err", err)
		return "es"
	}

	return hex.EncodeToString(pvcTemplateHash.Sum(nil))
}

func (es elasticsearchComponent) eckOperatorClusterRole() *rbacv1.ClusterRole {
	rules := []rbacv1.PolicyRule{
		{
			APIGroups: []string{"authorization.k8s.io"},
			Resources: []string{"subjectaccessreviews"},
			Verbs:     []string{"create"},
		},
		{
			APIGroups: []string{""},
			Resources: []string{"pods", "endpoints", "events", "persistentvolumeclaims", "secrets", "services", "configmaps", "serviceaccounts"},
			Verbs:     []string{"get", "list", "watch", "create", "update", "patch", "delete"},
		},
		{
			APIGroups: []string{"apps"},
			Resources: []string{"deployments", "statefulsets", "daemonsets"},
			Verbs:     []string{"get", "list", "watch", "create", "update", "patch", "delete"},
		},
		{
			APIGroups: []string{"batch"},
			Resources: []string{"cronjobs"},
			Verbs:     []string{"get", "list", "watch", "create", "update", "patch", "delete"},
		},
		{
			APIGroups: []string{"policy"},
			Resources: []string{"poddisruptionbudgets"},
			Verbs:     []string{"get", "list", "watch", "create", "update", "patch", "delete"},
		},
		{
			APIGroups: []string{"elasticsearch.k8s.elastic.co"},
			Resources: []string{"elasticsearches", "elasticsearches/status", "elasticsearches/finalizers", "enterpriselicenses", "enterpriselicenses/status"},
			Verbs:     []string{"get", "list", "watch", "create", "update", "patch", "delete"},
		},
		{
			APIGroups: []string{"kibana.k8s.elastic.co"},
			Resources: []string{"kibanas", "kibanas/status", "kibanas/finalizers"},
			Verbs:     []string{"get", "list", "watch", "create", "update", "patch", "delete"},
		},
		{
			APIGroups: []string{"apm.k8s.elastic.co"},
			Resources: []string{"apmservers", "apmservers/status", "apmservers/finalizers"},
			Verbs:     []string{"get", "list", "watch", "create", "update", "patch", "delete"},
		},
		{
			APIGroups: []string{"enterprisesearch.k8s.elastic.co"},
			Resources: []string{"enterprisesearches", "enterprisesearches/status", "enterprisesearches/finalizers"},
			Verbs:     []string{"get", "list", "watch", "create", "update", "patch", "delete"},
		},
		{
			APIGroups: []string{"beat.k8s.elastic.co"},
			Resources: []string{"beats", "beats/status", "beats/finalizers"},
			Verbs:     []string{"get", "list", "watch", "create", "update", "patch", "delete"},
		},
		{
			APIGroups: []string{"agent.k8s.elastic.co"},
			Resources: []string{"agents", "agents/status", "agents/finalizers"},
			Verbs:     []string{"get", "list", "watch", "create", "update", "patch", "delete"},
		},
		{
			APIGroups: []string{"maps.k8s.elastic.co"},
			Resources: []string{"elasticmapsservers", "elasticmapsservers/status", "elasticmapsservers/finalizers"},
			Verbs:     []string{"get", "list", "watch", "create", "update", "patch", "delete"},
		},
		{
			APIGroups: []string{"associations.k8s.elastic.co"},
			Resources: []string{"apmserverelasticsearchassociations", "apmserverelasticsearchassociations/status"},
			Verbs:     []string{"get", "list", "watch", "create", "update", "patch", "delete"},
		},
	}

	if es.cfg.Provider != operatorv1.ProviderOpenShift {
		// Allow access to the pod security policy in case this is enforced on the cluster
		rules = append(rules, rbacv1.PolicyRule{
			APIGroups:     []string{"policy"},
			Resources:     []string{"podsecuritypolicies"},
			Verbs:         []string{"use"},
			ResourceNames: []string{ECKOperatorName},
		})
	}

	return &rbacv1.ClusterRole{
		ObjectMeta: metav1.ObjectMeta{
			Name: "elastic-operator",
		},
		Rules: rules,
	}
}

func (es elasticsearchComponent) eckOperatorClusterRoleBinding() *rbacv1.ClusterRoleBinding {
	return &rbacv1.ClusterRoleBinding{
		ObjectMeta: metav1.ObjectMeta{
			Name: ECKOperatorName,
		},
		RoleRef: rbacv1.RoleRef{
			APIGroup: "rbac.authorization.k8s.io",
			Kind:     "ClusterRole",
			Name:     ECKOperatorName,
		},
		Subjects: []rbacv1.Subject{
			{
				Kind:      "ServiceAccount",
				Name:      "elastic-operator",
				Namespace: ECKOperatorNamespace,
			},
		},
	}
}

func (es elasticsearchComponent) eckOperatorClusterAdminClusterRoleBinding() *rbacv1.ClusterRoleBinding {
	return &rbacv1.ClusterRoleBinding{
		ObjectMeta: metav1.ObjectMeta{
			Name: "elastic-operator-docker-enterprise",
		},
		RoleRef: rbacv1.RoleRef{
			APIGroup: "rbac.authorization.k8s.io",
			Kind:     "ClusterRole",
			Name:     "cluster-admin",
		},
		Subjects: []rbacv1.Subject{
			{
				Kind:      "ServiceAccount",
				Name:      "elastic-operator",
				Namespace: ECKOperatorNamespace,
			},
		},
	}
}

func (es elasticsearchComponent) eckOperatorServiceAccount() *corev1.ServiceAccount {
	return &corev1.ServiceAccount{
		ObjectMeta: metav1.ObjectMeta{
			Name:      ECKOperatorName,
			Namespace: ECKOperatorNamespace,
		},
	}
}

// creating this service account without any role bindings to stop curator getting associated with default SA
// This allows us to create stricter PodSecurityPolicy for the curator as PSP are based on service account.
func (es elasticsearchComponent) esCuratorServiceAccount() *corev1.ServiceAccount {
	return &corev1.ServiceAccount{
		ObjectMeta: metav1.ObjectMeta{
			Name:      EsCuratorServiceAccount,
			Namespace: ElasticsearchNamespace,
		},
	}
}

func (es elasticsearchComponent) eckOperatorStatefulSet() *appsv1.StatefulSet {
	gracePeriod := int64(10)
	memoryLimit := resource.Quantity{}
	memoryRequest := resource.Quantity{}
	for _, c := range es.cfg.LogStorage.Spec.ComponentResources {
		if c.ComponentName == operatorv1.ComponentNameECKOperator {
			memoryLimit = c.ResourceRequirements.Limits[corev1.ResourceMemory]
			memoryRequest = c.ResourceRequirements.Requests[corev1.ResourceMemory]
		}
	}
	return &appsv1.StatefulSet{
		TypeMeta: metav1.TypeMeta{Kind: "StatefulSet", APIVersion: "apps/v1"},
		ObjectMeta: metav1.ObjectMeta{
			Name:      ECKOperatorName,
			Namespace: ECKOperatorNamespace,
			Labels: map[string]string{
				"control-plane": "elastic-operator",
				"k8s-app":       "elastic-operator",
			},
		},
		Spec: appsv1.StatefulSetSpec{
			Selector: &metav1.LabelSelector{
				MatchLabels: map[string]string{
					"control-plane": "elastic-operator",
					"k8s-app":       "elastic-operator",
				},
			},
			ServiceName: ECKOperatorName,
			Template: corev1.PodTemplateSpec{
				ObjectMeta: metav1.ObjectMeta{
					Labels: map[string]string{
						"control-plane": "elastic-operator",
						"k8s-app":       "elastic-operator",
					},
					Annotations: map[string]string{
						// Rename the fields "error" to "error.message" and "source" to "event.source"
						// This is to avoid a conflict with the ECS "error" and "source" documents.
						"co.elastic.logs/raw": "[{\"type\":\"container\",\"json.keys_under_root\":true,\"paths\":[\"/var/log/containers/*${data.kubernetes.container.id}.log\"],\"processors\":[{\"convert\":{\"mode\":\"rename\",\"ignore_missing\":true,\"fields\":[{\"from\":\"error\",\"to\":\"_error\"}]}},{\"convert\":{\"mode\":\"rename\",\"ignore_missing\":true,\"fields\":[{\"from\":\"_error\",\"to\":\"error.message\"}]}},{\"convert\":{\"mode\":\"rename\",\"ignore_missing\":true,\"fields\":[{\"from\":\"source\",\"to\":\"_source\"}]}},{\"convert\":{\"mode\":\"rename\",\"ignore_missing\":true,\"fields\":[{\"from\":\"_source\",\"to\":\"event.source\"}]}}]}]",
					},
				},
				Spec: corev1.PodSpec{
					DNSPolicy:          corev1.DNSClusterFirst,
					ServiceAccountName: "elastic-operator",
					ImagePullSecrets:   secret.GetReferenceList(es.cfg.PullSecrets),
					HostNetwork:        false,
					NodeSelector:       es.cfg.Installation.ControlPlaneNodeSelector,
					Tolerations:        es.cfg.Installation.ControlPlaneTolerations,
					Containers: []corev1.Container{{
						Image: es.esOperatorImage,
						Name:  "manager",
						// Verbosity level of logs. -2=Error, -1=Warn, 0=Info, 0 and above=Debug
						Args: []string{
							"manager",
							"--namespaces=tigera-elasticsearch,tigera-kibana",
							"--log-verbosity=0",
							"--metrics-port=0",
							"--container-registry=" + es.cfg.Installation.Registry,
							"--max-concurrent-reconciles=3",
							"--ca-cert-validity=8760h",
							"--ca-cert-rotate-before=24h",
							"--cert-validity=8760h",
							"--cert-rotate-before=24h",
							"--enable-webhook=false",
							"--manage-webhook-certs=false",
						},
						Env: []corev1.EnvVar{
							{
								Name: "OPERATOR_NAMESPACE",
								ValueFrom: &corev1.EnvVarSource{
									FieldRef: &corev1.ObjectFieldSelector{
										FieldPath: "metadata.namespace",
									},
								},
							},
							{Name: "OPERATOR_IMAGE", Value: es.esOperatorImage},
						},
						Resources: corev1.ResourceRequirements{
							Limits: corev1.ResourceList{
								"cpu":    resource.MustParse("1"),
								"memory": memoryLimit,
							},
							Requests: corev1.ResourceList{
								"cpu":    resource.MustParse("100m"),
								"memory": memoryRequest,
							},
						},
					}},
					TerminationGracePeriodSeconds: &gracePeriod,
				},
			},
		},
	}
}

func (es elasticsearchComponent) eckOperatorPodSecurityPolicy() *policyv1beta1.PodSecurityPolicy {
	psp := podsecuritypolicy.NewBasePolicy()
	psp.GetObjectMeta().SetName(ECKOperatorName)
	return psp
}

func (es elasticsearchComponent) kibanaServiceAccount() *corev1.ServiceAccount {
	return &corev1.ServiceAccount{
		ObjectMeta: metav1.ObjectMeta{
			Name:      "tigera-kibana",
			Namespace: KibanaNamespace,
		},
	}
}

func (es elasticsearchComponent) kibanaCR() *kbv1.Kibana {
	server := map[string]interface{}{
		"basePath":        fmt.Sprintf("/%s", KibanaBasePath),
		"rewriteBasePath": true,
		"defaultRoute":    fmt.Sprintf(KibanaDefaultRoute, TimeFilter, url.PathEscape(FlowsDashboardName)),
	}

	if es.cfg.BaseURL != "" {
		server["publicBaseUrl"] = fmt.Sprintf("%s/%s", es.cfg.BaseURL, KibanaBasePath)
	}

	config := map[string]interface{}{
		"elasticsearch.ssl.certificateAuthorities": []string{"/usr/share/kibana/config/elasticsearch-certs/tls.crt"},
		"server": server,
		"tigera": map[string]interface{}{
			"enabled":        true,
			"licenseEdition": "enterpriseEdition",
		},
	}

	var initContainers []corev1.Container
	var volumes []corev1.Volume
	var automountToken bool
	var volumeMounts []corev1.VolumeMount
	if es.cfg.Installation.CertificateManagement != nil {
		config["elasticsearch.ssl.certificateAuthorities"] = []string{"/mnt/elastic-internal/http-certs/ca.crt"}
		automountToken = true
		csrInitContainer := certificatemanagement.CreateCSRInitContainer(
			es.cfg.Installation.CertificateManagement,
			es.csrImage,
			csrVolumeNameHTTP,
			ElasticsearchServiceName,
			corev1.TLSPrivateKeyKey,
			corev1.TLSCertKey,
			dns.GetServiceDNSNames(KibanaServiceName, KibanaNamespace, es.cfg.ClusterDomain),
			KibanaNamespace)

		initContainers = append(initContainers, csrInitContainer)
		volumeMounts = append(volumeMounts, corev1.VolumeMount{

			Name:      csrVolumeNameHTTP,
			MountPath: "/mnt/elastic-internal/http-certs/",
		})
		volumes = append(volumes,
			corev1.Volume{
				Name: csrVolumeNameHTTP,
				VolumeSource: corev1.VolumeSource{
					EmptyDir: &corev1.EmptyDirVolumeSource{},
				},
			},
			// Volume where we place the ca cert.
			corev1.Volume{
				Name: caVolumeName,
				VolumeSource: corev1.VolumeSource{
					EmptyDir: &corev1.EmptyDirVolumeSource{},
				},
			})
	}

	count := int32(1)
	if es.cfg.Installation.ControlPlaneReplicas != nil {
		count = *es.cfg.Installation.ControlPlaneReplicas
	}

	kibana := &kbv1.Kibana{
		TypeMeta: metav1.TypeMeta{Kind: "Kibana", APIVersion: "kibana.k8s.elastic.co/v1"},
		ObjectMeta: metav1.ObjectMeta{
			Name:      KibanaName,
			Namespace: KibanaNamespace,
			Labels: map[string]string{
				"k8s-app": KibanaName,
			},
			Annotations: map[string]string{
				annotation.ControllerVersionAnnotation: components.ComponentECKElasticsearchOperator.Version,
			},
		},
		Spec: kbv1.KibanaSpec{
			Version: components.ComponentEckKibana.Version,
			Image:   es.kibanaImage,
			Config: &cmnv1.Config{
				Data: config,
			},
			Count: count,
			HTTP: cmnv1.HTTPConfig{
				TLS: cmnv1.TLSOptions{
					Certificate: cmnv1.SecretRef{
						SecretName: TigeraKibanaCertSecret,
					},
				},
			},
			ElasticsearchRef: cmnv1.ObjectSelector{
				Name:      ElasticsearchName,
				Namespace: ElasticsearchNamespace,
			},
			PodTemplate: corev1.PodTemplateSpec{
				ObjectMeta: metav1.ObjectMeta{
					Namespace: KibanaNamespace,
					Annotations: map[string]string{
						KibanaTLSAnnotationHash: rmeta.SecretsAnnotationHash(es.kibanaSecrets...),
					},
					Labels: map[string]string{
						"name":    KibanaName,
						"k8s-app": KibanaName,
					},
				},
				Spec: corev1.PodSpec{
					ImagePullSecrets:             secret.GetReferenceList(es.cfg.PullSecrets),
					ServiceAccountName:           "tigera-kibana",
					NodeSelector:                 es.cfg.Installation.ControlPlaneNodeSelector,
					Tolerations:                  es.cfg.Installation.ControlPlaneTolerations,
					InitContainers:               initContainers,
					AutomountServiceAccountToken: &automountToken,
					Containers: []corev1.Container{{
						Name: "kibana",
						ReadinessProbe: &corev1.Probe{
							Handler: corev1.Handler{
								HTTPGet: &corev1.HTTPGetAction{
									Path: fmt.Sprintf("/%s/login", KibanaBasePath),
									Port: intstr.IntOrString{
										IntVal: KibanaPort,
									},
									Scheme: corev1.URISchemeHTTPS,
								},
							},
						},
						VolumeMounts: volumeMounts,
					}},
					SecurityContext: &corev1.PodSecurityContext{
						RunAsGroup:   &securitycontext.RunAsGroupID,
						RunAsNonRoot: ptr.BoolToPtr(true),
						RunAsUser:    &securitycontext.RunAsUserID,
					},
					Volumes: volumes,
				},
			},
		},
	}

	if es.cfg.Installation.ControlPlaneReplicas != nil && *es.cfg.Installation.ControlPlaneReplicas > 1 {
		kibana.Spec.PodTemplate.Spec.Affinity = podaffinity.NewPodAntiAffinity(KibanaName, KibanaNamespace)
	}

	return kibana
}

func (es elasticsearchComponent) curatorCronJob() *batchv1beta.CronJob {
	f := false
	t := true
	elasticCuratorLivenessProbe := &corev1.Probe{
		Handler: corev1.Handler{
			Exec: &corev1.ExecAction{
				Command: []string{
					"/usr/bin/curator",
					"--config",
					"/curator/curator_config.yaml",
					"--dry-run",
					"/curator/curator_action.yaml",
				},
			},
		},
	}

	const schedule = "@hourly"

	return &batchv1beta.CronJob{
		TypeMeta: metav1.TypeMeta{
			Kind:       "CronJob",
			APIVersion: "batch/v1",
		},
		ObjectMeta: metav1.ObjectMeta{
			Name:      EsCuratorName,
			Namespace: ElasticsearchNamespace,
		},
		Spec: batchv1beta.CronJobSpec{
			Schedule: schedule,
			JobTemplate: batchv1beta.JobTemplateSpec{
				ObjectMeta: metav1.ObjectMeta{
					Name: EsCuratorName,
					Labels: map[string]string{
						"k8s-app": EsCuratorName,
					},
				},
				Spec: batchv1.JobSpec{
					Template: corev1.PodTemplateSpec{
						ObjectMeta: metav1.ObjectMeta{
							Labels: map[string]string{
								"k8s-app": EsCuratorName,
							},
						},
						Spec: corev1.PodSpec{
							NodeSelector: es.cfg.Installation.ControlPlaneNodeSelector,
							Tolerations:  es.cfg.Installation.ControlPlaneTolerations,
							Containers: []corev1.Container{
								relasticsearch.ContainerDecorate(corev1.Container{
									Name:          EsCuratorName,
									Image:         es.curatorImage,
									Env:           es.curatorEnvVars(),
									LivenessProbe: elasticCuratorLivenessProbe,
									SecurityContext: &corev1.SecurityContext{
										RunAsNonRoot:             &t,
										AllowPrivilegeEscalation: &f,
									},
									VolumeMounts: []corev1.VolumeMount{
										es.cfg.TrustedBundle.VolumeMount(es.SupportedOSType()),
									},
								}, DefaultElasticsearchClusterName, ElasticsearchCuratorUserSecret, es.cfg.ClusterDomain, es.SupportedOSType()),
							},
							ImagePullSecrets:   secret.GetReferenceList(es.cfg.PullSecrets),
							RestartPolicy:      corev1.RestartPolicyOnFailure,
							ServiceAccountName: EsCuratorServiceAccount,
							Volumes: []corev1.Volume{
								es.cfg.TrustedBundle.Volume(),
							},
						},
					},
				},
			},
		},
	}
}

func (es elasticsearchComponent) curatorEnvVars() []corev1.EnvVar {
	return []corev1.EnvVar{
		{Name: "EE_FLOWS_INDEX_RETENTION_PERIOD", Value: fmt.Sprint(*es.cfg.LogStorage.Spec.Retention.Flows)},
		{Name: "EE_AUDIT_INDEX_RETENTION_PERIOD", Value: fmt.Sprint(*es.cfg.LogStorage.Spec.Retention.AuditReports)},
		{Name: "EE_SNAPSHOT_INDEX_RETENTION_PERIOD", Value: fmt.Sprint(*es.cfg.LogStorage.Spec.Retention.Snapshots)},
		{Name: "EE_COMPLIANCE_REPORT_INDEX_RETENTION_PERIOD", Value: fmt.Sprint(*es.cfg.LogStorage.Spec.Retention.ComplianceReports)},
		{Name: "EE_DNS_INDEX_RETENTION_PERIOD", Value: fmt.Sprint(*es.cfg.LogStorage.Spec.Retention.DNSLogs)},
		{Name: "EE_BGP_INDEX_RETENTION_PERIOD", Value: fmt.Sprint(*es.cfg.LogStorage.Spec.Retention.BGPLogs)},
		{Name: "EE_MAX_TOTAL_STORAGE_PCT", Value: fmt.Sprint(maxTotalStoragePercent)},
		{Name: "EE_MAX_LOGS_STORAGE_PCT", Value: fmt.Sprint(maxLogsStoragePercent)},
	}
}

func (es elasticsearchComponent) curatorClusterRole() *rbacv1.ClusterRole {
	return &rbacv1.ClusterRole{
		ObjectMeta: metav1.ObjectMeta{
			Name: EsCuratorName,
		},
		Rules: []rbacv1.PolicyRule{
			{
				// Allow access to the pod security policy in case this is enforced on the cluster
				APIGroups:     []string{"policy"},
				Resources:     []string{"podsecuritypolicies"},
				Verbs:         []string{"use"},
				ResourceNames: []string{EsCuratorName},
			},
		},
	}
}

func (es elasticsearchComponent) curatorClusterRoleBinding() *rbacv1.ClusterRoleBinding {
	return &rbacv1.ClusterRoleBinding{
		ObjectMeta: metav1.ObjectMeta{
			Name: EsCuratorName,
		},
		RoleRef: rbacv1.RoleRef{
			APIGroup: "rbac.authorization.k8s.io",
			Kind:     "ClusterRole",
			Name:     EsCuratorName,
		},
		Subjects: []rbacv1.Subject{
			{
				Kind:      "ServiceAccount",
				Name:      EsCuratorServiceAccount,
				Namespace: ElasticsearchNamespace,
			},
		},
	}
}

func (es elasticsearchComponent) curatorPodSecurityPolicy() *policyv1beta1.PodSecurityPolicy {
	psp := podsecuritypolicy.NewBasePolicy()
	psp.GetObjectMeta().SetName(EsCuratorName)
	return psp
}

func (es elasticsearchComponent) elasticsearchClusterRole() *rbacv1.ClusterRole {
	return &rbacv1.ClusterRole{
		ObjectMeta: metav1.ObjectMeta{
			Name: "tigera-elasticsearch",
		},
		Rules: []rbacv1.PolicyRule{
			{
				// Allow access to the pod security policy in case this is enforced on the cluster
				APIGroups:     []string{"policy"},
				Resources:     []string{"podsecuritypolicies"},
				Verbs:         []string{"use"},
				ResourceNames: []string{"tigera-elasticsearch"},
			},
		},
	}
}

func (es elasticsearchComponent) elasticsearchClusterRoleBinding() *rbacv1.ClusterRoleBinding {
	return &rbacv1.ClusterRoleBinding{
		ObjectMeta: metav1.ObjectMeta{
			Name: "tigera-elasticsearch",
		},
		RoleRef: rbacv1.RoleRef{
			APIGroup: "rbac.authorization.k8s.io",
			Kind:     "ClusterRole",
			Name:     "tigera-elasticsearch",
		},
		Subjects: []rbacv1.Subject{
			{
				Kind:      "ServiceAccount",
				Name:      "tigera-elasticsearch",
				Namespace: ElasticsearchNamespace,
			},
		},
	}
}

func (es elasticsearchComponent) elasticsearchPodSecurityPolicy() *policyv1beta1.PodSecurityPolicy {
	trueBool := true
	ptrBoolTrue := &trueBool
	psp := podsecuritypolicy.NewBasePolicy()
	psp.GetObjectMeta().SetName("tigera-elasticsearch")
	psp.Spec.Privileged = true
	psp.Spec.AllowPrivilegeEscalation = ptrBoolTrue
	psp.Spec.RequiredDropCapabilities = nil
	psp.Spec.AllowedCapabilities = []corev1.Capability{
		corev1.Capability("CAP_CHOWN"),
	}
	psp.Spec.RunAsUser.Rule = policyv1beta1.RunAsUserStrategyRunAsAny
	return psp
}

func (es elasticsearchComponent) kibanaClusterRole() *rbacv1.ClusterRole {
	return &rbacv1.ClusterRole{
		ObjectMeta: metav1.ObjectMeta{
			Name: "tigera-kibana",
		},
		Rules: []rbacv1.PolicyRule{
			{
				// Allow access to the pod security policy in case this is enforced on the cluster
				APIGroups:     []string{"policy"},
				Resources:     []string{"podsecuritypolicies"},
				Verbs:         []string{"use"},
				ResourceNames: []string{"tigera-kibana"},
			},
		},
	}
}

func (es elasticsearchComponent) kibanaClusterRoleBinding() *rbacv1.ClusterRoleBinding {
	return &rbacv1.ClusterRoleBinding{
		ObjectMeta: metav1.ObjectMeta{
			Name: "tigera-kibana",
		},
		RoleRef: rbacv1.RoleRef{
			APIGroup: "rbac.authorization.k8s.io",
			Kind:     "ClusterRole",
			Name:     "tigera-kibana",
		},
		Subjects: []rbacv1.Subject{
			{
				Kind:      "ServiceAccount",
				Name:      "tigera-kibana",
				Namespace: KibanaNamespace,
			},
		},
	}
}

func (es elasticsearchComponent) kibanaPodSecurityPolicy() *policyv1beta1.PodSecurityPolicy {
	psp := podsecuritypolicy.NewBasePolicy()
	psp.GetObjectMeta().SetName("tigera-kibana")
	return psp
}

func (es elasticsearchComponent) oidcUserRole() client.Object {
	return &rbacv1.Role{
		TypeMeta: metav1.TypeMeta{Kind: "Role", APIVersion: "rbac.authorization.k8s.io/v1"},
		ObjectMeta: metav1.ObjectMeta{
			Name:      EsManagerRole,
			Namespace: ElasticsearchNamespace,
		},
		Rules: []rbacv1.PolicyRule{
			{
				APIGroups:     []string{""},
				Resources:     []string{"configmaps"},
				ResourceNames: []string{OIDCUsersConfigMapName},
				Verbs:         []string{"update", "patch"},
			},
			{
				APIGroups:     []string{""},
				Resources:     []string{"secrets"},
				ResourceNames: []string{OIDCUsersEsSecreteName},
				Verbs:         []string{"get", "list"},
			},
		},
	}
}

func (es elasticsearchComponent) oidcUserRoleBinding() client.Object {
	return &rbacv1.RoleBinding{
		TypeMeta: metav1.TypeMeta{Kind: "RoleBinding", APIVersion: "rbac.authorization.k8s.io/v1"},
		ObjectMeta: metav1.ObjectMeta{
			Name:      EsManagerRoleBinding,
			Namespace: ElasticsearchNamespace,
		},
		RoleRef: rbacv1.RoleRef{
			Kind:     "Role",
			Name:     EsManagerRole,
			APIGroup: "rbac.authorization.k8s.io",
		},
		Subjects: []rbacv1.Subject{
			{
				Kind:      "ServiceAccount",
				Name:      ManagerServiceAccount,
				Namespace: ManagerNamespace,
			},
		},
	}
}

// Allow the elastic-operator to communicate with API server, DNS and elastic search.
func (es *elasticsearchComponent) eckOperatorAllowTigeraPolicy() *v3.NetworkPolicy {
	egressRules := []v3.Rule{}
	egressRules = networkpolicy.AppendDNSEgressRules(egressRules, es.cfg.Provider == operatorv1.ProviderOpenShift)
	egressRules = append(egressRules, []v3.Rule{
		{
			Action:      v3.Allow,
			Protocol:    &networkpolicy.TCPProtocol,
			Destination: networkpolicy.KubeAPIServerEntityRule,
		},
		{
			Action:      v3.Allow,
			Protocol:    &networkpolicy.TCPProtocol,
			Destination: ElasticsearchEntityRule,
		},
	}...)

	return &v3.NetworkPolicy{
		TypeMeta: metav1.TypeMeta{Kind: "NetworkPolicy", APIVersion: "projectcalico.org/v3"},
		ObjectMeta: metav1.ObjectMeta{
			Name:      ECKOperatorPolicyName,
			Namespace: ECKOperatorNamespace,
		},
		Spec: v3.NetworkPolicySpec{
			Order:    &networkpolicy.HighPrecedenceOrder,
			Tier:     networkpolicy.TigeraComponentTierName,
			Selector: networkpolicy.KubernetesAppSelector(ECKOperatorName),
			Types:    []v3.PolicyType{v3.PolicyTypeEgress},
			Egress:   egressRules,
		},
	}
}

// Allow access to Elasticsearch client nodes from Kibana, ECK Operator and ES Gateway.
func (es *elasticsearchComponent) elasticsearchAllowTigeraPolicy() *v3.NetworkPolicy {
	egressRules := []v3.Rule{}
	egressRules = networkpolicy.AppendDNSEgressRules(egressRules, es.cfg.Provider == operatorv1.ProviderOpenShift)
	egressRules = append(egressRules, []v3.Rule{
		{
			Action:      v3.Allow,
			Protocol:    &networkpolicy.TCPProtocol,
			Destination: DexEntityRule,
		},
		{
			Action:      v3.Allow,
			Protocol:    &networkpolicy.TCPProtocol,
			Destination: networkpolicy.EsGatewayEntityRule,
		},
		{
			Action:      v3.Allow,
			Protocol:    &networkpolicy.TCPProtocol,
			Destination: networkpolicy.KubeAPIServerEntityRule,
		},
	}...)

	elasticSearchIngressDestinationEntityRule := v3.EntityRule{
		Ports: networkpolicy.Ports(ElasticsearchDefaultPort),
	}
	return &v3.NetworkPolicy{
		TypeMeta: metav1.TypeMeta{Kind: "NetworkPolicy", APIVersion: "projectcalico.org/v3"},
		ObjectMeta: metav1.ObjectMeta{
			Name:      ElasticsearchPolicyName,
			Namespace: ElasticsearchNamespace,
		},
		Spec: v3.NetworkPolicySpec{
			Order:    &networkpolicy.HighPrecedenceOrder,
			Tier:     networkpolicy.TigeraComponentTierName,
			Selector: ElasticsearchSelector,
			Types:    []v3.PolicyType{v3.PolicyTypeIngress, v3.PolicyTypeEgress},
			Ingress: []v3.Rule{
				{
					Action:      v3.Allow,
					Protocol:    &networkpolicy.TCPProtocol,
					Source:      KibanaSourceEntityRule,
					Destination: elasticSearchIngressDestinationEntityRule,
				},
				{
					Action:      v3.Allow,
					Protocol:    &networkpolicy.TCPProtocol,
					Source:      networkpolicy.EsGatewaySourceEntityRule,
					Destination: elasticSearchIngressDestinationEntityRule,
				},
				{
					Action:      v3.Allow,
					Protocol:    &networkpolicy.TCPProtocol,
					Source:      ECKOperatorSourceEntityRule,
					Destination: elasticSearchIngressDestinationEntityRule,
				},
				{
					Action:      v3.Allow,
					Protocol:    &networkpolicy.TCPProtocol,
					Destination: elasticSearchIngressDestinationEntityRule,
					// Allow all sources, as node CIDRs are not known.
				},
			},
			Egress: egressRules,
		},
	}
}

// Allow internal communication within the ElasticSearch cluster
func (es *elasticsearchComponent) elasticsearchInternalAllowTigeraPolicy() *v3.NetworkPolicy {
	return &v3.NetworkPolicy{
		TypeMeta: metav1.TypeMeta{Kind: "NetworkPolicy", APIVersion: "projectcalico.org/v3"},
		ObjectMeta: metav1.ObjectMeta{
			Name:      ElasticsearchInternalPolicyName,
			Namespace: ElasticsearchNamespace,
		},
		Spec: v3.NetworkPolicySpec{
			Order:    &networkpolicy.HighPrecedenceOrder,
			Tier:     networkpolicy.TigeraComponentTierName,
			Selector: ElasticsearchSelector,
			Types:    []v3.PolicyType{v3.PolicyTypeIngress, v3.PolicyTypeEgress},
			Ingress: []v3.Rule{
				{
					Action:   v3.Allow,
					Protocol: &networkpolicy.TCPProtocol,
					Source: v3.EntityRule{
						Selector: ElasticsearchSelector,
					},
					Destination: v3.EntityRule{
						Ports: networkpolicy.Ports(9300),
					},
				},
			},
			Egress: []v3.Rule{
				{
					Action:      v3.Allow,
					Protocol:    &networkpolicy.TCPProtocol,
					Destination: InternalElasticsearchEntityRule,
				},
			},
		},
	}
}

// Allow access to Kibana
func (es *elasticsearchComponent) kibanaAllowTigeraPolicy() *v3.NetworkPolicy {
	egressRules := []v3.Rule{
		{
			Action:      v3.Allow,
			Protocol:    &networkpolicy.TCPProtocol,
			Source:      v3.EntityRule{},
			Destination: ElasticsearchEntityRule,
		},
	}
	egressRules = networkpolicy.AppendDNSEgressRules(egressRules, es.cfg.Provider == operatorv1.ProviderOpenShift)
	egressRules = append(egressRules, []v3.Rule{
		{
			Action:      v3.Allow,
			Protocol:    &networkpolicy.TCPProtocol,
			Destination: networkpolicy.KubeAPIServerEntityRule,
		},
		{
			Action:      v3.Allow,
			Protocol:    &networkpolicy.TCPProtocol,
			Destination: networkpolicy.EsGatewayEntityRule,
		},
	}...)

	kibanaPortIngressDestination := v3.EntityRule{
		Ports: networkpolicy.Ports(KibanaPort),
	}
	return &v3.NetworkPolicy{
		TypeMeta: metav1.TypeMeta{Kind: "NetworkPolicy", APIVersion: "projectcalico.org/v3"},
		ObjectMeta: metav1.ObjectMeta{
			Name:      KibanaPolicyName,
			Namespace: KibanaNamespace,
		},
		Spec: v3.NetworkPolicySpec{
			Order:    &networkpolicy.HighPrecedenceOrder,
			Tier:     networkpolicy.TigeraComponentTierName,
			Selector: networkpolicy.KubernetesAppSelector(KibanaName),
			Types:    []v3.PolicyType{v3.PolicyTypeIngress, v3.PolicyTypeEgress},
			Ingress: []v3.Rule{
				{
					Action:   v3.Allow,
					Protocol: &networkpolicy.TCPProtocol,
					Source: v3.EntityRule{
						// This policy allows access to Kibana from anywhere.
						Nets: []string{"0.0.0.0/0"},
					},
					Destination: kibanaPortIngressDestination,
				},
				{
					Action:   v3.Allow,
					Protocol: &networkpolicy.TCPProtocol,
					Source: v3.EntityRule{
						// This policy allows access to Kibana from anywhere.
						Nets: []string{"::/0"},
					},
					Destination: kibanaPortIngressDestination,
				},
				{
					Action:      v3.Allow,
					Protocol:    &networkpolicy.TCPProtocol,
					Source:      networkpolicy.EsGatewaySourceEntityRule,
					Destination: kibanaPortIngressDestination,
				},
				{
					Action:      v3.Allow,
					Protocol:    &networkpolicy.TCPProtocol,
					Source:      ECKOperatorSourceEntityRule,
					Destination: kibanaPortIngressDestination,
				},
			},
			Egress: egressRules,
		},
	}
}

func (es *elasticsearchComponent) esCuratorAllowTigeraPolicy() *v3.NetworkPolicy {
	egressRules := []v3.Rule{}
	egressRules = networkpolicy.AppendDNSEgressRules(egressRules, es.cfg.Provider == operatorv1.ProviderOpenShift)
	egressRules = append(egressRules, v3.Rule{
		Action:      v3.Allow,
		Protocol:    &networkpolicy.TCPProtocol,
		Source:      v3.EntityRule{},
		Destination: networkpolicy.EsGatewayEntityRule,
	})

	return &v3.NetworkPolicy{
		TypeMeta: metav1.TypeMeta{Kind: "NetworkPolicy", APIVersion: "projectcalico.org/v3"},
		ObjectMeta: metav1.ObjectMeta{
			Name:      EsCuratorPolicyName,
			Namespace: ElasticsearchNamespace,
		},
		Spec: v3.NetworkPolicySpec{
			Order:    &networkpolicy.HighPrecedenceOrder,
			Tier:     networkpolicy.TigeraComponentTierName,
			Selector: networkpolicy.KubernetesAppSelector(EsCuratorName),
			Types:    []v3.PolicyType{v3.PolicyTypeIngress, v3.PolicyTypeEgress},
			Egress:   egressRules,
		},
	}
}

// overrideResourceRequirements replaces individual ResourceRequirements field's default value with user's value.
// - If user provided both Limits and Requests, use them.
// - If user provided just Limits, and Limits is <= default Requests, set Requests value as user's Limits value,
// - If user provided just Requests, and Requests is >= default Limits, set Limits value as user's Requests value.
func overrideResourceRequirements(defaultReq corev1.ResourceRequirements, userOverrides corev1.ResourceRequirements) corev1.ResourceRequirements {
	updatedReq := defaultReq
	if _, ok := userOverrides.Limits["cpu"]; ok {
		updatedReq.Limits["cpu"] = *userOverrides.Limits.Cpu()
		if _, ok := userOverrides.Requests["cpu"]; !ok && defaultReq.Requests.Cpu().Value() > userOverrides.Limits.Cpu().Value() {
			updatedReq.Requests["cpu"] = *userOverrides.Limits.Cpu()
		}
	}
	if _, ok := userOverrides.Limits["memory"]; ok {
		updatedReq.Limits["memory"] = *userOverrides.Limits.Memory()
		if _, ok := userOverrides.Requests["memory"]; !ok && defaultReq.Requests.Memory().Value() > userOverrides.Limits.Memory().Value() {
			updatedReq.Requests["memory"] = *userOverrides.Limits.Memory()
		}
	}
	if _, ok := userOverrides.Requests["cpu"]; ok {
		updatedReq.Requests["cpu"] = *userOverrides.Requests.Cpu()
		if _, ok := userOverrides.Limits["cpu"]; !ok && defaultReq.Limits.Cpu().Value() < userOverrides.Requests.Cpu().Value() {
			updatedReq.Limits["cpu"] = *userOverrides.Requests.Cpu()
		}
	}
	if _, ok := userOverrides.Requests["memory"]; ok {
		updatedReq.Requests["memory"] = *userOverrides.Requests.Memory()
		if _, ok := userOverrides.Limits["memory"]; !ok && defaultReq.Limits.Memory().Value() < userOverrides.Requests.Memory().Value() {
			updatedReq.Limits["memory"] = *userOverrides.Requests.Memory()
		}
	}
	return updatedReq
}

// overridePvcRequirements replaces default storage requirement value with user's value.
// - If user provided both Limits and Requests, use them
// - If user has provided just Limits, and Limits is <= default Requests, set Requests value as user's Limits value.
// We don not set default Limits for storage, so don't have to handle case where user has set only Requests.
func overridePvcRequirements(defaultReq corev1.ResourceRequirements, userOverrides corev1.ResourceRequirements) corev1.ResourceRequirements {
	updatedReq := defaultReq
	if _, ok := userOverrides.Limits["storage"]; ok {
		updatedReq.Limits = corev1.ResourceList{
			"storage": userOverrides.Limits["storage"],
		}

		if _, ok := userOverrides.Requests["storage"]; !ok {
			defaultStorage := defaultReq.Requests["storage"]
			requestedStorage := userOverrides.Limits["storage"]
			if defaultStorage.Value() > requestedStorage.Value() {
				updatedReq.Requests["storage"] = userOverrides.Limits["storage"]
			}
		}
	}

	if _, ok := userOverrides.Requests["storage"]; ok {
		updatedReq.Requests["storage"] = userOverrides.Requests["storage"]
	}
	return updatedReq
}<|MERGE_RESOLUTION|>--- conflicted
+++ resolved
@@ -281,17 +281,13 @@
 
 		// ECK operator
 		toCreate = append(toCreate,
-<<<<<<< HEAD
-			CreateNamespace(ECKOperatorNamespace, es.cfg.Installation.KubernetesProvider, PSSRestricted),
-			es.eckOperatorAllowTigeraPolicy(),
-=======
 			// In order to use restricted, we need to change:
 			// - securityContext.allowPrivilegeEscalation=false
 			// - securityContext.capabilities.drop=["ALL"]
 			// - securityContext.runAsNonRoot=true
 			// - securityContext.seccompProfile.type to "RuntimeDefault" or "Localhost"
 			CreateNamespace(ECKOperatorNamespace, es.cfg.Installation.KubernetesProvider, PSSBaseline),
->>>>>>> 663c8d18
+			es.eckOperatorAllowTigeraPolicy(),
 		)
 
 		toCreate = append(toCreate, secret.ToRuntimeObjects(secret.CopyToNamespace(ECKOperatorNamespace, es.cfg.PullSecrets...)...)...)
@@ -345,18 +341,14 @@
 		toCreate = append(toCreate, es.elasticsearchCluster())
 
 		// Kibana CRs
-<<<<<<< HEAD
-		toCreate = append(toCreate, CreateNamespace(KibanaNamespace, es.cfg.Installation.KubernetesProvider, PSSRestricted))
-		toCreate = append(toCreate, es.kibanaAllowTigeraPolicy())
-		toCreate = append(toCreate, networkpolicy.AllowTigeraDefaultDeny(KibanaNamespace))
-=======
 		// In order to use restricted, we need to change:
 		// - securityContext.allowPrivilegeEscalation=false)
 		// - securityContext.capabilities.drop=["ALL"]
 		// - securityContext.runAsNonRoot=true
 		// - securityContext.seccompProfile.type to "RuntimeDefault" or "Localhost"
 		toCreate = append(toCreate, CreateNamespace(KibanaNamespace, es.cfg.Installation.KubernetesProvider, PSSBaseline))
->>>>>>> 663c8d18
+		toCreate = append(toCreate, es.kibanaAllowTigeraPolicy())
+		toCreate = append(toCreate, networkpolicy.AllowTigeraDefaultDeny(KibanaNamespace))
 		toCreate = append(toCreate, es.kibanaServiceAccount())
 
 		if len(es.cfg.PullSecrets) > 0 {
