--- conflicted
+++ resolved
@@ -70,30 +70,6 @@
 	TigeraElasticsearchGatewaySecret = "tigera-secure-elasticsearch-cert"
 	// TigeraElasticsearchInternalCertSecret is the TLS key pair that is mounted by the Elasticsearch pods.
 	TigeraElasticsearchInternalCertSecret = "tigera-secure-internal-elasticsearch-cert"
-<<<<<<< HEAD
-
-	ElasticsearchName                     = "tigera-secure"
-	ElasticsearchServiceName              = "tigera-secure-es-http"
-	ESGatewayServiceName                  = "tigera-secure-es-gateway-http"
-	ElasticsearchDefaultPort              = 9200
-	ElasticsearchInternalPort             = 9300
-	ElasticsearchSecureSettingsSecretName = "tigera-elasticsearch-secure-settings"
-	ElasticsearchOperatorUserSecret       = "tigera-ee-operator-elasticsearch-access"
-	ElasticsearchAdminUserSecret          = "tigera-secure-es-elastic-user"
-	ElasticsearchPolicyName               = networkpolicy.TigeraComponentPolicyPrefix + "elasticsearch-access"
-	ElasticsearchInternalPolicyName       = networkpolicy.TigeraComponentPolicyPrefix + "elasticsearch-internal"
-
-	KibanaName               = "tigera-secure"
-	KibanaNamespace          = "tigera-kibana"
-	KibanaPublicCertSecret   = "tigera-secure-es-gateway-http-certs-public"
-	KibanaInternalCertSecret = "tigera-secure-kb-http-certs-public"
-	TigeraKibanaCertSecret   = "tigera-secure-kibana-cert"
-	KibanaBasePath           = "tigera-kibana"
-	KibanaServiceName        = "tigera-secure-kb-http"
-	KibanaDefaultRoute       = "/app/kibana#/dashboards?%s&title=%s"
-	KibanaPolicyName         = networkpolicy.TigeraComponentPolicyPrefix + "kibana-access"
-	KibanaPort               = 5601
-=======
 	// TigeraKibanaCertSecret is the TLS key pair that is mounted by the Kibana pods.
 	TigeraKibanaCertSecret = "tigera-secure-kibana-cert"
 
@@ -101,15 +77,19 @@
 	ElasticsearchServiceName        = "tigera-secure-es-http"
 	ESGatewayServiceName            = "tigera-secure-es-gateway-http"
 	ElasticsearchDefaultPort        = 9200
+	ElasticsearchInternalPort       = 9300
 	ElasticsearchOperatorUserSecret = "tigera-ee-operator-elasticsearch-access"
 	ElasticsearchAdminUserSecret    = "tigera-secure-es-elastic-user"
+	ElasticsearchPolicyName         = networkpolicy.TigeraComponentPolicyPrefix + "elasticsearch-access"
+	ElasticsearchInternalPolicyName = networkpolicy.TigeraComponentPolicyPrefix + "elasticsearch-internal"
 
 	KibanaName         = "tigera-secure"
 	KibanaNamespace    = "tigera-kibana"
 	KibanaBasePath     = "tigera-kibana"
 	KibanaServiceName  = "tigera-secure-kb-http"
 	KibanaDefaultRoute = "/app/kibana#/dashboards?%s&title=%s"
->>>>>>> a27d4194
+	KibanaPolicyName   = networkpolicy.TigeraComponentPolicyPrefix + "kibana-access"
+	KibanaPort         = 5601
 
 	DefaultElasticsearchClusterName = "cluster"
 	DefaultElasticsearchReplicas    = 0
