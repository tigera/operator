--- conflicted
+++ resolved
@@ -50,17 +50,12 @@
 
 	ElasticsearchHTTPSEndpoint = "https://tigera-secure-es-http.tigera-elasticsearch.svc:9200"
 	ElasticsearchPort          = 9200
-<<<<<<< HEAD
-	KibanaHTTPSEndpoint        = "https://tigera-secure-kb-http.tigera-kibana.svc:5601"
-	KibanaPort                 = 5601
 
 	ExternalCertsSecret     = "tigera-secure-external-es-certs"
 	ExternalCertsVolumeName = "tigera-secure-external-es-certs"
-=======
 
 	KibanaHTTPSEndpoint = "https://tigera-secure-kb-http.tigera-kibana.svc:5601"
 	KibanaPort          = 5601
->>>>>>> b19e1de7
 )
 
 func EsGateway(c *Config) render.Component {
