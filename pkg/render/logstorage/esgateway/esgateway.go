// Copyright (c) 2021 Tigera, Inc. All rights reserved.

// Licensed under the Apache License, Version 2.0 (the "License");
// you may not use this file except in compliance with the License.
// You may obtain a copy of the License at
//
//     http://www.apache.org/licenses/LICENSE-2.0
//
// Unless required by applicable law or agreed to in writing, software
// distributed under the License is distributed on an "AS IS" BASIS,
// WITHOUT WARRANTIES OR CONDITIONS OF ANY KIND, either express or implied.
// See the License for the specific language governing permissions and
// limitations under the License.

package esgateway

import (
	"fmt"
	"strconv"
	"strings"

	appsv1 "k8s.io/api/apps/v1"
	corev1 "k8s.io/api/core/v1"
	rbacv1 "k8s.io/api/rbac/v1"
	metav1 "k8s.io/apimachinery/pkg/apis/meta/v1"
	"k8s.io/apimachinery/pkg/util/intstr"
	"sigs.k8s.io/controller-runtime/pkg/client"

	operatorv1 "github.com/tigera/operator/api/v1"
	"github.com/tigera/operator/pkg/common"
	"github.com/tigera/operator/pkg/components"
	"github.com/tigera/operator/pkg/dns"
	"github.com/tigera/operator/pkg/render"
	relasticsearch "github.com/tigera/operator/pkg/render/common/elasticsearch"
	rmeta "github.com/tigera/operator/pkg/render/common/meta"
	"github.com/tigera/operator/pkg/render/common/podaffinity"
	"github.com/tigera/operator/pkg/render/common/secret"
)

const (
	DeploymentName        = "tigera-secure-es-gateway"
	ServiceAccountName    = "tigera-secure-es-gateway"
	RoleName              = "tigera-secure-es-gateway"
	VolumeName            = "tigera-secure-es-gateway-certs"
	ServiceName           = "tigera-secure-es-gateway-http"
	ElasticsearchPortName = "es-gateway-elasticsearch-port"
	KibanaPortName        = "es-gateway-kibana-port"
	Port                  = 5554

	ElasticsearchHTTPSEndpoint = "https://tigera-secure-es-http.tigera-elasticsearch.svc:9200"
	ElasticsearchPort          = 9200
	KibanaHTTPSEndpoint        = "https://tigera-secure-kb-http.tigera-kibana.svc:5601"
	KibanaPort                 = 5601

	ExternalCertsSecret     = "tigera-secure-external-es-certs"
	ExternalCertsVolumeName = "tigera-secure-external-es-certs"
)

func EsGateway(c *Config) render.Component {
	var certSecretsESCopy []*corev1.Secret
	// Only render the public cert secret in the Operator namespace.
	secrets := []*corev1.Secret{c.CertSecrets[1]}
	tlsAnnotations := map[string]string{}

	// Copy the Operator namespaced cert secrets to the Elasticsearch namespace.
	certSecretsESCopy = append(certSecretsESCopy, secret.CopyToNamespace(render.ElasticsearchNamespace, c.CertSecrets...)...)

	if c.ExternalCertsSecret != nil {
		certSecretsESCopy = append(certSecretsESCopy, secret.CopyToNamespace(render.ElasticsearchNamespace, c.ExternalCertsSecret)...)
	}
	tlsAnnotations[render.ElasticsearchTLSHashAnnotation] = rmeta.SecretsAnnotationHash(append(certSecretsESCopy, c.EsInternalCertSecret, c.EsAdminUserSecret)...)

	secrets = append(secrets, certSecretsESCopy...)

	// tigera-secure-es-http-certs-public, mounted by ES Gateway.
	if c.EsInternalCertSecret != nil && c.EsInternalCertSecret.ObjectMeta.Namespace == common.OperatorNamespace() {
		secrets = append(secrets, secret.CopyToNamespace(render.ElasticsearchNamespace, c.EsInternalCertSecret)...)
	}

	// tigera-secure-kb-http-certs-public, mounted by ES Gateway.
	secrets = append(secrets, secret.CopyToNamespace(render.ElasticsearchNamespace, c.KibanaInternalCertSecret)...)
	tlsAnnotations[render.KibanaTLSAnnotationHash] = rmeta.SecretsAnnotationHash(c.KibanaInternalCertSecret)

	// tigera-secure-es-elastic-user, mounted by ES Gateway.
	if c.EsAdminUserSecret != nil {
		secrets = append(secrets, secret.CopyToNamespace(render.ElasticsearchNamespace, c.EsAdminUserSecret)...)
	}

	secrets = append(secrets, c.KubeControllersUserSecrets...)

	return &esGateway{
<<<<<<< HEAD
		installation:         c.Installation,
		pullSecrets:          c.PullSecrets,
		secrets:              secrets,
		tlsAnnotations:       tlsAnnotations,
		clusterDomain:        c.ClusterDomain,
		esAdminUserName:      c.EsAdminUserName,
		tenantId:             c.TenantId,
		enableMTLS:           c.EnableMTLS,
		externalElastic:      c.ExternalElastic,
		externalESDomain:     c.ExternalESDomain,
		externalKibanaDomain: c.ExternalKibanaDomain,
=======
		installation:    c.Installation,
		pullSecrets:     c.PullSecrets,
		secrets:         secrets,
		tlsAnnotations:  tlsAnnotations,
		clusterDomain:   c.ClusterDomain,
		esAdminUserName: c.EsAdminUserName,
>>>>>>> 0d3ea882
	}
}

type esGateway struct {
<<<<<<< HEAD
	installation         *operatorv1.InstallationSpec
	pullSecrets          []*corev1.Secret
	secrets              []*corev1.Secret
	tlsAnnotations       map[string]string
	clusterDomain        string
	csrImage             string
	esGatewayImage       string
	esAdminUserName      string
	tenantId             string
	enableMTLS           bool
	externalElastic      bool
	externalESDomain     string
	externalKibanaDomain string
=======
	installation    *operatorv1.InstallationSpec
	pullSecrets     []*corev1.Secret
	secrets         []*corev1.Secret
	tlsAnnotations  map[string]string
	clusterDomain   string
	csrImage        string
	esGatewayImage  string
	esAdminUserName string
>>>>>>> 0d3ea882
}

// Config contains all the config information needed to render the EsGateway component.
type Config struct {
	Installation               *operatorv1.InstallationSpec
	PullSecrets                []*corev1.Secret
	CertSecrets                []*corev1.Secret
	KubeControllersUserSecrets []*corev1.Secret
	KibanaInternalCertSecret   *corev1.Secret
	EsInternalCertSecret       *corev1.Secret
	ClusterDomain              string
	EsAdminUserName            string
<<<<<<< HEAD
	EsAdminUserSecret          *corev1.Secret
	ExternalCertsSecret        *corev1.Secret
	TenantId                   string
	EnableMTLS                 bool
	ExternalElastic            bool
	ExternalESDomain           string
	ExternalKibanaDomain       string
=======
>>>>>>> 0d3ea882
}

func (e *esGateway) ResolveImages(is *operatorv1.ImageSet) error {
	reg := e.installation.Registry
	path := e.installation.ImagePath
	prefix := e.installation.ImagePrefix
	var err error
	errMsgs := []string{}

	e.esGatewayImage, err = components.GetReference(components.ComponentESGateway, reg, path, prefix, is)
	if err != nil {
		errMsgs = append(errMsgs, err.Error())
	}
	if e.installation.CertificateManagement != nil {
		e.csrImage, err = render.ResolveCSRInitImage(e.installation, is)
		if err != nil {
			errMsgs = append(errMsgs, err.Error())
		}
	}
	if len(errMsgs) != 0 {
		return fmt.Errorf(strings.Join(errMsgs, ","))
	}
	return nil
}

func (e *esGateway) Objects() (toCreate, toDelete []client.Object) {
	toCreate = append(toCreate, e.esGatewaySecrets()...)
	toCreate = append(toCreate, e.esGatewayService())
	toCreate = append(toCreate, e.esGatewayRole())
	toCreate = append(toCreate, e.esGatewayRoleBinding())
	toCreate = append(toCreate, e.esGatewayServiceAccount())
	toCreate = append(toCreate, e.esGatewayDeployment())
	if e.installation.CertificateManagement != nil {
		toCreate = append(toCreate, render.CSRClusterRoleBinding(RoleName, render.ElasticsearchNamespace))
	}
	return toCreate, toDelete
}

func (e *esGateway) Ready() bool {
	return true
}

func (e *esGateway) SupportedOSType() rmeta.OSType {
	return rmeta.OSTypeLinux
}

func (e esGateway) esGatewayRole() *rbacv1.Role {
	return &rbacv1.Role{
		TypeMeta: metav1.TypeMeta{Kind: "Role", APIVersion: "rbac.authorization.k8s.io/v1"},
		ObjectMeta: metav1.ObjectMeta{
			Name:      RoleName,
			Namespace: render.ElasticsearchNamespace,
		},
		Rules: []rbacv1.PolicyRule{
			{
				APIGroups:     []string{""},
				Resources:     []string{"secrets"},
				ResourceNames: []string{},
				Verbs:         []string{"get", "list", "watch"},
			},
		},
	}
}

func (e esGateway) esGatewayRoleBinding() *rbacv1.RoleBinding {
	return &rbacv1.RoleBinding{
		TypeMeta: metav1.TypeMeta{Kind: "RoleBinding", APIVersion: "rbac.authorization.k8s.io/v1"},
		ObjectMeta: metav1.ObjectMeta{
			Name:      RoleName,
			Namespace: render.ElasticsearchNamespace,
		},
		RoleRef: rbacv1.RoleRef{
			Kind:     "Role",
			Name:     RoleName,
			APIGroup: "rbac.authorization.k8s.io",
		},
		Subjects: []rbacv1.Subject{
			{
				Kind:      "ServiceAccount",
				Name:      ServiceAccountName,
				Namespace: render.ElasticsearchNamespace,
			},
		},
	}
}

func (e esGateway) esGatewayDeployment() *appsv1.Deployment {
<<<<<<< HEAD

	elasticEndpoint := ElasticsearchHTTPSEndpoint
	kibanaEndpoint := KibanaHTTPSEndpoint
	if e.externalElastic {
		elasticEndpoint = "https://" + e.externalESDomain + ":443"
		kibanaEndpoint = "https://" + e.externalKibanaDomain + ":443"
	}

=======
>>>>>>> 0d3ea882
	envVars := []corev1.EnvVar{
		{Name: "ES_GATEWAY_LOG_LEVEL", Value: "INFO"},
		{Name: "ES_GATEWAY_ELASTIC_ENDPOINT", Value: elasticEndpoint},
		{Name: "ES_GATEWAY_KIBANA_ENDPOINT", Value: kibanaEndpoint},
		{Name: "ES_GATEWAY_HTTPS_CERT", Value: "/certs/https/tls.crt"},
		{Name: "ES_GATEWAY_HTTPS_KEY", Value: "/certs/https/tls.key"},
		{Name: "ES_GATEWAY_ELASTIC_USERNAME", Value: e.esAdminUserName},
		{Name: "ES_GATEWAY_ELASTIC_PASSWORD", ValueFrom: &corev1.EnvVarSource{
			SecretKeyRef: &corev1.SecretKeySelector{
				LocalObjectReference: corev1.LocalObjectReference{
					Name: render.ElasticsearchAdminUserSecret,
				},
				Key: e.esAdminUserName,
			},
		}},
		// Currently Cloud only. Enable prometheus metrics endpoint at :METRICS_PORT/metrics (Default is 9091).
		{Name: "ES_GATEWAY_METRICS_ENABLED", Value: "true"},
	}

	certVolume := corev1.Volume{
		Name: VolumeName,
		VolumeSource: corev1.VolumeSource{
			Secret: &corev1.SecretVolumeSource{
				SecretName: render.TigeraElasticsearchCertSecret,
			},
		},
	}

	var initContainers []corev1.Container
	if e.installation.CertificateManagement != nil {
		svcDNSNames := dns.GetServiceDNSNames(render.ElasticsearchServiceName, render.ElasticsearchNamespace, e.clusterDomain)
		svcDNSNames = append(svcDNSNames, dns.GetServiceDNSNames(ServiceName, render.ElasticsearchNamespace, e.clusterDomain)...)

		initContainers = append(initContainers, render.CreateCSRInitContainer(
			e.installation.CertificateManagement,
			e.csrImage,
			VolumeName,
			ServiceName,
			corev1.TLSPrivateKeyKey,
			corev1.TLSCertKey,
			svcDNSNames,
			render.ElasticsearchNamespace))

		certVolume.VolumeSource = corev1.VolumeSource{EmptyDir: &corev1.EmptyDirVolumeSource{}}
	}

	volumes := []corev1.Volume{
		certVolume,
		{
			Name: render.KibanaInternalCertSecret,
			VolumeSource: corev1.VolumeSource{
				Secret: &corev1.SecretVolumeSource{
					SecretName: render.KibanaInternalCertSecret,
				},
			},
		},
		{
			Name: relasticsearch.InternalCertSecret,
			VolumeSource: corev1.VolumeSource{
				Secret: &corev1.SecretVolumeSource{
					SecretName: relasticsearch.InternalCertSecret,
				},
			},
		},
	}

	volumeMounts := []corev1.VolumeMount{
		{Name: VolumeName, MountPath: "/certs/https", ReadOnly: true},
		{Name: render.KibanaInternalCertSecret, MountPath: "/certs/kibana", ReadOnly: true},
		{Name: relasticsearch.InternalCertSecret, MountPath: "/certs/elasticsearch", ReadOnly: true},
	}

	if e.enableMTLS {
		envVars = append(envVars, []corev1.EnvVar{
			{Name: "ES_GATEWAY_ELASTIC_CLIENT_CERT_PATH", Value: "/certs/elasticsearch/mtls/client.crt"},
			{Name: "ES_GATEWAY_ELASTIC_CLIENT_KEY_PATH", Value: "/certs/elasticsearch/mtls/client.key"},
			{Name: "ES_GATEWAY_ENABLE_ELASTIC_MUTUAL_TLS", Value: strconv.FormatBool(e.enableMTLS)},
			{Name: "ES_GATEWAY_KIBANA_CLIENT_CERT_PATH", Value: "/certs/kibana/mtls/client.crt"},
			{Name: "ES_GATEWAY_KIBANA_CLIENT_KEY_PATH", Value: "/certs/kibana/mtls/client.key"},
			{Name: "ES_GATEWAY_ENABLE_KIBANA_MUTUAL_TLS", Value: strconv.FormatBool(e.enableMTLS)},
		}...)

		volumes = append(volumes, corev1.Volume{
			Name: ExternalCertsVolumeName,
			VolumeSource: corev1.VolumeSource{
				Secret: &corev1.SecretVolumeSource{
					SecretName: ExternalCertsSecret,
				},
			},
		})

		volumeMounts = append(volumeMounts, []corev1.VolumeMount{
			{Name: ExternalCertsVolumeName, MountPath: "/certs/elasticsearch/mtls", ReadOnly: true},
			{Name: ExternalCertsVolumeName, MountPath: "/certs/kibana/mtls", ReadOnly: true},
		}...)
	}

	if e.tenantId != "" {
		envVars = append(envVars, corev1.EnvVar{Name: "ES_GATEWAY_TENANT_ID", Value: e.tenantId})
	}

	podTemplate := &corev1.PodTemplateSpec{
		ObjectMeta: metav1.ObjectMeta{
			Name:      DeploymentName,
			Namespace: render.ElasticsearchNamespace,
			Labels: map[string]string{
				"k8s-app": DeploymentName,
			},
			Annotations: e.tlsAnnotations,
		},
		Spec: corev1.PodSpec{
			Tolerations:        e.installation.ControlPlaneTolerations,
			NodeSelector:       e.installation.ControlPlaneNodeSelector,
			ServiceAccountName: ServiceAccountName,
			ImagePullSecrets:   secret.GetReferenceList(e.pullSecrets),
			Volumes:            volumes,
			InitContainers:     initContainers,
			Containers: []corev1.Container{
				{
					Name:         DeploymentName,
					Image:        e.esGatewayImage,
					Env:          envVars,
					VolumeMounts: volumeMounts,
					ReadinessProbe: &corev1.Probe{
						Handler: corev1.Handler{
							HTTPGet: &corev1.HTTPGetAction{
								Path:   "/health",
								Port:   intstr.FromInt(Port),
								Scheme: corev1.URISchemeHTTPS,
							},
						},
						InitialDelaySeconds: 10,
						PeriodSeconds:       5,
					},
				},
			},
		},
	}

	if e.installation.ControlPlaneReplicas != nil && *e.installation.ControlPlaneReplicas > 1 {
		podTemplate.Spec.Affinity = podaffinity.NewPodAntiAffinity(DeploymentName, render.ElasticsearchNamespace)
	}

	return &appsv1.Deployment{
		TypeMeta: metav1.TypeMeta{Kind: "Deployment", APIVersion: "apps/v1"},
		ObjectMeta: metav1.ObjectMeta{
			Name:      DeploymentName,
			Namespace: render.ElasticsearchNamespace,
			Labels: map[string]string{
				"k8s-app": DeploymentName,
			},
		},
		Spec: appsv1.DeploymentSpec{
			Strategy: appsv1.DeploymentStrategy{
				Type: appsv1.RecreateDeploymentStrategyType,
			},
			Selector: &metav1.LabelSelector{MatchLabels: map[string]string{"k8s-app": DeploymentName}},
			Template: *podTemplate,
			Replicas: e.installation.ControlPlaneReplicas,
		},
	}
}

func (e esGateway) esGatewayServiceAccount() *corev1.ServiceAccount {
	return &corev1.ServiceAccount{
		ObjectMeta: metav1.ObjectMeta{
			Name:      ServiceAccountName,
			Namespace: render.ElasticsearchNamespace,
		},
	}
}

func (e esGateway) esGatewaySecrets() []client.Object {
	objs := []client.Object{}
	for _, s := range e.secrets {
		objs = append(objs, s)
	}
	return objs
}

func (e esGateway) esGatewayService() *corev1.Service {
	return &corev1.Service{
		TypeMeta: metav1.TypeMeta{Kind: "Service", APIVersion: "v1"},
		ObjectMeta: metav1.ObjectMeta{
			Name:      ServiceName,
			Namespace: render.ElasticsearchNamespace,
		},
		Spec: corev1.ServiceSpec{
			Selector: map[string]string{"k8s-app": DeploymentName},
			Type:     corev1.ServiceTypeClusterIP,
			Ports: []corev1.ServicePort{
				{
					Name:       ElasticsearchPortName,
					Port:       int32(ElasticsearchPort),
					TargetPort: intstr.FromInt(Port),
					Protocol:   corev1.ProtocolTCP,
				},
				{
					Name:       KibanaPortName,
					Port:       int32(KibanaPort),
					TargetPort: intstr.FromInt(Port),
					Protocol:   corev1.ProtocolTCP,
				},
			},
		},
	}
}<|MERGE_RESOLUTION|>--- conflicted
+++ resolved
@@ -89,7 +89,6 @@
 	secrets = append(secrets, c.KubeControllersUserSecrets...)
 
 	return &esGateway{
-<<<<<<< HEAD
 		installation:         c.Installation,
 		pullSecrets:          c.PullSecrets,
 		secrets:              secrets,
@@ -101,19 +100,10 @@
 		externalElastic:      c.ExternalElastic,
 		externalESDomain:     c.ExternalESDomain,
 		externalKibanaDomain: c.ExternalKibanaDomain,
-=======
-		installation:    c.Installation,
-		pullSecrets:     c.PullSecrets,
-		secrets:         secrets,
-		tlsAnnotations:  tlsAnnotations,
-		clusterDomain:   c.ClusterDomain,
-		esAdminUserName: c.EsAdminUserName,
->>>>>>> 0d3ea882
 	}
 }
 
 type esGateway struct {
-<<<<<<< HEAD
 	installation         *operatorv1.InstallationSpec
 	pullSecrets          []*corev1.Secret
 	secrets              []*corev1.Secret
@@ -127,16 +117,6 @@
 	externalElastic      bool
 	externalESDomain     string
 	externalKibanaDomain string
-=======
-	installation    *operatorv1.InstallationSpec
-	pullSecrets     []*corev1.Secret
-	secrets         []*corev1.Secret
-	tlsAnnotations  map[string]string
-	clusterDomain   string
-	csrImage        string
-	esGatewayImage  string
-	esAdminUserName string
->>>>>>> 0d3ea882
 }
 
 // Config contains all the config information needed to render the EsGateway component.
@@ -149,7 +129,6 @@
 	EsInternalCertSecret       *corev1.Secret
 	ClusterDomain              string
 	EsAdminUserName            string
-<<<<<<< HEAD
 	EsAdminUserSecret          *corev1.Secret
 	ExternalCertsSecret        *corev1.Secret
 	TenantId                   string
@@ -157,8 +136,6 @@
 	ExternalElastic            bool
 	ExternalESDomain           string
 	ExternalKibanaDomain       string
-=======
->>>>>>> 0d3ea882
 }
 
 func (e *esGateway) ResolveImages(is *operatorv1.ImageSet) error {
@@ -246,7 +223,6 @@
 }
 
 func (e esGateway) esGatewayDeployment() *appsv1.Deployment {
-<<<<<<< HEAD
 
 	elasticEndpoint := ElasticsearchHTTPSEndpoint
 	kibanaEndpoint := KibanaHTTPSEndpoint
@@ -255,8 +231,6 @@
 		kibanaEndpoint = "https://" + e.externalKibanaDomain + ":443"
 	}
 
-=======
->>>>>>> 0d3ea882
 	envVars := []corev1.EnvVar{
 		{Name: "ES_GATEWAY_LOG_LEVEL", Value: "INFO"},
 		{Name: "ES_GATEWAY_ELASTIC_ENDPOINT", Value: elasticEndpoint},
