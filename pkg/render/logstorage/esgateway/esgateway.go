// Copyright (c) 2021-2022 Tigera, Inc. All rights reserved.

// Licensed under the Apache License, Version 2.0 (the "License");
// you may not use this file except in compliance with the License.
// You may obtain a copy of the License at
//
//     http://www.apache.org/licenses/LICENSE-2.0
//
// Unless required by applicable law or agreed to in writing, software
// distributed under the License is distributed on an "AS IS" BASIS,
// WITHOUT WARRANTIES OR CONDITIONS OF ANY KIND, either express or implied.
// See the License for the specific language governing permissions and
// limitations under the License.

package esgateway

import (
	"fmt"
	"strconv"
	"strings"

	"github.com/tigera/operator/pkg/render/intrusiondetection/dpi"
	"github.com/tigera/operator/pkg/render/logstorage/esmetrics"

	v3 "github.com/tigera/api/pkg/apis/projectcalico/v3"
	"github.com/tigera/operator/pkg/render/common/networkpolicy"

	"github.com/tigera/operator/pkg/common"
	"github.com/tigera/operator/pkg/render/common/elasticsearch"
	appsv1 "k8s.io/api/apps/v1"
	corev1 "k8s.io/api/core/v1"
	rbacv1 "k8s.io/api/rbac/v1"
	metav1 "k8s.io/apimachinery/pkg/apis/meta/v1"
	"k8s.io/apimachinery/pkg/util/intstr"
	"sigs.k8s.io/controller-runtime/pkg/client"

	operatorv1 "github.com/tigera/operator/api/v1"
	"github.com/tigera/operator/pkg/common"
	"github.com/tigera/operator/pkg/components"
	"github.com/tigera/operator/pkg/render"
	rmeta "github.com/tigera/operator/pkg/render/common/meta"
	"github.com/tigera/operator/pkg/render/common/podaffinity"
	"github.com/tigera/operator/pkg/render/common/secret"
	"github.com/tigera/operator/pkg/tls/certificatemanagement"
)

const (
	DeploymentName        = "tigera-secure-es-gateway"
	ServiceAccountName    = "tigera-secure-es-gateway"
	RoleName              = "tigera-secure-es-gateway"
	ServiceName           = "tigera-secure-es-gateway-http"
	PolicyName            = networkpolicy.TigeraComponentPolicyPrefix + "es-gateway-access"
	ElasticsearchPortName = "es-gateway-elasticsearch-port"
	KibanaPortName        = "es-gateway-kibana-port"
	Port                  = 5554

	ElasticsearchHTTPSEndpoint = "https://tigera-secure-es-http.tigera-elasticsearch.svc:9200"

	ExternalCertsSecret     = "tigera-secure-external-es-certs"
	ExternalCertsVolumeName = "tigera-secure-external-es-certs"

	KibanaHTTPSEndpoint = "https://tigera-secure-kb-http.tigera-kibana.svc:5601"
)

func EsGateway(c *Config) render.Component {
<<<<<<< HEAD
	var certSecretsESCopy []*corev1.Secret
	// Only render the public cert secret in the Operator namespace.
	secrets := []*corev1.Secret{c.CertSecrets[1]}
	tlsAnnotations := map[string]string{}

	// Copy the Operator namespaced cert secrets to the Elasticsearch namespace.
	certSecretsESCopy = append(certSecretsESCopy, secret.CopyToNamespace(render.ElasticsearchNamespace, c.CertSecrets...)...)

	if c.ExternalCertsSecret != nil {
		certSecretsESCopy = append(certSecretsESCopy, secret.CopyToNamespace(render.ElasticsearchNamespace, c.ExternalCertsSecret)...)
	}
	tlsAnnotations[render.ElasticsearchTLSHashAnnotation] = rmeta.SecretsAnnotationHash(append(certSecretsESCopy, c.EsInternalCertSecret, c.EsAdminUserSecret)...)

	secrets = append(secrets, certSecretsESCopy...)

	// tigera-secure-es-http-certs-public, mounted by ES Gateway.
	if c.EsInternalCertSecret != nil && c.EsInternalCertSecret.ObjectMeta.Namespace == common.OperatorNamespace() {
		secrets = append(secrets, secret.CopyToNamespace(render.ElasticsearchNamespace, c.EsInternalCertSecret)...)
	}

	// tigera-secure-kb-http-certs-public, mounted by ES Gateway.
	secrets = append(secrets, secret.CopyToNamespace(render.ElasticsearchNamespace, c.KibanaInternalCertSecret)...)
	tlsAnnotations[render.KibanaTLSAnnotationHash] = rmeta.SecretsAnnotationHash(c.KibanaInternalCertSecret)

	// tigera-secure-es-elastic-user, mounted by ES Gateway.
	if c.EsAdminUserSecret != nil {
		secrets = append(secrets, secret.CopyToNamespace(render.ElasticsearchNamespace, c.EsAdminUserSecret)...)
	}

	secrets = append(secrets, c.KubeControllersUserSecrets...)

	return &esGateway{
		installation:         c.Installation,
		pullSecrets:          c.PullSecrets,
		secrets:              secrets,
		tlsAnnotations:       tlsAnnotations,
		clusterDomain:        c.ClusterDomain,
		esAdminUserName:      c.EsAdminUserName,
		tenantId:             c.TenantId,
		enableMTLS:           c.EnableMTLS,
		externalElastic:      c.ExternalElastic,
		externalESDomain:     c.ExternalESDomain,
		externalKibanaDomain: c.ExternalKibanaDomain,
=======
	return &esGateway{
		cfg: c,
>>>>>>> d93d2e72
	}
}

type esGateway struct {
<<<<<<< HEAD
	installation         *operatorv1.InstallationSpec
	pullSecrets          []*corev1.Secret
	secrets              []*corev1.Secret
	tlsAnnotations       map[string]string
	clusterDomain        string
	csrImage             string
	esGatewayImage       string
	esAdminUserName      string
	tenantId             string
	enableMTLS           bool
	externalElastic      bool
	externalESDomain     string
	externalKibanaDomain string
=======
	csrImage       string
	esGatewayImage string
	cfg            *Config
>>>>>>> d93d2e72
}

// Config contains all the config information needed to render the EsGateway component.
type Config struct {
	Installation               *operatorv1.InstallationSpec
	PullSecrets                []*corev1.Secret
	KubeControllersUserSecrets []*corev1.Secret
	ESGatewayKeyPair           certificatemanagement.KeyPairInterface
	TrustedBundle              certificatemanagement.TrustedBundle
	ClusterDomain              string
	EsAdminUserName            string
	EsAdminUserSecret          *corev1.Secret
	ExternalCertsSecret        *corev1.Secret
	TenantId                   string
	EnableMTLS                 bool
	ExternalElastic            bool
	ExternalESDomain           string
	ExternalKibanaDomain       string
}

func (e *esGateway) ResolveImages(is *operatorv1.ImageSet) error {
	reg := e.cfg.Installation.Registry
	path := e.cfg.Installation.ImagePath
	prefix := e.cfg.Installation.ImagePrefix
	var err error
	errMsgs := []string{}

	e.esGatewayImage, err = components.GetReference(components.ComponentESGateway, reg, path, prefix, is)
	if err != nil {
		errMsgs = append(errMsgs, err.Error())
	}
	if e.cfg.Installation.CertificateManagement != nil {
		e.csrImage, err = certificatemanagement.ResolveCSRInitImage(e.cfg.Installation, is)
		if err != nil {
			errMsgs = append(errMsgs, err.Error())
		}
	}
	if len(errMsgs) != 0 {
		return fmt.Errorf(strings.Join(errMsgs, ","))
	}
	return nil
}

func (e *esGateway) Objects() (toCreate, toDelete []client.Object) {
	toCreate = append(toCreate, e.esGatewayAllowTigeraPolicy())
	toCreate = append(toCreate, secret.ToRuntimeObjects(e.cfg.KubeControllersUserSecrets...)...)
	toCreate = append(toCreate, e.esGatewayService())
	toCreate = append(toCreate, e.esGatewayRole())
	toCreate = append(toCreate, e.esGatewayRoleBinding())
	toCreate = append(toCreate, e.esGatewayServiceAccount())
	toCreate = append(toCreate, e.esGatewayDeployment())
	// The following secret is used by the kube controllers and sent to managed clusters. It is also used by manifests in our docs.
	if e.cfg.ESGatewayKeyPair.UseCertificateManagement() {
		toCreate = append(toCreate, render.CreateCertificateSecret(e.cfg.Installation.CertificateManagement.CACert, elasticsearch.PublicCertSecret, common.OperatorNamespace()))
	} else {
		toCreate = append(toCreate, render.CreateCertificateSecret(e.cfg.ESGatewayKeyPair.GetCertificatePEM(), elasticsearch.PublicCertSecret, common.OperatorNamespace()))
	}
	return toCreate, toDelete
}

func (e *esGateway) Ready() bool {
	return true
}

func (e *esGateway) SupportedOSType() rmeta.OSType {
	return rmeta.OSTypeLinux
}

func (e esGateway) esGatewayRole() *rbacv1.Role {
	return &rbacv1.Role{
		TypeMeta: metav1.TypeMeta{Kind: "Role", APIVersion: "rbac.authorization.k8s.io/v1"},
		ObjectMeta: metav1.ObjectMeta{
			Name:      RoleName,
			Namespace: render.ElasticsearchNamespace,
		},
		Rules: []rbacv1.PolicyRule{
			{
				APIGroups:     []string{""},
				Resources:     []string{"secrets"},
				ResourceNames: []string{},
				Verbs:         []string{"get", "list", "watch"},
			},
		},
	}
}

func (e esGateway) esGatewayRoleBinding() *rbacv1.RoleBinding {
	return &rbacv1.RoleBinding{
		TypeMeta: metav1.TypeMeta{Kind: "RoleBinding", APIVersion: "rbac.authorization.k8s.io/v1"},
		ObjectMeta: metav1.ObjectMeta{
			Name:      RoleName,
			Namespace: render.ElasticsearchNamespace,
		},
		RoleRef: rbacv1.RoleRef{
			Kind:     "Role",
			Name:     RoleName,
			APIGroup: "rbac.authorization.k8s.io",
		},
		Subjects: []rbacv1.Subject{
			{
				Kind:      "ServiceAccount",
				Name:      ServiceAccountName,
				Namespace: render.ElasticsearchNamespace,
			},
		},
	}
}

func (e esGateway) esGatewayDeployment() *appsv1.Deployment {

	elasticEndpoint := ElasticsearchHTTPSEndpoint
	kibanaEndpoint := KibanaHTTPSEndpoint
	if e.externalElastic {
		elasticEndpoint = "https://" + e.externalESDomain + ":443"
		kibanaEndpoint = "https://" + e.externalKibanaDomain + ":443"
	}

	envVars := []corev1.EnvVar{
		{Name: "ES_GATEWAY_LOG_LEVEL", Value: "INFO"},
<<<<<<< HEAD
		{Name: "ES_GATEWAY_ELASTIC_ENDPOINT", Value: elasticEndpoint},
		{Name: "ES_GATEWAY_KIBANA_ENDPOINT", Value: kibanaEndpoint},
		{Name: "ES_GATEWAY_HTTPS_CERT", Value: "/certs/https/tls.crt"},
		{Name: "ES_GATEWAY_HTTPS_KEY", Value: "/certs/https/tls.key"},
		{Name: "ES_GATEWAY_ELASTIC_USERNAME", Value: e.esAdminUserName},
=======
		{Name: "ES_GATEWAY_ELASTIC_ENDPOINT", Value: ElasticsearchHTTPSEndpoint},
		{Name: "ES_GATEWAY_KIBANA_ENDPOINT", Value: KibanaHTTPSEndpoint},
		{Name: "ES_GATEWAY_HTTPS_CERT", Value: e.cfg.ESGatewayKeyPair.VolumeMountCertificateFilePath()},
		{Name: "ES_GATEWAY_HTTPS_KEY", Value: e.cfg.ESGatewayKeyPair.VolumeMountKeyFilePath()},
		{Name: "ES_GATEWAY_KIBANA_CLIENT_CERT_PATH", Value: e.cfg.TrustedBundle.MountPath()},
		{Name: "ES_GATEWAY_ELASTIC_CLIENT_CERT_PATH", Value: e.cfg.TrustedBundle.MountPath()},
		{Name: "ES_GATEWAY_ELASTIC_CA_BUNDLE_PATH", Value: e.cfg.TrustedBundle.MountPath()},
		{Name: "ES_GATEWAY_KIBANA_CA_BUNDLE_PATH", Value: e.cfg.TrustedBundle.MountPath()},
		{Name: "ES_GATEWAY_ELASTIC_USERNAME", Value: e.cfg.EsAdminUserName},
>>>>>>> d93d2e72
		{Name: "ES_GATEWAY_ELASTIC_PASSWORD", ValueFrom: &corev1.EnvVarSource{
			SecretKeyRef: &corev1.SecretKeySelector{
				LocalObjectReference: corev1.LocalObjectReference{
					Name: render.ElasticsearchAdminUserSecret,
				},
				Key: e.cfg.EsAdminUserName,
			},
		}},
<<<<<<< HEAD
		// Currently Cloud only. Enable prometheus metrics endpoint at :METRICS_PORT/metrics (Default is 9091).
		{Name: "ES_GATEWAY_METRICS_ENABLED", Value: "true"},
	}

	certVolume := corev1.Volume{
		Name: VolumeName,
		VolumeSource: corev1.VolumeSource{
			Secret: &corev1.SecretVolumeSource{
				SecretName: render.TigeraElasticsearchCertSecret,
			},
		},
=======
		{Name: "ES_GATEWAY_FIPS_MODE_ENABLED", Value: operatorv1.IsFIPSModeEnabledString(e.cfg.Installation.FIPSMode)},
>>>>>>> d93d2e72
	}

	var initContainers []corev1.Container
	if e.cfg.ESGatewayKeyPair.UseCertificateManagement() {
		initContainers = append(initContainers, e.cfg.ESGatewayKeyPair.InitContainer(render.ElasticsearchNamespace))
	}

	volumes := []corev1.Volume{
		e.cfg.ESGatewayKeyPair.Volume(),
		e.cfg.TrustedBundle.Volume(),
	}

	volumeMounts := []corev1.VolumeMount{
		e.cfg.ESGatewayKeyPair.VolumeMount(e.SupportedOSType()),
		e.cfg.TrustedBundle.VolumeMount(e.SupportedOSType()),
	}

<<<<<<< HEAD
	if e.enableMTLS {
		envVars = append(envVars, []corev1.EnvVar{
			{Name: "ES_GATEWAY_ELASTIC_CLIENT_CERT_PATH", Value: "/certs/elasticsearch/mtls/client.crt"},
			{Name: "ES_GATEWAY_ELASTIC_CLIENT_KEY_PATH", Value: "/certs/elasticsearch/mtls/client.key"},
			{Name: "ES_GATEWAY_ENABLE_ELASTIC_MUTUAL_TLS", Value: strconv.FormatBool(e.enableMTLS)},
			{Name: "ES_GATEWAY_KIBANA_CLIENT_CERT_PATH", Value: "/certs/kibana/mtls/client.crt"},
			{Name: "ES_GATEWAY_KIBANA_CLIENT_KEY_PATH", Value: "/certs/kibana/mtls/client.key"},
			{Name: "ES_GATEWAY_ENABLE_KIBANA_MUTUAL_TLS", Value: strconv.FormatBool(e.enableMTLS)},
		}...)

		volumes = append(volumes, corev1.Volume{
			Name: ExternalCertsVolumeName,
			VolumeSource: corev1.VolumeSource{
				Secret: &corev1.SecretVolumeSource{
					SecretName: ExternalCertsSecret,
				},
			},
		})

		volumeMounts = append(volumeMounts, []corev1.VolumeMount{
			{Name: ExternalCertsVolumeName, MountPath: "/certs/elasticsearch/mtls", ReadOnly: true},
			{Name: ExternalCertsVolumeName, MountPath: "/certs/kibana/mtls", ReadOnly: true},
		}...)
	}

	if e.tenantId != "" {
		envVars = append(envVars, corev1.EnvVar{Name: "ES_GATEWAY_TENANT_ID", Value: e.tenantId})
	}

=======
	annotations := e.cfg.TrustedBundle.HashAnnotations()
	annotations[e.cfg.ESGatewayKeyPair.HashAnnotationKey()] = e.cfg.ESGatewayKeyPair.HashAnnotationValue()
>>>>>>> d93d2e72
	podTemplate := &corev1.PodTemplateSpec{
		ObjectMeta: metav1.ObjectMeta{
			Name:        DeploymentName,
			Namespace:   render.ElasticsearchNamespace,
			Annotations: annotations,
		},
		Spec: corev1.PodSpec{
			Tolerations:        e.cfg.Installation.ControlPlaneTolerations,
			NodeSelector:       e.cfg.Installation.ControlPlaneNodeSelector,
			ServiceAccountName: ServiceAccountName,
			ImagePullSecrets:   secret.GetReferenceList(e.cfg.PullSecrets),
			Volumes:            volumes,
			InitContainers:     initContainers,
			Containers: []corev1.Container{
				{
					Name:         DeploymentName,
					Image:        e.esGatewayImage,
					Env:          envVars,
					VolumeMounts: volumeMounts,
					ReadinessProbe: &corev1.Probe{
						ProbeHandler: corev1.ProbeHandler{
							HTTPGet: &corev1.HTTPGetAction{
								Path:   "/health",
								Port:   intstr.FromInt(Port),
								Scheme: corev1.URISchemeHTTPS,
							},
						},
						InitialDelaySeconds: 10,
						PeriodSeconds:       5,
					},
				},
			},
		},
	}

	if e.cfg.Installation.ControlPlaneReplicas != nil && *e.cfg.Installation.ControlPlaneReplicas > 1 {
		podTemplate.Spec.Affinity = podaffinity.NewPodAntiAffinity(DeploymentName, render.ElasticsearchNamespace)
	}

	return &appsv1.Deployment{
		TypeMeta: metav1.TypeMeta{Kind: "Deployment", APIVersion: "apps/v1"},
		ObjectMeta: metav1.ObjectMeta{
			Name:      DeploymentName,
			Namespace: render.ElasticsearchNamespace,
			Labels: map[string]string{
				"k8s-app": DeploymentName,
			},
		},
		Spec: appsv1.DeploymentSpec{
			Strategy: appsv1.DeploymentStrategy{
				Type: appsv1.RecreateDeploymentStrategyType,
			},
			Template: *podTemplate,
			Replicas: e.cfg.Installation.ControlPlaneReplicas,
		},
	}
}

func (e esGateway) esGatewayServiceAccount() *corev1.ServiceAccount {
	return &corev1.ServiceAccount{
		ObjectMeta: metav1.ObjectMeta{
			Name:      ServiceAccountName,
			Namespace: render.ElasticsearchNamespace,
		},
	}
}

func (e esGateway) esGatewayService() *corev1.Service {
	return &corev1.Service{
		TypeMeta: metav1.TypeMeta{Kind: "Service", APIVersion: "v1"},
		ObjectMeta: metav1.ObjectMeta{
			Name:      ServiceName,
			Namespace: render.ElasticsearchNamespace,
		},
		Spec: corev1.ServiceSpec{
			Selector: map[string]string{"k8s-app": DeploymentName},
			Type:     corev1.ServiceTypeClusterIP,
			Ports: []corev1.ServicePort{
				{
					Name:       ElasticsearchPortName,
					Port:       int32(render.ElasticsearchDefaultPort),
					TargetPort: intstr.FromInt(Port),
					Protocol:   corev1.ProtocolTCP,
				},
				{
					Name:       KibanaPortName,
					Port:       int32(render.KibanaPort),
					TargetPort: intstr.FromInt(Port),
					Protocol:   corev1.ProtocolTCP,
				},
			},
		},
	}
}

// Allow access to ES Gateway from components that need to talk to Elasticsearch or Kibana.
func (e *esGateway) esGatewayAllowTigeraPolicy() *v3.NetworkPolicy {
	egressRules := []v3.Rule{}
	egressRules = networkpolicy.AppendDNSEgressRules(egressRules, e.cfg.Installation.KubernetesProvider == operatorv1.ProviderOpenShift)
	egressRules = append(egressRules, []v3.Rule{
		{
			Action:      v3.Allow,
			Protocol:    &networkpolicy.TCPProtocol,
			Destination: render.DexEntityRule,
		},
		{
			Action:      v3.Allow,
			Protocol:    &networkpolicy.TCPProtocol,
			Destination: networkpolicy.KubeAPIServerServiceSelectorEntityRule,
		},
		{
			Action:      v3.Allow,
			Protocol:    &networkpolicy.TCPProtocol,
			Destination: render.ElasticsearchEntityRule,
		},
		{
			Action:      v3.Allow,
			Protocol:    &networkpolicy.TCPProtocol,
			Destination: render.KibanaEntityRule,
		},
	}...)

	esgatewayIngressDestinationEntityRule := v3.EntityRule{
		Ports: networkpolicy.Ports(Port),
	}
	return &v3.NetworkPolicy{
		TypeMeta: metav1.TypeMeta{Kind: "NetworkPolicy", APIVersion: "projectcalico.org/v3"},
		ObjectMeta: metav1.ObjectMeta{
			Name:      PolicyName,
			Namespace: render.ElasticsearchNamespace,
		},
		Spec: v3.NetworkPolicySpec{
			Order:    &networkpolicy.HighPrecedenceOrder,
			Tier:     networkpolicy.TigeraComponentTierName,
			Selector: networkpolicy.KubernetesAppSelector(DeploymentName),
			Types:    []v3.PolicyType{v3.PolicyTypeIngress, v3.PolicyTypeEgress},
			Ingress: []v3.Rule{
				{
					Action:      v3.Allow,
					Protocol:    &networkpolicy.TCPProtocol,
					Source:      render.FluentdSourceEntityRule,
					Destination: esgatewayIngressDestinationEntityRule,
				},
				{
					Action:      v3.Allow,
					Protocol:    &networkpolicy.TCPProtocol,
					Source:      render.EKSLogForwarderEntityRule,
					Destination: esgatewayIngressDestinationEntityRule,
				},
				{
					Action:      v3.Allow,
					Protocol:    &networkpolicy.TCPProtocol,
					Source:      render.IntrusionDetectionInstallerSourceEntityRule,
					Destination: esgatewayIngressDestinationEntityRule,
				},
				{
					Action:      v3.Allow,
					Protocol:    &networkpolicy.TCPProtocol,
					Source:      render.ESCuratorSourceEntityRule,
					Destination: esgatewayIngressDestinationEntityRule,
				},
				{
					Action:      v3.Allow,
					Protocol:    &networkpolicy.TCPProtocol,
					Source:      render.ManagerSourceEntityRule,
					Destination: esgatewayIngressDestinationEntityRule,
				},
				{
					Action:      v3.Allow,
					Protocol:    &networkpolicy.TCPProtocol,
					Source:      render.ComplianceBenchmarkerSourceEntityRule,
					Destination: esgatewayIngressDestinationEntityRule,
				},
				{
					Action:      v3.Allow,
					Protocol:    &networkpolicy.TCPProtocol,
					Source:      render.ComplianceControllerSourceEntityRule,
					Destination: esgatewayIngressDestinationEntityRule,
				},
				{
					Action:      v3.Allow,
					Protocol:    &networkpolicy.TCPProtocol,
					Source:      render.ComplianceServerSourceEntityRule,
					Destination: esgatewayIngressDestinationEntityRule,
				},
				{
					Action:      v3.Allow,
					Protocol:    &networkpolicy.TCPProtocol,
					Source:      render.ComplianceSnapshotterSourceEntityRule,
					Destination: esgatewayIngressDestinationEntityRule,
				},
				{
					Action:      v3.Allow,
					Protocol:    &networkpolicy.TCPProtocol,
					Source:      render.ComplianceReporterSourceEntityRule,
					Destination: esgatewayIngressDestinationEntityRule,
				},
				{
					Action:      v3.Allow,
					Protocol:    &networkpolicy.TCPProtocol,
					Source:      render.IntrusionDetectionSourceEntityRule,
					Destination: esgatewayIngressDestinationEntityRule,
				},
				{
					Action:      v3.Allow,
					Protocol:    &networkpolicy.TCPProtocol,
					Source:      render.ECKOperatorSourceEntityRule,
					Destination: esgatewayIngressDestinationEntityRule,
				},
				{
					Action:      v3.Allow,
					Protocol:    &networkpolicy.TCPProtocol,
					Source:      esmetrics.ESMetricsSourceEntityRule,
					Destination: esgatewayIngressDestinationEntityRule,
				},
				{
					Action:      v3.Allow,
					Protocol:    &networkpolicy.TCPProtocol,
					Source:      dpi.DPISourceEntityRule,
					Destination: esgatewayIngressDestinationEntityRule,
				},
				{
					Action:      v3.Allow,
					Protocol:    &networkpolicy.TCPProtocol,
					Destination: esgatewayIngressDestinationEntityRule,
					// The operator needs access to Elasticsearch and Kibana (through ES Gateway), however, since the
					// operator is on the hostnetwork it's hard to create specific network policies for it.
					// Allow all sources, as node CIDRs are not known.
				},
			},
			Egress: egressRules,
		},
	}
}<|MERGE_RESOLUTION|>--- conflicted
+++ resolved
@@ -16,7 +16,6 @@
 
 import (
 	"fmt"
-	"strconv"
 	"strings"
 
 	"github.com/tigera/operator/pkg/render/intrusiondetection/dpi"
@@ -35,7 +34,6 @@
 	"sigs.k8s.io/controller-runtime/pkg/client"
 
 	operatorv1 "github.com/tigera/operator/api/v1"
-	"github.com/tigera/operator/pkg/common"
 	"github.com/tigera/operator/pkg/components"
 	"github.com/tigera/operator/pkg/render"
 	rmeta "github.com/tigera/operator/pkg/render/common/meta"
@@ -56,84 +54,19 @@
 
 	ElasticsearchHTTPSEndpoint = "https://tigera-secure-es-http.tigera-elasticsearch.svc:9200"
 
-	ExternalCertsSecret     = "tigera-secure-external-es-certs"
-	ExternalCertsVolumeName = "tigera-secure-external-es-certs"
-
 	KibanaHTTPSEndpoint = "https://tigera-secure-kb-http.tigera-kibana.svc:5601"
 )
 
 func EsGateway(c *Config) render.Component {
-<<<<<<< HEAD
-	var certSecretsESCopy []*corev1.Secret
-	// Only render the public cert secret in the Operator namespace.
-	secrets := []*corev1.Secret{c.CertSecrets[1]}
-	tlsAnnotations := map[string]string{}
-
-	// Copy the Operator namespaced cert secrets to the Elasticsearch namespace.
-	certSecretsESCopy = append(certSecretsESCopy, secret.CopyToNamespace(render.ElasticsearchNamespace, c.CertSecrets...)...)
-
-	if c.ExternalCertsSecret != nil {
-		certSecretsESCopy = append(certSecretsESCopy, secret.CopyToNamespace(render.ElasticsearchNamespace, c.ExternalCertsSecret)...)
-	}
-	tlsAnnotations[render.ElasticsearchTLSHashAnnotation] = rmeta.SecretsAnnotationHash(append(certSecretsESCopy, c.EsInternalCertSecret, c.EsAdminUserSecret)...)
-
-	secrets = append(secrets, certSecretsESCopy...)
-
-	// tigera-secure-es-http-certs-public, mounted by ES Gateway.
-	if c.EsInternalCertSecret != nil && c.EsInternalCertSecret.ObjectMeta.Namespace == common.OperatorNamespace() {
-		secrets = append(secrets, secret.CopyToNamespace(render.ElasticsearchNamespace, c.EsInternalCertSecret)...)
-	}
-
-	// tigera-secure-kb-http-certs-public, mounted by ES Gateway.
-	secrets = append(secrets, secret.CopyToNamespace(render.ElasticsearchNamespace, c.KibanaInternalCertSecret)...)
-	tlsAnnotations[render.KibanaTLSAnnotationHash] = rmeta.SecretsAnnotationHash(c.KibanaInternalCertSecret)
-
-	// tigera-secure-es-elastic-user, mounted by ES Gateway.
-	if c.EsAdminUserSecret != nil {
-		secrets = append(secrets, secret.CopyToNamespace(render.ElasticsearchNamespace, c.EsAdminUserSecret)...)
-	}
-
-	secrets = append(secrets, c.KubeControllersUserSecrets...)
-
-	return &esGateway{
-		installation:         c.Installation,
-		pullSecrets:          c.PullSecrets,
-		secrets:              secrets,
-		tlsAnnotations:       tlsAnnotations,
-		clusterDomain:        c.ClusterDomain,
-		esAdminUserName:      c.EsAdminUserName,
-		tenantId:             c.TenantId,
-		enableMTLS:           c.EnableMTLS,
-		externalElastic:      c.ExternalElastic,
-		externalESDomain:     c.ExternalESDomain,
-		externalKibanaDomain: c.ExternalKibanaDomain,
-=======
 	return &esGateway{
 		cfg: c,
->>>>>>> d93d2e72
 	}
 }
 
 type esGateway struct {
-<<<<<<< HEAD
-	installation         *operatorv1.InstallationSpec
-	pullSecrets          []*corev1.Secret
-	secrets              []*corev1.Secret
-	tlsAnnotations       map[string]string
-	clusterDomain        string
-	csrImage             string
-	esGatewayImage       string
-	esAdminUserName      string
-	tenantId             string
-	enableMTLS           bool
-	externalElastic      bool
-	externalESDomain     string
-	externalKibanaDomain string
-=======
 	csrImage       string
 	esGatewayImage string
 	cfg            *Config
->>>>>>> d93d2e72
 }
 
 // Config contains all the config information needed to render the EsGateway component.
@@ -145,13 +78,7 @@
 	TrustedBundle              certificatemanagement.TrustedBundle
 	ClusterDomain              string
 	EsAdminUserName            string
-	EsAdminUserSecret          *corev1.Secret
-	ExternalCertsSecret        *corev1.Secret
-	TenantId                   string
-	EnableMTLS                 bool
-	ExternalElastic            bool
-	ExternalESDomain           string
-	ExternalKibanaDomain       string
+	Cloud                      CloudConfig
 }
 
 func (e *esGateway) ResolveImages(is *operatorv1.ImageSet) error {
@@ -184,6 +111,7 @@
 	toCreate = append(toCreate, e.esGatewayRole())
 	toCreate = append(toCreate, e.esGatewayRoleBinding())
 	toCreate = append(toCreate, e.esGatewayServiceAccount())
+	toCreate = append(toCreate, e.getCloudObjects()...)
 	toCreate = append(toCreate, e.esGatewayDeployment())
 	// The following secret is used by the kube controllers and sent to managed clusters. It is also used by manifests in our docs.
 	if e.cfg.ESGatewayKeyPair.UseCertificateManagement() {
@@ -243,23 +171,8 @@
 }
 
 func (e esGateway) esGatewayDeployment() *appsv1.Deployment {
-
-	elasticEndpoint := ElasticsearchHTTPSEndpoint
-	kibanaEndpoint := KibanaHTTPSEndpoint
-	if e.externalElastic {
-		elasticEndpoint = "https://" + e.externalESDomain + ":443"
-		kibanaEndpoint = "https://" + e.externalKibanaDomain + ":443"
-	}
-
 	envVars := []corev1.EnvVar{
 		{Name: "ES_GATEWAY_LOG_LEVEL", Value: "INFO"},
-<<<<<<< HEAD
-		{Name: "ES_GATEWAY_ELASTIC_ENDPOINT", Value: elasticEndpoint},
-		{Name: "ES_GATEWAY_KIBANA_ENDPOINT", Value: kibanaEndpoint},
-		{Name: "ES_GATEWAY_HTTPS_CERT", Value: "/certs/https/tls.crt"},
-		{Name: "ES_GATEWAY_HTTPS_KEY", Value: "/certs/https/tls.key"},
-		{Name: "ES_GATEWAY_ELASTIC_USERNAME", Value: e.esAdminUserName},
-=======
 		{Name: "ES_GATEWAY_ELASTIC_ENDPOINT", Value: ElasticsearchHTTPSEndpoint},
 		{Name: "ES_GATEWAY_KIBANA_ENDPOINT", Value: KibanaHTTPSEndpoint},
 		{Name: "ES_GATEWAY_HTTPS_CERT", Value: e.cfg.ESGatewayKeyPair.VolumeMountCertificateFilePath()},
@@ -269,7 +182,6 @@
 		{Name: "ES_GATEWAY_ELASTIC_CA_BUNDLE_PATH", Value: e.cfg.TrustedBundle.MountPath()},
 		{Name: "ES_GATEWAY_KIBANA_CA_BUNDLE_PATH", Value: e.cfg.TrustedBundle.MountPath()},
 		{Name: "ES_GATEWAY_ELASTIC_USERNAME", Value: e.cfg.EsAdminUserName},
->>>>>>> d93d2e72
 		{Name: "ES_GATEWAY_ELASTIC_PASSWORD", ValueFrom: &corev1.EnvVarSource{
 			SecretKeyRef: &corev1.SecretKeySelector{
 				LocalObjectReference: corev1.LocalObjectReference{
@@ -278,21 +190,7 @@
 				Key: e.cfg.EsAdminUserName,
 			},
 		}},
-<<<<<<< HEAD
-		// Currently Cloud only. Enable prometheus metrics endpoint at :METRICS_PORT/metrics (Default is 9091).
-		{Name: "ES_GATEWAY_METRICS_ENABLED", Value: "true"},
-	}
-
-	certVolume := corev1.Volume{
-		Name: VolumeName,
-		VolumeSource: corev1.VolumeSource{
-			Secret: &corev1.SecretVolumeSource{
-				SecretName: render.TigeraElasticsearchCertSecret,
-			},
-		},
-=======
 		{Name: "ES_GATEWAY_FIPS_MODE_ENABLED", Value: operatorv1.IsFIPSModeEnabledString(e.cfg.Installation.FIPSMode)},
->>>>>>> d93d2e72
 	}
 
 	var initContainers []corev1.Container
@@ -310,40 +208,8 @@
 		e.cfg.TrustedBundle.VolumeMount(e.SupportedOSType()),
 	}
 
-<<<<<<< HEAD
-	if e.enableMTLS {
-		envVars = append(envVars, []corev1.EnvVar{
-			{Name: "ES_GATEWAY_ELASTIC_CLIENT_CERT_PATH", Value: "/certs/elasticsearch/mtls/client.crt"},
-			{Name: "ES_GATEWAY_ELASTIC_CLIENT_KEY_PATH", Value: "/certs/elasticsearch/mtls/client.key"},
-			{Name: "ES_GATEWAY_ENABLE_ELASTIC_MUTUAL_TLS", Value: strconv.FormatBool(e.enableMTLS)},
-			{Name: "ES_GATEWAY_KIBANA_CLIENT_CERT_PATH", Value: "/certs/kibana/mtls/client.crt"},
-			{Name: "ES_GATEWAY_KIBANA_CLIENT_KEY_PATH", Value: "/certs/kibana/mtls/client.key"},
-			{Name: "ES_GATEWAY_ENABLE_KIBANA_MUTUAL_TLS", Value: strconv.FormatBool(e.enableMTLS)},
-		}...)
-
-		volumes = append(volumes, corev1.Volume{
-			Name: ExternalCertsVolumeName,
-			VolumeSource: corev1.VolumeSource{
-				Secret: &corev1.SecretVolumeSource{
-					SecretName: ExternalCertsSecret,
-				},
-			},
-		})
-
-		volumeMounts = append(volumeMounts, []corev1.VolumeMount{
-			{Name: ExternalCertsVolumeName, MountPath: "/certs/elasticsearch/mtls", ReadOnly: true},
-			{Name: ExternalCertsVolumeName, MountPath: "/certs/kibana/mtls", ReadOnly: true},
-		}...)
-	}
-
-	if e.tenantId != "" {
-		envVars = append(envVars, corev1.EnvVar{Name: "ES_GATEWAY_TENANT_ID", Value: e.tenantId})
-	}
-
-=======
 	annotations := e.cfg.TrustedBundle.HashAnnotations()
 	annotations[e.cfg.ESGatewayKeyPair.HashAnnotationKey()] = e.cfg.ESGatewayKeyPair.HashAnnotationValue()
->>>>>>> d93d2e72
 	podTemplate := &corev1.PodTemplateSpec{
 		ObjectMeta: metav1.ObjectMeta{
 			Name:        DeploymentName,
@@ -383,7 +249,7 @@
 		podTemplate.Spec.Affinity = podaffinity.NewPodAntiAffinity(DeploymentName, render.ElasticsearchNamespace)
 	}
 
-	return &appsv1.Deployment{
+	d := appsv1.Deployment{
 		TypeMeta: metav1.TypeMeta{Kind: "Deployment", APIVersion: "apps/v1"},
 		ObjectMeta: metav1.ObjectMeta{
 			Name:      DeploymentName,
@@ -400,6 +266,9 @@
 			Replicas: e.cfg.Installation.ControlPlaneReplicas,
 		},
 	}
+
+	e.modifyDeploymentForCloud(&d)
+	return &d
 }
 
 func (e esGateway) esGatewayServiceAccount() *corev1.ServiceAccount {
