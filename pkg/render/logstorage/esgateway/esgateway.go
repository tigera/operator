// Copyright (c) 2021-2023 Tigera, Inc. All rights reserved.

// Licensed under the Apache License, Version 2.0 (the "License");
// you may not use this file except in compliance with the License.
// You may obtain a copy of the License at
//
//     http://www.apache.org/licenses/LICENSE-2.0
//
// Unless required by applicable law or agreed to in writing, software
// distributed under the License is distributed on an "AS IS" BASIS,
// WITHOUT WARRANTIES OR CONDITIONS OF ANY KIND, either express or implied.
// See the License for the specific language governing permissions and
// limitations under the License.

package esgateway

import (
	"fmt"
	"strings"

	appsv1 "k8s.io/api/apps/v1"
	corev1 "k8s.io/api/core/v1"
	policyv1beta1 "k8s.io/api/policy/v1beta1"
	rbacv1 "k8s.io/api/rbac/v1"
	metav1 "k8s.io/apimachinery/pkg/apis/meta/v1"
	"k8s.io/apimachinery/pkg/util/intstr"
	"sigs.k8s.io/controller-runtime/pkg/client"

	v3 "github.com/tigera/api/pkg/apis/projectcalico/v3"
	operatorv1 "github.com/tigera/operator/api/v1"
	"github.com/tigera/operator/pkg/common"
	"github.com/tigera/operator/pkg/components"
	"github.com/tigera/operator/pkg/render"
	"github.com/tigera/operator/pkg/render/common/elasticsearch"
	rmeta "github.com/tigera/operator/pkg/render/common/meta"
	"github.com/tigera/operator/pkg/render/common/networkpolicy"
	"github.com/tigera/operator/pkg/render/common/podaffinity"
	"github.com/tigera/operator/pkg/render/common/podsecuritypolicy"
	"github.com/tigera/operator/pkg/render/common/secret"
	"github.com/tigera/operator/pkg/render/common/securitycontext"
	"github.com/tigera/operator/pkg/render/intrusiondetection/dpi"
	"github.com/tigera/operator/pkg/render/logstorage/esmetrics"
	"github.com/tigera/operator/pkg/tls/certificatemanagement"
)

const (
	DeploymentName        = "tigera-secure-es-gateway"
	ServiceAccountName    = "tigera-secure-es-gateway"
	RoleName              = "tigera-secure-es-gateway"
	PodSecurityPolicyName = "tigera-esgateway"
	ServiceName           = "tigera-secure-es-gateway-http"
	PolicyName            = networkpolicy.TigeraComponentPolicyPrefix + "es-gateway-access"
	ElasticsearchPortName = "es-gateway-elasticsearch-port"
	KibanaPortName        = "es-gateway-kibana-port"
	Port                  = 5554

	ElasticsearchHTTPSEndpoint = "https://tigera-secure-es-http.tigera-elasticsearch.svc:9200"

	KibanaHTTPSEndpoint = "https://tigera-secure-kb-http.tigera-kibana.svc:5601"
)

func EsGateway(c *Config) render.Component {
	return &esGateway{
		cfg: c,
	}
}

type esGateway struct {
	csrImage       string
	esGatewayImage string
	cfg            *Config
}

// Config contains all the config information needed to render the EsGateway component.
type Config struct {
	Installation               *operatorv1.InstallationSpec
	PullSecrets                []*corev1.Secret
	KubeControllersUserSecrets []*corev1.Secret
	ESGatewayKeyPair           certificatemanagement.KeyPairInterface
	TrustedBundle              certificatemanagement.TrustedBundle
	ClusterDomain              string
	EsAdminUserName            string
<<<<<<< HEAD
	Cloud                      CloudConfig
=======

	// Whether the cluster supports pod security policies.
	UsePSP bool
>>>>>>> 3151543d
}

func (e *esGateway) ResolveImages(is *operatorv1.ImageSet) error {
	reg := e.cfg.Installation.Registry
	path := e.cfg.Installation.ImagePath
	prefix := e.cfg.Installation.ImagePrefix
	var err error
	errMsgs := []string{}

	e.esGatewayImage, err = components.GetReference(components.ComponentESGateway, reg, path, prefix, is)
	if err != nil {
		errMsgs = append(errMsgs, err.Error())
	}
	if e.cfg.Installation.CertificateManagement != nil {
		e.csrImage, err = certificatemanagement.ResolveCSRInitImage(e.cfg.Installation, is)
		if err != nil {
			errMsgs = append(errMsgs, err.Error())
		}
	}
	if len(errMsgs) != 0 {
		return fmt.Errorf(strings.Join(errMsgs, ","))
	}
	return nil
}

func (e *esGateway) Objects() (toCreate, toDelete []client.Object) {
	toCreate = append(toCreate, e.esGatewayAllowTigeraPolicy())
	toCreate = append(toCreate, secret.ToRuntimeObjects(e.cfg.KubeControllersUserSecrets...)...)
	toCreate = append(toCreate, e.esGatewayService())
	toCreate = append(toCreate, e.esGatewayRole())
	toCreate = append(toCreate, e.esGatewayRoleBinding())
	toCreate = append(toCreate, e.esGatewayServiceAccount())
	toCreate = append(toCreate, e.getCloudObjects()...)
	toCreate = append(toCreate, e.esGatewayDeployment())
	// The following secret is used by the kube controllers and sent to managed clusters. It is also used by manifests in our docs.
	if e.cfg.ESGatewayKeyPair.UseCertificateManagement() {
		toCreate = append(toCreate, render.CreateCertificateSecret(e.cfg.Installation.CertificateManagement.CACert, elasticsearch.PublicCertSecret, common.OperatorNamespace()))
	} else {
		toCreate = append(toCreate, render.CreateCertificateSecret(e.cfg.ESGatewayKeyPair.GetCertificatePEM(), elasticsearch.PublicCertSecret, common.OperatorNamespace()))
	}
	if e.cfg.UsePSP {
		toCreate = append(toCreate, e.esGatewayPodSecurityPolicy())
	}
	return toCreate, toDelete
}

func (e *esGateway) Ready() bool {
	return true
}

func (e *esGateway) SupportedOSType() rmeta.OSType {
	return rmeta.OSTypeLinux
}

func (e *esGateway) esGatewayRole() *rbacv1.Role {
	rules := []rbacv1.PolicyRule{
		{
			APIGroups:     []string{""},
			Resources:     []string{"secrets"},
			ResourceNames: []string{},
			Verbs:         []string{"get", "list", "watch"},
		},
	}

	if e.cfg.UsePSP {
		rules = append(rules, rbacv1.PolicyRule{
			APIGroups:     []string{"policy"},
			Resources:     []string{"podsecuritypolicies"},
			Verbs:         []string{"use"},
			ResourceNames: []string{PodSecurityPolicyName},
		})
	}

	return &rbacv1.Role{
		TypeMeta: metav1.TypeMeta{Kind: "Role", APIVersion: "rbac.authorization.k8s.io/v1"},
		ObjectMeta: metav1.ObjectMeta{
			Name:      RoleName,
			Namespace: render.ElasticsearchNamespace,
		},
		Rules: rules,
	}
}

func (e *esGateway) esGatewayRoleBinding() *rbacv1.RoleBinding {
	return &rbacv1.RoleBinding{
		TypeMeta: metav1.TypeMeta{Kind: "RoleBinding", APIVersion: "rbac.authorization.k8s.io/v1"},
		ObjectMeta: metav1.ObjectMeta{
			Name:      RoleName,
			Namespace: render.ElasticsearchNamespace,
		},
		RoleRef: rbacv1.RoleRef{
			Kind:     "Role",
			Name:     RoleName,
			APIGroup: "rbac.authorization.k8s.io",
		},
		Subjects: []rbacv1.Subject{
			{
				Kind:      "ServiceAccount",
				Name:      ServiceAccountName,
				Namespace: render.ElasticsearchNamespace,
			},
		},
	}
}

func (e *esGateway) esGatewayPodSecurityPolicy() *policyv1beta1.PodSecurityPolicy {
	return podsecuritypolicy.NewBasePolicy(PodSecurityPolicyName)
}

func (e *esGateway) esGatewayDeployment() *appsv1.Deployment {
	envVars := []corev1.EnvVar{
		{Name: "ES_GATEWAY_LOG_LEVEL", Value: "INFO"},
		{Name: "ES_GATEWAY_ELASTIC_ENDPOINT", Value: ElasticsearchHTTPSEndpoint},
		{Name: "ES_GATEWAY_KIBANA_ENDPOINT", Value: KibanaHTTPSEndpoint},
		{Name: "ES_GATEWAY_HTTPS_CERT", Value: e.cfg.ESGatewayKeyPair.VolumeMountCertificateFilePath()},
		{Name: "ES_GATEWAY_HTTPS_KEY", Value: e.cfg.ESGatewayKeyPair.VolumeMountKeyFilePath()},
		{Name: "ES_GATEWAY_KIBANA_CLIENT_CERT_PATH", Value: e.cfg.TrustedBundle.MountPath()},
		{Name: "ES_GATEWAY_ELASTIC_CLIENT_CERT_PATH", Value: e.cfg.TrustedBundle.MountPath()},
		{Name: "ES_GATEWAY_ELASTIC_CA_BUNDLE_PATH", Value: e.cfg.TrustedBundle.MountPath()},
		{Name: "ES_GATEWAY_KIBANA_CA_BUNDLE_PATH", Value: e.cfg.TrustedBundle.MountPath()},
		{Name: "ES_GATEWAY_ELASTIC_USERNAME", Value: e.cfg.EsAdminUserName},
		{Name: "ES_GATEWAY_ELASTIC_PASSWORD", ValueFrom: &corev1.EnvVarSource{
			SecretKeyRef: &corev1.SecretKeySelector{
				LocalObjectReference: corev1.LocalObjectReference{
					Name: render.ElasticsearchAdminUserSecret,
				},
				Key: e.cfg.EsAdminUserName,
			},
		}},
		{Name: "ES_GATEWAY_FIPS_MODE_ENABLED", Value: operatorv1.IsFIPSModeEnabledString(e.cfg.Installation.FIPSMode)},
	}

	var initContainers []corev1.Container
	if e.cfg.ESGatewayKeyPair.UseCertificateManagement() {
		initContainers = append(initContainers, e.cfg.ESGatewayKeyPair.InitContainer(render.ElasticsearchNamespace))
	}

	volumes := []corev1.Volume{
		e.cfg.ESGatewayKeyPair.Volume(),
		e.cfg.TrustedBundle.Volume(),
	}

	volumeMounts := append(
		e.cfg.TrustedBundle.VolumeMounts(e.SupportedOSType()),
		e.cfg.ESGatewayKeyPair.VolumeMount(e.SupportedOSType()),
	)

	annotations := e.cfg.TrustedBundle.HashAnnotations()
	annotations[e.cfg.ESGatewayKeyPair.HashAnnotationKey()] = e.cfg.ESGatewayKeyPair.HashAnnotationValue()
	podTemplate := &corev1.PodTemplateSpec{
		ObjectMeta: metav1.ObjectMeta{
			Name:        DeploymentName,
			Namespace:   render.ElasticsearchNamespace,
			Annotations: annotations,
		},
		Spec: corev1.PodSpec{
			Tolerations:        e.cfg.Installation.ControlPlaneTolerations,
			NodeSelector:       e.cfg.Installation.ControlPlaneNodeSelector,
			ServiceAccountName: ServiceAccountName,
			ImagePullSecrets:   secret.GetReferenceList(e.cfg.PullSecrets),
			Volumes:            volumes,
			InitContainers:     initContainers,
			Containers: []corev1.Container{
				{
					Name:         DeploymentName,
					Image:        e.esGatewayImage,
					Env:          envVars,
					VolumeMounts: volumeMounts,
					ReadinessProbe: &corev1.Probe{
						ProbeHandler: corev1.ProbeHandler{
							HTTPGet: &corev1.HTTPGetAction{
								Path:   "/health",
								Port:   intstr.FromInt(Port),
								Scheme: corev1.URISchemeHTTPS,
							},
						},
						InitialDelaySeconds: 10,
						PeriodSeconds:       5,
					},
					SecurityContext: securitycontext.NewNonRootContext(),
				},
			},
		},
	}

	if e.cfg.Installation.ControlPlaneReplicas != nil && *e.cfg.Installation.ControlPlaneReplicas > 1 {
		podTemplate.Spec.Affinity = podaffinity.NewPodAntiAffinity(DeploymentName, render.ElasticsearchNamespace)
	}

	d := appsv1.Deployment{
		TypeMeta: metav1.TypeMeta{Kind: "Deployment", APIVersion: "apps/v1"},
		ObjectMeta: metav1.ObjectMeta{
			Name:      DeploymentName,
			Namespace: render.ElasticsearchNamespace,
			Labels: map[string]string{
				"k8s-app": DeploymentName,
			},
		},
		Spec: appsv1.DeploymentSpec{
			Strategy: appsv1.DeploymentStrategy{
				Type: appsv1.RecreateDeploymentStrategyType,
			},
			Template: *podTemplate,
			Replicas: e.cfg.Installation.ControlPlaneReplicas,
		},
	}

	e.modifyDeploymentForCloud(&d)
	return &d
}

func (e *esGateway) esGatewayServiceAccount() *corev1.ServiceAccount {
	return &corev1.ServiceAccount{
		ObjectMeta: metav1.ObjectMeta{
			Name:      ServiceAccountName,
			Namespace: render.ElasticsearchNamespace,
		},
	}
}

func (e *esGateway) esGatewayService() *corev1.Service {
	return &corev1.Service{
		TypeMeta: metav1.TypeMeta{Kind: "Service", APIVersion: "v1"},
		ObjectMeta: metav1.ObjectMeta{
			Name:      ServiceName,
			Namespace: render.ElasticsearchNamespace,
		},
		Spec: corev1.ServiceSpec{
			Selector: map[string]string{"k8s-app": DeploymentName},
			Type:     corev1.ServiceTypeClusterIP,
			Ports: []corev1.ServicePort{
				{
					Name:       ElasticsearchPortName,
					Port:       int32(render.ElasticsearchDefaultPort),
					TargetPort: intstr.FromInt(Port),
					Protocol:   corev1.ProtocolTCP,
				},
				{
					Name:       KibanaPortName,
					Port:       int32(render.KibanaPort),
					TargetPort: intstr.FromInt(Port),
					Protocol:   corev1.ProtocolTCP,
				},
			},
		},
	}
}

// Allow access to ES Gateway from components that need to talk to Elasticsearch or Kibana.
func (e *esGateway) esGatewayAllowTigeraPolicy() *v3.NetworkPolicy {
	egressRules := []v3.Rule{}
	egressRules = networkpolicy.AppendDNSEgressRules(egressRules, e.cfg.Installation.KubernetesProvider == operatorv1.ProviderOpenShift)
	egressRules = append(egressRules, []v3.Rule{
		{
			Action:      v3.Allow,
			Protocol:    &networkpolicy.TCPProtocol,
			Destination: render.DexEntityRule,
		},
		{
			Action:      v3.Allow,
			Protocol:    &networkpolicy.TCPProtocol,
			Destination: networkpolicy.KubeAPIServerServiceSelectorEntityRule,
		},
		{
			Action:      v3.Allow,
			Protocol:    &networkpolicy.TCPProtocol,
			Destination: render.ElasticsearchEntityRule,
		},
		{
			Action:      v3.Allow,
			Protocol:    &networkpolicy.TCPProtocol,
			Destination: render.KibanaEntityRule,
		},
	}...)

	esgatewayIngressDestinationEntityRule := v3.EntityRule{
		Ports: networkpolicy.Ports(Port),
	}
	return &v3.NetworkPolicy{
		TypeMeta: metav1.TypeMeta{Kind: "NetworkPolicy", APIVersion: "projectcalico.org/v3"},
		ObjectMeta: metav1.ObjectMeta{
			Name:      PolicyName,
			Namespace: render.ElasticsearchNamespace,
		},
		Spec: v3.NetworkPolicySpec{
			Order:    &networkpolicy.HighPrecedenceOrder,
			Tier:     networkpolicy.TigeraComponentTierName,
			Selector: networkpolicy.KubernetesAppSelector(DeploymentName),
			Types:    []v3.PolicyType{v3.PolicyTypeIngress, v3.PolicyTypeEgress},
			Ingress: []v3.Rule{
				{
					Action:      v3.Allow,
					Protocol:    &networkpolicy.TCPProtocol,
					Source:      render.FluentdSourceEntityRule,
					Destination: esgatewayIngressDestinationEntityRule,
				},
				{
					Action:      v3.Allow,
					Protocol:    &networkpolicy.TCPProtocol,
					Source:      render.EKSLogForwarderEntityRule,
					Destination: esgatewayIngressDestinationEntityRule,
				},
				{
					Action:      v3.Allow,
					Protocol:    &networkpolicy.TCPProtocol,
					Source:      render.IntrusionDetectionInstallerSourceEntityRule,
					Destination: esgatewayIngressDestinationEntityRule,
				},
				{
					Action:      v3.Allow,
					Protocol:    &networkpolicy.TCPProtocol,
					Source:      render.ESCuratorSourceEntityRule,
					Destination: esgatewayIngressDestinationEntityRule,
				},
				{
					Action:      v3.Allow,
					Protocol:    &networkpolicy.TCPProtocol,
					Source:      render.ManagerSourceEntityRule,
					Destination: esgatewayIngressDestinationEntityRule,
				},
				{
					Action:      v3.Allow,
					Protocol:    &networkpolicy.TCPProtocol,
					Source:      render.ComplianceBenchmarkerSourceEntityRule,
					Destination: esgatewayIngressDestinationEntityRule,
				},
				{
					Action:      v3.Allow,
					Protocol:    &networkpolicy.TCPProtocol,
					Source:      render.ComplianceControllerSourceEntityRule,
					Destination: esgatewayIngressDestinationEntityRule,
				},
				{
					Action:      v3.Allow,
					Protocol:    &networkpolicy.TCPProtocol,
					Source:      render.ComplianceServerSourceEntityRule,
					Destination: esgatewayIngressDestinationEntityRule,
				},
				{
					Action:      v3.Allow,
					Protocol:    &networkpolicy.TCPProtocol,
					Source:      render.ComplianceSnapshotterSourceEntityRule,
					Destination: esgatewayIngressDestinationEntityRule,
				},
				{
					Action:      v3.Allow,
					Protocol:    &networkpolicy.TCPProtocol,
					Source:      render.ComplianceReporterSourceEntityRule,
					Destination: esgatewayIngressDestinationEntityRule,
				},
				{
					Action:      v3.Allow,
					Protocol:    &networkpolicy.TCPProtocol,
					Source:      render.IntrusionDetectionSourceEntityRule,
					Destination: esgatewayIngressDestinationEntityRule,
				},
				{
					Action:      v3.Allow,
					Protocol:    &networkpolicy.TCPProtocol,
					Source:      render.ECKOperatorSourceEntityRule,
					Destination: esgatewayIngressDestinationEntityRule,
				},
				{
					Action:      v3.Allow,
					Protocol:    &networkpolicy.TCPProtocol,
					Source:      esmetrics.ESMetricsSourceEntityRule,
					Destination: esgatewayIngressDestinationEntityRule,
				},
				{
					Action:      v3.Allow,
					Protocol:    &networkpolicy.TCPProtocol,
					Source:      dpi.DPISourceEntityRule,
					Destination: esgatewayIngressDestinationEntityRule,
				},
				{
					Action:      v3.Allow,
					Protocol:    &networkpolicy.TCPProtocol,
					Destination: esgatewayIngressDestinationEntityRule,
					// The operator needs access to Elasticsearch and Kibana (through ES Gateway), however, since the
					// operator is on the hostnetwork it's hard to create specific network policies for it.
					// Allow all sources, as node CIDRs are not known.
				},
			},
			Egress: egressRules,
		},
	}
}<|MERGE_RESOLUTION|>--- conflicted
+++ resolved
@@ -80,13 +80,11 @@
 	TrustedBundle              certificatemanagement.TrustedBundle
 	ClusterDomain              string
 	EsAdminUserName            string
-<<<<<<< HEAD
-	Cloud                      CloudConfig
-=======
+
+	Cloud CloudConfig
 
 	// Whether the cluster supports pod security policies.
 	UsePSP bool
->>>>>>> 3151543d
 }
 
 func (e *esGateway) ResolveImages(is *operatorv1.ImageSet) error {
