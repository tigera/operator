--- conflicted
+++ resolved
@@ -103,29 +103,7 @@
 				{relasticsearch.PublicCertSecret, common.OperatorNamespace(), &corev1.Secret{}, nil},
 			}
 
-<<<<<<< HEAD
-			component := EsGateway(&Config{
-				installation,
-				[]*corev1.Secret{
-					{ObjectMeta: metav1.ObjectMeta{Name: "tigera-pull-secret"}},
-				},
-				[]*corev1.Secret{
-					{ObjectMeta: metav1.ObjectMeta{Name: render.TigeraElasticsearchCertSecret, Namespace: common.OperatorNamespace()}},
-					{ObjectMeta: metav1.ObjectMeta{Name: relasticsearch.PublicCertSecret, Namespace: common.OperatorNamespace()}},
-				},
-				[]*corev1.Secret{
-					{ObjectMeta: metav1.ObjectMeta{Name: kubecontrollers.ElasticsearchKubeControllersUserSecret, Namespace: common.OperatorNamespace()}},
-					{ObjectMeta: metav1.ObjectMeta{Name: kubecontrollers.ElasticsearchKubeControllersVerificationUserSecret, Namespace: render.ElasticsearchNamespace}},
-					{ObjectMeta: metav1.ObjectMeta{Name: kubecontrollers.ElasticsearchKubeControllersSecureUserSecret, Namespace: render.ElasticsearchNamespace}},
-				},
-				&corev1.Secret{ObjectMeta: metav1.ObjectMeta{Name: render.KibanaInternalCertSecret, Namespace: common.OperatorNamespace()}},
-				&corev1.Secret{ObjectMeta: metav1.ObjectMeta{Name: relasticsearch.InternalCertSecret, Namespace: render.ElasticsearchNamespace}},
-				clusterDomain, "elastic",
-				nil, nil, "", false, false, "", "",
-			})
-=======
-			component := EsGateway(cfg)
->>>>>>> d93d2e72
+			component := EsGateway(cfg)
 
 			createResources, _ := component.Objects()
 			compareResources(createResources, expectedResources)
@@ -148,29 +126,7 @@
 				{relasticsearch.PublicCertSecret, common.OperatorNamespace(), &corev1.Secret{}, nil},
 			}
 
-<<<<<<< HEAD
-			component := EsGateway(&Config{
-				installation,
-				[]*corev1.Secret{
-					{ObjectMeta: metav1.ObjectMeta{Name: "tigera-pull-secret"}},
-				},
-				[]*corev1.Secret{
-					{ObjectMeta: metav1.ObjectMeta{Name: render.TigeraElasticsearchCertSecret, Namespace: common.OperatorNamespace()}},
-					{ObjectMeta: metav1.ObjectMeta{Name: relasticsearch.PublicCertSecret, Namespace: common.OperatorNamespace()}},
-				},
-				[]*corev1.Secret{
-					{ObjectMeta: metav1.ObjectMeta{Name: kubecontrollers.ElasticsearchKubeControllersUserSecret, Namespace: common.OperatorNamespace()}},
-					{ObjectMeta: metav1.ObjectMeta{Name: kubecontrollers.ElasticsearchKubeControllersVerificationUserSecret, Namespace: render.ElasticsearchNamespace}},
-					{ObjectMeta: metav1.ObjectMeta{Name: kubecontrollers.ElasticsearchKubeControllersSecureUserSecret, Namespace: render.ElasticsearchNamespace}},
-				},
-				&corev1.Secret{ObjectMeta: metav1.ObjectMeta{Name: render.KibanaInternalCertSecret, Namespace: common.OperatorNamespace()}},
-				&corev1.Secret{ObjectMeta: metav1.ObjectMeta{Name: relasticsearch.InternalCertSecret, Namespace: render.ElasticsearchNamespace}},
-				clusterDomain, "elastic",
-				nil, nil, "", false, false, "", "",
-			})
-=======
-			component := EsGateway(cfg)
->>>>>>> d93d2e72
+			component := EsGateway(cfg)
 
 			createResources, _ := component.Objects()
 			compareResources(createResources, expectedResources)
@@ -180,29 +136,7 @@
 			var replicas int32 = 1
 			installation.ControlPlaneReplicas = &replicas
 
-<<<<<<< HEAD
-			component := EsGateway(&Config{
-				installation,
-				[]*corev1.Secret{
-					{ObjectMeta: metav1.ObjectMeta{Name: "tigera-pull-secret"}},
-				},
-				[]*corev1.Secret{
-					{ObjectMeta: metav1.ObjectMeta{Name: render.TigeraElasticsearchCertSecret, Namespace: common.OperatorNamespace()}},
-					{ObjectMeta: metav1.ObjectMeta{Name: relasticsearch.PublicCertSecret, Namespace: common.OperatorNamespace()}},
-				},
-				[]*corev1.Secret{
-					{ObjectMeta: metav1.ObjectMeta{Name: kubecontrollers.ElasticsearchKubeControllersUserSecret, Namespace: common.OperatorNamespace()}},
-					{ObjectMeta: metav1.ObjectMeta{Name: kubecontrollers.ElasticsearchKubeControllersVerificationUserSecret, Namespace: render.ElasticsearchNamespace}},
-					{ObjectMeta: metav1.ObjectMeta{Name: kubecontrollers.ElasticsearchKubeControllersSecureUserSecret, Namespace: render.ElasticsearchNamespace}},
-				},
-				&corev1.Secret{ObjectMeta: metav1.ObjectMeta{Name: render.KibanaInternalCertSecret, Namespace: common.OperatorNamespace()}},
-				&corev1.Secret{ObjectMeta: metav1.ObjectMeta{Name: relasticsearch.InternalCertSecret, Namespace: render.ElasticsearchNamespace}},
-				clusterDomain, "elastic",
-				nil, nil, "", false, false, "", "",
-			})
-=======
-			component := EsGateway(cfg)
->>>>>>> d93d2e72
+			component := EsGateway(cfg)
 
 			resources, _ := component.Objects()
 			deploy, ok := rtest.GetResource(resources, DeploymentName, render.ElasticsearchNamespace, "apps", "v1", "Deployment").(*appsv1.Deployment)
@@ -214,29 +148,7 @@
 			var replicas int32 = 2
 			installation.ControlPlaneReplicas = &replicas
 
-<<<<<<< HEAD
-			component := EsGateway(&Config{
-				installation,
-				[]*corev1.Secret{
-					{ObjectMeta: metav1.ObjectMeta{Name: "tigera-pull-secret"}},
-				},
-				[]*corev1.Secret{
-					{ObjectMeta: metav1.ObjectMeta{Name: render.TigeraElasticsearchCertSecret, Namespace: common.OperatorNamespace()}},
-					{ObjectMeta: metav1.ObjectMeta{Name: relasticsearch.PublicCertSecret, Namespace: common.OperatorNamespace()}},
-				},
-				[]*corev1.Secret{
-					{ObjectMeta: metav1.ObjectMeta{Name: kubecontrollers.ElasticsearchKubeControllersUserSecret, Namespace: common.OperatorNamespace()}},
-					{ObjectMeta: metav1.ObjectMeta{Name: kubecontrollers.ElasticsearchKubeControllersVerificationUserSecret, Namespace: render.ElasticsearchNamespace}},
-					{ObjectMeta: metav1.ObjectMeta{Name: kubecontrollers.ElasticsearchKubeControllersSecureUserSecret, Namespace: render.ElasticsearchNamespace}},
-				},
-				&corev1.Secret{ObjectMeta: metav1.ObjectMeta{Name: render.KibanaInternalCertSecret, Namespace: common.OperatorNamespace()}},
-				&corev1.Secret{ObjectMeta: metav1.ObjectMeta{Name: relasticsearch.InternalCertSecret, Namespace: render.ElasticsearchNamespace}},
-				clusterDomain, "elastic",
-				nil, nil, "", false, false, "", "",
-			})
-=======
-			component := EsGateway(cfg)
->>>>>>> d93d2e72
+			component := EsGateway(cfg)
 
 			resources, _ := component.Objects()
 			deploy, ok := rtest.GetResource(resources, DeploymentName, render.ElasticsearchNamespace, "apps", "v1", "Deployment").(*appsv1.Deployment)
@@ -247,13 +159,7 @@
 
 		It("should render an ES Gateway deployment and all supporting resources for multi-tenancy", func() {
 			expectedResources := []resourceTestObj{
-				{relasticsearch.PublicCertSecret, common.OperatorNamespace(), &corev1.Secret{}, nil},
-				{render.TigeraElasticsearchCertSecret, render.ElasticsearchNamespace, &corev1.Secret{}, nil},
-				{relasticsearch.PublicCertSecret, render.ElasticsearchNamespace, &corev1.Secret{}, nil},
-				{ExternalCertsSecret, render.ElasticsearchNamespace, &corev1.Secret{}, nil},
-				{relasticsearch.InternalCertSecret, render.ElasticsearchNamespace, &corev1.Secret{}, nil},
-				{render.KibanaInternalCertSecret, render.ElasticsearchNamespace, &corev1.Secret{}, nil},
-				{render.ElasticsearchAdminUserSecret, render.ElasticsearchNamespace, &corev1.Secret{}, nil},
+				{PolicyName, render.ElasticsearchNamespace, &v3.NetworkPolicy{}, nil},
 				{kubecontrollers.ElasticsearchKubeControllersUserSecret, common.OperatorNamespace(), &corev1.Secret{}, nil},
 				{kubecontrollers.ElasticsearchKubeControllersVerificationUserSecret, render.ElasticsearchNamespace, &corev1.Secret{}, nil},
 				{kubecontrollers.ElasticsearchKubeControllersSecureUserSecret, render.ElasticsearchNamespace, &corev1.Secret{}, nil},
@@ -261,30 +167,18 @@
 				{RoleName, render.ElasticsearchNamespace, &rbacv1.Role{}, nil},
 				{RoleName, render.ElasticsearchNamespace, &rbacv1.RoleBinding{}, nil},
 				{ServiceAccountName, render.ElasticsearchNamespace, &corev1.ServiceAccount{}, nil},
+				{ExternalCertsSecret, render.ElasticsearchNamespace, &corev1.Secret{}, nil},
+				{render.ElasticsearchAdminUserSecret, render.ElasticsearchNamespace, &corev1.Secret{}, nil},
 				{DeploymentName, render.ElasticsearchNamespace, &appsv1.Deployment{}, nil},
-			}
-
-			component := EsGateway(&Config{
-				installation,
-				[]*corev1.Secret{
-					{ObjectMeta: metav1.ObjectMeta{Name: "tigera-pull-secret"}},
-				},
-				[]*corev1.Secret{
-					{ObjectMeta: metav1.ObjectMeta{Name: render.TigeraElasticsearchCertSecret, Namespace: common.OperatorNamespace()}},
-					{ObjectMeta: metav1.ObjectMeta{Name: relasticsearch.PublicCertSecret, Namespace: common.OperatorNamespace()}},
-				},
-				[]*corev1.Secret{
-					{ObjectMeta: metav1.ObjectMeta{Name: kubecontrollers.ElasticsearchKubeControllersUserSecret, Namespace: common.OperatorNamespace()}},
-					{ObjectMeta: metav1.ObjectMeta{Name: kubecontrollers.ElasticsearchKubeControllersVerificationUserSecret, Namespace: render.ElasticsearchNamespace}},
-					{ObjectMeta: metav1.ObjectMeta{Name: kubecontrollers.ElasticsearchKubeControllersSecureUserSecret, Namespace: render.ElasticsearchNamespace}},
-				},
-				&corev1.Secret{ObjectMeta: metav1.ObjectMeta{Name: render.KibanaInternalCertSecret, Namespace: common.OperatorNamespace()}},
-				&corev1.Secret{ObjectMeta: metav1.ObjectMeta{Name: relasticsearch.InternalCertSecret, Namespace: common.OperatorNamespace()}},
-				clusterDomain, "tigera-mgmt",
+				{relasticsearch.PublicCertSecret, common.OperatorNamespace(), &corev1.Secret{}, nil},
+			}
+
+			cfg.Cloud = CloudConfig{
 				&corev1.Secret{ObjectMeta: metav1.ObjectMeta{Name: render.ElasticsearchAdminUserSecret, Namespace: common.OperatorNamespace()}},
 				&corev1.Secret{ObjectMeta: metav1.ObjectMeta{Name: ExternalCertsSecret, Namespace: common.OperatorNamespace()}},
 				"tenantId", true, true, "externalEs.com", "externalKb.com",
-			})
+			}
+			component := EsGateway(cfg)
 
 			createResources, _ := component.Objects()
 			compareResources(createResources, expectedResources)
@@ -293,31 +187,7 @@
 		It("should apply controlPlaneNodeSelector correctly", func() {
 			installation.ControlPlaneNodeSelector = map[string]string{"foo": "bar"}
 
-<<<<<<< HEAD
-			component := EsGateway(&Config{
-				installation,
-				[]*corev1.Secret{
-					{ObjectMeta: metav1.ObjectMeta{Name: "tigera-pull-secret"}},
-				},
-				[]*corev1.Secret{
-					{ObjectMeta: metav1.ObjectMeta{Name: render.TigeraElasticsearchCertSecret, Namespace: common.OperatorNamespace()}},
-					{ObjectMeta: metav1.ObjectMeta{Name: relasticsearch.PublicCertSecret, Namespace: common.OperatorNamespace()}},
-				},
-				[]*corev1.Secret{
-					{ObjectMeta: metav1.ObjectMeta{Name: kubecontrollers.ElasticsearchKubeControllersUserSecret, Namespace: common.OperatorNamespace()}},
-					{ObjectMeta: metav1.ObjectMeta{Name: kubecontrollers.ElasticsearchKubeControllersVerificationUserSecret, Namespace: render.ElasticsearchNamespace}},
-					{ObjectMeta: metav1.ObjectMeta{Name: kubecontrollers.ElasticsearchKubeControllersSecureUserSecret, Namespace: render.ElasticsearchNamespace}},
-				},
-				&corev1.Secret{ObjectMeta: metav1.ObjectMeta{Name: render.KibanaInternalCertSecret, Namespace: common.OperatorNamespace()}},
-				&corev1.Secret{ObjectMeta: metav1.ObjectMeta{Name: relasticsearch.InternalCertSecret, Namespace: render.ElasticsearchNamespace}},
-				clusterDomain, "tigera-mgmt",
-				&corev1.Secret{ObjectMeta: metav1.ObjectMeta{Name: render.ElasticsearchAdminUserSecret, Namespace: common.OperatorNamespace()}},
-				&corev1.Secret{ObjectMeta: metav1.ObjectMeta{Name: ExternalCertsSecret, Namespace: common.OperatorNamespace()}},
-				"tenantId", true, true, "externalEs.com", "externalKb.com",
-			})
-=======
-			component := EsGateway(cfg)
->>>>>>> d93d2e72
+			component := EsGateway(cfg)
 
 			resources, _ := component.Objects()
 			d, ok := rtest.GetResource(resources, DeploymentName, render.ElasticsearchNamespace, "apps", "v1", "Deployment").(*appsv1.Deployment)
@@ -388,17 +258,8 @@
 					{ObjectMeta: metav1.ObjectMeta{Name: kubecontrollers.ElasticsearchKubeControllersVerificationUserSecret, Namespace: render.ElasticsearchNamespace}},
 					{ObjectMeta: metav1.ObjectMeta{Name: kubecontrollers.ElasticsearchKubeControllersSecureUserSecret, Namespace: render.ElasticsearchNamespace}},
 				},
-<<<<<<< HEAD
-				&corev1.Secret{ObjectMeta: metav1.ObjectMeta{Name: render.KibanaInternalCertSecret, Namespace: common.OperatorNamespace()}},
-				&corev1.Secret{ObjectMeta: metav1.ObjectMeta{Name: relasticsearch.InternalCertSecret, Namespace: render.ElasticsearchNamespace}},
-				clusterDomain, "tigera-mgmt",
-				&corev1.Secret{ObjectMeta: metav1.ObjectMeta{Name: render.ElasticsearchAdminUserSecret, Namespace: common.OperatorNamespace()}},
-				&corev1.Secret{ObjectMeta: metav1.ObjectMeta{Name: ExternalCertsSecret, Namespace: common.OperatorNamespace()}},
-				"tenantId", true, true, "externalEs.com", "externalKb.com",
-=======
 				ClusterDomain:   clusterDomain,
 				EsAdminUserName: "elastic",
->>>>>>> d93d2e72
 			})
 
 			resources, _ := component.Objects()
