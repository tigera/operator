--- conflicted
+++ resolved
@@ -71,52 +71,8 @@
 				Registry:             "testregistry.com/",
 			}
 			replicas = 2
+			kp, bundle := getTLS(installation)
 			cfg = &Config{
-				installation,
-				[]*corev1.Secret{
-					{ObjectMeta: metav1.ObjectMeta{Name: "tigera-pull-secret"}},
-				},
-				[]*corev1.Secret{
-					{ObjectMeta: metav1.ObjectMeta{Name: render.TigeraElasticsearchCertSecret, Namespace: common.OperatorNamespace()}},
-					{ObjectMeta: metav1.ObjectMeta{Name: relasticsearch.PublicCertSecret, Namespace: common.OperatorNamespace()}},
-				},
-				[]*corev1.Secret{
-					{ObjectMeta: metav1.ObjectMeta{Name: kubecontrollers.ElasticsearchKubeControllersUserSecret, Namespace: common.OperatorNamespace()}},
-					{ObjectMeta: metav1.ObjectMeta{Name: kubecontrollers.ElasticsearchKubeControllersVerificationUserSecret, Namespace: render.ElasticsearchNamespace}},
-					{ObjectMeta: metav1.ObjectMeta{Name: kubecontrollers.ElasticsearchKubeControllersSecureUserSecret, Namespace: render.ElasticsearchNamespace}},
-				},
-				&corev1.Secret{ObjectMeta: metav1.ObjectMeta{Name: render.KibanaInternalCertSecret, Namespace: common.OperatorNamespace()}},
-				&corev1.Secret{ObjectMeta: metav1.ObjectMeta{Name: relasticsearch.InternalCertSecret, Namespace: render.ElasticsearchNamespace}},
-				clusterDomain, "elastic",
-			}
-		})
-
-		It("should render an ES Gateway deployment and all supporting resources", func() {
-			expectedResources := []resourceTestObj{
-<<<<<<< HEAD
-				{PolicyName, render.ElasticsearchNamespace, &v3.NetworkPolicy{}, nil},
-				{relasticsearch.PublicCertSecret, common.OperatorNamespace(), &corev1.Secret{}, nil},
-				{render.TigeraElasticsearchCertSecret, render.ElasticsearchNamespace, &corev1.Secret{}, nil},
-				{relasticsearch.PublicCertSecret, render.ElasticsearchNamespace, &corev1.Secret{}, nil},
-				{render.KibanaInternalCertSecret, render.ElasticsearchNamespace, &corev1.Secret{}, nil},
-=======
->>>>>>> a27d4194
-				{kubecontrollers.ElasticsearchKubeControllersUserSecret, common.OperatorNamespace(), &corev1.Secret{}, nil},
-				{kubecontrollers.ElasticsearchKubeControllersVerificationUserSecret, render.ElasticsearchNamespace, &corev1.Secret{}, nil},
-				{kubecontrollers.ElasticsearchKubeControllersSecureUserSecret, render.ElasticsearchNamespace, &corev1.Secret{}, nil},
-				{ServiceName, render.ElasticsearchNamespace, &corev1.Service{}, nil},
-				{RoleName, render.ElasticsearchNamespace, &rbacv1.Role{}, nil},
-				{RoleName, render.ElasticsearchNamespace, &rbacv1.RoleBinding{}, nil},
-				{ServiceAccountName, render.ElasticsearchNamespace, &corev1.ServiceAccount{}, nil},
-				{DeploymentName, render.ElasticsearchNamespace, &appsv1.Deployment{}, nil},
-				{relasticsearch.PublicCertSecret, common.OperatorNamespace(), &corev1.Secret{}, nil},
-			}
-
-<<<<<<< HEAD
-			component := EsGateway(cfg)
-=======
-			kp, bundle := getTLS(installation)
-			component := EsGateway(&Config{
 				Installation: installation,
 				PullSecrets: []*corev1.Secret{
 					{ObjectMeta: metav1.ObjectMeta{Name: "tigera-pull-secret"}},
@@ -130,26 +86,12 @@
 				},
 				ClusterDomain:   clusterDomain,
 				EsAdminUserName: "elastic",
-			})
->>>>>>> a27d4194
-
-			createResources, _ := component.Objects()
-			compareResources(createResources, expectedResources)
-		})
-
-		It("should render an ES Gateway deployment and all supporting resources when CertificateManagement is enabled", func() {
-			secret, err := certificatemanagement.CreateSelfSignedSecret("", "", "", nil)
-			Expect(err).NotTo(HaveOccurred())
-			installation.CertificateManagement = &operatorv1.CertificateManagement{CACert: secret.Data[corev1.TLSCertKey]}
+			}
+		})
+
+		It("should render an ES Gateway deployment and all supporting resources", func() {
 			expectedResources := []resourceTestObj{
-<<<<<<< HEAD
 				{PolicyName, render.ElasticsearchNamespace, &v3.NetworkPolicy{}, nil},
-				{relasticsearch.PublicCertSecret, common.OperatorNamespace(), &corev1.Secret{}, nil},
-				{render.TigeraElasticsearchCertSecret, render.ElasticsearchNamespace, &corev1.Secret{}, nil},
-				{relasticsearch.PublicCertSecret, render.ElasticsearchNamespace, &corev1.Secret{}, nil},
-				{render.KibanaInternalCertSecret, render.ElasticsearchNamespace, &corev1.Secret{}, nil},
-=======
->>>>>>> a27d4194
 				{kubecontrollers.ElasticsearchKubeControllersUserSecret, common.OperatorNamespace(), &corev1.Secret{}, nil},
 				{kubecontrollers.ElasticsearchKubeControllersVerificationUserSecret, render.ElasticsearchNamespace, &corev1.Secret{}, nil},
 				{kubecontrollers.ElasticsearchKubeControllersSecureUserSecret, render.ElasticsearchNamespace, &corev1.Secret{}, nil},
@@ -160,27 +102,31 @@
 				{DeploymentName, render.ElasticsearchNamespace, &appsv1.Deployment{}, nil},
 				{relasticsearch.PublicCertSecret, common.OperatorNamespace(), &corev1.Secret{}, nil},
 			}
-<<<<<<< HEAD
-
-			component := EsGateway(cfg)
-=======
-			kp, bundle := getTLS(installation)
-			component := EsGateway(&Config{
-				Installation: installation,
-				PullSecrets: []*corev1.Secret{
-					{ObjectMeta: metav1.ObjectMeta{Name: "tigera-pull-secret"}},
-				},
-				ESGatewayKeyPair: kp,
-				TrustedBundle:    bundle,
-				KubeControllersUserSecrets: []*corev1.Secret{
-					{ObjectMeta: metav1.ObjectMeta{Name: kubecontrollers.ElasticsearchKubeControllersUserSecret, Namespace: common.OperatorNamespace()}},
-					{ObjectMeta: metav1.ObjectMeta{Name: kubecontrollers.ElasticsearchKubeControllersVerificationUserSecret, Namespace: render.ElasticsearchNamespace}},
-					{ObjectMeta: metav1.ObjectMeta{Name: kubecontrollers.ElasticsearchKubeControllersSecureUserSecret, Namespace: render.ElasticsearchNamespace}},
-				},
-				ClusterDomain:   clusterDomain,
-				EsAdminUserName: "elastic",
-			})
->>>>>>> a27d4194
+
+			component := EsGateway(cfg)
+
+			createResources, _ := component.Objects()
+			compareResources(createResources, expectedResources)
+		})
+
+		It("should render an ES Gateway deployment and all supporting resources when CertificateManagement is enabled", func() {
+			secret, err := certificatemanagement.CreateSelfSignedSecret("", "", "", nil)
+			Expect(err).NotTo(HaveOccurred())
+			installation.CertificateManagement = &operatorv1.CertificateManagement{CACert: secret.Data[corev1.TLSCertKey]}
+			expectedResources := []resourceTestObj{
+				{PolicyName, render.ElasticsearchNamespace, &v3.NetworkPolicy{}, nil},
+				{kubecontrollers.ElasticsearchKubeControllersUserSecret, common.OperatorNamespace(), &corev1.Secret{}, nil},
+				{kubecontrollers.ElasticsearchKubeControllersVerificationUserSecret, render.ElasticsearchNamespace, &corev1.Secret{}, nil},
+				{kubecontrollers.ElasticsearchKubeControllersSecureUserSecret, render.ElasticsearchNamespace, &corev1.Secret{}, nil},
+				{ServiceName, render.ElasticsearchNamespace, &corev1.Service{}, nil},
+				{RoleName, render.ElasticsearchNamespace, &rbacv1.Role{}, nil},
+				{RoleName, render.ElasticsearchNamespace, &rbacv1.RoleBinding{}, nil},
+				{ServiceAccountName, render.ElasticsearchNamespace, &corev1.ServiceAccount{}, nil},
+				{DeploymentName, render.ElasticsearchNamespace, &appsv1.Deployment{}, nil},
+				{relasticsearch.PublicCertSecret, common.OperatorNamespace(), &corev1.Secret{}, nil},
+			}
+
+			component := EsGateway(cfg)
 
 			createResources, _ := component.Objects()
 			compareResources(createResources, expectedResources)
@@ -189,27 +135,8 @@
 		It("should not render PodAffinity when ControlPlaneReplicas is 1", func() {
 			var replicas int32 = 1
 			installation.ControlPlaneReplicas = &replicas
-<<<<<<< HEAD
-
-			component := EsGateway(cfg)
-=======
-			kp, bundle := getTLS(installation)
-			component := EsGateway(&Config{
-				Installation: installation,
-				PullSecrets: []*corev1.Secret{
-					{ObjectMeta: metav1.ObjectMeta{Name: "tigera-pull-secret"}},
-				},
-				ESGatewayKeyPair: kp,
-				TrustedBundle:    bundle,
-				KubeControllersUserSecrets: []*corev1.Secret{
-					{ObjectMeta: metav1.ObjectMeta{Name: kubecontrollers.ElasticsearchKubeControllersUserSecret, Namespace: common.OperatorNamespace()}},
-					{ObjectMeta: metav1.ObjectMeta{Name: kubecontrollers.ElasticsearchKubeControllersVerificationUserSecret, Namespace: render.ElasticsearchNamespace}},
-					{ObjectMeta: metav1.ObjectMeta{Name: kubecontrollers.ElasticsearchKubeControllersSecureUserSecret, Namespace: render.ElasticsearchNamespace}},
-				},
-				ClusterDomain:   clusterDomain,
-				EsAdminUserName: "elastic",
-			})
->>>>>>> a27d4194
+
+			component := EsGateway(cfg)
 
 			resources, _ := component.Objects()
 			deploy, ok := rtest.GetResource(resources, DeploymentName, render.ElasticsearchNamespace, "apps", "v1", "Deployment").(*appsv1.Deployment)
@@ -220,27 +147,8 @@
 		It("should render PodAffinity when ControlPlaneReplicas is greater than 1", func() {
 			var replicas int32 = 2
 			installation.ControlPlaneReplicas = &replicas
-<<<<<<< HEAD
-
-			component := EsGateway(cfg)
-=======
-			kp, bundle := getTLS(installation)
-			component := EsGateway(&Config{
-				Installation: installation,
-				PullSecrets: []*corev1.Secret{
-					{ObjectMeta: metav1.ObjectMeta{Name: "tigera-pull-secret"}},
-				},
-				ESGatewayKeyPair: kp,
-				TrustedBundle:    bundle,
-				KubeControllersUserSecrets: []*corev1.Secret{
-					{ObjectMeta: metav1.ObjectMeta{Name: kubecontrollers.ElasticsearchKubeControllersUserSecret, Namespace: common.OperatorNamespace()}},
-					{ObjectMeta: metav1.ObjectMeta{Name: kubecontrollers.ElasticsearchKubeControllersVerificationUserSecret, Namespace: render.ElasticsearchNamespace}},
-					{ObjectMeta: metav1.ObjectMeta{Name: kubecontrollers.ElasticsearchKubeControllersSecureUserSecret, Namespace: render.ElasticsearchNamespace}},
-				},
-				ClusterDomain:   clusterDomain,
-				EsAdminUserName: "elastic",
-			})
->>>>>>> a27d4194
+
+			component := EsGateway(cfg)
 
 			resources, _ := component.Objects()
 			deploy, ok := rtest.GetResource(resources, DeploymentName, render.ElasticsearchNamespace, "apps", "v1", "Deployment").(*appsv1.Deployment)
@@ -251,27 +159,8 @@
 
 		It("should apply controlPlaneNodeSelector correctly", func() {
 			installation.ControlPlaneNodeSelector = map[string]string{"foo": "bar"}
-<<<<<<< HEAD
-
-			component := EsGateway(cfg)
-=======
-			kp, bundle := getTLS(installation)
-			component := EsGateway(&Config{
-				Installation: installation,
-				PullSecrets: []*corev1.Secret{
-					{ObjectMeta: metav1.ObjectMeta{Name: "tigera-pull-secret"}},
-				},
-				ESGatewayKeyPair: kp,
-				TrustedBundle:    bundle,
-				KubeControllersUserSecrets: []*corev1.Secret{
-					{ObjectMeta: metav1.ObjectMeta{Name: kubecontrollers.ElasticsearchKubeControllersUserSecret, Namespace: common.OperatorNamespace()}},
-					{ObjectMeta: metav1.ObjectMeta{Name: kubecontrollers.ElasticsearchKubeControllersVerificationUserSecret, Namespace: render.ElasticsearchNamespace}},
-					{ObjectMeta: metav1.ObjectMeta{Name: kubecontrollers.ElasticsearchKubeControllersSecureUserSecret, Namespace: render.ElasticsearchNamespace}},
-				},
-				ClusterDomain:   clusterDomain,
-				EsAdminUserName: "elastic",
-			})
->>>>>>> a27d4194
+
+			component := EsGateway(cfg)
 
 			resources, _ := component.Objects()
 			d, ok := rtest.GetResource(resources, DeploymentName, render.ElasticsearchNamespace, "apps", "v1", "Deployment").(*appsv1.Deployment)
@@ -285,27 +174,9 @@
 				Operator: corev1.TolerationOpEqual,
 				Value:    "bar",
 			}
-			kp, bundle := getTLS(installation)
+
 			installation.ControlPlaneTolerations = []corev1.Toleration{t}
-<<<<<<< HEAD
-			component := EsGateway(cfg)
-=======
-			component := EsGateway(&Config{
-				Installation: installation,
-				PullSecrets: []*corev1.Secret{
-					{ObjectMeta: metav1.ObjectMeta{Name: "tigera-pull-secret"}},
-				},
-				ESGatewayKeyPair: kp,
-				TrustedBundle:    bundle,
-				KubeControllersUserSecrets: []*corev1.Secret{
-					{ObjectMeta: metav1.ObjectMeta{Name: kubecontrollers.ElasticsearchKubeControllersUserSecret, Namespace: common.OperatorNamespace()}},
-					{ObjectMeta: metav1.ObjectMeta{Name: kubecontrollers.ElasticsearchKubeControllersVerificationUserSecret, Namespace: render.ElasticsearchNamespace}},
-					{ObjectMeta: metav1.ObjectMeta{Name: kubecontrollers.ElasticsearchKubeControllersSecureUserSecret, Namespace: render.ElasticsearchNamespace}},
-				},
-				ClusterDomain:   clusterDomain,
-				EsAdminUserName: "elastic",
-			})
->>>>>>> a27d4194
+			component := EsGateway(cfg)
 
 			resources, _ := component.Objects()
 			d, ok := rtest.GetResource(resources, DeploymentName, render.ElasticsearchNamespace, "apps", "v1", "Deployment").(*appsv1.Deployment)
