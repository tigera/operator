--- conflicted
+++ resolved
@@ -28,16 +28,6 @@
 	corev1 "k8s.io/api/core/v1"
 	metav1 "k8s.io/apimachinery/pkg/apis/meta/v1"
 	"k8s.io/apimachinery/pkg/util/intstr"
-<<<<<<< HEAD
-	"sigs.k8s.io/controller-runtime/pkg/client"
-
-	operatorv1 "github.com/tigera/operator/api/v1"
-	"github.com/tigera/operator/pkg/common"
-	"github.com/tigera/operator/pkg/render"
-	relasticsearch "github.com/tigera/operator/pkg/render/common/elasticsearch"
-	rtest "github.com/tigera/operator/pkg/render/common/test"
-=======
->>>>>>> 0d3ea882
 )
 
 var _ = Describe("Elasticsearch metrics", func() {
@@ -126,13 +116,6 @@
 						},
 					},
 				},
-<<<<<<< HEAD
-				&appsv1.Deployment{
-					TypeMeta: metav1.TypeMeta{Kind: "Deployment", APIVersion: "apps/v1"},
-					ObjectMeta: metav1.ObjectMeta{
-						Name:      "tigera-elasticsearch-metrics",
-						Namespace: render.ElasticsearchNamespace,
-=======
 			}
 			expectedDeploy := &appsv1.Deployment{
 				TypeMeta: metav1.TypeMeta{Kind: "Deployment", APIVersion: "apps/v1"},
@@ -144,7 +127,6 @@
 					Replicas: ptr.Int32ToPtr(1),
 					Selector: &metav1.LabelSelector{
 						MatchLabels: map[string]string{"k8s-app": ElasticsearchMetricsName},
->>>>>>> 0d3ea882
 					},
 					Template: corev1.PodTemplateSpec{
 						ObjectMeta: metav1.ObjectMeta{
@@ -254,14 +236,6 @@
 			expectedConfigMap := &corev1.ConfigMap{ObjectMeta: metav1.ObjectMeta{Name: render.PrometheusCABundle, Namespace: render.ElasticsearchNamespace}}
 			expectedSecret := &corev1.Secret{ObjectMeta: metav1.ObjectMeta{Name: ElasticsearchMetricsServerTLSSecret, Namespace: render.ElasticsearchNamespace}}
 
-<<<<<<< HEAD
-			component := ElasticsearchMetrics(installation,
-				[]*corev1.Secret{{ObjectMeta: metav1.ObjectMeta{Name: "pullsecret", Namespace: render.ElasticsearchNamespace}}},
-				esConfig,
-				&corev1.Secret{ObjectMeta: metav1.ObjectMeta{Name: render.TigeraElasticsearchCertSecret, Namespace: common.OperatorNamespace()}},
-				&corev1.Secret{ObjectMeta: metav1.ObjectMeta{Name: render.TigeraElasticsearchCertSecret, Namespace: common.OperatorNamespace()}},
-				"cluster.local")
-=======
 			Expect(service.Spec).To(Equal(expectedService.Spec))
 			Expect(configMap.Data).To(Equal(expectedConfigMap.Data))
 			Expect(secret.Data).To(Equal(expectedSecret.Data))
@@ -272,7 +246,6 @@
 			Expect(deploy.Spec.Template.Spec.Containers[0].Env).To(Equal(expectedDeploy.Spec.Template.Spec.Containers[0].Env))
 			Expect(deploy.Spec.Template.Spec.Containers[0].Command).To(Equal(expectedDeploy.Spec.Template.Spec.Containers[0].Command))
 		})
->>>>>>> 0d3ea882
 
 		It("should apply controlPlaneNodeSelector correctly", func() {
 			cfg.Installation.ControlPlaneNodeSelector = map[string]string{"foo": "bar"}
@@ -300,42 +273,5 @@
 			Expect(ok).To(BeTrue())
 			Expect(d.Spec.Template.Spec.Tolerations).To(ConsistOf(t))
 		})
-
-		It("should apply controlPlaneNodeSelector correctly", func() {
-			installation.ControlPlaneNodeSelector = map[string]string{"foo": "bar"}
-
-			component := ElasticsearchMetrics(installation,
-				[]*corev1.Secret{{ObjectMeta: metav1.ObjectMeta{Name: "pullsecret", Namespace: render.ElasticsearchNamespace}}},
-				esConfig,
-				&corev1.Secret{ObjectMeta: metav1.ObjectMeta{Name: render.TigeraElasticsearchCertSecret, Namespace: common.OperatorNamespace()}},
-				&corev1.Secret{ObjectMeta: metav1.ObjectMeta{Name: render.TigeraElasticsearchCertSecret, Namespace: common.OperatorNamespace()}},
-				"cluster.local")
-
-			resources, _ := component.Objects()
-			d, ok := rtest.GetResource(resources, "tigera-elasticsearch-metrics", render.ElasticsearchNamespace, "apps", "v1", "Deployment").(*appsv1.Deployment)
-			Expect(ok).To(BeTrue())
-			Expect(d.Spec.Template.Spec.NodeSelector).To(Equal(map[string]string{"foo": "bar"}))
-		})
-
-		It("should apply controlPlaneTolerations correctly", func() {
-			t := corev1.Toleration{
-				Key:      "foo",
-				Operator: corev1.TolerationOpEqual,
-				Value:    "bar",
-			}
-
-			installation.ControlPlaneTolerations = []corev1.Toleration{t}
-			component := ElasticsearchMetrics(installation,
-				[]*corev1.Secret{{ObjectMeta: metav1.ObjectMeta{Name: "pullsecret", Namespace: render.ElasticsearchNamespace}}},
-				esConfig,
-				&corev1.Secret{ObjectMeta: metav1.ObjectMeta{Name: render.TigeraElasticsearchCertSecret, Namespace: common.OperatorNamespace()}},
-				&corev1.Secret{ObjectMeta: metav1.ObjectMeta{Name: render.TigeraElasticsearchCertSecret, Namespace: common.OperatorNamespace()}},
-				"cluster.local")
-
-			resources, _ := component.Objects()
-			d, ok := rtest.GetResource(resources, "tigera-elasticsearch-metrics", render.ElasticsearchNamespace, "apps", "v1", "Deployment").(*appsv1.Deployment)
-			Expect(ok).To(BeTrue())
-			Expect(d.Spec.Template.Spec.Tolerations).To(ConsistOf(t))
-		})
 	})
 })