// Copyright (c) 2020 Tigera, Inc. All rights reserved.

// Licensed under the Apache License, Version 2.0 (the "License");
// you may not use this file except in compliance with the License.
// You may obtain a copy of the License at
//
//     http://www.apache.org/licenses/LICENSE-2.0
//
// Unless required by applicable law or agreed to in writing, software
// distributed under the License is distributed on an "AS IS" BASIS,
// WITHOUT WARRANTIES OR CONDITIONS OF ANY KIND, either express or implied.
// See the License for the specific language governing permissions and
// limitations under the License.

package render_test

import (
	"fmt"

	appsv1 "k8s.io/api/apps/v1"
	batchv1beta "k8s.io/api/batch/v1beta1"
	policyv1beta1 "k8s.io/api/policy/v1beta1"
	rbacv1 "k8s.io/api/rbac/v1"
	"sigs.k8s.io/controller-runtime/pkg/client"

	esv1 "github.com/elastic/cloud-on-k8s/pkg/apis/elasticsearch/v1"
	kbv1 "github.com/elastic/cloud-on-k8s/pkg/apis/kibana/v1"

	. "github.com/onsi/ginkgo"
	. "github.com/onsi/gomega"

	operatorv1 "github.com/tigera/operator/api/v1"
	"github.com/tigera/operator/pkg/common"
	"github.com/tigera/operator/pkg/dns"
	"github.com/tigera/operator/pkg/render"
	relasticsearch "github.com/tigera/operator/pkg/render/common/elasticsearch"
<<<<<<< HEAD
=======
	"github.com/tigera/operator/pkg/render/common/podaffinity"
>>>>>>> 0d3ea882
	rtest "github.com/tigera/operator/pkg/render/common/test"
	corev1 "k8s.io/api/core/v1"
	"k8s.io/apimachinery/pkg/api/resource"
	metav1 "k8s.io/apimachinery/pkg/apis/meta/v1"
	"k8s.io/apimachinery/pkg/runtime"
)

type resourceTestObj struct {
	name string
	ns   string
	typ  runtime.Object
	f    func(resource runtime.Object)
}

var _ = Describe("Elasticsearch rendering tests", func() {
	Context("Standalone cluster type", func() {
		var cfg *render.ElasticsearchConfiguration
		replicas := int32(1)
		retention := int32(1)

		BeforeEach(func() {
			logStorage := &operatorv1.LogStorage{
				ObjectMeta: metav1.ObjectMeta{
					Name: "tigera-secure",
				},
				Spec: operatorv1.LogStorageSpec{
					Nodes: &operatorv1.Nodes{
						Count:                1,
						ResourceRequirements: nil,
					},
					Indices: &operatorv1.Indices{
						Replicas: &replicas,
					},
					Retention: &operatorv1.Retention{
						Flows:             &retention,
						AuditReports:      &retention,
						Snapshots:         &retention,
						ComplianceReports: &retention,
					},
				},
				Status: operatorv1.LogStorageStatus{
					State: "",
				},
			}

			installation := &operatorv1.InstallationSpec{
				ControlPlaneReplicas: &replicas,
				KubernetesProvider:   operatorv1.ProviderNone,
				Registry:             "testregistry.com/",
			}

			esConfig := relasticsearch.NewClusterConfig("cluster", 1, 1, 1)

			cfg = &render.ElasticsearchConfiguration{
				LogStorage:    logStorage,
				Installation:  installation,
				ClusterConfig: esConfig,
				ElasticsearchSecrets: []*corev1.Secret{
					{ObjectMeta: metav1.ObjectMeta{Name: render.TigeraElasticsearchCertSecret, Namespace: common.OperatorNamespace()}},
					{ObjectMeta: metav1.ObjectMeta{Name: render.TigeraElasticsearchCertSecret, Namespace: render.ElasticsearchNamespace}},
				},
				KibanaCertSecret: &corev1.Secret{ObjectMeta: metav1.ObjectMeta{Name: render.TigeraKibanaCertSecret, Namespace: common.OperatorNamespace()}},
				PullSecrets: []*corev1.Secret{
					{ObjectMeta: metav1.ObjectMeta{Name: "tigera-pull-secret"}},
				},
				Provider:           operatorv1.ProviderNone,
				ClusterDomain:      "cluster.local",
				ElasticLicenseType: render.ElasticsearchLicenseTypeEnterpriseTrial,
			}
		})

		It("should not panic if an empty spec is provided", func() {
			// Override with an instance that has no spec.
			cfg.LogStorage = &operatorv1.LogStorage{
				ObjectMeta: metav1.ObjectMeta{
					Name: "tigera-secure",
				},
				Spec: operatorv1.LogStorageSpec{},
			}

<<<<<<< HEAD
			component := render.LogStorage(
				logStorage,
				installation, nil, nil, nil, nil,
				esConfig,
				[]*corev1.Secret{
					{ObjectMeta: metav1.ObjectMeta{Name: render.TigeraElasticsearchCertSecret, Namespace: common.OperatorNamespace()}},
					{ObjectMeta: metav1.ObjectMeta{Name: render.TigeraElasticsearchCertSecret, Namespace: render.ElasticsearchNamespace}},
				},
				[]*corev1.Secret{
					{ObjectMeta: metav1.ObjectMeta{Name: render.TigeraKibanaCertSecret, Namespace: common.OperatorNamespace()}},
					{ObjectMeta: metav1.ObjectMeta{Name: render.TigeraKibanaCertSecret, Namespace: render.KibanaNamespace}},
				},
				[]*corev1.Secret{
					{ObjectMeta: metav1.ObjectMeta{Name: "tigera-pull-secret"}},
				}, operatorv1.ProviderNone, nil, nil, nil, "cluster.local", nil, render.ElasticsearchLicenseTypeEnterpriseTrial)
=======
			component := render.LogStorage(cfg)
>>>>>>> 0d3ea882

			// Render the objects and make sure we don't panic!
			_, _ = component.Objects()
		})

		Context("Initial creation", func() {
			It("should render an elasticsearchComponent", func() {
				expectedCreateResources := []resourceTestObj{
					{render.ECKOperatorNamespace, "", &corev1.Namespace{}, nil},
					{"tigera-pull-secret", render.ECKOperatorNamespace, &corev1.Secret{}, nil},
					{"elastic-operator", "", &rbacv1.ClusterRole{}, nil},
					{"elastic-operator", "", &rbacv1.ClusterRoleBinding{}, nil},
					{"elastic-operator", render.ECKOperatorNamespace, &corev1.ServiceAccount{}, nil},
					{render.ECKOperatorName, "", &policyv1beta1.PodSecurityPolicy{}, nil},
					{"tigera-elasticsearch", "", &rbacv1.ClusterRoleBinding{}, nil},
					{"tigera-elasticsearch", "", &rbacv1.ClusterRole{}, nil},
					{"tigera-elasticsearch", "", &policyv1beta1.PodSecurityPolicy{}, nil},
					{"tigera-kibana", "", &rbacv1.ClusterRoleBinding{}, nil},
					{"tigera-kibana", "", &rbacv1.ClusterRole{}, nil},
					{"tigera-kibana", "", &policyv1beta1.PodSecurityPolicy{}, nil},
					{render.ECKOperatorName, render.ECKOperatorNamespace, &appsv1.StatefulSet{}, nil},
					{render.ElasticsearchNamespace, "", &corev1.Namespace{}, nil},
					{"tigera-pull-secret", render.ElasticsearchNamespace, &corev1.Secret{}, nil},
					{render.TigeraElasticsearchCertSecret, common.OperatorNamespace(), &corev1.Secret{}, nil},
					{render.TigeraElasticsearchCertSecret, render.ElasticsearchNamespace, &corev1.Secret{}, nil},
					{"tigera-elasticsearch", render.ElasticsearchNamespace, &corev1.ServiceAccount{}, nil},
					{relasticsearch.ClusterConfigConfigMapName, common.OperatorNamespace(), &corev1.ConfigMap{}, nil},
					{render.ElasticsearchName, render.ElasticsearchNamespace, &esv1.Elasticsearch{}, nil},
					{render.KibanaNamespace, "", &corev1.Namespace{}, nil},
					{"tigera-kibana", render.KibanaNamespace, &corev1.ServiceAccount{}, nil},
					{"tigera-pull-secret", render.KibanaNamespace, &corev1.Secret{}, nil},
<<<<<<< HEAD
					{render.TigeraKibanaCertSecret, common.OperatorNamespace(), &corev1.Secret{}, nil},
=======
>>>>>>> 0d3ea882
					{render.TigeraKibanaCertSecret, render.KibanaNamespace, &corev1.Secret{}, nil},
					{render.KibanaName, render.KibanaNamespace, &kbv1.Kibana{}, nil},
					{render.EsManagerRole, render.ElasticsearchNamespace, &rbacv1.Role{}, nil},
					{render.EsManagerRoleBinding, render.ElasticsearchNamespace, &rbacv1.RoleBinding{}, nil},
				}
<<<<<<< HEAD
				component := render.LogStorage(
					logStorage,
					installation, nil, nil, nil, nil,
					esConfig,
					[]*corev1.Secret{
						{ObjectMeta: metav1.ObjectMeta{Name: render.TigeraElasticsearchCertSecret, Namespace: common.OperatorNamespace()}},
						{ObjectMeta: metav1.ObjectMeta{Name: render.TigeraElasticsearchCertSecret, Namespace: render.ElasticsearchNamespace}},
					},
					[]*corev1.Secret{
						{ObjectMeta: metav1.ObjectMeta{Name: render.TigeraKibanaCertSecret, Namespace: common.OperatorNamespace()}},
						{ObjectMeta: metav1.ObjectMeta{Name: render.TigeraKibanaCertSecret, Namespace: render.KibanaNamespace}},
					},
					[]*corev1.Secret{
						{ObjectMeta: metav1.ObjectMeta{Name: "tigera-pull-secret"}},
					}, operatorv1.ProviderNone, nil, nil, nil, "cluster.local", nil, render.ElasticsearchLicenseTypeEnterpriseTrial)
=======

				component := render.LogStorage(cfg)
>>>>>>> 0d3ea882

				createResources, deleteResources := component.Objects()

				compareResources(createResources, expectedCreateResources)
				compareResources(deleteResources, []resourceTestObj{})

				resultES := rtest.GetResource(createResources, render.ElasticsearchName, render.ElasticsearchNamespace,
					"elasticsearch.k8s.elastic.co", "v1", "Elasticsearch").(*esv1.Elasticsearch)

				// There are no node selectors in the LogStorage CR, so we expect no node selectors in the Elasticsearch CR.
				nodeSet := resultES.Spec.NodeSets[0]
				Expect(nodeSet.PodTemplate.Spec.NodeSelector).To(BeEmpty())

				// Verify that an initContainer is added
				initContainers := resultES.Spec.NodeSets[0].PodTemplate.Spec.InitContainers
				Expect(len(initContainers)).To(Equal(2))
				Expect(initContainers[0].Name).To(Equal("elastic-internal-init-os-settings"))
				Expect(initContainers[1].Name).To(Equal("elastic-internal-init-log-selinux-context"))

				// Verify that the default container limits/requests are set.
				esContainer := resultES.Spec.NodeSets[0].PodTemplate.Spec.Containers[0]
				limits := esContainer.Resources.Limits
				resources := esContainer.Resources.Requests

				Expect(limits.Cpu().String()).To(Equal("1"))
				Expect(limits.Memory().String()).To(Equal("4Gi"))
				Expect(resources.Cpu().String()).To(Equal("250m"))
				Expect(resources.Memory().String()).To(Equal("4Gi"))
<<<<<<< HEAD
=======
				Expect(esContainer.Env[0].Value).To(Equal("-Xms2G -Xmx2G"))
>>>>>>> 0d3ea882

				//Check that the expected config made it's way to the Elastic CR
				Expect(nodeSet.Config.Data).Should(Equal(map[string]interface{}{
					"node.master":                 "true",
					"node.data":                   "true",
					"node.ingest":                 "true",
					"cluster.max_shards_per_node": 10000,
				}))
				resultECK := rtest.GetResource(createResources, render.ECKOperatorName, render.ECKOperatorNamespace,
					"apps", "v1", "StatefulSet").(*appsv1.StatefulSet)
				Expect(resultECK.Spec.Template.Spec.Containers[0].Args).To(ConsistOf([]string{
					"manager",
					"--namespaces=tigera-elasticsearch,tigera-kibana",
					"--log-verbosity=0",
					"--metrics-port=0",
					"--container-registry=testregistry.com/",
					"--max-concurrent-reconciles=3",
					"--ca-cert-validity=8760h",
					"--ca-cert-rotate-before=24h",
					"--cert-validity=8760h",
					"--cert-rotate-before=24h",
					"--enable-webhook=false",
					"--manage-webhook-certs=false",
				}))
			})
			It("should render an elasticsearchComponent and delete the Elasticsearch and Kibana ExternalService", func() {
				expectedCreateResources := []resourceTestObj{
					{render.ECKOperatorNamespace, "", &corev1.Namespace{}, nil},
					{"tigera-pull-secret", render.ECKOperatorNamespace, &corev1.Secret{}, nil},
					{"elastic-operator", "", &rbacv1.ClusterRole{}, nil},
					{"elastic-operator", "", &rbacv1.ClusterRoleBinding{}, nil},
					{"elastic-operator", render.ECKOperatorNamespace, &corev1.ServiceAccount{}, nil},
					{render.ECKOperatorName, "", &policyv1beta1.PodSecurityPolicy{}, nil},
					{"tigera-elasticsearch", "", &rbacv1.ClusterRoleBinding{}, nil},
					{"tigera-elasticsearch", "", &rbacv1.ClusterRole{}, nil},
					{"tigera-elasticsearch", "", &policyv1beta1.PodSecurityPolicy{}, nil},
					{"tigera-kibana", "", &rbacv1.ClusterRoleBinding{}, nil},
					{"tigera-kibana", "", &rbacv1.ClusterRole{}, nil},
					{"tigera-kibana", "", &policyv1beta1.PodSecurityPolicy{}, nil},
					{render.ECKOperatorName, render.ECKOperatorNamespace, &appsv1.StatefulSet{}, nil},
					{render.ElasticsearchNamespace, "", &corev1.Namespace{}, nil},
					{"tigera-pull-secret", render.ElasticsearchNamespace, &corev1.Secret{}, nil},
					{render.TigeraElasticsearchCertSecret, common.OperatorNamespace(), &corev1.Secret{}, nil},
					{render.TigeraElasticsearchCertSecret, render.ElasticsearchNamespace, &corev1.Secret{}, nil},
					{"tigera-elasticsearch", render.ElasticsearchNamespace, &corev1.ServiceAccount{}, nil},
					{relasticsearch.ClusterConfigConfigMapName, common.OperatorNamespace(), &corev1.ConfigMap{}, nil},
					{render.ElasticsearchName, render.ElasticsearchNamespace, &esv1.Elasticsearch{}, nil},
					{render.KibanaNamespace, "", &corev1.Namespace{}, nil},
					{"tigera-kibana", render.KibanaNamespace, &corev1.ServiceAccount{}, nil},
					{"tigera-pull-secret", render.KibanaNamespace, &corev1.Secret{}, nil},
<<<<<<< HEAD
					{render.TigeraKibanaCertSecret, common.OperatorNamespace(), &corev1.Secret{}, nil},
=======
>>>>>>> 0d3ea882
					{render.TigeraKibanaCertSecret, render.KibanaNamespace, &corev1.Secret{}, nil},
					{render.KibanaName, render.KibanaNamespace, &kbv1.Kibana{}, nil},
					{render.EsManagerRole, render.ElasticsearchNamespace, &rbacv1.Role{}, nil},
					{render.EsManagerRoleBinding, render.ElasticsearchNamespace, &rbacv1.RoleBinding{}, nil},
				}

				expectedDeleteResources := []resourceTestObj{
					{render.ElasticsearchServiceName, render.ElasticsearchNamespace, &corev1.Service{}, nil},
					{render.KibanaServiceName, render.KibanaNamespace, &corev1.Service{}, nil},
				}

<<<<<<< HEAD
				component := render.LogStorage(
					logStorage,
					installation, nil, nil, nil, nil,
					esConfig,
					[]*corev1.Secret{
						{ObjectMeta: metav1.ObjectMeta{Name: render.TigeraElasticsearchCertSecret, Namespace: common.OperatorNamespace()}},
						{ObjectMeta: metav1.ObjectMeta{Name: render.TigeraElasticsearchCertSecret, Namespace: render.ElasticsearchNamespace}},
					},
					[]*corev1.Secret{
						{ObjectMeta: metav1.ObjectMeta{Name: render.TigeraKibanaCertSecret, Namespace: common.OperatorNamespace()}},
						{ObjectMeta: metav1.ObjectMeta{Name: render.TigeraKibanaCertSecret, Namespace: render.KibanaNamespace}},
					},
					[]*corev1.Secret{
						{ObjectMeta: metav1.ObjectMeta{Name: "tigera-pull-secret"}},
					}, operatorv1.ProviderNone, nil,
					&corev1.Service{
						ObjectMeta: metav1.ObjectMeta{Name: render.ElasticsearchServiceName, Namespace: render.ElasticsearchNamespace},
						Spec:       corev1.ServiceSpec{Type: corev1.ServiceTypeExternalName},
					},
					&corev1.Service{
						ObjectMeta: metav1.ObjectMeta{Name: render.KibanaServiceName, Namespace: render.KibanaNamespace},
						Spec:       corev1.ServiceSpec{Type: corev1.ServiceTypeExternalName},
					}, "cluster.local", nil, render.ElasticsearchLicenseTypeBasic)
=======
				cfg.ESService = &corev1.Service{
					ObjectMeta: metav1.ObjectMeta{Name: render.ElasticsearchServiceName, Namespace: render.ElasticsearchNamespace},
					Spec:       corev1.ServiceSpec{Type: corev1.ServiceTypeExternalName},
				}
				cfg.KbService = &corev1.Service{
					ObjectMeta: metav1.ObjectMeta{Name: render.KibanaServiceName, Namespace: render.KibanaNamespace},
					Spec:       corev1.ServiceSpec{Type: corev1.ServiceTypeExternalName},
				}
				cfg.ElasticLicenseType = render.ElasticsearchLicenseTypeBasic

				component := render.LogStorage(cfg)
>>>>>>> 0d3ea882

				createResources, deleteResources := component.Objects()

				compareResources(createResources, expectedCreateResources)
				compareResources(deleteResources, expectedDeleteResources)
			})

			It("should render an elasticsearchComponent with certificate management enabled", func() {

				cfg.Installation.CertificateManagement = &operatorv1.CertificateManagement{
					CACert:             []byte("my-cert"),
					SignerName:         "my signer name",
					SignatureAlgorithm: "ECDSAWithSHA256",
					KeyAlgorithm:       "ECDSAWithCurve521",
				}
				expectedCreateResources := []resourceTestObj{
					{render.ECKOperatorNamespace, "", &corev1.Namespace{}, nil},
					{"tigera-pull-secret", render.ECKOperatorNamespace, &corev1.Secret{}, nil},
					{"elastic-operator", "", &rbacv1.ClusterRole{}, nil},
					{"elastic-operator", "", &rbacv1.ClusterRoleBinding{}, nil},
					{"elastic-operator", render.ECKOperatorNamespace, &corev1.ServiceAccount{}, nil},
					{render.ECKOperatorName, "", &policyv1beta1.PodSecurityPolicy{}, nil},
					{"tigera-elasticsearch", "", &rbacv1.ClusterRoleBinding{}, nil},
					{"tigera-elasticsearch", "", &rbacv1.ClusterRole{}, nil},
					{"tigera-elasticsearch", "", &policyv1beta1.PodSecurityPolicy{}, nil},
					{"tigera-kibana", "", &rbacv1.ClusterRoleBinding{}, nil},
					{"tigera-kibana", "", &rbacv1.ClusterRole{}, nil},
					{"tigera-kibana", "", &policyv1beta1.PodSecurityPolicy{}, nil},
					{render.ECKOperatorName, render.ECKOperatorNamespace, &appsv1.StatefulSet{}, nil},
					{render.ElasticsearchNamespace, "", &corev1.Namespace{}, nil},
					{"tigera-pull-secret", render.ElasticsearchNamespace, &corev1.Secret{}, nil},
					{render.TigeraElasticsearchCertSecret, common.OperatorNamespace(), &corev1.Secret{}, nil},
					{render.TigeraElasticsearchCertSecret, render.ElasticsearchNamespace, &corev1.Secret{}, nil},
					{"tigera-elasticsearch", render.ElasticsearchNamespace, &corev1.ServiceAccount{}, nil},
					{relasticsearch.ClusterConfigConfigMapName, common.OperatorNamespace(), &corev1.ConfigMap{}, nil},
					{render.ElasticsearchName, render.ElasticsearchNamespace, &esv1.Elasticsearch{}, nil},
					{render.KibanaNamespace, "", &corev1.Namespace{}, nil},
					{"tigera-kibana", render.KibanaNamespace, &corev1.ServiceAccount{}, nil},
					{"tigera-pull-secret", render.KibanaNamespace, &corev1.Secret{}, nil},
<<<<<<< HEAD
					{render.TigeraKibanaCertSecret, common.OperatorNamespace(), &corev1.Secret{}, nil},
=======
>>>>>>> 0d3ea882
					{render.TigeraKibanaCertSecret, render.KibanaNamespace, &corev1.Secret{}, nil},
					{relasticsearch.InternalCertSecret, render.KibanaNamespace, &corev1.Secret{}, nil},
					{render.KibanaInternalCertSecret, common.OperatorNamespace(), &corev1.Secret{}, nil},
					{render.KibanaName, render.KibanaNamespace, &kbv1.Kibana{}, nil},
					{render.EsManagerRole, render.ElasticsearchNamespace, &rbacv1.Role{}, nil},
					{render.EsManagerRoleBinding, render.ElasticsearchNamespace, &rbacv1.RoleBinding{}, nil},
					// Certificate management comes with two additional cluster role bindings:
					{"tigera-elasticsearch:csr-creator", "", &rbacv1.ClusterRoleBinding{}, nil},
					{"tigera-kibana:csr-creator", "", &rbacv1.ClusterRoleBinding{}, nil},
				}
<<<<<<< HEAD
				component := render.LogStorage(
					logStorage,
					installation, nil, nil, nil, nil,
					esConfig,
					[]*corev1.Secret{
						{ObjectMeta: metav1.ObjectMeta{Name: render.TigeraElasticsearchCertSecret, Namespace: common.OperatorNamespace()}},
						{ObjectMeta: metav1.ObjectMeta{Name: render.TigeraElasticsearchCertSecret, Namespace: render.ElasticsearchNamespace}},
					},
					[]*corev1.Secret{
						{ObjectMeta: metav1.ObjectMeta{Name: render.TigeraKibanaCertSecret, Namespace: common.OperatorNamespace()}},
						{ObjectMeta: metav1.ObjectMeta{Name: render.TigeraKibanaCertSecret, Namespace: render.KibanaNamespace}},
					},
					[]*corev1.Secret{
						{ObjectMeta: metav1.ObjectMeta{Name: "tigera-pull-secret"}},
					}, operatorv1.ProviderNone, nil, nil, nil, "cluster.local", nil, render.ElasticsearchLicenseTypeEnterpriseTrial)
=======
				component := render.LogStorage(cfg)
>>>>>>> 0d3ea882

				createResources, deleteResources := component.Objects()

				compareResources(createResources, expectedCreateResources)
				compareResources(deleteResources, []resourceTestObj{})

				resultES := rtest.GetResource(createResources, render.ElasticsearchName, render.ElasticsearchNamespace,
					"elasticsearch.k8s.elastic.co", "v1", "Elasticsearch").(*esv1.Elasticsearch)

				initContainers := resultES.Spec.NodeSets[0].PodTemplate.Spec.InitContainers
				Expect(initContainers).To(HaveLen(5))
				compareInitContainer := func(ic corev1.Container, expectedName string, expectedVolumes []corev1.VolumeMount) {
					Expect(ic.Name).To(Equal(expectedName))
					Expect(ic.VolumeMounts).To(HaveLen(len(expectedVolumes)))
					for i, vm := range ic.VolumeMounts {
						Expect(vm.Name).To(Equal(expectedVolumes[i].Name))
						Expect(vm.MountPath).To(Equal(expectedVolumes[i].MountPath))
					}
				}
				compareInitContainer(initContainers[0], "elastic-internal-init-os-settings", []corev1.VolumeMount{})
				compareInitContainer(initContainers[1], "elastic-internal-init-filesystem", []corev1.VolumeMount{
					{Name: "elastic-internal-transport-certificates", MountPath: "/csr"},
				})
				compareInitContainer(initContainers[2], "key-cert-elastic", []corev1.VolumeMount{
					{Name: "elastic-internal-http-certificates", MountPath: render.CSRCMountPath},
				})
				compareInitContainer(initContainers[3], "key-cert-elastic-transport", []corev1.VolumeMount{
					{Name: "elastic-internal-transport-certificates", MountPath: render.CSRCMountPath},
				})
				compareInitContainer(initContainers[4], "elastic-internal-init-log-selinux-context", []corev1.VolumeMount{})
			})
		})

		Context("Elasticsearch and Kibana both ready", func() {
			It("should render correctly", func() {
				expectedCreateResources := []resourceTestObj{
					{render.ECKOperatorNamespace, "", &corev1.Namespace{}, nil},
					{"tigera-pull-secret", render.ECKOperatorNamespace, &corev1.Secret{}, nil},
					{"elastic-operator", "", &rbacv1.ClusterRole{}, nil},
					{"elastic-operator", "", &rbacv1.ClusterRoleBinding{}, nil},
					{"elastic-operator", render.ECKOperatorNamespace, &corev1.ServiceAccount{}, nil},
					{render.ECKOperatorName, "", &policyv1beta1.PodSecurityPolicy{}, nil},
					{"tigera-elasticsearch", "", &rbacv1.ClusterRoleBinding{}, nil},
					{"tigera-elasticsearch", "", &rbacv1.ClusterRole{}, nil},
					{"tigera-elasticsearch", "", &policyv1beta1.PodSecurityPolicy{}, nil},
					{"tigera-kibana", "", &rbacv1.ClusterRoleBinding{}, nil},
					{"tigera-kibana", "", &rbacv1.ClusterRole{}, nil},
					{"tigera-kibana", "", &policyv1beta1.PodSecurityPolicy{}, nil},
					{render.ECKOperatorName, render.ECKOperatorNamespace, &appsv1.StatefulSet{}, nil},
					{render.ElasticsearchNamespace, "", &corev1.Namespace{}, nil},
					{"tigera-pull-secret", render.ElasticsearchNamespace, &corev1.Secret{}, nil},
					{render.TigeraElasticsearchCertSecret, common.OperatorNamespace(), &corev1.Secret{}, nil},
					{render.TigeraElasticsearchCertSecret, render.ElasticsearchNamespace, &corev1.Secret{}, nil},
					{relasticsearch.PublicCertSecret, common.OperatorNamespace(), &corev1.Secret{}, nil},
					{"tigera-elasticsearch", render.ElasticsearchNamespace, &corev1.ServiceAccount{}, nil},
					{relasticsearch.ClusterConfigConfigMapName, common.OperatorNamespace(), &corev1.ConfigMap{}, nil},
					{render.ElasticsearchName, render.ElasticsearchNamespace, &esv1.Elasticsearch{}, nil},
					{render.KibanaNamespace, "", &corev1.Namespace{}, nil},
					{"tigera-kibana", render.KibanaNamespace, &corev1.ServiceAccount{}, nil},
					{"tigera-pull-secret", render.KibanaNamespace, &corev1.Secret{}, nil},
<<<<<<< HEAD
					{render.TigeraKibanaCertSecret, common.OperatorNamespace(), &corev1.Secret{}, nil},
=======
>>>>>>> 0d3ea882
					{render.TigeraKibanaCertSecret, render.KibanaNamespace, &corev1.Secret{}, nil},
					{render.KibanaPublicCertSecret, common.OperatorNamespace(), &corev1.Secret{}, nil},
					{render.KibanaName, render.KibanaNamespace, &kbv1.Kibana{}, nil},
					{render.ElasticsearchCuratorUserSecret, render.ElasticsearchNamespace, &corev1.Secret{}, nil},
					{relasticsearch.PublicCertSecret, render.ElasticsearchNamespace, &corev1.Secret{}, nil},
					{render.EsCuratorServiceAccount, render.ElasticsearchNamespace, &corev1.ServiceAccount{}, nil},
					{render.EsCuratorName, "", &rbacv1.ClusterRole{}, nil},
					{render.EsCuratorName, "", &rbacv1.ClusterRoleBinding{}, nil},
					{render.EsCuratorName, "", &policyv1beta1.PodSecurityPolicy{}, nil},
					{render.EsCuratorName, render.ElasticsearchNamespace, &batchv1beta.CronJob{}, nil},
					{render.EsManagerRole, render.ElasticsearchNamespace, &rbacv1.Role{}, nil},
					{render.EsManagerRoleBinding, render.ElasticsearchNamespace, &rbacv1.RoleBinding{}, nil},
				}
<<<<<<< HEAD
				component := render.LogStorage(
					logStorage,
					installation, nil, nil, nil, nil,
					esConfig,
					[]*corev1.Secret{
						{ObjectMeta: metav1.ObjectMeta{Name: render.TigeraElasticsearchCertSecret, Namespace: common.OperatorNamespace()}},
						{ObjectMeta: metav1.ObjectMeta{Name: render.TigeraElasticsearchCertSecret, Namespace: render.ElasticsearchNamespace}},
						{ObjectMeta: metav1.ObjectMeta{Name: relasticsearch.PublicCertSecret, Namespace: common.OperatorNamespace()}},
					},
					[]*corev1.Secret{
						{ObjectMeta: metav1.ObjectMeta{Name: render.TigeraKibanaCertSecret, Namespace: common.OperatorNamespace()}},
						{ObjectMeta: metav1.ObjectMeta{Name: render.TigeraKibanaCertSecret, Namespace: render.KibanaNamespace}},
						{ObjectMeta: metav1.ObjectMeta{Name: render.KibanaPublicCertSecret, Namespace: common.OperatorNamespace()}},
					},
					[]*corev1.Secret{
						{ObjectMeta: metav1.ObjectMeta{Name: "tigera-pull-secret"}},
					}, operatorv1.ProviderNone,
					[]*corev1.Secret{
						{ObjectMeta: metav1.ObjectMeta{Name: render.ElasticsearchCuratorUserSecret, Namespace: common.OperatorNamespace()}},
						{ObjectMeta: metav1.ObjectMeta{Name: relasticsearch.PublicCertSecret, Namespace: common.OperatorNamespace()}},
					},
					nil, nil, dns.DefaultClusterDomain, nil, render.ElasticsearchLicenseTypeEnterpriseTrial)
=======

				cfg.ElasticsearchSecrets = []*corev1.Secret{
					{ObjectMeta: metav1.ObjectMeta{Name: render.TigeraElasticsearchCertSecret, Namespace: common.OperatorNamespace()}},
					{ObjectMeta: metav1.ObjectMeta{Name: render.TigeraElasticsearchCertSecret, Namespace: render.ElasticsearchNamespace}},
					{ObjectMeta: metav1.ObjectMeta{Name: relasticsearch.PublicCertSecret, Namespace: common.OperatorNamespace()}},
				}
				cfg.KibanaCertSecret = &corev1.Secret{ObjectMeta: metav1.ObjectMeta{Name: render.TigeraKibanaCertSecret, Namespace: common.OperatorNamespace()}}
				cfg.KibanaInternalCertSecret = &corev1.Secret{ObjectMeta: metav1.ObjectMeta{Name: render.KibanaPublicCertSecret, Namespace: render.KibanaNamespace}}
				cfg.CuratorSecrets = []*corev1.Secret{
					{ObjectMeta: metav1.ObjectMeta{Name: render.ElasticsearchCuratorUserSecret, Namespace: common.OperatorNamespace()}},
					{ObjectMeta: metav1.ObjectMeta{Name: relasticsearch.PublicCertSecret, Namespace: common.OperatorNamespace()}},
				}
				cfg.ClusterDomain = dns.DefaultClusterDomain
				component := render.LogStorage(cfg)
>>>>>>> 0d3ea882

				createResources, deleteResources := component.Objects()

				compareResources(createResources, expectedCreateResources)
				compareResources(deleteResources, []resourceTestObj{})
			})
		})

		Context("Deleting LogStorage", deleteLogStorageTests(nil, nil))

		Context("Updating LogStorage resource", func() {
			It("should create new NodeSet", func() {
				cfg.LogStorage = &operatorv1.LogStorage{
					ObjectMeta: metav1.ObjectMeta{
						Name: "tigera-secure",
					},
					Spec: operatorv1.LogStorageSpec{
						Nodes: &operatorv1.Nodes{
							Count: 1,
							ResourceRequirements: &corev1.ResourceRequirements{
								Limits: corev1.ResourceList{
									"cpu":    resource.MustParse("1"),
									"memory": resource.MustParse("150Mi"),
								},
								Requests: corev1.ResourceList{
									"cpu":     resource.MustParse("1"),
									"memory":  resource.MustParse("150Mi"),
									"storage": resource.MustParse("10Gi"),
								},
							},
						},
					},
				}
				cfg.Elasticsearch = &esv1.Elasticsearch{}

<<<<<<< HEAD
				es := &esv1.Elasticsearch{}

				component := render.LogStorage(
					ls,
					installation, nil, nil, es, nil,
					esConfig,
					[]*corev1.Secret{
						{ObjectMeta: metav1.ObjectMeta{Name: render.TigeraElasticsearchCertSecret, Namespace: common.OperatorNamespace()}},
						{ObjectMeta: metav1.ObjectMeta{Name: render.TigeraElasticsearchCertSecret, Namespace: render.ElasticsearchNamespace}},
					},
					[]*corev1.Secret{
						{ObjectMeta: metav1.ObjectMeta{Name: render.TigeraKibanaCertSecret, Namespace: common.OperatorNamespace()}},
						{ObjectMeta: metav1.ObjectMeta{Name: render.TigeraKibanaCertSecret, Namespace: render.KibanaNamespace}},
					},
					[]*corev1.Secret{
						{ObjectMeta: metav1.ObjectMeta{Name: "tigera-pull-secret"}},
					}, operatorv1.ProviderNone, nil, nil, nil, "cluster.local", nil, render.ElasticsearchLicenseTypeEnterpriseTrial)
=======
				component := render.LogStorage(cfg)
>>>>>>> 0d3ea882

				createResources, _ := component.Objects()

				oldNodeSetName := rtest.GetResource(createResources, "tigera-secure", "tigera-elasticsearch", "elasticsearch.k8s.elastic.co", "v1", "Elasticsearch").(*esv1.Elasticsearch).Spec.NodeSets[0].Name

				// update resource requirements
				cfg.LogStorage.Spec.Nodes.ResourceRequirements = &corev1.ResourceRequirements{
					Limits: corev1.ResourceList{
						"cpu":    resource.MustParse("1"),
						"memory": resource.MustParse("150Mi"),
					},
					Requests: corev1.ResourceList{
						"cpu":     resource.MustParse("1"),
						"memory":  resource.MustParse("2Gi"),
						"storage": resource.MustParse("5Gi"),
					},
				}

<<<<<<< HEAD
				updatedComponent := render.LogStorage(
					ls,
					installation, nil, nil, es, nil,
					esConfig,
					[]*corev1.Secret{
						{ObjectMeta: metav1.ObjectMeta{Name: render.TigeraElasticsearchCertSecret, Namespace: common.OperatorNamespace()}},
						{ObjectMeta: metav1.ObjectMeta{Name: render.TigeraElasticsearchCertSecret, Namespace: render.ElasticsearchNamespace}},
					},
					[]*corev1.Secret{
						{ObjectMeta: metav1.ObjectMeta{Name: render.TigeraKibanaCertSecret, Namespace: common.OperatorNamespace()}},
						{ObjectMeta: metav1.ObjectMeta{Name: render.TigeraKibanaCertSecret, Namespace: render.KibanaNamespace}},
					},
					[]*corev1.Secret{
						{ObjectMeta: metav1.ObjectMeta{Name: "tigera-pull-secret"}},
					}, operatorv1.ProviderNone, nil, nil, nil, "cluster.local", nil, render.ElasticsearchLicenseTypeEnterpriseTrial)
=======
				updatedComponent := render.LogStorage(cfg)
>>>>>>> 0d3ea882

				updatedResources, _ := updatedComponent.Objects()

				newNodeName := rtest.GetResource(updatedResources, "tigera-secure", "tigera-elasticsearch", "elasticsearch.k8s.elastic.co", "v1", "Elasticsearch").(*esv1.Elasticsearch).Spec.NodeSets[0].Name
				Expect(newNodeName).NotTo(Equal(oldNodeSetName))
			})
		})

		It("should render DataNodeSelectors defined in the LogStorage CR", func() {
			cfg.LogStorage.Spec.DataNodeSelector = map[string]string{
				"k1": "v1",
				"k2": "v2",
			}
<<<<<<< HEAD
			component := render.LogStorage(
				logStorage,
				installation, nil, nil, nil, nil,
				esConfig,
				[]*corev1.Secret{
					{ObjectMeta: metav1.ObjectMeta{Name: render.TigeraElasticsearchCertSecret, Namespace: common.OperatorNamespace()}},
					{ObjectMeta: metav1.ObjectMeta{Name: render.TigeraElasticsearchCertSecret, Namespace: render.ElasticsearchNamespace}},
				},
				[]*corev1.Secret{
					{ObjectMeta: metav1.ObjectMeta{Name: render.TigeraKibanaCertSecret, Namespace: common.OperatorNamespace()}},
					{ObjectMeta: metav1.ObjectMeta{Name: render.TigeraKibanaCertSecret, Namespace: render.KibanaNamespace}},
				},
				[]*corev1.Secret{
					{ObjectMeta: metav1.ObjectMeta{Name: "tigera-pull-secret"}},
				}, operatorv1.ProviderNone, nil, nil, nil, "cluster.local", nil, render.ElasticsearchLicenseTypeEnterpriseTrial)
=======
			component := render.LogStorage(cfg)
>>>>>>> 0d3ea882

			// Verify that the node selectors are passed into the Elasticsearch pod spec.
			createResources, _ := component.Objects()
			nodeSelectors := getElasticsearch(createResources).Spec.NodeSets[0].PodTemplate.Spec.NodeSelector
			Expect(nodeSelectors["k1"]).To(Equal("v1"))
			Expect(nodeSelectors["k2"]).To(Equal("v2"))
		})

		It("Configures OIDC for Kibana when the OIDC configuration is provided", func() {
			cfg.DexCfg = render.NewDexRelyingPartyConfig(&operatorv1.Authentication{
				Spec: operatorv1.AuthenticationSpec{
					ManagerDomain: "https://example.com",
					OIDC: &operatorv1.AuthenticationOIDC{
						IssuerURL:       "https://example.com",
						UsernameClaim:   "email",
						GroupsClaim:     "group",
						RequestedScopes: []string{"scope"},
					},
				},
			}, render.CreateDexTLSSecret("cn"), render.CreateDexClientSecret(), "cluster.local")

<<<<<<< HEAD
			component := render.LogStorage(
				logStorage,
				installation, nil, nil, nil, nil,
				esConfig,
				[]*corev1.Secret{
					{ObjectMeta: metav1.ObjectMeta{Name: render.TigeraElasticsearchCertSecret, Namespace: common.OperatorNamespace()}},
					{ObjectMeta: metav1.ObjectMeta{Name: render.TigeraElasticsearchCertSecret, Namespace: render.ElasticsearchNamespace}},
				},
				[]*corev1.Secret{
					{ObjectMeta: metav1.ObjectMeta{Name: render.TigeraKibanaCertSecret, Namespace: common.OperatorNamespace()}},
					{ObjectMeta: metav1.ObjectMeta{Name: render.TigeraKibanaCertSecret, Namespace: render.KibanaNamespace}},
				},
				[]*corev1.Secret{
					{ObjectMeta: metav1.ObjectMeta{Name: "tigera-pull-secret"}},
				}, operatorv1.ProviderNone, nil, nil, nil, "cluster.local", dexCfg, render.ElasticsearchLicenseTypeEnterpriseTrial,
			)
=======
			component := render.LogStorage(cfg)
>>>>>>> 0d3ea882

			createResources, _ := component.Objects()
			securitySecret := rtest.GetResource(createResources, render.ElasticsearchSecureSettingsSecretName, render.ElasticsearchNamespace, "", "", "")

			Expect(securitySecret).ShouldNot(BeNil())
			Expect(securitySecret.(*corev1.Secret).Data["xpack.security.authc.realms.oidc.oidc1.rp.client_secret"]).Should(HaveLen(24))
			elasticsearch := getElasticsearch(createResources)
			Expect(elasticsearch.Spec.NodeSets[0].Config.Data).Should(Equal(map[string]interface{}{
				"cluster.max_shards_per_node": 10000,
				"xpack.security.authc.realms.oidc.oidc1": map[string]interface{}{
					"rp.client_id":                "tigera-manager",
					"rp.requested_scopes":         []string{"openid", "email", "profile", "groups", "offline_access"},
					"op.jwkset_path":              "https://tigera-dex.tigera-dex.svc.cluster.local:5556/dex/keys",
					"op.userinfo_endpoint":        "https://tigera-dex.tigera-dex.svc.cluster.local:5556/dex/userinfo",
					"claims.principal":            "email",
					"order":                       1,
					"rp.response_type":            "code",
					"rp.redirect_uri":             "https://example.com/tigera-kibana/api/security/oidc/callback",
					"op.issuer":                   "https://example.com/dex",
					"op.authorization_endpoint":   "https://example.com/dex/auth",
					"op.token_endpoint":           "https://tigera-dex.tigera-dex.svc.cluster.local:5556/dex/token",
					"rp.post_logout_redirect_uri": "https://example.com/tigera-kibana/logged_out",
					"claims.groups":               "groups",
					"ssl.certificate_authorities": []string{"/usr/share/elasticsearch/config/dex/tls-dex.crt"},
				},
				"node.master": "true",
				"node.data":   "true",
				"node.ingest": "true",
			}))

			// Verify that there are 2 init containers for OIDC
			initContainers := elasticsearch.Spec.NodeSets[0].PodTemplate.Spec.InitContainers
			Expect(len(initContainers)).To(Equal(3))
			Expect(initContainers[0].Name).To(Equal("elastic-internal-init-os-settings"))
			Expect(initContainers[1].Name).To(Equal("elastic-internal-init-keystore"))
			Expect(initContainers[2].Name).To(Equal("elastic-internal-init-log-selinux-context"))
		})

		It("should not configures OIDC for Kibana when elasticsearch basic license is used", func() {
			cfg.DexCfg = render.NewDexRelyingPartyConfig(&operatorv1.Authentication{
				Spec: operatorv1.AuthenticationSpec{
					ManagerDomain: "https://example.com",
					OIDC: &operatorv1.AuthenticationOIDC{
						IssuerURL:       "https://example.com",
						UsernameClaim:   "email",
						GroupsClaim:     "group",
						RequestedScopes: []string{"scope"},
					},
				},
			}, render.CreateDexTLSSecret("cn"), render.CreateDexClientSecret(), "svc.cluster.local")
			cfg.ElasticLicenseType = render.ElasticsearchLicenseTypeBasic

<<<<<<< HEAD
			component := render.LogStorage(
				logStorage,
				installation, nil, nil, nil, nil,
				esConfig,
				[]*corev1.Secret{
					{ObjectMeta: metav1.ObjectMeta{Name: render.TigeraElasticsearchCertSecret, Namespace: common.OperatorNamespace()}},
					{ObjectMeta: metav1.ObjectMeta{Name: render.TigeraElasticsearchCertSecret, Namespace: render.ElasticsearchNamespace}},
				},
				[]*corev1.Secret{
					{ObjectMeta: metav1.ObjectMeta{Name: render.TigeraKibanaCertSecret, Namespace: common.OperatorNamespace()}},
					{ObjectMeta: metav1.ObjectMeta{Name: render.TigeraKibanaCertSecret, Namespace: render.KibanaNamespace}},
				},
				[]*corev1.Secret{
					{ObjectMeta: metav1.ObjectMeta{Name: "tigera-pull-secret"}},
				}, operatorv1.ProviderNone, nil, nil, nil, "cluster.local", dexCfg, render.ElasticsearchLicenseTypeBasic)
=======
			component := render.LogStorage(cfg)
>>>>>>> 0d3ea882

			createResources, _ := component.Objects()
			securitySecret := rtest.GetResource(createResources, render.ElasticsearchSecureSettingsSecretName, render.ElasticsearchNamespace, "", "", "")
			Expect(securitySecret).Should(BeNil())
			elasticsearch := getElasticsearch(createResources)
			Expect(elasticsearch.Spec.NodeSets[0].Config.Data).Should(Equal(map[string]interface{}{
				"cluster.max_shards_per_node": 10000,
				"node.master":                 "true",
				"node.data":                   "true",
				"node.ingest":                 "true",
			}))

			initContainers := elasticsearch.Spec.NodeSets[0].PodTemplate.Spec.InitContainers
			Expect(len(initContainers)).To(Equal(2))
			Expect(initContainers[0].Name).To(Equal("elastic-internal-init-os-settings"))
			Expect(initContainers[1].Name).To(Equal("elastic-internal-init-log-selinux-context"))
		})

		Context("ECKOperator memory requests/limits", func() {
			When("LogStorage Spec contains an entry for ECKOperator in ComponentResources", func() {
				It("should set matching memory requests/limits in the elastic-operator StatefulSet.Spec manager container", func() {
					limits := corev1.ResourceList{}
					requests := corev1.ResourceList{}
					limits[corev1.ResourceMemory] = resource.MustParse("512Mi")
					requests[corev1.ResourceMemory] = resource.MustParse("512Mi")
					cfg.LogStorage.Spec.ComponentResources = []operatorv1.LogStorageComponentResource{
						{
							ComponentName: operatorv1.ComponentNameECKOperator,
							ResourceRequirements: &corev1.ResourceRequirements{
								Limits:   limits,
								Requests: requests,
							},
						},
					}

					limits[corev1.ResourceCPU] = resource.MustParse("1")
					requests[corev1.ResourceCPU] = resource.MustParse("100m")
					expectedResourcesRequirements := corev1.ResourceRequirements{
						Limits:   limits,
						Requests: requests,
					}

<<<<<<< HEAD
					component := render.LogStorage(
						logStorage,
						installation, nil, nil, nil, nil,
						esConfig,
						[]*corev1.Secret{
							{ObjectMeta: metav1.ObjectMeta{Name: render.TigeraElasticsearchCertSecret, Namespace: common.OperatorNamespace()}},
							{ObjectMeta: metav1.ObjectMeta{Name: render.TigeraElasticsearchCertSecret, Namespace: render.ElasticsearchNamespace}},
						},
						[]*corev1.Secret{
							{ObjectMeta: metav1.ObjectMeta{Name: render.TigeraKibanaCertSecret, Namespace: common.OperatorNamespace()}},
							{ObjectMeta: metav1.ObjectMeta{Name: render.TigeraKibanaCertSecret, Namespace: render.KibanaNamespace}},
						},
						[]*corev1.Secret{
							{ObjectMeta: metav1.ObjectMeta{Name: "tigera-pull-secret"}},
						}, operatorv1.ProviderNone, nil, nil, nil, "cluster.local", nil, render.ElasticsearchLicenseTypeEnterpriseTrial)
=======
					component := render.LogStorage(cfg)
>>>>>>> 0d3ea882

					createResources, _ := component.Objects()

					statefulSet := rtest.GetResource(createResources, render.ECKOperatorName, render.ECKOperatorNamespace, "apps", "v1", "StatefulSet").(*appsv1.StatefulSet)
					Expect(statefulSet).Should(Not(BeNil()))
					Expect(statefulSet.Spec.Template.Spec.Containers).ToNot(BeEmpty())
					for _, container := range statefulSet.Spec.Template.Spec.Containers {
						if container.Name == "manager" {
							Expect(container).NotTo(BeNil())
							Expect(container.Resources).To(Equal(expectedResourcesRequirements))
							break
						}
					}
				})
			})
		})
	})

	Context("Managed cluster", func() {
		var cfg *render.ElasticsearchConfiguration
		var managementClusterConnection *operatorv1.ManagementClusterConnection

		BeforeEach(func() {
			replicas := int32(1)
			installation := &operatorv1.InstallationSpec{
				ControlPlaneReplicas: &replicas,
				KubernetesProvider:   operatorv1.ProviderNone,
				Registry:             "testregistry.com/",
			}

			managementClusterConnection = &operatorv1.ManagementClusterConnection{}

			cfg = &render.ElasticsearchConfiguration{
				Installation:                installation,
				ManagementClusterConnection: managementClusterConnection,
				PullSecrets: []*corev1.Secret{
					{ObjectMeta: metav1.ObjectMeta{Name: "tigera-pull-secret"}},
				},
				Provider:           operatorv1.ProviderNone,
				ClusterDomain:      "cluster.local",
				ElasticLicenseType: render.ElasticsearchLicenseTypeEnterpriseTrial,
			}
		})
		Context("Initial creation", func() {
			It("creates Managed cluster logstorage components", func() {
				expectedCreateResources := []resourceTestObj{
					{render.ElasticsearchNamespace, "", &corev1.Namespace{}, nil},
					{render.ESGatewayServiceName, render.ElasticsearchNamespace, &corev1.Service{}, func(resource runtime.Object) {
						svc := resource.(*corev1.Service)

						Expect(svc.Spec.Type).Should(Equal(corev1.ServiceTypeExternalName))
						Expect(svc.Spec.ExternalName).Should(Equal(fmt.Sprintf("%s.%s.svc.%s", render.GuardianServiceName, render.GuardianNamespace, dns.DefaultClusterDomain)))
					}},
				}

				component := render.LogStorage(cfg)

				createResources, deleteResources := component.Objects()

				compareResources(createResources, expectedCreateResources)
				compareResources(deleteResources, []resourceTestObj{})
			})
		})
		Context("Deleting LogStorage", deleteLogStorageTests(nil, managementClusterConnection))
	})

	Context("NodeSet configuration", func() {
		var cfg *render.ElasticsearchConfiguration
		replicas, retention := int32(1), int32(1)

		BeforeEach(func() {
			logStorage := &operatorv1.LogStorage{
				ObjectMeta: metav1.ObjectMeta{
					Name: "tigera-secure",
				},
				Spec: operatorv1.LogStorageSpec{
					Indices: &operatorv1.Indices{
						Replicas: &replicas,
					},
					Retention: &operatorv1.Retention{
						Flows:             &retention,
						AuditReports:      &retention,
						Snapshots:         &retention,
						ComplianceReports: &retention,
					},
				},
				Status: operatorv1.LogStorageStatus{
					State: "",
				},
			}

			installation := &operatorv1.InstallationSpec{
				ControlPlaneReplicas: &replicas,
				KubernetesProvider:   operatorv1.ProviderNone,
				Registry:             "testregistry.com/",
			}
			esConfig := relasticsearch.NewClusterConfig("cluster", 1, 1, 1)

			cfg = &render.ElasticsearchConfiguration{
				LogStorage:    logStorage,
				Installation:  installation,
				ClusterConfig: esConfig,
				ElasticsearchSecrets: []*corev1.Secret{
					{ObjectMeta: metav1.ObjectMeta{Name: render.TigeraElasticsearchCertSecret, Namespace: common.OperatorNamespace()}},
					{ObjectMeta: metav1.ObjectMeta{Name: render.TigeraElasticsearchCertSecret, Namespace: render.ElasticsearchNamespace}},
				},
				KibanaCertSecret: &corev1.Secret{ObjectMeta: metav1.ObjectMeta{Name: render.TigeraKibanaCertSecret, Namespace: common.OperatorNamespace()}},
				PullSecrets: []*corev1.Secret{
					{ObjectMeta: metav1.ObjectMeta{Name: "tigera-pull-secret"}},
				},
				Provider:           operatorv1.ProviderNone,
				ClusterDomain:      "cluster.local",
				ElasticLicenseType: render.ElasticsearchLicenseTypeEnterpriseTrial,
			}
		})
		Context("Node distribution", func() {
			When("the number of Nodes and NodeSets is 3", func() {
				It("creates 3 1 Node NodeSet", func() {
					cfg.LogStorage.Spec.Nodes = &operatorv1.Nodes{
						Count: 3,
						NodeSets: []operatorv1.NodeSet{
							{}, {}, {},
						},
					}

<<<<<<< HEAD
					component := render.LogStorage(
						logStorage,
						installation, nil, nil, nil, nil,
						esConfig,
						[]*corev1.Secret{
							{ObjectMeta: metav1.ObjectMeta{Name: render.TigeraElasticsearchCertSecret, Namespace: common.OperatorNamespace()}},
							{ObjectMeta: metav1.ObjectMeta{Name: render.TigeraElasticsearchCertSecret, Namespace: render.ElasticsearchNamespace}},
						},
						[]*corev1.Secret{
							{ObjectMeta: metav1.ObjectMeta{Name: render.TigeraKibanaCertSecret, Namespace: common.OperatorNamespace()}},
							{ObjectMeta: metav1.ObjectMeta{Name: render.TigeraKibanaCertSecret, Namespace: render.KibanaNamespace}},
						},
						[]*corev1.Secret{
							{ObjectMeta: metav1.ObjectMeta{Name: "tigera-pull-secret"}},
						}, operatorv1.ProviderNone, nil, nil, nil, "cluster.local", nil, render.ElasticsearchLicenseTypeEnterpriseTrial)
=======
					component := render.LogStorage(cfg)
>>>>>>> 0d3ea882

					createResources, _ := component.Objects()
					nodeSets := getElasticsearch(createResources).Spec.NodeSets

					Expect(len(nodeSets)).Should(Equal(3))
					for _, nodeSet := range nodeSets {
						Expect(nodeSet.Count).Should(Equal(int32(1)))
					}
				})
			})
			When("the number of Nodes is 2 and the number of NodeSets is 3", func() {
				It("creates 2 1 Node NodeSets", func() {
					cfg.LogStorage.Spec.Nodes = &operatorv1.Nodes{
						Count: 2,
						NodeSets: []operatorv1.NodeSet{
							{}, {}, {},
						},
					}

<<<<<<< HEAD
					component := render.LogStorage(
						logStorage,
						installation, nil, nil, nil, nil,
						esConfig,
						[]*corev1.Secret{
							{ObjectMeta: metav1.ObjectMeta{Name: render.TigeraElasticsearchCertSecret, Namespace: common.OperatorNamespace()}},
							{ObjectMeta: metav1.ObjectMeta{Name: render.TigeraElasticsearchCertSecret, Namespace: render.ElasticsearchNamespace}},
						},
						[]*corev1.Secret{
							{ObjectMeta: metav1.ObjectMeta{Name: render.TigeraKibanaCertSecret, Namespace: common.OperatorNamespace()}},
							{ObjectMeta: metav1.ObjectMeta{Name: render.TigeraKibanaCertSecret, Namespace: render.KibanaNamespace}},
						},
						[]*corev1.Secret{
							{ObjectMeta: metav1.ObjectMeta{Name: "tigera-pull-secret"}},
						}, operatorv1.ProviderNone, nil, nil, nil, "cluster.local", nil, render.ElasticsearchLicenseTypeEnterpriseTrial)
=======
					component := render.LogStorage(cfg)
>>>>>>> 0d3ea882

					createResources, _ := component.Objects()
					nodeSets := getElasticsearch(createResources).Spec.NodeSets

					Expect(len(nodeSets)).Should(Equal(2))
					for _, nodeSet := range nodeSets {
						Expect(nodeSet.Count).Should(Equal(int32(1)))
					}
				})
			})
			When("the number of Nodes is 6 and the number of NodeSets is 3", func() {
				It("creates 3 2 Node NodeSets", func() {
					cfg.LogStorage.Spec.Nodes = &operatorv1.Nodes{
						Count: 6,
						NodeSets: []operatorv1.NodeSet{
							{}, {}, {},
						},
					}

<<<<<<< HEAD
					component := render.LogStorage(
						logStorage,
						installation, nil, nil, nil, nil,
						esConfig,
						[]*corev1.Secret{
							{ObjectMeta: metav1.ObjectMeta{Name: render.TigeraElasticsearchCertSecret, Namespace: common.OperatorNamespace()}},
							{ObjectMeta: metav1.ObjectMeta{Name: render.TigeraElasticsearchCertSecret, Namespace: render.ElasticsearchNamespace}},
						},
						[]*corev1.Secret{
							{ObjectMeta: metav1.ObjectMeta{Name: render.TigeraKibanaCertSecret, Namespace: common.OperatorNamespace()}},
							{ObjectMeta: metav1.ObjectMeta{Name: render.TigeraKibanaCertSecret, Namespace: render.KibanaNamespace}},
						},
						[]*corev1.Secret{
							{ObjectMeta: metav1.ObjectMeta{Name: "tigera-pull-secret"}},
						}, operatorv1.ProviderNone, nil, nil, nil, "cluster.local", nil, render.ElasticsearchLicenseTypeEnterpriseTrial)
=======
					component := render.LogStorage(cfg)
>>>>>>> 0d3ea882

					createResources, _ := component.Objects()
					nodeSets := getElasticsearch(createResources).Spec.NodeSets

					Expect(len(nodeSets)).Should(Equal(3))
					for _, nodeSet := range nodeSets {
						Expect(nodeSet.Count).Should(Equal(int32(2)))
					}
				})
			})
			When("the number of Nodes is 5 and the number of NodeSets is 6", func() {
				It("creates 2 2 Node NodeSets and 1 1 Node NodeSet", func() {
					cfg.LogStorage.Spec.Nodes = &operatorv1.Nodes{
						Count: 5,
						NodeSets: []operatorv1.NodeSet{
							{}, {}, {},
						},
					}

<<<<<<< HEAD
					component := render.LogStorage(
						logStorage,
						installation, nil, nil, nil, nil,
						esConfig,
						[]*corev1.Secret{
							{ObjectMeta: metav1.ObjectMeta{Name: render.TigeraElasticsearchCertSecret, Namespace: common.OperatorNamespace()}},
							{ObjectMeta: metav1.ObjectMeta{Name: render.TigeraElasticsearchCertSecret, Namespace: render.ElasticsearchNamespace}},
						},
						[]*corev1.Secret{
							{ObjectMeta: metav1.ObjectMeta{Name: render.TigeraKibanaCertSecret, Namespace: common.OperatorNamespace()}},
							{ObjectMeta: metav1.ObjectMeta{Name: render.TigeraKibanaCertSecret, Namespace: render.KibanaNamespace}},
						},
						[]*corev1.Secret{
							{ObjectMeta: metav1.ObjectMeta{Name: "tigera-pull-secret"}},
						}, operatorv1.ProviderNone, nil, nil, nil, "cluster.local", nil, render.ElasticsearchLicenseTypeEnterpriseTrial)
=======
					component := render.LogStorage(cfg)
>>>>>>> 0d3ea882

					createResources, _ := component.Objects()
					nodeSets := getElasticsearch(createResources).Spec.NodeSets

					Expect(len(nodeSets)).Should(Equal(3))

					Expect(nodeSets[0].Count).Should(Equal(int32(2)))
					Expect(nodeSets[1].Count).Should(Equal(int32(2)))
					Expect(nodeSets[2].Count).Should(Equal(int32(1)))
				})
			})
		})
		Context("Node Resource", func() {
			When("the ResourceRequirements is set", func() {
				defaultLimitCpu := "1"
				defaultLimitMemory := "4Gi"
				defaultRequestsCpu := "250m"
				defaultRequestsMemory := "4Gi"
				It("sets memory and cpu requirements in pod template", func() {
					res := corev1.ResourceRequirements{
						Limits: corev1.ResourceList{
							"cpu":    resource.MustParse("5"),
							"memory": resource.MustParse("2Gi"),
						},
						Requests: corev1.ResourceList{
							"cpu":    resource.MustParse("500m"),
							"memory": resource.MustParse("2Gi"),
						},
					}
					cfg.LogStorage.Spec.Nodes = &operatorv1.Nodes{
						Count:                1,
						ResourceRequirements: &res,
					}

<<<<<<< HEAD
					component := render.LogStorage(
						logStorage,
						installation, nil, nil, nil, nil,
						esConfig,
						[]*corev1.Secret{
							{ObjectMeta: metav1.ObjectMeta{Name: render.TigeraElasticsearchCertSecret, Namespace: common.OperatorNamespace()}},
							{ObjectMeta: metav1.ObjectMeta{Name: render.TigeraElasticsearchCertSecret, Namespace: render.ElasticsearchNamespace}},
						},
						[]*corev1.Secret{
							{ObjectMeta: metav1.ObjectMeta{Name: render.TigeraKibanaCertSecret, Namespace: common.OperatorNamespace()}},
							{ObjectMeta: metav1.ObjectMeta{Name: render.TigeraKibanaCertSecret, Namespace: render.KibanaNamespace}},
						},
						[]*corev1.Secret{
							{ObjectMeta: metav1.ObjectMeta{Name: "tigera-pull-secret"}},
						}, operatorv1.ProviderNone, nil, nil, nil, "cluster.local", nil, render.ElasticsearchLicenseTypeEnterpriseTrial)
=======
					component := render.LogStorage(cfg)
>>>>>>> 0d3ea882

					createResources, _ := component.Objects()
					pod := getElasticsearch(createResources).Spec.NodeSets[0].PodTemplate.Spec.Containers[0]
					Expect(pod.Resources).Should(Equal(res))
					Expect(pod.Env[0].Value).To(Equal("-Xms1G -Xmx1G"))
				})
				It("sets default memory and cpu requirements in pod template", func() {
					res := corev1.ResourceRequirements{
						Limits: corev1.ResourceList{
							"memory": resource.MustParse("10Gi"),
						},
						Requests: corev1.ResourceList{
							"cpu": resource.MustParse(defaultRequestsCpu),
						},
					}
					expectedRes := corev1.ResourceRequirements{
						Limits: corev1.ResourceList{
							"cpu":    resource.MustParse(defaultLimitCpu),
							"memory": resource.MustParse("10Gi"),
						},
						Requests: corev1.ResourceList{
							"cpu":    resource.MustParse(defaultRequestsCpu),
							"memory": resource.MustParse(defaultRequestsMemory),
						},
					}
					cfg.LogStorage.Spec.Nodes = &operatorv1.Nodes{
						Count:                1,
						ResourceRequirements: &res,
					}

<<<<<<< HEAD
					component := render.LogStorage(
						logStorage,
						installation, nil, nil, nil, nil,
						esConfig,
						[]*corev1.Secret{
							{ObjectMeta: metav1.ObjectMeta{Name: render.TigeraElasticsearchCertSecret, Namespace: common.OperatorNamespace()}},
							{ObjectMeta: metav1.ObjectMeta{Name: render.TigeraElasticsearchCertSecret, Namespace: render.ElasticsearchNamespace}},
						},
						[]*corev1.Secret{
							{ObjectMeta: metav1.ObjectMeta{Name: render.TigeraKibanaCertSecret, Namespace: common.OperatorNamespace()}},
							{ObjectMeta: metav1.ObjectMeta{Name: render.TigeraKibanaCertSecret, Namespace: render.KibanaNamespace}},
						},
						[]*corev1.Secret{
							{ObjectMeta: metav1.ObjectMeta{Name: "tigera-pull-secret"}},
						}, operatorv1.ProviderNone, nil, nil, nil, "cluster.local", nil, render.ElasticsearchLicenseTypeEnterpriseTrial)
=======
					component := render.LogStorage(cfg)
>>>>>>> 0d3ea882

					createResources, _ := component.Objects()
					pod := getElasticsearch(createResources).Spec.NodeSets[0].PodTemplate.Spec.Containers[0]
					Expect(pod.Resources).Should(Equal(expectedRes))
					Expect(pod.Env[0].Value).To(Equal("-Xms2G -Xmx2G"))
				})
				It("sets value of Limits to user's Requests when user's Limits is not set and default Limits is lesser than Requests", func() {
					res := corev1.ResourceRequirements{
						Requests: corev1.ResourceList{
							"cpu":    resource.MustParse("3"),
							"memory": resource.MustParse("1Gi"),
						},
					}
					expectedRes := corev1.ResourceRequirements{
						Limits: corev1.ResourceList{
							"cpu":    resource.MustParse("3"),
							"memory": resource.MustParse(defaultLimitMemory),
						},
						Requests: corev1.ResourceList{
							"cpu":    resource.MustParse("3"),
							"memory": resource.MustParse("1Gi"),
						},
					}
					cfg.LogStorage.Spec.Nodes = &operatorv1.Nodes{
						Count:                1,
						ResourceRequirements: &res,
					}

<<<<<<< HEAD
					component := render.LogStorage(
						logStorage,
						installation, nil, nil, nil, nil,
						esConfig,
						[]*corev1.Secret{
							{ObjectMeta: metav1.ObjectMeta{Name: render.TigeraElasticsearchCertSecret, Namespace: common.OperatorNamespace()}},
							{ObjectMeta: metav1.ObjectMeta{Name: render.TigeraElasticsearchCertSecret, Namespace: render.ElasticsearchNamespace}},
						},
						[]*corev1.Secret{
							{ObjectMeta: metav1.ObjectMeta{Name: render.TigeraKibanaCertSecret, Namespace: common.OperatorNamespace()}},
							{ObjectMeta: metav1.ObjectMeta{Name: render.TigeraKibanaCertSecret, Namespace: render.KibanaNamespace}},
						},
						[]*corev1.Secret{
							{ObjectMeta: metav1.ObjectMeta{Name: "tigera-pull-secret"}},
						}, operatorv1.ProviderNone, nil, nil, nil, "cluster.local", nil, render.ElasticsearchLicenseTypeEnterpriseTrial)
=======
					component := render.LogStorage(cfg)
>>>>>>> 0d3ea882

					createResources, _ := component.Objects()
					pod := getElasticsearch(createResources).Spec.NodeSets[0].PodTemplate.Spec.Containers[0]
					Expect(pod.Resources).Should(Equal(expectedRes))
					Expect(pod.Env[0].Value).To(Equal("-Xms512M -Xmx512M"))
				})
				It("sets value of Requests to user's Limits when user's Requests is not set and default Requests is greater than Limits", func() {
					res := corev1.ResourceRequirements{
						Limits: corev1.ResourceList{
							"memory": resource.MustParse("2Gi"),
						},
					}
					expectedRes := corev1.ResourceRequirements{
						Limits: corev1.ResourceList{
							"cpu":    resource.MustParse(defaultLimitCpu),
							"memory": resource.MustParse("2Gi"),
						},
						Requests: corev1.ResourceList{
							"cpu":    resource.MustParse(defaultRequestsCpu),
							"memory": resource.MustParse("2Gi"),
						},
					}
					cfg.LogStorage.Spec.Nodes = &operatorv1.Nodes{
						Count:                1,
						ResourceRequirements: &res,
					}

<<<<<<< HEAD
					component := render.LogStorage(
						logStorage,
						installation, nil, nil, nil, nil,
						esConfig,
						[]*corev1.Secret{
							{ObjectMeta: metav1.ObjectMeta{Name: render.TigeraElasticsearchCertSecret, Namespace: common.OperatorNamespace()}},
							{ObjectMeta: metav1.ObjectMeta{Name: render.TigeraElasticsearchCertSecret, Namespace: render.ElasticsearchNamespace}},
						},
						[]*corev1.Secret{
							{ObjectMeta: metav1.ObjectMeta{Name: render.TigeraKibanaCertSecret, Namespace: common.OperatorNamespace()}},
							{ObjectMeta: metav1.ObjectMeta{Name: render.TigeraKibanaCertSecret, Namespace: render.KibanaNamespace}},
						},
						[]*corev1.Secret{
							{ObjectMeta: metav1.ObjectMeta{Name: "tigera-pull-secret"}},
						}, operatorv1.ProviderNone, nil, nil, nil, "cluster.local", nil, render.ElasticsearchLicenseTypeEnterpriseTrial)
=======
					component := render.LogStorage(cfg)
>>>>>>> 0d3ea882

					createResources, _ := component.Objects()
					podResource := getElasticsearch(createResources).Spec.NodeSets[0].PodTemplate.Spec.Containers[0].Resources
					Expect(podResource).Should(Equal(expectedRes))
				})
				It("sets storage requirements in pvc template", func() {
					res := corev1.ResourceRequirements{
						Limits: corev1.ResourceList{
							"storage": resource.MustParse("16Gi"),
						},
						Requests: corev1.ResourceList{
							"storage": resource.MustParse("8Gi"),
						},
					}
					cfg.LogStorage.Spec.Nodes = &operatorv1.Nodes{
						Count:                1,
						ResourceRequirements: &res,
					}

<<<<<<< HEAD
					component := render.LogStorage(
						logStorage,
						installation, nil, nil, nil, nil,
						esConfig,
						[]*corev1.Secret{
							{ObjectMeta: metav1.ObjectMeta{Name: render.TigeraElasticsearchCertSecret, Namespace: common.OperatorNamespace()}},
							{ObjectMeta: metav1.ObjectMeta{Name: render.TigeraElasticsearchCertSecret, Namespace: render.ElasticsearchNamespace}},
						},
						[]*corev1.Secret{
							{ObjectMeta: metav1.ObjectMeta{Name: render.TigeraKibanaCertSecret, Namespace: common.OperatorNamespace()}},
							{ObjectMeta: metav1.ObjectMeta{Name: render.TigeraKibanaCertSecret, Namespace: render.KibanaNamespace}},
						},
						[]*corev1.Secret{
							{ObjectMeta: metav1.ObjectMeta{Name: "tigera-pull-secret"}},
						}, operatorv1.ProviderNone, nil, nil, nil, "cluster.local", nil, render.ElasticsearchLicenseTypeEnterpriseTrial)
=======
					component := render.LogStorage(cfg)
>>>>>>> 0d3ea882

					createResources, _ := component.Objects()
					pvcResource := getElasticsearch(createResources).Spec.NodeSets[0].VolumeClaimTemplates[0].Spec.Resources
					Expect(pvcResource).Should(Equal(res))
				})
				It("sets storage value of Requests to user's Limits when user's Requests is not set and default Requests is greater than Limits in pvc template", func() {
					res := corev1.ResourceRequirements{
						Limits: corev1.ResourceList{
							"storage": resource.MustParse("8Gi"),
						},
					}
					expected := corev1.ResourceRequirements{
						Limits: corev1.ResourceList{
							"storage": resource.MustParse("8Gi"),
						},
						Requests: corev1.ResourceList{
							"storage": resource.MustParse("8Gi"),
						},
					}
					cfg.LogStorage.Spec.Nodes = &operatorv1.Nodes{
						Count:                1,
						ResourceRequirements: &res,
					}

<<<<<<< HEAD
					component := render.LogStorage(
						logStorage,
						installation, nil, nil, nil, nil,
						esConfig,
						[]*corev1.Secret{
							{ObjectMeta: metav1.ObjectMeta{Name: render.TigeraElasticsearchCertSecret, Namespace: common.OperatorNamespace()}},
							{ObjectMeta: metav1.ObjectMeta{Name: render.TigeraElasticsearchCertSecret, Namespace: render.ElasticsearchNamespace}},
						},
						[]*corev1.Secret{
							{ObjectMeta: metav1.ObjectMeta{Name: render.TigeraKibanaCertSecret, Namespace: common.OperatorNamespace()}},
							{ObjectMeta: metav1.ObjectMeta{Name: render.TigeraKibanaCertSecret, Namespace: render.KibanaNamespace}},
						},
						[]*corev1.Secret{
							{ObjectMeta: metav1.ObjectMeta{Name: "tigera-pull-secret"}},
						}, operatorv1.ProviderNone, nil, nil, nil, "cluster.local", nil, render.ElasticsearchLicenseTypeEnterpriseTrial)
=======
					component := render.LogStorage(cfg)
>>>>>>> 0d3ea882

					createResources, _ := component.Objects()
					pvcResource := getElasticsearch(createResources).Spec.NodeSets[0].VolumeClaimTemplates[0].Spec.Resources
					Expect(pvcResource).Should(Equal(expected))
				})
			})
		})
		Context("Node selection", func() {
			When("NodeSets is set but empty", func() {
				It("returns the defualt NodeSet", func() {
					cfg.LogStorage.Spec.Nodes = &operatorv1.Nodes{
						Count:    2,
						NodeSets: []operatorv1.NodeSet{},
					}

<<<<<<< HEAD
					component := render.LogStorage(
						logStorage,
						installation, nil, nil, nil, nil,
						esConfig,
						[]*corev1.Secret{
							{ObjectMeta: metav1.ObjectMeta{Name: render.TigeraElasticsearchCertSecret, Namespace: common.OperatorNamespace()}},
							{ObjectMeta: metav1.ObjectMeta{Name: render.TigeraElasticsearchCertSecret, Namespace: render.ElasticsearchNamespace}},
						},
						[]*corev1.Secret{
							{ObjectMeta: metav1.ObjectMeta{Name: render.TigeraKibanaCertSecret, Namespace: common.OperatorNamespace()}},
							{ObjectMeta: metav1.ObjectMeta{Name: render.TigeraKibanaCertSecret, Namespace: render.KibanaNamespace}},
						},
						[]*corev1.Secret{
							{ObjectMeta: metav1.ObjectMeta{Name: "tigera-pull-secret"}},
						}, operatorv1.ProviderNone, nil, nil, nil, "cluster.local", nil, render.ElasticsearchLicenseTypeEnterpriseTrial)
=======
					component := render.LogStorage(cfg)
>>>>>>> 0d3ea882

					createResources, _ := component.Objects()
					nodeSets := getElasticsearch(createResources).Spec.NodeSets

					Expect(len(nodeSets)).Should(Equal(1))
				})
			})
			When("there is a single selection attribute for a NodeSet", func() {
				It("sets the Node Affinity Elasticsearch cluster awareness attributes with the single selection attribute", func() {
					cfg.LogStorage.Spec.Nodes = &operatorv1.Nodes{
						Count: 2,
						NodeSets: []operatorv1.NodeSet{
							{
								SelectionAttributes: []operatorv1.NodeSetSelectionAttribute{{
									Name:      "zone",
									NodeLabel: "failure-domain.beta.kubernetes.io/zone",
									Value:     "us-west-2a",
								}},
							},
							{
								SelectionAttributes: []operatorv1.NodeSetSelectionAttribute{{
									Name:      "zone",
									NodeLabel: "failure-domain.beta.kubernetes.io/zone",
									Value:     "us-west-2b",
								}},
							},
						},
					}

<<<<<<< HEAD
					component := render.LogStorage(
						logStorage,
						installation, nil, nil, nil, nil,
						esConfig,
						[]*corev1.Secret{
							{ObjectMeta: metav1.ObjectMeta{Name: render.TigeraElasticsearchCertSecret, Namespace: common.OperatorNamespace()}},
							{ObjectMeta: metav1.ObjectMeta{Name: render.TigeraElasticsearchCertSecret, Namespace: render.ElasticsearchNamespace}},
						},
						[]*corev1.Secret{
							{ObjectMeta: metav1.ObjectMeta{Name: render.TigeraKibanaCertSecret, Namespace: common.OperatorNamespace()}},
							{ObjectMeta: metav1.ObjectMeta{Name: render.TigeraKibanaCertSecret, Namespace: render.KibanaNamespace}},
						},
						[]*corev1.Secret{
							{ObjectMeta: metav1.ObjectMeta{Name: "tigera-pull-secret"}},
						}, operatorv1.ProviderNone, nil, nil, nil, "cluster.local", nil, render.ElasticsearchLicenseTypeEnterpriseTrial)
=======
					component := render.LogStorage(cfg)
>>>>>>> 0d3ea882

					createResources, _ := component.Objects()
					nodeSets := getElasticsearch(createResources).Spec.NodeSets

					Expect(len(nodeSets)).Should(Equal(2))
					Expect(nodeSets[0].PodTemplate.Spec.Affinity.NodeAffinity).Should(Equal(&corev1.NodeAffinity{
						RequiredDuringSchedulingIgnoredDuringExecution: &corev1.NodeSelector{
							NodeSelectorTerms: []corev1.NodeSelectorTerm{{
								MatchExpressions: []corev1.NodeSelectorRequirement{{
									Key:      "failure-domain.beta.kubernetes.io/zone",
									Operator: corev1.NodeSelectorOpIn,
									Values:   []string{"us-west-2a"},
								}},
							}},
						},
					}))
					Expect(nodeSets[0].Config.Data).Should(Equal(map[string]interface{}{
						"node.master":                 "true",
						"node.data":                   "true",
						"node.ingest":                 "true",
						"cluster.max_shards_per_node": 10000,
						"node.attr.zone":              "us-west-2a",
						"cluster.routing.allocation.awareness.attributes": "zone",
					}))

					Expect(nodeSets[1].PodTemplate.Spec.Affinity.NodeAffinity).Should(Equal(&corev1.NodeAffinity{
						RequiredDuringSchedulingIgnoredDuringExecution: &corev1.NodeSelector{
							NodeSelectorTerms: []corev1.NodeSelectorTerm{{
								MatchExpressions: []corev1.NodeSelectorRequirement{{
									Key:      "failure-domain.beta.kubernetes.io/zone",
									Operator: corev1.NodeSelectorOpIn,
									Values:   []string{"us-west-2b"},
								}},
							}},
						},
					}))
					Expect(nodeSets[1].Config.Data).Should(Equal(map[string]interface{}{
						"node.master":                 "true",
						"node.data":                   "true",
						"node.ingest":                 "true",
						"cluster.max_shards_per_node": 10000,
						"node.attr.zone":              "us-west-2b",
						"cluster.routing.allocation.awareness.attributes": "zone",
					}))
				})
			})
			When("there are multiple selection attributes for a NodeSet", func() {
				It("combines to attributes for the Node Affinity and Elasticsearch cluster awareness attributes", func() {
					cfg.LogStorage.Spec.Nodes = &operatorv1.Nodes{
						Count: 2,
						NodeSets: []operatorv1.NodeSet{
							{
								SelectionAttributes: []operatorv1.NodeSetSelectionAttribute{
									{
										Name:      "zone",
										NodeLabel: "failure-domain.beta.kubernetes.io/zone",
										Value:     "us-west-2a",
									},
									{
										Name:      "rack",
										NodeLabel: "some-rack-label.kubernetes.io/rack",
										Value:     "rack1",
									},
								},
							},
							{
								SelectionAttributes: []operatorv1.NodeSetSelectionAttribute{
									{
										Name:      "zone",
										NodeLabel: "failure-domain.beta.kubernetes.io/zone",
										Value:     "us-west-2b",
									},
									{
										Name:      "rack",
										NodeLabel: "some-rack-label.kubernetes.io/rack",
										Value:     "rack1",
									},
								},
							},
						},
					}

<<<<<<< HEAD
					component := render.LogStorage(
						logStorage,
						installation, nil, nil, nil, nil,
						esConfig,
						[]*corev1.Secret{
							{ObjectMeta: metav1.ObjectMeta{Name: render.TigeraElasticsearchCertSecret, Namespace: common.OperatorNamespace()}},
							{ObjectMeta: metav1.ObjectMeta{Name: render.TigeraElasticsearchCertSecret, Namespace: render.ElasticsearchNamespace}},
						},
						[]*corev1.Secret{
							{ObjectMeta: metav1.ObjectMeta{Name: render.TigeraKibanaCertSecret, Namespace: common.OperatorNamespace()}},
							{ObjectMeta: metav1.ObjectMeta{Name: render.TigeraKibanaCertSecret, Namespace: render.KibanaNamespace}},
						},
						[]*corev1.Secret{
							{ObjectMeta: metav1.ObjectMeta{Name: "tigera-pull-secret"}},
						}, operatorv1.ProviderNone, nil, nil, nil, "cluster.local", nil, render.ElasticsearchLicenseTypeEnterpriseTrial)
=======
					component := render.LogStorage(cfg)
>>>>>>> 0d3ea882

					createResources, _ := component.Objects()
					nodeSets := getElasticsearch(createResources).Spec.NodeSets

					Expect(len(nodeSets)).Should(Equal(2))
					Expect(nodeSets[0].PodTemplate.Spec.Affinity.NodeAffinity).Should(Equal(&corev1.NodeAffinity{
						RequiredDuringSchedulingIgnoredDuringExecution: &corev1.NodeSelector{
							NodeSelectorTerms: []corev1.NodeSelectorTerm{{
								MatchExpressions: []corev1.NodeSelectorRequirement{
									{
										Key:      "failure-domain.beta.kubernetes.io/zone",
										Operator: corev1.NodeSelectorOpIn,
										Values:   []string{"us-west-2a"},
									},
									{
										Key:      "some-rack-label.kubernetes.io/rack",
										Operator: corev1.NodeSelectorOpIn,
										Values:   []string{"rack1"},
									},
								},
							}},
						},
					}))
					Expect(nodeSets[0].Config.Data).Should(Equal(map[string]interface{}{
						"node.master":                 "true",
						"node.data":                   "true",
						"node.ingest":                 "true",
						"cluster.max_shards_per_node": 10000,
						"node.attr.zone":              "us-west-2a",
						"node.attr.rack":              "rack1",
						"cluster.routing.allocation.awareness.attributes": "zone,rack",
					}))

					Expect(nodeSets[1].PodTemplate.Spec.Affinity.NodeAffinity).Should(Equal(&corev1.NodeAffinity{
						RequiredDuringSchedulingIgnoredDuringExecution: &corev1.NodeSelector{
							NodeSelectorTerms: []corev1.NodeSelectorTerm{
								{
									MatchExpressions: []corev1.NodeSelectorRequirement{{
										Key:      "failure-domain.beta.kubernetes.io/zone",
										Operator: corev1.NodeSelectorOpIn,
										Values:   []string{"us-west-2b"},
									},
										{
											Key:      "some-rack-label.kubernetes.io/rack",
											Operator: corev1.NodeSelectorOpIn,
											Values:   []string{"rack1"},
										},
									},
								}},
						},
					}))
					Expect(nodeSets[1].Config.Data).Should(Equal(map[string]interface{}{
						"node.master":                 "true",
						"node.data":                   "true",
						"node.ingest":                 "true",
						"cluster.max_shards_per_node": 10000,
						"node.attr.zone":              "us-west-2b",
						"node.attr.rack":              "rack1",
						"cluster.routing.allocation.awareness.attributes": "zone,rack",
					}))
				})
			})
		})
	})

	Context("Kibana high availability", func() {
		var cfg *render.ElasticsearchConfiguration
		replicas := int32(1)
		retention := int32(1)

		BeforeEach(func() {
			logStorage := &operatorv1.LogStorage{
				ObjectMeta: metav1.ObjectMeta{
					Name: "tigera-secure",
				},
				Spec: operatorv1.LogStorageSpec{
					Nodes: &operatorv1.Nodes{
						Count:                1,
						ResourceRequirements: nil,
					},
					Indices: &operatorv1.Indices{
						Replicas: &replicas,
					},
					Retention: &operatorv1.Retention{
						Flows:             &retention,
						AuditReports:      &retention,
						Snapshots:         &retention,
						ComplianceReports: &retention,
					},
				},
				Status: operatorv1.LogStorageStatus{
					State: "",
				},
			}

			installation := &operatorv1.InstallationSpec{
				ControlPlaneReplicas: &replicas,
				KubernetesProvider:   operatorv1.ProviderNone,
				Registry:             "testregistry.com/",
			}

			esConfig := relasticsearch.NewClusterConfig("cluster", 1, 1, 1)

			cfg = &render.ElasticsearchConfiguration{
				LogStorage:    logStorage,
				Installation:  installation,
				ClusterConfig: esConfig,
				ElasticsearchSecrets: []*corev1.Secret{
					{ObjectMeta: metav1.ObjectMeta{Name: render.TigeraElasticsearchCertSecret, Namespace: common.OperatorNamespace()}},
					{ObjectMeta: metav1.ObjectMeta{Name: render.TigeraElasticsearchCertSecret, Namespace: render.ElasticsearchNamespace}},
				},
				KibanaCertSecret: &corev1.Secret{ObjectMeta: metav1.ObjectMeta{Name: render.TigeraKibanaCertSecret, Namespace: common.OperatorNamespace()}},
				PullSecrets: []*corev1.Secret{
					{ObjectMeta: metav1.ObjectMeta{Name: "tigera-pull-secret"}},
				},
				Provider:           operatorv1.ProviderNone,
				ClusterDomain:      "cluster.local",
				ElasticLicenseType: render.ElasticsearchLicenseTypeEnterpriseTrial,
			}
		})

		It("should set count to 1 when ControlPlaneReplicas is nil", func() {
			cfg.Installation.ControlPlaneReplicas = nil
			component := render.LogStorage(cfg)
			resources, _ := component.Objects()

			kibana, ok := rtest.GetResource(resources, "tigera-secure", "tigera-kibana", "kibana.k8s.elastic.co", "v1", "Kibana").(*kbv1.Kibana)
			Expect(ok).To(BeTrue())
			Expect(kibana.Spec.Count).To(Equal(int32(1)))
			Expect(kibana.Spec.PodTemplate.Spec.Affinity).To(BeNil())
		})

		It("should not render PodAffinity when ControlPlaneReplicas is 1", func() {
			var replicas int32 = 1
			cfg.Installation.ControlPlaneReplicas = &replicas

			component := render.LogStorage(cfg)
			resources, _ := component.Objects()

			kibana, ok := rtest.GetResource(resources, "tigera-secure", "tigera-kibana", "kibana.k8s.elastic.co", "v1", "Kibana").(*kbv1.Kibana)
			Expect(ok).To(BeTrue())
			Expect(kibana.Spec.PodTemplate.Spec.Affinity).To(BeNil())
		})

		It("should render PodAffinity when ControlPlaneReplicas is greater than 1", func() {
			var replicas int32 = 2
			cfg.Installation.ControlPlaneReplicas = &replicas

			component := render.LogStorage(cfg)
			resources, _ := component.Objects()

			kibana, ok := rtest.GetResource(resources, "tigera-secure", "tigera-kibana", "kibana.k8s.elastic.co", "v1", "Kibana").(*kbv1.Kibana)
			Expect(ok).To(BeTrue())
			Expect(kibana.Spec.PodTemplate.Spec.Affinity).NotTo(BeNil())
			Expect(kibana.Spec.PodTemplate.Spec.Affinity).To(Equal(podaffinity.NewPodAntiAffinity("tigera-secure", "tigera-kibana")))
		})
	})
})

var deleteLogStorageTests = func(managementCluster *operatorv1.ManagementCluster, managementClusterConnection *operatorv1.ManagementClusterConnection) func() {
	return func() {
		var cfg *render.ElasticsearchConfiguration
		replicas := int32(1)
		retention := int32(1)

		BeforeEach(func() {
			t := metav1.Now()

			logStorage := &operatorv1.LogStorage{
				ObjectMeta: metav1.ObjectMeta{
					Name:              "tigera-secure",
					DeletionTimestamp: &t,
				},
				Spec: operatorv1.LogStorageSpec{
					Nodes: &operatorv1.Nodes{
						Count:                1,
						ResourceRequirements: nil,
					},
					Indices: &operatorv1.Indices{
						Replicas: &replicas,
					},
					Retention: &operatorv1.Retention{
						Flows:             &retention,
						AuditReports:      &retention,
						Snapshots:         &retention,
						ComplianceReports: &retention,
					},
				},
				Status: operatorv1.LogStorageStatus{
					State: "",
				},
			}

			installation := &operatorv1.InstallationSpec{
				ControlPlaneReplicas: &replicas,
				KubernetesProvider:   operatorv1.ProviderNone,
				Registry:             "testregistry.com/",
			}
			esConfig := relasticsearch.NewClusterConfig("cluster", 1, 1, 1)

			cfg = &render.ElasticsearchConfiguration{
				LogStorage:                  logStorage,
				Installation:                installation,
				ManagementCluster:           managementCluster,
				ManagementClusterConnection: managementClusterConnection,
				Elasticsearch:               &esv1.Elasticsearch{ObjectMeta: metav1.ObjectMeta{Name: render.ElasticsearchName, Namespace: render.ElasticsearchNamespace}},
				Kibana:                      &kbv1.Kibana{ObjectMeta: metav1.ObjectMeta{Name: render.KibanaName, Namespace: render.KibanaNamespace}},
				ClusterConfig:               esConfig,
				ElasticsearchSecrets: []*corev1.Secret{
					{ObjectMeta: metav1.ObjectMeta{Name: render.TigeraElasticsearchCertSecret, Namespace: common.OperatorNamespace()}},
					{ObjectMeta: metav1.ObjectMeta{Name: render.TigeraElasticsearchCertSecret, Namespace: render.ElasticsearchNamespace}},
					{ObjectMeta: metav1.ObjectMeta{Name: relasticsearch.PublicCertSecret, Namespace: render.ElasticsearchNamespace}},
				},
				KibanaCertSecret:         &corev1.Secret{ObjectMeta: metav1.ObjectMeta{Name: render.TigeraKibanaCertSecret, Namespace: common.OperatorNamespace()}},
				KibanaInternalCertSecret: &corev1.Secret{ObjectMeta: metav1.ObjectMeta{Name: render.KibanaPublicCertSecret, Namespace: render.KibanaNamespace}},
				PullSecrets: []*corev1.Secret{
					{ObjectMeta: metav1.ObjectMeta{Name: "tigera-pull-secret"}},
				},
				CuratorSecrets: []*corev1.Secret{
					{ObjectMeta: metav1.ObjectMeta{Name: render.ElasticsearchCuratorUserSecret, Namespace: common.OperatorNamespace()}},
					{ObjectMeta: metav1.ObjectMeta{Name: relasticsearch.PublicCertSecret, Namespace: common.OperatorNamespace()}},
				},
				Provider:           operatorv1.ProviderNone,
				ClusterDomain:      "cluster.local",
				ElasticLicenseType: render.ElasticsearchLicenseTypeEnterpriseTrial,
			}
		})
		It("returns Elasticsearch and Kibana CR's to delete and keeps the finalizers on the LogStorage CR", func() {
			expectedCreateResources := []resourceTestObj{}

			expectedDeleteResources := []resourceTestObj{
				{render.ElasticsearchName, render.ElasticsearchNamespace, &esv1.Elasticsearch{}, nil},
				{render.KibanaName, render.KibanaNamespace, &kbv1.Kibana{}, nil},
			}

<<<<<<< HEAD
			component := render.LogStorage(
				logStorage,
				installation,
				managementCluster,
				managementClusterConnection,
				&esv1.Elasticsearch{ObjectMeta: metav1.ObjectMeta{Name: render.ElasticsearchName, Namespace: render.ElasticsearchNamespace}},
				&kbv1.Kibana{ObjectMeta: metav1.ObjectMeta{Name: render.KibanaName, Namespace: render.KibanaNamespace}},
				esConfig,
				[]*corev1.Secret{
					{ObjectMeta: metav1.ObjectMeta{Name: render.TigeraElasticsearchCertSecret, Namespace: common.OperatorNamespace()}},
					{ObjectMeta: metav1.ObjectMeta{Name: render.TigeraElasticsearchCertSecret, Namespace: render.ElasticsearchNamespace}},
					{ObjectMeta: metav1.ObjectMeta{Name: relasticsearch.PublicCertSecret, Namespace: render.ElasticsearchNamespace}},
				},
				[]*corev1.Secret{
					{ObjectMeta: metav1.ObjectMeta{Name: render.TigeraKibanaCertSecret, Namespace: common.OperatorNamespace()}},
					{ObjectMeta: metav1.ObjectMeta{Name: render.TigeraKibanaCertSecret, Namespace: render.KibanaNamespace}},
					{ObjectMeta: metav1.ObjectMeta{Name: render.KibanaPublicCertSecret, Namespace: render.KibanaNamespace}},
				},
				[]*corev1.Secret{
					{ObjectMeta: metav1.ObjectMeta{Name: "tigera-pull-secret"}},
				}, operatorv1.ProviderNone,
				[]*corev1.Secret{
					{ObjectMeta: metav1.ObjectMeta{Name: render.ElasticsearchCuratorUserSecret, Namespace: common.OperatorNamespace()}},
					{ObjectMeta: metav1.ObjectMeta{Name: relasticsearch.PublicCertSecret, Namespace: common.OperatorNamespace()}},
				},
				nil, nil, "cluster.local", nil,
				render.ElasticsearchLicenseTypeEnterpriseTrial)
=======
			component := render.LogStorage(cfg)
>>>>>>> 0d3ea882

			createResources, deleteResources := component.Objects()

			compareResources(createResources, expectedCreateResources)
			compareResources(deleteResources, expectedDeleteResources)
		})
		It("doesn't return anything to delete when Elasticsearch and Kibana have their deletion times stamps set and the LogStorage finalizers are still set", func() {
			expectedCreateResources := []resourceTestObj{}

			t := metav1.Now()
<<<<<<< HEAD
			component := render.LogStorage(
				logStorage,
				installation,
				managementCluster,
				managementClusterConnection,
				&esv1.Elasticsearch{ObjectMeta: metav1.ObjectMeta{Name: render.ElasticsearchName, Namespace: render.ElasticsearchNamespace, DeletionTimestamp: &t}},
				&kbv1.Kibana{ObjectMeta: metav1.ObjectMeta{Name: render.KibanaName, Namespace: render.KibanaNamespace, DeletionTimestamp: &t}},
				esConfig,
				[]*corev1.Secret{
					{ObjectMeta: metav1.ObjectMeta{Name: render.TigeraElasticsearchCertSecret, Namespace: common.OperatorNamespace()}},
					{ObjectMeta: metav1.ObjectMeta{Name: render.TigeraElasticsearchCertSecret, Namespace: render.ElasticsearchNamespace}},
					{ObjectMeta: metav1.ObjectMeta{Name: relasticsearch.PublicCertSecret, Namespace: render.ElasticsearchNamespace}},
				},
				[]*corev1.Secret{
					{ObjectMeta: metav1.ObjectMeta{Name: render.TigeraKibanaCertSecret, Namespace: common.OperatorNamespace()}},
					{ObjectMeta: metav1.ObjectMeta{Name: render.TigeraKibanaCertSecret, Namespace: render.KibanaNamespace}},
					{ObjectMeta: metav1.ObjectMeta{Name: render.KibanaPublicCertSecret, Namespace: render.KibanaNamespace}},
				},
				[]*corev1.Secret{
					{ObjectMeta: metav1.ObjectMeta{Name: "tigera-pull-secret"}},
				}, operatorv1.ProviderNone,
				[]*corev1.Secret{
					{ObjectMeta: metav1.ObjectMeta{Name: render.ElasticsearchCuratorUserSecret, Namespace: common.OperatorNamespace()}},
					{ObjectMeta: metav1.ObjectMeta{Name: relasticsearch.PublicCertSecret, Namespace: common.OperatorNamespace()}},
				},
				nil, nil, "cluster.local", nil, render.ElasticsearchLicenseTypeEnterpriseTrial)

			createResources, deleteResources := component.Objects()

			compareResources(createResources, expectedCreateResources)
			compareResources(deleteResources, []resourceTestObj{})
		})
		It("removes the finalizers from LogStorage if Elasticsearch and Kibana are both nil", func() {
			expectedCreateResources := []resourceTestObj{
				{"tigera-secure", "", &operatorv1.LogStorage{}, func(resource runtime.Object) {
					ls := resource.(*operatorv1.LogStorage)
					Expect(ls.Finalizers).ShouldNot(ContainElement(render.LogStorageFinalizer))
				}},
			}

			component := render.LogStorage(
				logStorage,
				installation,
				managementCluster,
				managementClusterConnection,
				nil, nil,
				esConfig,
				[]*corev1.Secret{
					{ObjectMeta: metav1.ObjectMeta{Name: render.TigeraElasticsearchCertSecret, Namespace: common.OperatorNamespace()}},
					{ObjectMeta: metav1.ObjectMeta{Name: render.TigeraElasticsearchCertSecret, Namespace: render.ElasticsearchNamespace}},
					{ObjectMeta: metav1.ObjectMeta{Name: relasticsearch.PublicCertSecret, Namespace: render.ElasticsearchNamespace}},
				},
				[]*corev1.Secret{
					{ObjectMeta: metav1.ObjectMeta{Name: render.TigeraKibanaCertSecret, Namespace: common.OperatorNamespace()}},
					{ObjectMeta: metav1.ObjectMeta{Name: render.TigeraKibanaCertSecret, Namespace: render.KibanaNamespace}},
					{ObjectMeta: metav1.ObjectMeta{Name: render.KibanaPublicCertSecret, Namespace: render.KibanaNamespace}},
				},
				[]*corev1.Secret{
					{ObjectMeta: metav1.ObjectMeta{Name: "tigera-pull-secret"}},
				}, operatorv1.ProviderNone,
				[]*corev1.Secret{
					{ObjectMeta: metav1.ObjectMeta{Name: render.ElasticsearchCuratorUserSecret, Namespace: common.OperatorNamespace()}},
					{ObjectMeta: metav1.ObjectMeta{Name: relasticsearch.PublicCertSecret, Namespace: common.OperatorNamespace()}},
				},
				nil, nil, "cluster.local", nil, render.ElasticsearchLicenseTypeEnterpriseTrial)
=======
			cfg.Elasticsearch.DeletionTimestamp = &t
			cfg.Kibana.DeletionTimestamp = &t
			component := render.LogStorage(cfg)
>>>>>>> 0d3ea882

			createResources, deleteResources := component.Objects()

			compareResources(createResources, expectedCreateResources)
			compareResources(deleteResources, []resourceTestObj{})
		})
	}
}

func compareResources(resources []client.Object, expectedResources []resourceTestObj) {
	Expect(len(resources)).To(Equal(len(expectedResources)))
	for i, expectedResource := range expectedResources {
		resource := resources[i]
		actualName := resource.(metav1.ObjectMetaAccessor).GetObjectMeta().GetName()
		actualNS := resource.(metav1.ObjectMetaAccessor).GetObjectMeta().GetNamespace()

		Expect(actualName).To(Equal(expectedResource.name), fmt.Sprintf("Rendered resource has wrong name (position %d, name %s, namespace %s)", i, actualName, actualNS))
		Expect(actualNS).To(Equal(expectedResource.ns), fmt.Sprintf("Rendered resource has wrong namespace (position %d, name %s, namespace %s)", i, actualName, actualNS))
		Expect(resource).Should(BeAssignableToTypeOf(expectedResource.typ))
		if expectedResource.f != nil {
			expectedResource.f(resource)
		}
	}
}

func getElasticsearch(resources []client.Object) *esv1.Elasticsearch {
	resource := rtest.GetResource(resources, "tigera-secure", "tigera-elasticsearch", "elasticsearch.k8s.elastic.co", "v1", "Elasticsearch")
	Expect(resource).ShouldNot(BeNil())

	return resource.(*esv1.Elasticsearch)
}<|MERGE_RESOLUTION|>--- conflicted
+++ resolved
@@ -34,10 +34,7 @@
 	"github.com/tigera/operator/pkg/dns"
 	"github.com/tigera/operator/pkg/render"
 	relasticsearch "github.com/tigera/operator/pkg/render/common/elasticsearch"
-<<<<<<< HEAD
-=======
 	"github.com/tigera/operator/pkg/render/common/podaffinity"
->>>>>>> 0d3ea882
 	rtest "github.com/tigera/operator/pkg/render/common/test"
 	corev1 "k8s.io/api/core/v1"
 	"k8s.io/apimachinery/pkg/api/resource"
@@ -118,25 +115,7 @@
 				Spec: operatorv1.LogStorageSpec{},
 			}
 
-<<<<<<< HEAD
-			component := render.LogStorage(
-				logStorage,
-				installation, nil, nil, nil, nil,
-				esConfig,
-				[]*corev1.Secret{
-					{ObjectMeta: metav1.ObjectMeta{Name: render.TigeraElasticsearchCertSecret, Namespace: common.OperatorNamespace()}},
-					{ObjectMeta: metav1.ObjectMeta{Name: render.TigeraElasticsearchCertSecret, Namespace: render.ElasticsearchNamespace}},
-				},
-				[]*corev1.Secret{
-					{ObjectMeta: metav1.ObjectMeta{Name: render.TigeraKibanaCertSecret, Namespace: common.OperatorNamespace()}},
-					{ObjectMeta: metav1.ObjectMeta{Name: render.TigeraKibanaCertSecret, Namespace: render.KibanaNamespace}},
-				},
-				[]*corev1.Secret{
-					{ObjectMeta: metav1.ObjectMeta{Name: "tigera-pull-secret"}},
-				}, operatorv1.ProviderNone, nil, nil, nil, "cluster.local", nil, render.ElasticsearchLicenseTypeEnterpriseTrial)
-=======
 			component := render.LogStorage(cfg)
->>>>>>> 0d3ea882
 
 			// Render the objects and make sure we don't panic!
 			_, _ = component.Objects()
@@ -168,35 +147,13 @@
 					{render.KibanaNamespace, "", &corev1.Namespace{}, nil},
 					{"tigera-kibana", render.KibanaNamespace, &corev1.ServiceAccount{}, nil},
 					{"tigera-pull-secret", render.KibanaNamespace, &corev1.Secret{}, nil},
-<<<<<<< HEAD
-					{render.TigeraKibanaCertSecret, common.OperatorNamespace(), &corev1.Secret{}, nil},
-=======
->>>>>>> 0d3ea882
 					{render.TigeraKibanaCertSecret, render.KibanaNamespace, &corev1.Secret{}, nil},
 					{render.KibanaName, render.KibanaNamespace, &kbv1.Kibana{}, nil},
 					{render.EsManagerRole, render.ElasticsearchNamespace, &rbacv1.Role{}, nil},
 					{render.EsManagerRoleBinding, render.ElasticsearchNamespace, &rbacv1.RoleBinding{}, nil},
 				}
-<<<<<<< HEAD
-				component := render.LogStorage(
-					logStorage,
-					installation, nil, nil, nil, nil,
-					esConfig,
-					[]*corev1.Secret{
-						{ObjectMeta: metav1.ObjectMeta{Name: render.TigeraElasticsearchCertSecret, Namespace: common.OperatorNamespace()}},
-						{ObjectMeta: metav1.ObjectMeta{Name: render.TigeraElasticsearchCertSecret, Namespace: render.ElasticsearchNamespace}},
-					},
-					[]*corev1.Secret{
-						{ObjectMeta: metav1.ObjectMeta{Name: render.TigeraKibanaCertSecret, Namespace: common.OperatorNamespace()}},
-						{ObjectMeta: metav1.ObjectMeta{Name: render.TigeraKibanaCertSecret, Namespace: render.KibanaNamespace}},
-					},
-					[]*corev1.Secret{
-						{ObjectMeta: metav1.ObjectMeta{Name: "tigera-pull-secret"}},
-					}, operatorv1.ProviderNone, nil, nil, nil, "cluster.local", nil, render.ElasticsearchLicenseTypeEnterpriseTrial)
-=======
 
 				component := render.LogStorage(cfg)
->>>>>>> 0d3ea882
 
 				createResources, deleteResources := component.Objects()
 
@@ -225,10 +182,7 @@
 				Expect(limits.Memory().String()).To(Equal("4Gi"))
 				Expect(resources.Cpu().String()).To(Equal("250m"))
 				Expect(resources.Memory().String()).To(Equal("4Gi"))
-<<<<<<< HEAD
-=======
 				Expect(esContainer.Env[0].Value).To(Equal("-Xms2G -Xmx2G"))
->>>>>>> 0d3ea882
 
 				//Check that the expected config made it's way to the Elastic CR
 				Expect(nodeSet.Config.Data).Should(Equal(map[string]interface{}{
@@ -279,10 +233,6 @@
 					{render.KibanaNamespace, "", &corev1.Namespace{}, nil},
 					{"tigera-kibana", render.KibanaNamespace, &corev1.ServiceAccount{}, nil},
 					{"tigera-pull-secret", render.KibanaNamespace, &corev1.Secret{}, nil},
-<<<<<<< HEAD
-					{render.TigeraKibanaCertSecret, common.OperatorNamespace(), &corev1.Secret{}, nil},
-=======
->>>>>>> 0d3ea882
 					{render.TigeraKibanaCertSecret, render.KibanaNamespace, &corev1.Secret{}, nil},
 					{render.KibanaName, render.KibanaNamespace, &kbv1.Kibana{}, nil},
 					{render.EsManagerRole, render.ElasticsearchNamespace, &rbacv1.Role{}, nil},
@@ -294,31 +244,6 @@
 					{render.KibanaServiceName, render.KibanaNamespace, &corev1.Service{}, nil},
 				}
 
-<<<<<<< HEAD
-				component := render.LogStorage(
-					logStorage,
-					installation, nil, nil, nil, nil,
-					esConfig,
-					[]*corev1.Secret{
-						{ObjectMeta: metav1.ObjectMeta{Name: render.TigeraElasticsearchCertSecret, Namespace: common.OperatorNamespace()}},
-						{ObjectMeta: metav1.ObjectMeta{Name: render.TigeraElasticsearchCertSecret, Namespace: render.ElasticsearchNamespace}},
-					},
-					[]*corev1.Secret{
-						{ObjectMeta: metav1.ObjectMeta{Name: render.TigeraKibanaCertSecret, Namespace: common.OperatorNamespace()}},
-						{ObjectMeta: metav1.ObjectMeta{Name: render.TigeraKibanaCertSecret, Namespace: render.KibanaNamespace}},
-					},
-					[]*corev1.Secret{
-						{ObjectMeta: metav1.ObjectMeta{Name: "tigera-pull-secret"}},
-					}, operatorv1.ProviderNone, nil,
-					&corev1.Service{
-						ObjectMeta: metav1.ObjectMeta{Name: render.ElasticsearchServiceName, Namespace: render.ElasticsearchNamespace},
-						Spec:       corev1.ServiceSpec{Type: corev1.ServiceTypeExternalName},
-					},
-					&corev1.Service{
-						ObjectMeta: metav1.ObjectMeta{Name: render.KibanaServiceName, Namespace: render.KibanaNamespace},
-						Spec:       corev1.ServiceSpec{Type: corev1.ServiceTypeExternalName},
-					}, "cluster.local", nil, render.ElasticsearchLicenseTypeBasic)
-=======
 				cfg.ESService = &corev1.Service{
 					ObjectMeta: metav1.ObjectMeta{Name: render.ElasticsearchServiceName, Namespace: render.ElasticsearchNamespace},
 					Spec:       corev1.ServiceSpec{Type: corev1.ServiceTypeExternalName},
@@ -330,7 +255,6 @@
 				cfg.ElasticLicenseType = render.ElasticsearchLicenseTypeBasic
 
 				component := render.LogStorage(cfg)
->>>>>>> 0d3ea882
 
 				createResources, deleteResources := component.Objects()
 
@@ -370,10 +294,6 @@
 					{render.KibanaNamespace, "", &corev1.Namespace{}, nil},
 					{"tigera-kibana", render.KibanaNamespace, &corev1.ServiceAccount{}, nil},
 					{"tigera-pull-secret", render.KibanaNamespace, &corev1.Secret{}, nil},
-<<<<<<< HEAD
-					{render.TigeraKibanaCertSecret, common.OperatorNamespace(), &corev1.Secret{}, nil},
-=======
->>>>>>> 0d3ea882
 					{render.TigeraKibanaCertSecret, render.KibanaNamespace, &corev1.Secret{}, nil},
 					{relasticsearch.InternalCertSecret, render.KibanaNamespace, &corev1.Secret{}, nil},
 					{render.KibanaInternalCertSecret, common.OperatorNamespace(), &corev1.Secret{}, nil},
@@ -384,25 +304,7 @@
 					{"tigera-elasticsearch:csr-creator", "", &rbacv1.ClusterRoleBinding{}, nil},
 					{"tigera-kibana:csr-creator", "", &rbacv1.ClusterRoleBinding{}, nil},
 				}
-<<<<<<< HEAD
-				component := render.LogStorage(
-					logStorage,
-					installation, nil, nil, nil, nil,
-					esConfig,
-					[]*corev1.Secret{
-						{ObjectMeta: metav1.ObjectMeta{Name: render.TigeraElasticsearchCertSecret, Namespace: common.OperatorNamespace()}},
-						{ObjectMeta: metav1.ObjectMeta{Name: render.TigeraElasticsearchCertSecret, Namespace: render.ElasticsearchNamespace}},
-					},
-					[]*corev1.Secret{
-						{ObjectMeta: metav1.ObjectMeta{Name: render.TigeraKibanaCertSecret, Namespace: common.OperatorNamespace()}},
-						{ObjectMeta: metav1.ObjectMeta{Name: render.TigeraKibanaCertSecret, Namespace: render.KibanaNamespace}},
-					},
-					[]*corev1.Secret{
-						{ObjectMeta: metav1.ObjectMeta{Name: "tigera-pull-secret"}},
-					}, operatorv1.ProviderNone, nil, nil, nil, "cluster.local", nil, render.ElasticsearchLicenseTypeEnterpriseTrial)
-=======
 				component := render.LogStorage(cfg)
->>>>>>> 0d3ea882
 
 				createResources, deleteResources := component.Objects()
 
@@ -463,10 +365,6 @@
 					{render.KibanaNamespace, "", &corev1.Namespace{}, nil},
 					{"tigera-kibana", render.KibanaNamespace, &corev1.ServiceAccount{}, nil},
 					{"tigera-pull-secret", render.KibanaNamespace, &corev1.Secret{}, nil},
-<<<<<<< HEAD
-					{render.TigeraKibanaCertSecret, common.OperatorNamespace(), &corev1.Secret{}, nil},
-=======
->>>>>>> 0d3ea882
 					{render.TigeraKibanaCertSecret, render.KibanaNamespace, &corev1.Secret{}, nil},
 					{render.KibanaPublicCertSecret, common.OperatorNamespace(), &corev1.Secret{}, nil},
 					{render.KibanaName, render.KibanaNamespace, &kbv1.Kibana{}, nil},
@@ -480,30 +378,6 @@
 					{render.EsManagerRole, render.ElasticsearchNamespace, &rbacv1.Role{}, nil},
 					{render.EsManagerRoleBinding, render.ElasticsearchNamespace, &rbacv1.RoleBinding{}, nil},
 				}
-<<<<<<< HEAD
-				component := render.LogStorage(
-					logStorage,
-					installation, nil, nil, nil, nil,
-					esConfig,
-					[]*corev1.Secret{
-						{ObjectMeta: metav1.ObjectMeta{Name: render.TigeraElasticsearchCertSecret, Namespace: common.OperatorNamespace()}},
-						{ObjectMeta: metav1.ObjectMeta{Name: render.TigeraElasticsearchCertSecret, Namespace: render.ElasticsearchNamespace}},
-						{ObjectMeta: metav1.ObjectMeta{Name: relasticsearch.PublicCertSecret, Namespace: common.OperatorNamespace()}},
-					},
-					[]*corev1.Secret{
-						{ObjectMeta: metav1.ObjectMeta{Name: render.TigeraKibanaCertSecret, Namespace: common.OperatorNamespace()}},
-						{ObjectMeta: metav1.ObjectMeta{Name: render.TigeraKibanaCertSecret, Namespace: render.KibanaNamespace}},
-						{ObjectMeta: metav1.ObjectMeta{Name: render.KibanaPublicCertSecret, Namespace: common.OperatorNamespace()}},
-					},
-					[]*corev1.Secret{
-						{ObjectMeta: metav1.ObjectMeta{Name: "tigera-pull-secret"}},
-					}, operatorv1.ProviderNone,
-					[]*corev1.Secret{
-						{ObjectMeta: metav1.ObjectMeta{Name: render.ElasticsearchCuratorUserSecret, Namespace: common.OperatorNamespace()}},
-						{ObjectMeta: metav1.ObjectMeta{Name: relasticsearch.PublicCertSecret, Namespace: common.OperatorNamespace()}},
-					},
-					nil, nil, dns.DefaultClusterDomain, nil, render.ElasticsearchLicenseTypeEnterpriseTrial)
-=======
 
 				cfg.ElasticsearchSecrets = []*corev1.Secret{
 					{ObjectMeta: metav1.ObjectMeta{Name: render.TigeraElasticsearchCertSecret, Namespace: common.OperatorNamespace()}},
@@ -518,7 +392,6 @@
 				}
 				cfg.ClusterDomain = dns.DefaultClusterDomain
 				component := render.LogStorage(cfg)
->>>>>>> 0d3ea882
 
 				createResources, deleteResources := component.Objects()
 
@@ -554,27 +427,7 @@
 				}
 				cfg.Elasticsearch = &esv1.Elasticsearch{}
 
-<<<<<<< HEAD
-				es := &esv1.Elasticsearch{}
-
-				component := render.LogStorage(
-					ls,
-					installation, nil, nil, es, nil,
-					esConfig,
-					[]*corev1.Secret{
-						{ObjectMeta: metav1.ObjectMeta{Name: render.TigeraElasticsearchCertSecret, Namespace: common.OperatorNamespace()}},
-						{ObjectMeta: metav1.ObjectMeta{Name: render.TigeraElasticsearchCertSecret, Namespace: render.ElasticsearchNamespace}},
-					},
-					[]*corev1.Secret{
-						{ObjectMeta: metav1.ObjectMeta{Name: render.TigeraKibanaCertSecret, Namespace: common.OperatorNamespace()}},
-						{ObjectMeta: metav1.ObjectMeta{Name: render.TigeraKibanaCertSecret, Namespace: render.KibanaNamespace}},
-					},
-					[]*corev1.Secret{
-						{ObjectMeta: metav1.ObjectMeta{Name: "tigera-pull-secret"}},
-					}, operatorv1.ProviderNone, nil, nil, nil, "cluster.local", nil, render.ElasticsearchLicenseTypeEnterpriseTrial)
-=======
 				component := render.LogStorage(cfg)
->>>>>>> 0d3ea882
 
 				createResources, _ := component.Objects()
 
@@ -593,25 +446,7 @@
 					},
 				}
 
-<<<<<<< HEAD
-				updatedComponent := render.LogStorage(
-					ls,
-					installation, nil, nil, es, nil,
-					esConfig,
-					[]*corev1.Secret{
-						{ObjectMeta: metav1.ObjectMeta{Name: render.TigeraElasticsearchCertSecret, Namespace: common.OperatorNamespace()}},
-						{ObjectMeta: metav1.ObjectMeta{Name: render.TigeraElasticsearchCertSecret, Namespace: render.ElasticsearchNamespace}},
-					},
-					[]*corev1.Secret{
-						{ObjectMeta: metav1.ObjectMeta{Name: render.TigeraKibanaCertSecret, Namespace: common.OperatorNamespace()}},
-						{ObjectMeta: metav1.ObjectMeta{Name: render.TigeraKibanaCertSecret, Namespace: render.KibanaNamespace}},
-					},
-					[]*corev1.Secret{
-						{ObjectMeta: metav1.ObjectMeta{Name: "tigera-pull-secret"}},
-					}, operatorv1.ProviderNone, nil, nil, nil, "cluster.local", nil, render.ElasticsearchLicenseTypeEnterpriseTrial)
-=======
 				updatedComponent := render.LogStorage(cfg)
->>>>>>> 0d3ea882
 
 				updatedResources, _ := updatedComponent.Objects()
 
@@ -625,25 +460,7 @@
 				"k1": "v1",
 				"k2": "v2",
 			}
-<<<<<<< HEAD
-			component := render.LogStorage(
-				logStorage,
-				installation, nil, nil, nil, nil,
-				esConfig,
-				[]*corev1.Secret{
-					{ObjectMeta: metav1.ObjectMeta{Name: render.TigeraElasticsearchCertSecret, Namespace: common.OperatorNamespace()}},
-					{ObjectMeta: metav1.ObjectMeta{Name: render.TigeraElasticsearchCertSecret, Namespace: render.ElasticsearchNamespace}},
-				},
-				[]*corev1.Secret{
-					{ObjectMeta: metav1.ObjectMeta{Name: render.TigeraKibanaCertSecret, Namespace: common.OperatorNamespace()}},
-					{ObjectMeta: metav1.ObjectMeta{Name: render.TigeraKibanaCertSecret, Namespace: render.KibanaNamespace}},
-				},
-				[]*corev1.Secret{
-					{ObjectMeta: metav1.ObjectMeta{Name: "tigera-pull-secret"}},
-				}, operatorv1.ProviderNone, nil, nil, nil, "cluster.local", nil, render.ElasticsearchLicenseTypeEnterpriseTrial)
-=======
 			component := render.LogStorage(cfg)
->>>>>>> 0d3ea882
 
 			// Verify that the node selectors are passed into the Elasticsearch pod spec.
 			createResources, _ := component.Objects()
@@ -665,26 +482,7 @@
 				},
 			}, render.CreateDexTLSSecret("cn"), render.CreateDexClientSecret(), "cluster.local")
 
-<<<<<<< HEAD
-			component := render.LogStorage(
-				logStorage,
-				installation, nil, nil, nil, nil,
-				esConfig,
-				[]*corev1.Secret{
-					{ObjectMeta: metav1.ObjectMeta{Name: render.TigeraElasticsearchCertSecret, Namespace: common.OperatorNamespace()}},
-					{ObjectMeta: metav1.ObjectMeta{Name: render.TigeraElasticsearchCertSecret, Namespace: render.ElasticsearchNamespace}},
-				},
-				[]*corev1.Secret{
-					{ObjectMeta: metav1.ObjectMeta{Name: render.TigeraKibanaCertSecret, Namespace: common.OperatorNamespace()}},
-					{ObjectMeta: metav1.ObjectMeta{Name: render.TigeraKibanaCertSecret, Namespace: render.KibanaNamespace}},
-				},
-				[]*corev1.Secret{
-					{ObjectMeta: metav1.ObjectMeta{Name: "tigera-pull-secret"}},
-				}, operatorv1.ProviderNone, nil, nil, nil, "cluster.local", dexCfg, render.ElasticsearchLicenseTypeEnterpriseTrial,
-			)
-=======
 			component := render.LogStorage(cfg)
->>>>>>> 0d3ea882
 
 			createResources, _ := component.Objects()
 			securitySecret := rtest.GetResource(createResources, render.ElasticsearchSecureSettingsSecretName, render.ElasticsearchNamespace, "", "", "")
@@ -737,25 +535,7 @@
 			}, render.CreateDexTLSSecret("cn"), render.CreateDexClientSecret(), "svc.cluster.local")
 			cfg.ElasticLicenseType = render.ElasticsearchLicenseTypeBasic
 
-<<<<<<< HEAD
-			component := render.LogStorage(
-				logStorage,
-				installation, nil, nil, nil, nil,
-				esConfig,
-				[]*corev1.Secret{
-					{ObjectMeta: metav1.ObjectMeta{Name: render.TigeraElasticsearchCertSecret, Namespace: common.OperatorNamespace()}},
-					{ObjectMeta: metav1.ObjectMeta{Name: render.TigeraElasticsearchCertSecret, Namespace: render.ElasticsearchNamespace}},
-				},
-				[]*corev1.Secret{
-					{ObjectMeta: metav1.ObjectMeta{Name: render.TigeraKibanaCertSecret, Namespace: common.OperatorNamespace()}},
-					{ObjectMeta: metav1.ObjectMeta{Name: render.TigeraKibanaCertSecret, Namespace: render.KibanaNamespace}},
-				},
-				[]*corev1.Secret{
-					{ObjectMeta: metav1.ObjectMeta{Name: "tigera-pull-secret"}},
-				}, operatorv1.ProviderNone, nil, nil, nil, "cluster.local", dexCfg, render.ElasticsearchLicenseTypeBasic)
-=======
 			component := render.LogStorage(cfg)
->>>>>>> 0d3ea882
 
 			createResources, _ := component.Objects()
 			securitySecret := rtest.GetResource(createResources, render.ElasticsearchSecureSettingsSecretName, render.ElasticsearchNamespace, "", "", "")
@@ -798,25 +578,7 @@
 						Requests: requests,
 					}
 
-<<<<<<< HEAD
-					component := render.LogStorage(
-						logStorage,
-						installation, nil, nil, nil, nil,
-						esConfig,
-						[]*corev1.Secret{
-							{ObjectMeta: metav1.ObjectMeta{Name: render.TigeraElasticsearchCertSecret, Namespace: common.OperatorNamespace()}},
-							{ObjectMeta: metav1.ObjectMeta{Name: render.TigeraElasticsearchCertSecret, Namespace: render.ElasticsearchNamespace}},
-						},
-						[]*corev1.Secret{
-							{ObjectMeta: metav1.ObjectMeta{Name: render.TigeraKibanaCertSecret, Namespace: common.OperatorNamespace()}},
-							{ObjectMeta: metav1.ObjectMeta{Name: render.TigeraKibanaCertSecret, Namespace: render.KibanaNamespace}},
-						},
-						[]*corev1.Secret{
-							{ObjectMeta: metav1.ObjectMeta{Name: "tigera-pull-secret"}},
-						}, operatorv1.ProviderNone, nil, nil, nil, "cluster.local", nil, render.ElasticsearchLicenseTypeEnterpriseTrial)
-=======
 					component := render.LogStorage(cfg)
->>>>>>> 0d3ea882
 
 					createResources, _ := component.Objects()
 
@@ -942,25 +704,7 @@
 						},
 					}
 
-<<<<<<< HEAD
-					component := render.LogStorage(
-						logStorage,
-						installation, nil, nil, nil, nil,
-						esConfig,
-						[]*corev1.Secret{
-							{ObjectMeta: metav1.ObjectMeta{Name: render.TigeraElasticsearchCertSecret, Namespace: common.OperatorNamespace()}},
-							{ObjectMeta: metav1.ObjectMeta{Name: render.TigeraElasticsearchCertSecret, Namespace: render.ElasticsearchNamespace}},
-						},
-						[]*corev1.Secret{
-							{ObjectMeta: metav1.ObjectMeta{Name: render.TigeraKibanaCertSecret, Namespace: common.OperatorNamespace()}},
-							{ObjectMeta: metav1.ObjectMeta{Name: render.TigeraKibanaCertSecret, Namespace: render.KibanaNamespace}},
-						},
-						[]*corev1.Secret{
-							{ObjectMeta: metav1.ObjectMeta{Name: "tigera-pull-secret"}},
-						}, operatorv1.ProviderNone, nil, nil, nil, "cluster.local", nil, render.ElasticsearchLicenseTypeEnterpriseTrial)
-=======
 					component := render.LogStorage(cfg)
->>>>>>> 0d3ea882
 
 					createResources, _ := component.Objects()
 					nodeSets := getElasticsearch(createResources).Spec.NodeSets
@@ -980,25 +724,7 @@
 						},
 					}
 
-<<<<<<< HEAD
-					component := render.LogStorage(
-						logStorage,
-						installation, nil, nil, nil, nil,
-						esConfig,
-						[]*corev1.Secret{
-							{ObjectMeta: metav1.ObjectMeta{Name: render.TigeraElasticsearchCertSecret, Namespace: common.OperatorNamespace()}},
-							{ObjectMeta: metav1.ObjectMeta{Name: render.TigeraElasticsearchCertSecret, Namespace: render.ElasticsearchNamespace}},
-						},
-						[]*corev1.Secret{
-							{ObjectMeta: metav1.ObjectMeta{Name: render.TigeraKibanaCertSecret, Namespace: common.OperatorNamespace()}},
-							{ObjectMeta: metav1.ObjectMeta{Name: render.TigeraKibanaCertSecret, Namespace: render.KibanaNamespace}},
-						},
-						[]*corev1.Secret{
-							{ObjectMeta: metav1.ObjectMeta{Name: "tigera-pull-secret"}},
-						}, operatorv1.ProviderNone, nil, nil, nil, "cluster.local", nil, render.ElasticsearchLicenseTypeEnterpriseTrial)
-=======
 					component := render.LogStorage(cfg)
->>>>>>> 0d3ea882
 
 					createResources, _ := component.Objects()
 					nodeSets := getElasticsearch(createResources).Spec.NodeSets
@@ -1018,25 +744,7 @@
 						},
 					}
 
-<<<<<<< HEAD
-					component := render.LogStorage(
-						logStorage,
-						installation, nil, nil, nil, nil,
-						esConfig,
-						[]*corev1.Secret{
-							{ObjectMeta: metav1.ObjectMeta{Name: render.TigeraElasticsearchCertSecret, Namespace: common.OperatorNamespace()}},
-							{ObjectMeta: metav1.ObjectMeta{Name: render.TigeraElasticsearchCertSecret, Namespace: render.ElasticsearchNamespace}},
-						},
-						[]*corev1.Secret{
-							{ObjectMeta: metav1.ObjectMeta{Name: render.TigeraKibanaCertSecret, Namespace: common.OperatorNamespace()}},
-							{ObjectMeta: metav1.ObjectMeta{Name: render.TigeraKibanaCertSecret, Namespace: render.KibanaNamespace}},
-						},
-						[]*corev1.Secret{
-							{ObjectMeta: metav1.ObjectMeta{Name: "tigera-pull-secret"}},
-						}, operatorv1.ProviderNone, nil, nil, nil, "cluster.local", nil, render.ElasticsearchLicenseTypeEnterpriseTrial)
-=======
 					component := render.LogStorage(cfg)
->>>>>>> 0d3ea882
 
 					createResources, _ := component.Objects()
 					nodeSets := getElasticsearch(createResources).Spec.NodeSets
@@ -1056,25 +764,7 @@
 						},
 					}
 
-<<<<<<< HEAD
-					component := render.LogStorage(
-						logStorage,
-						installation, nil, nil, nil, nil,
-						esConfig,
-						[]*corev1.Secret{
-							{ObjectMeta: metav1.ObjectMeta{Name: render.TigeraElasticsearchCertSecret, Namespace: common.OperatorNamespace()}},
-							{ObjectMeta: metav1.ObjectMeta{Name: render.TigeraElasticsearchCertSecret, Namespace: render.ElasticsearchNamespace}},
-						},
-						[]*corev1.Secret{
-							{ObjectMeta: metav1.ObjectMeta{Name: render.TigeraKibanaCertSecret, Namespace: common.OperatorNamespace()}},
-							{ObjectMeta: metav1.ObjectMeta{Name: render.TigeraKibanaCertSecret, Namespace: render.KibanaNamespace}},
-						},
-						[]*corev1.Secret{
-							{ObjectMeta: metav1.ObjectMeta{Name: "tigera-pull-secret"}},
-						}, operatorv1.ProviderNone, nil, nil, nil, "cluster.local", nil, render.ElasticsearchLicenseTypeEnterpriseTrial)
-=======
 					component := render.LogStorage(cfg)
->>>>>>> 0d3ea882
 
 					createResources, _ := component.Objects()
 					nodeSets := getElasticsearch(createResources).Spec.NodeSets
@@ -1109,25 +799,7 @@
 						ResourceRequirements: &res,
 					}
 
-<<<<<<< HEAD
-					component := render.LogStorage(
-						logStorage,
-						installation, nil, nil, nil, nil,
-						esConfig,
-						[]*corev1.Secret{
-							{ObjectMeta: metav1.ObjectMeta{Name: render.TigeraElasticsearchCertSecret, Namespace: common.OperatorNamespace()}},
-							{ObjectMeta: metav1.ObjectMeta{Name: render.TigeraElasticsearchCertSecret, Namespace: render.ElasticsearchNamespace}},
-						},
-						[]*corev1.Secret{
-							{ObjectMeta: metav1.ObjectMeta{Name: render.TigeraKibanaCertSecret, Namespace: common.OperatorNamespace()}},
-							{ObjectMeta: metav1.ObjectMeta{Name: render.TigeraKibanaCertSecret, Namespace: render.KibanaNamespace}},
-						},
-						[]*corev1.Secret{
-							{ObjectMeta: metav1.ObjectMeta{Name: "tigera-pull-secret"}},
-						}, operatorv1.ProviderNone, nil, nil, nil, "cluster.local", nil, render.ElasticsearchLicenseTypeEnterpriseTrial)
-=======
 					component := render.LogStorage(cfg)
->>>>>>> 0d3ea882
 
 					createResources, _ := component.Objects()
 					pod := getElasticsearch(createResources).Spec.NodeSets[0].PodTemplate.Spec.Containers[0]
@@ -1158,25 +830,7 @@
 						ResourceRequirements: &res,
 					}
 
-<<<<<<< HEAD
-					component := render.LogStorage(
-						logStorage,
-						installation, nil, nil, nil, nil,
-						esConfig,
-						[]*corev1.Secret{
-							{ObjectMeta: metav1.ObjectMeta{Name: render.TigeraElasticsearchCertSecret, Namespace: common.OperatorNamespace()}},
-							{ObjectMeta: metav1.ObjectMeta{Name: render.TigeraElasticsearchCertSecret, Namespace: render.ElasticsearchNamespace}},
-						},
-						[]*corev1.Secret{
-							{ObjectMeta: metav1.ObjectMeta{Name: render.TigeraKibanaCertSecret, Namespace: common.OperatorNamespace()}},
-							{ObjectMeta: metav1.ObjectMeta{Name: render.TigeraKibanaCertSecret, Namespace: render.KibanaNamespace}},
-						},
-						[]*corev1.Secret{
-							{ObjectMeta: metav1.ObjectMeta{Name: "tigera-pull-secret"}},
-						}, operatorv1.ProviderNone, nil, nil, nil, "cluster.local", nil, render.ElasticsearchLicenseTypeEnterpriseTrial)
-=======
 					component := render.LogStorage(cfg)
->>>>>>> 0d3ea882
 
 					createResources, _ := component.Objects()
 					pod := getElasticsearch(createResources).Spec.NodeSets[0].PodTemplate.Spec.Containers[0]
@@ -1205,25 +859,7 @@
 						ResourceRequirements: &res,
 					}
 
-<<<<<<< HEAD
-					component := render.LogStorage(
-						logStorage,
-						installation, nil, nil, nil, nil,
-						esConfig,
-						[]*corev1.Secret{
-							{ObjectMeta: metav1.ObjectMeta{Name: render.TigeraElasticsearchCertSecret, Namespace: common.OperatorNamespace()}},
-							{ObjectMeta: metav1.ObjectMeta{Name: render.TigeraElasticsearchCertSecret, Namespace: render.ElasticsearchNamespace}},
-						},
-						[]*corev1.Secret{
-							{ObjectMeta: metav1.ObjectMeta{Name: render.TigeraKibanaCertSecret, Namespace: common.OperatorNamespace()}},
-							{ObjectMeta: metav1.ObjectMeta{Name: render.TigeraKibanaCertSecret, Namespace: render.KibanaNamespace}},
-						},
-						[]*corev1.Secret{
-							{ObjectMeta: metav1.ObjectMeta{Name: "tigera-pull-secret"}},
-						}, operatorv1.ProviderNone, nil, nil, nil, "cluster.local", nil, render.ElasticsearchLicenseTypeEnterpriseTrial)
-=======
 					component := render.LogStorage(cfg)
->>>>>>> 0d3ea882
 
 					createResources, _ := component.Objects()
 					pod := getElasticsearch(createResources).Spec.NodeSets[0].PodTemplate.Spec.Containers[0]
@@ -1251,25 +887,7 @@
 						ResourceRequirements: &res,
 					}
 
-<<<<<<< HEAD
-					component := render.LogStorage(
-						logStorage,
-						installation, nil, nil, nil, nil,
-						esConfig,
-						[]*corev1.Secret{
-							{ObjectMeta: metav1.ObjectMeta{Name: render.TigeraElasticsearchCertSecret, Namespace: common.OperatorNamespace()}},
-							{ObjectMeta: metav1.ObjectMeta{Name: render.TigeraElasticsearchCertSecret, Namespace: render.ElasticsearchNamespace}},
-						},
-						[]*corev1.Secret{
-							{ObjectMeta: metav1.ObjectMeta{Name: render.TigeraKibanaCertSecret, Namespace: common.OperatorNamespace()}},
-							{ObjectMeta: metav1.ObjectMeta{Name: render.TigeraKibanaCertSecret, Namespace: render.KibanaNamespace}},
-						},
-						[]*corev1.Secret{
-							{ObjectMeta: metav1.ObjectMeta{Name: "tigera-pull-secret"}},
-						}, operatorv1.ProviderNone, nil, nil, nil, "cluster.local", nil, render.ElasticsearchLicenseTypeEnterpriseTrial)
-=======
 					component := render.LogStorage(cfg)
->>>>>>> 0d3ea882
 
 					createResources, _ := component.Objects()
 					podResource := getElasticsearch(createResources).Spec.NodeSets[0].PodTemplate.Spec.Containers[0].Resources
@@ -1289,25 +907,7 @@
 						ResourceRequirements: &res,
 					}
 
-<<<<<<< HEAD
-					component := render.LogStorage(
-						logStorage,
-						installation, nil, nil, nil, nil,
-						esConfig,
-						[]*corev1.Secret{
-							{ObjectMeta: metav1.ObjectMeta{Name: render.TigeraElasticsearchCertSecret, Namespace: common.OperatorNamespace()}},
-							{ObjectMeta: metav1.ObjectMeta{Name: render.TigeraElasticsearchCertSecret, Namespace: render.ElasticsearchNamespace}},
-						},
-						[]*corev1.Secret{
-							{ObjectMeta: metav1.ObjectMeta{Name: render.TigeraKibanaCertSecret, Namespace: common.OperatorNamespace()}},
-							{ObjectMeta: metav1.ObjectMeta{Name: render.TigeraKibanaCertSecret, Namespace: render.KibanaNamespace}},
-						},
-						[]*corev1.Secret{
-							{ObjectMeta: metav1.ObjectMeta{Name: "tigera-pull-secret"}},
-						}, operatorv1.ProviderNone, nil, nil, nil, "cluster.local", nil, render.ElasticsearchLicenseTypeEnterpriseTrial)
-=======
 					component := render.LogStorage(cfg)
->>>>>>> 0d3ea882
 
 					createResources, _ := component.Objects()
 					pvcResource := getElasticsearch(createResources).Spec.NodeSets[0].VolumeClaimTemplates[0].Spec.Resources
@@ -1332,25 +932,7 @@
 						ResourceRequirements: &res,
 					}
 
-<<<<<<< HEAD
-					component := render.LogStorage(
-						logStorage,
-						installation, nil, nil, nil, nil,
-						esConfig,
-						[]*corev1.Secret{
-							{ObjectMeta: metav1.ObjectMeta{Name: render.TigeraElasticsearchCertSecret, Namespace: common.OperatorNamespace()}},
-							{ObjectMeta: metav1.ObjectMeta{Name: render.TigeraElasticsearchCertSecret, Namespace: render.ElasticsearchNamespace}},
-						},
-						[]*corev1.Secret{
-							{ObjectMeta: metav1.ObjectMeta{Name: render.TigeraKibanaCertSecret, Namespace: common.OperatorNamespace()}},
-							{ObjectMeta: metav1.ObjectMeta{Name: render.TigeraKibanaCertSecret, Namespace: render.KibanaNamespace}},
-						},
-						[]*corev1.Secret{
-							{ObjectMeta: metav1.ObjectMeta{Name: "tigera-pull-secret"}},
-						}, operatorv1.ProviderNone, nil, nil, nil, "cluster.local", nil, render.ElasticsearchLicenseTypeEnterpriseTrial)
-=======
 					component := render.LogStorage(cfg)
->>>>>>> 0d3ea882
 
 					createResources, _ := component.Objects()
 					pvcResource := getElasticsearch(createResources).Spec.NodeSets[0].VolumeClaimTemplates[0].Spec.Resources
@@ -1366,25 +948,7 @@
 						NodeSets: []operatorv1.NodeSet{},
 					}
 
-<<<<<<< HEAD
-					component := render.LogStorage(
-						logStorage,
-						installation, nil, nil, nil, nil,
-						esConfig,
-						[]*corev1.Secret{
-							{ObjectMeta: metav1.ObjectMeta{Name: render.TigeraElasticsearchCertSecret, Namespace: common.OperatorNamespace()}},
-							{ObjectMeta: metav1.ObjectMeta{Name: render.TigeraElasticsearchCertSecret, Namespace: render.ElasticsearchNamespace}},
-						},
-						[]*corev1.Secret{
-							{ObjectMeta: metav1.ObjectMeta{Name: render.TigeraKibanaCertSecret, Namespace: common.OperatorNamespace()}},
-							{ObjectMeta: metav1.ObjectMeta{Name: render.TigeraKibanaCertSecret, Namespace: render.KibanaNamespace}},
-						},
-						[]*corev1.Secret{
-							{ObjectMeta: metav1.ObjectMeta{Name: "tigera-pull-secret"}},
-						}, operatorv1.ProviderNone, nil, nil, nil, "cluster.local", nil, render.ElasticsearchLicenseTypeEnterpriseTrial)
-=======
 					component := render.LogStorage(cfg)
->>>>>>> 0d3ea882
 
 					createResources, _ := component.Objects()
 					nodeSets := getElasticsearch(createResources).Spec.NodeSets
@@ -1414,25 +978,7 @@
 						},
 					}
 
-<<<<<<< HEAD
-					component := render.LogStorage(
-						logStorage,
-						installation, nil, nil, nil, nil,
-						esConfig,
-						[]*corev1.Secret{
-							{ObjectMeta: metav1.ObjectMeta{Name: render.TigeraElasticsearchCertSecret, Namespace: common.OperatorNamespace()}},
-							{ObjectMeta: metav1.ObjectMeta{Name: render.TigeraElasticsearchCertSecret, Namespace: render.ElasticsearchNamespace}},
-						},
-						[]*corev1.Secret{
-							{ObjectMeta: metav1.ObjectMeta{Name: render.TigeraKibanaCertSecret, Namespace: common.OperatorNamespace()}},
-							{ObjectMeta: metav1.ObjectMeta{Name: render.TigeraKibanaCertSecret, Namespace: render.KibanaNamespace}},
-						},
-						[]*corev1.Secret{
-							{ObjectMeta: metav1.ObjectMeta{Name: "tigera-pull-secret"}},
-						}, operatorv1.ProviderNone, nil, nil, nil, "cluster.local", nil, render.ElasticsearchLicenseTypeEnterpriseTrial)
-=======
 					component := render.LogStorage(cfg)
->>>>>>> 0d3ea882
 
 					createResources, _ := component.Objects()
 					nodeSets := getElasticsearch(createResources).Spec.NodeSets
@@ -1515,25 +1061,7 @@
 						},
 					}
 
-<<<<<<< HEAD
-					component := render.LogStorage(
-						logStorage,
-						installation, nil, nil, nil, nil,
-						esConfig,
-						[]*corev1.Secret{
-							{ObjectMeta: metav1.ObjectMeta{Name: render.TigeraElasticsearchCertSecret, Namespace: common.OperatorNamespace()}},
-							{ObjectMeta: metav1.ObjectMeta{Name: render.TigeraElasticsearchCertSecret, Namespace: render.ElasticsearchNamespace}},
-						},
-						[]*corev1.Secret{
-							{ObjectMeta: metav1.ObjectMeta{Name: render.TigeraKibanaCertSecret, Namespace: common.OperatorNamespace()}},
-							{ObjectMeta: metav1.ObjectMeta{Name: render.TigeraKibanaCertSecret, Namespace: render.KibanaNamespace}},
-						},
-						[]*corev1.Secret{
-							{ObjectMeta: metav1.ObjectMeta{Name: "tigera-pull-secret"}},
-						}, operatorv1.ProviderNone, nil, nil, nil, "cluster.local", nil, render.ElasticsearchLicenseTypeEnterpriseTrial)
-=======
 					component := render.LogStorage(cfg)
->>>>>>> 0d3ea882
 
 					createResources, _ := component.Objects()
 					nodeSets := getElasticsearch(createResources).Spec.NodeSets
@@ -1769,37 +1297,7 @@
 				{render.KibanaName, render.KibanaNamespace, &kbv1.Kibana{}, nil},
 			}
 
-<<<<<<< HEAD
-			component := render.LogStorage(
-				logStorage,
-				installation,
-				managementCluster,
-				managementClusterConnection,
-				&esv1.Elasticsearch{ObjectMeta: metav1.ObjectMeta{Name: render.ElasticsearchName, Namespace: render.ElasticsearchNamespace}},
-				&kbv1.Kibana{ObjectMeta: metav1.ObjectMeta{Name: render.KibanaName, Namespace: render.KibanaNamespace}},
-				esConfig,
-				[]*corev1.Secret{
-					{ObjectMeta: metav1.ObjectMeta{Name: render.TigeraElasticsearchCertSecret, Namespace: common.OperatorNamespace()}},
-					{ObjectMeta: metav1.ObjectMeta{Name: render.TigeraElasticsearchCertSecret, Namespace: render.ElasticsearchNamespace}},
-					{ObjectMeta: metav1.ObjectMeta{Name: relasticsearch.PublicCertSecret, Namespace: render.ElasticsearchNamespace}},
-				},
-				[]*corev1.Secret{
-					{ObjectMeta: metav1.ObjectMeta{Name: render.TigeraKibanaCertSecret, Namespace: common.OperatorNamespace()}},
-					{ObjectMeta: metav1.ObjectMeta{Name: render.TigeraKibanaCertSecret, Namespace: render.KibanaNamespace}},
-					{ObjectMeta: metav1.ObjectMeta{Name: render.KibanaPublicCertSecret, Namespace: render.KibanaNamespace}},
-				},
-				[]*corev1.Secret{
-					{ObjectMeta: metav1.ObjectMeta{Name: "tigera-pull-secret"}},
-				}, operatorv1.ProviderNone,
-				[]*corev1.Secret{
-					{ObjectMeta: metav1.ObjectMeta{Name: render.ElasticsearchCuratorUserSecret, Namespace: common.OperatorNamespace()}},
-					{ObjectMeta: metav1.ObjectMeta{Name: relasticsearch.PublicCertSecret, Namespace: common.OperatorNamespace()}},
-				},
-				nil, nil, "cluster.local", nil,
-				render.ElasticsearchLicenseTypeEnterpriseTrial)
-=======
 			component := render.LogStorage(cfg)
->>>>>>> 0d3ea882
 
 			createResources, deleteResources := component.Objects()
 
@@ -1810,77 +1308,9 @@
 			expectedCreateResources := []resourceTestObj{}
 
 			t := metav1.Now()
-<<<<<<< HEAD
-			component := render.LogStorage(
-				logStorage,
-				installation,
-				managementCluster,
-				managementClusterConnection,
-				&esv1.Elasticsearch{ObjectMeta: metav1.ObjectMeta{Name: render.ElasticsearchName, Namespace: render.ElasticsearchNamespace, DeletionTimestamp: &t}},
-				&kbv1.Kibana{ObjectMeta: metav1.ObjectMeta{Name: render.KibanaName, Namespace: render.KibanaNamespace, DeletionTimestamp: &t}},
-				esConfig,
-				[]*corev1.Secret{
-					{ObjectMeta: metav1.ObjectMeta{Name: render.TigeraElasticsearchCertSecret, Namespace: common.OperatorNamespace()}},
-					{ObjectMeta: metav1.ObjectMeta{Name: render.TigeraElasticsearchCertSecret, Namespace: render.ElasticsearchNamespace}},
-					{ObjectMeta: metav1.ObjectMeta{Name: relasticsearch.PublicCertSecret, Namespace: render.ElasticsearchNamespace}},
-				},
-				[]*corev1.Secret{
-					{ObjectMeta: metav1.ObjectMeta{Name: render.TigeraKibanaCertSecret, Namespace: common.OperatorNamespace()}},
-					{ObjectMeta: metav1.ObjectMeta{Name: render.TigeraKibanaCertSecret, Namespace: render.KibanaNamespace}},
-					{ObjectMeta: metav1.ObjectMeta{Name: render.KibanaPublicCertSecret, Namespace: render.KibanaNamespace}},
-				},
-				[]*corev1.Secret{
-					{ObjectMeta: metav1.ObjectMeta{Name: "tigera-pull-secret"}},
-				}, operatorv1.ProviderNone,
-				[]*corev1.Secret{
-					{ObjectMeta: metav1.ObjectMeta{Name: render.ElasticsearchCuratorUserSecret, Namespace: common.OperatorNamespace()}},
-					{ObjectMeta: metav1.ObjectMeta{Name: relasticsearch.PublicCertSecret, Namespace: common.OperatorNamespace()}},
-				},
-				nil, nil, "cluster.local", nil, render.ElasticsearchLicenseTypeEnterpriseTrial)
-
-			createResources, deleteResources := component.Objects()
-
-			compareResources(createResources, expectedCreateResources)
-			compareResources(deleteResources, []resourceTestObj{})
-		})
-		It("removes the finalizers from LogStorage if Elasticsearch and Kibana are both nil", func() {
-			expectedCreateResources := []resourceTestObj{
-				{"tigera-secure", "", &operatorv1.LogStorage{}, func(resource runtime.Object) {
-					ls := resource.(*operatorv1.LogStorage)
-					Expect(ls.Finalizers).ShouldNot(ContainElement(render.LogStorageFinalizer))
-				}},
-			}
-
-			component := render.LogStorage(
-				logStorage,
-				installation,
-				managementCluster,
-				managementClusterConnection,
-				nil, nil,
-				esConfig,
-				[]*corev1.Secret{
-					{ObjectMeta: metav1.ObjectMeta{Name: render.TigeraElasticsearchCertSecret, Namespace: common.OperatorNamespace()}},
-					{ObjectMeta: metav1.ObjectMeta{Name: render.TigeraElasticsearchCertSecret, Namespace: render.ElasticsearchNamespace}},
-					{ObjectMeta: metav1.ObjectMeta{Name: relasticsearch.PublicCertSecret, Namespace: render.ElasticsearchNamespace}},
-				},
-				[]*corev1.Secret{
-					{ObjectMeta: metav1.ObjectMeta{Name: render.TigeraKibanaCertSecret, Namespace: common.OperatorNamespace()}},
-					{ObjectMeta: metav1.ObjectMeta{Name: render.TigeraKibanaCertSecret, Namespace: render.KibanaNamespace}},
-					{ObjectMeta: metav1.ObjectMeta{Name: render.KibanaPublicCertSecret, Namespace: render.KibanaNamespace}},
-				},
-				[]*corev1.Secret{
-					{ObjectMeta: metav1.ObjectMeta{Name: "tigera-pull-secret"}},
-				}, operatorv1.ProviderNone,
-				[]*corev1.Secret{
-					{ObjectMeta: metav1.ObjectMeta{Name: render.ElasticsearchCuratorUserSecret, Namespace: common.OperatorNamespace()}},
-					{ObjectMeta: metav1.ObjectMeta{Name: relasticsearch.PublicCertSecret, Namespace: common.OperatorNamespace()}},
-				},
-				nil, nil, "cluster.local", nil, render.ElasticsearchLicenseTypeEnterpriseTrial)
-=======
 			cfg.Elasticsearch.DeletionTimestamp = &t
 			cfg.Kibana.DeletionTimestamp = &t
 			component := render.LogStorage(cfg)
->>>>>>> 0d3ea882
 
 			createResources, deleteResources := component.Objects()
 
