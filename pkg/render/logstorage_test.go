--- conflicted
+++ resolved
@@ -18,7 +18,6 @@
 	"context"
 	"fmt"
 
-<<<<<<< HEAD
 	"k8s.io/apimachinery/pkg/types"
 
 	"github.com/tigera/operator/pkg/render/common/networkpolicy"
@@ -26,12 +25,10 @@
 	v3 "github.com/tigera/api/pkg/apis/projectcalico/v3"
 	"github.com/tigera/operator/pkg/render/testutils"
 
-=======
 	esv1 "github.com/elastic/cloud-on-k8s/pkg/apis/elasticsearch/v1"
 	kbv1 "github.com/elastic/cloud-on-k8s/pkg/apis/kibana/v1"
 	"github.com/tigera/operator/pkg/apis"
 	"github.com/tigera/operator/pkg/controller/certificatemanager"
->>>>>>> a27d4194
 	appsv1 "k8s.io/api/apps/v1"
 	batchv1beta "k8s.io/api/batch/v1beta1"
 	policyv1beta1 "k8s.io/api/policy/v1beta1"
@@ -408,13 +405,6 @@
 
 		Context("Elasticsearch and Kibana both ready", func() {
 			BeforeEach(func() {
-				cfg.ElasticsearchSecrets = []*corev1.Secret{
-					{ObjectMeta: metav1.ObjectMeta{Name: render.TigeraElasticsearchCertSecret, Namespace: common.OperatorNamespace()}},
-					{ObjectMeta: metav1.ObjectMeta{Name: render.TigeraElasticsearchCertSecret, Namespace: render.ElasticsearchNamespace}},
-					{ObjectMeta: metav1.ObjectMeta{Name: relasticsearch.PublicCertSecret, Namespace: common.OperatorNamespace()}},
-				}
-				cfg.KibanaCertSecret = &corev1.Secret{ObjectMeta: metav1.ObjectMeta{Name: render.TigeraKibanaCertSecret, Namespace: common.OperatorNamespace()}}
-				cfg.KibanaInternalCertSecret = &corev1.Secret{ObjectMeta: metav1.ObjectMeta{Name: render.KibanaPublicCertSecret, Namespace: render.KibanaNamespace}}
 				cfg.CuratorSecrets = []*corev1.Secret{
 					{ObjectMeta: metav1.ObjectMeta{Name: render.ElasticsearchCuratorUserSecret, Namespace: common.OperatorNamespace()}},
 					{ObjectMeta: metav1.ObjectMeta{Name: relasticsearch.PublicCertSecret, Namespace: common.OperatorNamespace()}},
@@ -464,17 +454,7 @@
 					{render.EsManagerRoleBinding, render.ElasticsearchNamespace, &rbacv1.RoleBinding{}, nil},
 				}
 
-<<<<<<< HEAD
 				cfg.Provider = operatorv1.ProviderNone
-				component := render.LogStorage(cfg)
-=======
-				cfg.CuratorSecrets = []*corev1.Secret{
-					{ObjectMeta: metav1.ObjectMeta{Name: render.ElasticsearchCuratorUserSecret, Namespace: common.OperatorNamespace()}},
-					{ObjectMeta: metav1.ObjectMeta{Name: relasticsearch.PublicCertSecret, Namespace: common.OperatorNamespace()}},
-				}
-				cfg.ClusterDomain = dns.DefaultClusterDomain
->>>>>>> a27d4194
-
 				component := render.LogStorage(cfg)
 				createResources, deleteResources := component.Objects()
 
@@ -657,6 +637,7 @@
 	Context("Managed cluster", func() {
 		var cfg *render.ElasticsearchConfiguration
 		var managementClusterConnection *operatorv1.ManagementClusterConnection
+
 		BeforeEach(func() {
 			replicas := int32(1)
 			installation := &operatorv1.InstallationSpec{
