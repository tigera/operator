// Copyright (c) 2020-2022 Tigera, Inc. All rights reserved.

// Licensed under the Apache License, Version 2.0 (the "License");
// you may not use this file except in compliance with the License.
// You may obtain a copy of the License at
//
//     http://www.apache.org/licenses/LICENSE-2.0
//
// Unless required by applicable law or agreed to in writing, software
// distributed under the License is distributed on an "AS IS" BASIS,
// WITHOUT WARRANTIES OR CONDITIONS OF ANY KIND, either express or implied.
// See the License for the specific language governing permissions and
// limitations under the License.

package render

import (
	"fmt"
	"strconv"
	"strings"

	"github.com/tigera/operator/pkg/render/common/networkpolicy"

	ocsv1 "github.com/openshift/api/security/v1"

	v3 "github.com/tigera/api/pkg/apis/projectcalico/v3"
	operatorv1 "github.com/tigera/operator/api/v1"
	"github.com/tigera/operator/pkg/common"
	"github.com/tigera/operator/pkg/components"
	"github.com/tigera/operator/pkg/render/common/authentication"
	tigerakvc "github.com/tigera/operator/pkg/render/common/authentication/tigera/key_validator_config"
	"github.com/tigera/operator/pkg/render/common/configmap"
	relasticsearch "github.com/tigera/operator/pkg/render/common/elasticsearch"
	rkibana "github.com/tigera/operator/pkg/render/common/kibana"
	rmeta "github.com/tigera/operator/pkg/render/common/meta"
	"github.com/tigera/operator/pkg/render/common/podaffinity"
	"github.com/tigera/operator/pkg/render/common/podsecuritycontext"
	"github.com/tigera/operator/pkg/render/common/podsecuritypolicy"
	"github.com/tigera/operator/pkg/render/common/secret"
	"github.com/tigera/operator/pkg/tls/certificatemanagement"
	appsv1 "k8s.io/api/apps/v1"
	corev1 "k8s.io/api/core/v1"
	policyv1beta1 "k8s.io/api/policy/v1beta1"
	rbacv1 "k8s.io/api/rbac/v1"
	metav1 "k8s.io/apimachinery/pkg/apis/meta/v1"
	"k8s.io/apimachinery/pkg/util/intstr"
	"sigs.k8s.io/controller-runtime/pkg/client"
)

const (
	managerPort                  = 9443
	managerTargetPort            = 9443
	ManagerServiceName           = "tigera-manager"
	ManagerDeploymentName        = "tigera-manager"
	ManagerNamespace             = "tigera-manager"
	ManagerServiceIP             = "localhost"
	ManagerServiceAccount        = "tigera-manager"
	ManagerClusterRole           = "tigera-manager-role"
	ManagerClusterRoleBinding    = "tigera-manager-binding"
	ManagerTLSSecretName         = "manager-tls"
	ManagerInternalTLSSecretName = "internal-manager-tls"
	ManagerPolicyName            = networkpolicy.TigeraComponentPolicyPrefix + "manager-access"

	ManagerClusterSettings            = "cluster-settings"
	ManagerUserSettings               = "user-settings"
	ManagerClusterSettingsLayerTigera = "cluster-settings.layer.tigera-infrastructure"
	ManagerClusterSettingsViewDefault = "cluster-settings.view.default"

	ElasticsearchManagerUserSecret  = "tigera-ee-manager-elasticsearch-access"
	TlsSecretHashAnnotation         = "hash.operator.tigera.io/tls-secret"
	KibanaTLSHashAnnotation         = "hash.operator.tigera.io/kibana-secrets"
	ElasticsearchUserHashAnnotation = "hash.operator.tigera.io/elasticsearch-user"

	PrometheusTLSSecretName = "calico-node-prometheus-tls"
)

// ManagementClusterConnection configuration constants
const (
	VoltronName              = "tigera-voltron"
	VoltronTunnelSecretName  = "tigera-management-cluster-connection"
	defaultVoltronPort       = "9443"
	defaultTunnelVoltronPort = "9449"
)

var ManagerEntityRule = networkpolicy.CreateEntityRule(ManagerNamespace, ManagerDeploymentName, managerPort)
var ManagerSourceEntityRule = networkpolicy.CreateSourceEntityRule(ManagerNamespace, ManagerDeploymentName)

func Manager(cfg *ManagerConfiguration) (Component, error) {
	var tlsSecrets []*corev1.Secret
	tlsAnnotations := cfg.TrustedCertBundle.HashAnnotations()
	tlsAnnotations[cfg.TLSKeyPair.HashAnnotationKey()] = cfg.TLSKeyPair.HashAnnotationValue()

	if cfg.KeyValidatorConfig != nil {
		tlsSecrets = append(tlsSecrets, cfg.KeyValidatorConfig.RequiredSecrets(ManagerNamespace)...)
		for key, value := range cfg.KeyValidatorConfig.RequiredAnnotations() {
			tlsAnnotations[key] = value
		}
	}

	if cfg.ManagementCluster != nil {
		tlsAnnotations[cfg.InternalTrafficSecret.HashAnnotationKey()] = cfg.InternalTrafficSecret.HashAnnotationValue()
		tlsAnnotations[cfg.TunnelSecret.HashAnnotationKey()] = cfg.InternalTrafficSecret.HashAnnotationValue()
	}
	return &managerComponent{
		cfg:            cfg,
		tlsSecrets:     tlsSecrets,
		tlsAnnotations: tlsAnnotations,
	}, nil
}

// ManagerConfiguration contains all the config information needed to render the component.
type ManagerConfiguration struct {
	KeyValidatorConfig      authentication.KeyValidatorConfig
	ESSecrets               []*corev1.Secret
	TrustedCertBundle       certificatemanagement.TrustedBundle
	ESClusterConfig         *relasticsearch.ClusterConfig
	TLSKeyPair              certificatemanagement.KeyPairInterface
	PullSecrets             []*corev1.Secret
	Openshift               bool
	Installation            *operatorv1.InstallationSpec
	ManagementCluster       *operatorv1.ManagementCluster
	TunnelSecret            certificatemanagement.KeyPairInterface
	InternalTrafficSecret   certificatemanagement.KeyPairInterface
	ClusterDomain           string
	ESLicenseType           ElasticsearchLicenseType
	Replicas                *int32
	ComplianceFeatureActive bool
}

type managerComponent struct {
	cfg            *ManagerConfiguration
	tlsSecrets     []*corev1.Secret
	tlsAnnotations map[string]string
	managerImage   string
	proxyImage     string
	esProxyImage   string
}

func (c *managerComponent) ResolveImages(is *operatorv1.ImageSet) error {
	reg := c.cfg.Installation.Registry
	path := c.cfg.Installation.ImagePath
	prefix := c.cfg.Installation.ImagePrefix
	var err error
	c.managerImage, err = components.GetReference(components.ComponentManager, reg, path, prefix, is)
	errMsgs := []string{}
	if err != nil {
		errMsgs = append(errMsgs, err.Error())
	}

	c.proxyImage, err = components.GetReference(components.ComponentManagerProxy, reg, path, prefix, is)
	if err != nil {
		errMsgs = append(errMsgs, err.Error())
	}

	c.esProxyImage, err = components.GetReference(components.ComponentEsProxy, reg, path, prefix, is)
	if err != nil {
		errMsgs = append(errMsgs, err.Error())
	}

	if len(errMsgs) != 0 {
		return fmt.Errorf(strings.Join(errMsgs, ","))
	}
	return nil
}

func (c *managerComponent) SupportedOSType() rmeta.OSType {
	return rmeta.OSTypeLinux
}

func (c *managerComponent) Objects() ([]client.Object, []client.Object) {
	objs := []client.Object{
		CreateNamespace(ManagerNamespace, c.cfg.Installation.KubernetesProvider),
		c.managerAllowTigeraNetworkPolicy(),
		managerAllowTigeraDefaultDeny(),
	}
	objs = append(objs, secret.ToRuntimeObjects(secret.CopyToNamespace(ManagerNamespace, c.cfg.PullSecrets...)...)...)

	objs = append(objs,
		managerServiceAccount(),
		managerClusterRole(c.cfg.ManagementCluster != nil, false, c.cfg.Openshift),
		managerClusterRoleBinding(),
		managerClusterWideSettingsGroup(),
		managerUserSpecificSettingsGroup(),
		managerClusterWideTigeraLayer(),
		managerClusterWideDefaultView(),
	)
	objs = append(objs, c.getTLSObjects()...)
	objs = append(objs,
		c.managerService(),
	)

	// If we're running on openshift, we need to add in an SCC.
	if c.cfg.Openshift {
		objs = append(objs, c.securityContextConstraints())
	} else {
		// If we're not running openshift, we need to add pod security policies.
		objs = append(objs, c.managerPodSecurityPolicy())
	}
	objs = append(objs, secret.ToRuntimeObjects(secret.CopyToNamespace(ManagerNamespace, c.cfg.ESSecrets...)...)...)
	objs = append(objs, c.managerDeployment())
	if c.cfg.KeyValidatorConfig != nil {
		objs = append(objs, configmap.ToRuntimeObjects(c.cfg.KeyValidatorConfig.RequiredConfigMaps(ManagerNamespace)...)...)
	}

	return objs, nil
}

func (c *managerComponent) Ready() bool {
	return true
}

// managerDeployment creates a deployment for the Tigera Secure manager component.
func (c *managerComponent) managerDeployment() *appsv1.Deployment {
	var initContainers []corev1.Container
	if c.cfg.TLSKeyPair.UseCertificateManagement() {
		initContainers = append(initContainers, c.cfg.TLSKeyPair.InitContainer(ManagerNamespace))
	}

	podTemplate := relasticsearch.DecorateAnnotations(&corev1.PodTemplateSpec{
		ObjectMeta: metav1.ObjectMeta{
<<<<<<< HEAD
			Name:      ManagerDeploymentName,
			Namespace: ManagerNamespace,
			Labels: map[string]string{
				"k8s-app": ManagerDeploymentName,
			},
=======
			Name:        "tigera-manager",
			Namespace:   ManagerNamespace,
>>>>>>> a27d4194
			Annotations: c.tlsAnnotations,
		},
		Spec: corev1.PodSpec{
			NodeSelector:       c.cfg.Installation.ControlPlaneNodeSelector,
			ServiceAccountName: ManagerServiceAccount,
			Tolerations:        c.managerTolerations(),
			ImagePullSecrets:   secret.GetReferenceList(c.cfg.PullSecrets),
			InitContainers:     initContainers,
			Containers: []corev1.Container{
				relasticsearch.ContainerDecorate(c.managerContainer(), c.cfg.ESClusterConfig.ClusterName(), ElasticsearchManagerUserSecret, c.cfg.ClusterDomain, c.SupportedOSType()),
				relasticsearch.ContainerDecorate(c.managerEsProxyContainer(), c.cfg.ESClusterConfig.ClusterName(), ElasticsearchManagerUserSecret, c.cfg.ClusterDomain, c.SupportedOSType()),
				c.managerProxyContainer(),
			},
			Volumes: c.managerVolumes(),
		},
	}, c.cfg.ESClusterConfig, c.cfg.ESSecrets).(*corev1.PodTemplateSpec)

	if c.cfg.Replicas != nil && *c.cfg.Replicas > 1 {
		podTemplate.Spec.Affinity = podaffinity.NewPodAntiAffinity("tigera-manager", ManagerNamespace)
	}

	d := &appsv1.Deployment{
		TypeMeta: metav1.TypeMeta{Kind: "Deployment", APIVersion: "apps/v1"},
		ObjectMeta: metav1.ObjectMeta{
			Name:      ManagerDeploymentName,
			Namespace: ManagerNamespace,
<<<<<<< HEAD
			Labels: map[string]string{
				"k8s-app": ManagerDeploymentName,
			},
		},
		Spec: appsv1.DeploymentSpec{
			Selector: &metav1.LabelSelector{
				MatchLabels: map[string]string{
					"k8s-app": ManagerDeploymentName,
				},
			},
=======
		},
		Spec: appsv1.DeploymentSpec{
>>>>>>> a27d4194
			Replicas: c.cfg.Replicas,
			Strategy: appsv1.DeploymentStrategy{
				Type: appsv1.RecreateDeploymentStrategyType,
			},
			Template: *podTemplate,
		},
	}
	return d
}

// managerVolumes returns the volumes for the Tigera Secure manager component.
func (c *managerComponent) managerVolumeMounts() []corev1.VolumeMount {
	if c.cfg.KeyValidatorConfig != nil {
		trustedVolumeMount := c.cfg.TrustedCertBundle.VolumeMount(c.SupportedOSType())
		trustedVolumeMount.MountPath = "/etc/ssl/certs/"
		return append(c.cfg.KeyValidatorConfig.RequiredVolumeMounts(), trustedVolumeMount)
	}
	return []corev1.VolumeMount{}
}

// managerVolumes returns the volumes for the Tigera Secure manager component.
func (c *managerComponent) managerVolumes() []corev1.Volume {
	v := []corev1.Volume{
		c.cfg.TLSKeyPair.Volume(),
		c.cfg.TrustedCertBundle.Volume(),
	}
	if c.cfg.ManagementCluster != nil {
		v = append(v,
			c.cfg.InternalTrafficSecret.Volume(),
			c.cfg.TunnelSecret.Volume(),
		)
	}
	if c.cfg.KeyValidatorConfig != nil {
		v = append(v, c.cfg.KeyValidatorConfig.RequiredVolumes()...)
	}

	return v
}

// managerProbe returns the probe for the manager container.
func (c *managerComponent) managerProbe() *corev1.Probe {
	return &corev1.Probe{
		Handler: corev1.Handler{
			HTTPGet: &corev1.HTTPGetAction{
				Path:   "/",
				Port:   intstr.FromInt(managerPort),
				Scheme: corev1.URISchemeHTTPS,
			},
		},
		InitialDelaySeconds: 90,
		PeriodSeconds:       10,
	}
}

// managerEsProxyProbe returns the probe for the ES proxy container.
func (c *managerComponent) managerEsProxyProbe() *corev1.Probe {
	return &corev1.Probe{
		Handler: corev1.Handler{
			HTTPGet: &corev1.HTTPGetAction{
				Path:   "/tigera-elasticsearch/version",
				Port:   intstr.FromInt(managerPort),
				Scheme: corev1.URISchemeHTTPS,
			},
		},
		InitialDelaySeconds: 90,
		PeriodSeconds:       10,
	}
}

// managerProxyProbe returns the probe for the proxy container.
func (c *managerComponent) managerProxyProbe() *corev1.Probe {
	return &corev1.Probe{
		Handler: corev1.Handler{
			HTTPGet: &corev1.HTTPGetAction{
				Path:   "/voltron/api/health",
				Port:   intstr.FromInt(managerPort),
				Scheme: corev1.URISchemeHTTPS,
			},
		},
		InitialDelaySeconds: 90,
		PeriodSeconds:       10,
	}
}

// managerEnvVars returns the envvars for the manager container.
func (c *managerComponent) managerEnvVars() []corev1.EnvVar {
	envs := []corev1.EnvVar{
		{Name: "CNX_PROMETHEUS_API_URL", Value: fmt.Sprintf("/api/v1/namespaces/%s/services/calico-node-prometheus:9090/proxy/api/v1", common.TigeraPrometheusNamespace)},
		{Name: "CNX_COMPLIANCE_REPORTS_API_URL", Value: "/compliance/reports"},
		{Name: "CNX_QUERY_API_URL", Value: "/api/v1/namespaces/tigera-system/services/https:tigera-api:8080/proxy"},
		{Name: "CNX_ELASTICSEARCH_API_URL", Value: "/tigera-elasticsearch"},
		{Name: "CNX_ELASTICSEARCH_KIBANA_URL", Value: fmt.Sprintf("/%s", KibanaBasePath)},
		{Name: "CNX_ENABLE_ERROR_TRACKING", Value: "false"},
		{Name: "CNX_ALP_SUPPORT", Value: "true"},
		{Name: "CNX_CLUSTER_NAME", Value: "cluster"},
		{Name: "CNX_POLICY_RECOMMENDATION_SUPPORT", Value: "true"},
		{Name: "ENABLE_MULTI_CLUSTER_MANAGEMENT", Value: strconv.FormatBool(c.cfg.ManagementCluster != nil)},
	}

	envs = append(envs, c.managerOAuth2EnvVars()...)
	return envs
}

// managerContainer returns the manager container.
func (c *managerComponent) managerContainer() corev1.Container {
	tm := corev1.Container{
		Name:            "tigera-manager",
		Image:           c.managerImage,
		Env:             c.managerEnvVars(),
		LivenessProbe:   c.managerProbe(),
		SecurityContext: podsecuritycontext.NewBaseContext(),
		VolumeMounts:    c.managerVolumeMounts(),
	}

	return tm
}

// managerOAuth2EnvVars returns the OAuth2/OIDC envvars depending on the authentication type.
func (c *managerComponent) managerOAuth2EnvVars() []corev1.EnvVar {
	var envs []corev1.EnvVar

	if c.cfg.KeyValidatorConfig == nil {
		envs = []corev1.EnvVar{{Name: "CNX_WEB_AUTHENTICATION_TYPE", Value: "Token"}}
	} else {
		envs = []corev1.EnvVar{
			{Name: "CNX_WEB_AUTHENTICATION_TYPE", Value: "OIDC"},
			{Name: "CNX_WEB_OIDC_CLIENT_ID", Value: c.cfg.KeyValidatorConfig.ClientID()}}

		switch c.cfg.KeyValidatorConfig.(type) {
		case *DexKeyValidatorConfig:
			envs = append(envs, corev1.EnvVar{Name: "CNX_WEB_OIDC_AUTHORITY", Value: c.cfg.KeyValidatorConfig.Issuer()})
		case *tigerakvc.KeyValidatorConfig:
			envs = append(envs, corev1.EnvVar{Name: "CNX_WEB_OIDC_AUTHORITY", Value: ""})
		}
	}
	return envs
}

// managerProxyContainer returns the container for the manager proxy container.
func (c *managerComponent) managerProxyContainer() corev1.Container {
	var keyPath, certPath, intKeyPath, intCertPath, tunnelKeyPath, tunnelCertPath string
	if c.cfg.TLSKeyPair != nil {
		keyPath, certPath = c.cfg.TLSKeyPair.VolumeMountKeyFilePath(), c.cfg.TLSKeyPair.VolumeMountCertificateFilePath()
	}
	if c.cfg.InternalTrafficSecret != nil {
		intKeyPath, intCertPath = c.cfg.InternalTrafficSecret.VolumeMountKeyFilePath(), c.cfg.InternalTrafficSecret.VolumeMountCertificateFilePath()
	}
	if c.cfg.TunnelSecret != nil {
		tunnelKeyPath, tunnelCertPath = c.cfg.TunnelSecret.VolumeMountKeyFilePath(), c.cfg.TunnelSecret.VolumeMountCertificateFilePath()
	}
	env := []corev1.EnvVar{
		{Name: "VOLTRON_PORT", Value: defaultVoltronPort},
		{Name: "VOLTRON_COMPLIANCE_ENDPOINT", Value: fmt.Sprintf("https://compliance.%s.svc.%s", ComplianceNamespace, c.cfg.ClusterDomain)},
		{Name: "VOLTRON_LOGLEVEL", Value: "Info"},
		{Name: "VOLTRON_KIBANA_ENDPOINT", Value: rkibana.HTTPSEndpoint(c.SupportedOSType(), c.cfg.ClusterDomain)},
		{Name: "VOLTRON_KIBANA_BASE_PATH", Value: fmt.Sprintf("/%s/", KibanaBasePath)},
		{Name: "VOLTRON_KIBANA_CA_BUNDLE_PATH", Value: c.cfg.TrustedCertBundle.MountPath()},
		{Name: "VOLTRON_PACKET_CAPTURE_CA_BUNDLE_PATH", Value: c.cfg.TrustedCertBundle.MountPath()},
		{Name: "VOLTRON_PROMETHEUS_CA_BUNDLE_PATH", Value: c.cfg.TrustedCertBundle.MountPath()},
		{Name: "VOLTRON_COMPLIANCE_CA_BUNDLE_PATH", Value: c.cfg.TrustedCertBundle.MountPath()},
		{Name: "VOLTRON_DEX_CA_BUNDLE_PATH", Value: c.cfg.TrustedCertBundle.MountPath()},
		{Name: "VOLTRON_HTTPS_KEY", Value: keyPath},
		{Name: "VOLTRON_HTTPS_CERT", Value: certPath},
		{Name: "VOLTRON_TUNNEL_KEY", Value: tunnelKeyPath},
		{Name: "VOLTRON_TUNNEL_CERT", Value: tunnelCertPath},
		{Name: "VOLTRON_INTERNAL_HTTPS_KEY", Value: intKeyPath},
		{Name: "VOLTRON_INTERNAL_HTTPS_CERT", Value: intCertPath},
		{Name: "VOLTRON_ENABLE_MULTI_CLUSTER_MANAGEMENT", Value: strconv.FormatBool(c.cfg.ManagementCluster != nil)},
		{Name: "VOLTRON_TUNNEL_PORT", Value: defaultTunnelVoltronPort},
		{Name: "VOLTRON_DEFAULT_FORWARD_SERVER", Value: "tigera-secure-es-gateway-http.tigera-elasticsearch.svc:9200"},
		{Name: "VOLTRON_ENABLE_COMPLIANCE", Value: fmt.Sprintf("%v", c.cfg.ComplianceFeatureActive)},
	}

	if c.cfg.KeyValidatorConfig != nil {
		env = append(env, c.cfg.KeyValidatorConfig.RequiredEnv("VOLTRON_")...)
	}

	return corev1.Container{
		Name:            VoltronName,
		Image:           c.proxyImage,
		Env:             env,
		VolumeMounts:    c.volumeMountsForProxyManager(),
		LivenessProbe:   c.managerProxyProbe(),
		SecurityContext: podsecuritycontext.NewBaseContext(),
	}
}

func (c *managerComponent) volumeMountsForProxyManager() []corev1.VolumeMount {
	var mounts = []corev1.VolumeMount{
		{Name: ManagerTLSSecretName, MountPath: "/manager-tls", ReadOnly: true},
		c.cfg.TrustedCertBundle.VolumeMount(c.SupportedOSType()),
	}

	if c.cfg.ManagementCluster != nil {
		mounts = append(mounts, c.cfg.InternalTrafficSecret.VolumeMount(c.SupportedOSType()))
		mounts = append(mounts, c.cfg.TunnelSecret.VolumeMount(c.SupportedOSType()))
	}

	return mounts
}

// managerEsProxyContainer returns the ES proxy container
func (c *managerComponent) managerEsProxyContainer() corev1.Container {
	env := []corev1.EnvVar{
		{Name: "ELASTIC_LICENSE_TYPE", Value: string(c.cfg.ESLicenseType)},
		{Name: "ELASTIC_KIBANA_ENDPOINT", Value: rkibana.HTTPSEndpoint(c.SupportedOSType(), c.cfg.ClusterDomain)},
	}

	volumeMounts := []corev1.VolumeMount{c.cfg.TrustedCertBundle.VolumeMount(c.SupportedOSType())}
	if c.cfg.ManagementCluster != nil {
		env = append(env, corev1.EnvVar{Name: "VOLTRON_CA_PATH", Value: certificatemanagement.TrustedCertBundleMountPath})
	}

	if c.cfg.KeyValidatorConfig != nil {
		env = append(env, c.cfg.KeyValidatorConfig.RequiredEnv("")...)
	}

	return corev1.Container{
		Name:            "tigera-es-proxy",
		Image:           c.esProxyImage,
		LivenessProbe:   c.managerEsProxyProbe(),
		SecurityContext: podsecuritycontext.NewBaseContext(),
		Env:             env,
		VolumeMounts:    volumeMounts,
	}
}

// managerTolerations returns the tolerations for the Tigera Secure manager deployment pods.
func (c *managerComponent) managerTolerations() []corev1.Toleration {
	return append(c.cfg.Installation.ControlPlaneTolerations, rmeta.TolerateMaster, rmeta.TolerateCriticalAddonsOnly)
}

// managerService returns the service exposing the Tigera Secure web app.
func (c *managerComponent) managerService() *corev1.Service {
	return &corev1.Service{
		TypeMeta: metav1.TypeMeta{Kind: "Service", APIVersion: "v1"},
		ObjectMeta: metav1.ObjectMeta{
			Name:      ManagerServiceName,
			Namespace: ManagerNamespace,
		},
		Spec: corev1.ServiceSpec{
			Ports: []corev1.ServicePort{
				{
					Port:       managerPort,
					Protocol:   corev1.ProtocolTCP,
					TargetPort: intstr.FromInt(managerTargetPort),
				},
			},
			Selector: map[string]string{
				"k8s-app": ManagerDeploymentName,
			},
		},
	}
}

// managerServiceAccount creates the serviceaccount used by the Tigera Secure web app.
func managerServiceAccount() *corev1.ServiceAccount {
	return &corev1.ServiceAccount{
		TypeMeta:   metav1.TypeMeta{Kind: "ServiceAccount", APIVersion: "v1"},
		ObjectMeta: metav1.ObjectMeta{Name: ManagerServiceAccount, Namespace: ManagerNamespace},
	}
}

// managerClusterRole returns a clusterrole that allows authn/authz review requests.
func managerClusterRole(managementCluster, managedCluster, openshift bool) *rbacv1.ClusterRole {
	cr := &rbacv1.ClusterRole{
		TypeMeta: metav1.TypeMeta{Kind: "ClusterRole", APIVersion: "rbac.authorization.k8s.io/v1"},
		ObjectMeta: metav1.ObjectMeta{
			Name: ManagerClusterRole,
		},
		Rules: []rbacv1.PolicyRule{
			{
				APIGroups: []string{"authorization.k8s.io"},
				Resources: []string{"subjectaccessreviews"},
				Verbs:     []string{"create"},
			},
			{
				APIGroups: []string{"authentication.k8s.io"},
				Resources: []string{"tokenreviews"},
				Verbs:     []string{"create"},
			},

			{
				APIGroups: []string{"projectcalico.org"},
				Resources: []string{
					"networksets",
					"globalnetworksets",
					"globalnetworkpolicies",
					"tier.globalnetworkpolicies",
					"networkpolicies",
					"tier.networkpolicies",
					"stagedglobalnetworkpolicies",
					"tier.stagedglobalnetworkpolicies",
					"stagednetworkpolicies",
					"tier.stagednetworkpolicies",
					"stagedkubernetesnetworkpolicies",
				},
				Verbs: []string{"list"},
			},
			{
				APIGroups: []string{"projectcalico.org"},
				Resources: []string{
					"tiers",
				},
				Verbs: []string{"get", "list"},
			},
			{
				APIGroups: []string{"projectcalico.org"},
				Resources: []string{
					"hostendpoints",
				},
				Verbs: []string{"list"},
			},
			{
				APIGroups: []string{"projectcalico.org"},
				Resources: []string{
					"felixconfigurations",
				},
				ResourceNames: []string{
					"default",
				},
				Verbs: []string{"get"},
			},
			{
				APIGroups: []string{"projectcalico.org"},
				Resources: []string{
					"alertexceptions",
				},
				Verbs: []string{"get", "list", "update"},
			},
			{
				APIGroups: []string{"networking.k8s.io"},
				Resources: []string{"networkpolicies"},
				Verbs:     []string{"get", "list"},
			},
			{
				APIGroups: []string{""},
				Resources: []string{"serviceaccounts", "namespaces", "nodes", "events", "services", "pods"},
				Verbs:     []string{"list"},
			},
			{
				APIGroups: []string{"apps"},
				Resources: []string{"replicasets", "statefulsets", "daemonsets"},
				Verbs:     []string{"list"},
			},
			// When a request is made in the manager UI, they are proxied through the Voltron backend server. If the
			// request is targeting a k8s api or when it is targeting a managed cluster, Voltron will authenticate the
			// user based on the auth header and then impersonate the user.
			{
				APIGroups: []string{""},
				Resources: []string{"users", "groups", "serviceaccounts"},
				Verbs:     []string{"impersonate"},
			},
		},
	}

	if !managedCluster {
		cr.Rules = append(cr.Rules,
			rbacv1.PolicyRule{
				APIGroups: []string{"projectcalico.org"},
				Resources: []string{"managedclusters"},
				Verbs:     []string{"list", "get", "watch", "update"},
			},
		)
	}

	if !openshift {
		// Allow access to the pod security policy in case this is enforced on the cluster
		cr.Rules = append(cr.Rules,
			rbacv1.PolicyRule{
				APIGroups:     []string{"policy"},
				Resources:     []string{"podsecuritypolicies"},
				Verbs:         []string{"use"},
				ResourceNames: []string{"tigera-manager"},
			},
		)
	}

	return cr
}

// managerClusterRoleBinding returns a clusterrolebinding that gives the tigera-manager serviceaccount
// the permissions in the tigera-manager-role.
func managerClusterRoleBinding() *rbacv1.ClusterRoleBinding {
	return &rbacv1.ClusterRoleBinding{
		TypeMeta:   metav1.TypeMeta{Kind: "ClusterRoleBinding", APIVersion: "rbac.authorization.k8s.io/v1"},
		ObjectMeta: metav1.ObjectMeta{Name: ManagerClusterRoleBinding},
		RoleRef: rbacv1.RoleRef{
			APIGroup: "rbac.authorization.k8s.io",
			Kind:     "ClusterRole",
			Name:     ManagerClusterRole,
		},
		Subjects: []rbacv1.Subject{
			{
				Kind:      "ServiceAccount",
				Name:      ManagerServiceAccount,
				Namespace: ManagerNamespace,
			},
		},
	}
}

// TODO: Can we get rid of this and instead just bind to default ones?
func (c *managerComponent) securityContextConstraints() *ocsv1.SecurityContextConstraints {
	privilegeEscalation := false
	return &ocsv1.SecurityContextConstraints{
		TypeMeta:                 metav1.TypeMeta{Kind: "SecurityContextConstraints", APIVersion: "security.openshift.io/v1"},
		ObjectMeta:               metav1.ObjectMeta{Name: ManagerNamespace},
		AllowHostDirVolumePlugin: true,
		AllowHostIPC:             false,
		AllowHostNetwork:         false,
		AllowHostPID:             true,
		AllowHostPorts:           false,
		AllowPrivilegeEscalation: &privilegeEscalation,
		AllowPrivilegedContainer: false,
		FSGroup:                  ocsv1.FSGroupStrategyOptions{Type: ocsv1.FSGroupStrategyRunAsAny},
		RunAsUser:                ocsv1.RunAsUserStrategyOptions{Type: ocsv1.RunAsUserStrategyRunAsAny},
		ReadOnlyRootFilesystem:   false,
		SELinuxContext:           ocsv1.SELinuxContextStrategyOptions{Type: ocsv1.SELinuxStrategyMustRunAs},
		SupplementalGroups:       ocsv1.SupplementalGroupsStrategyOptions{Type: ocsv1.SupplementalGroupsStrategyRunAsAny},
		Users:                    []string{fmt.Sprintf("system:serviceaccount:%s:tigera-manager", ManagerNamespace)},
		Volumes:                  []ocsv1.FSType{"*"},
	}
}

func (c *managerComponent) getTLSObjects() []client.Object {
	objs := []client.Object{}
	for _, s := range c.tlsSecrets {
		objs = append(objs, s)
	}

	return objs
}

func (c *managerComponent) managerPodSecurityPolicy() *policyv1beta1.PodSecurityPolicy {
	psp := podsecuritypolicy.NewBasePolicy()
	psp.GetObjectMeta().SetName("tigera-manager")
	return psp
}

// Allow users to access Calico Enterprise Manager.
func (c *managerComponent) managerAllowTigeraNetworkPolicy() *v3.NetworkPolicy {
	egressRules := []v3.Rule{
		{
			Action:      v3.Allow,
			Protocol:    &networkpolicy.TCPProtocol,
			Source:      v3.EntityRule{},
			Destination: networkpolicy.EsGatewayEntityRule,
		},
		{
			Action:      v3.Allow,
			Protocol:    &networkpolicy.TCPProtocol,
			Destination: ComplianceServerEntityRule,
		},
		{
			Action:      v3.Allow,
			Protocol:    &networkpolicy.TCPProtocol,
			Destination: DexEntityRule,
		},
		{
			Action:      v3.Allow,
			Protocol:    &networkpolicy.TCPProtocol,
			Destination: PacketCaptureEntityRule,
		},
		{
			Action:      v3.Allow,
			Protocol:    &networkpolicy.TCPProtocol,
			Destination: networkpolicy.KubeAPIServerEntityRule,
		},
	}
	egressRules = networkpolicy.AppendDNSEgressRules(egressRules, c.cfg.Openshift)
	egressRules = append(egressRules, v3.Rule{
		Action:      v3.Allow,
		Protocol:    &networkpolicy.TCPProtocol,
		Destination: networkpolicy.PrometheusEntityRule,
	})

	ingressRules := []v3.Rule{
		{
			Action:   v3.Allow,
			Protocol: &networkpolicy.TCPProtocol,
			Source: v3.EntityRule{
				// This policy allows access to Calico Enterprise Manager from anywhere
				Nets: []string{"0.0.0.0/0"},
			},
			Destination: v3.EntityRule{
				// By default, Calico Enterprise Manager is accessed over https
				Ports: networkpolicy.Ports(managerTargetPort),
			},
		},
		{
			Action:   v3.Allow,
			Protocol: &networkpolicy.TCPProtocol,
			Source: v3.EntityRule{
				// This policy allows access to Calico Enterprise Manager from anywhere
				Nets: []string{"::/0"},
			},
			Destination: v3.EntityRule{
				// By default, Calico Enterprise Manager is accessed over https
				Ports: networkpolicy.Ports(managerTargetPort),
			},
		},
	}

	voltronTunnelPort, err := strconv.ParseUint(defaultTunnelVoltronPort, 10, 16)
	if err == nil {
		ingressRules = append(ingressRules, v3.Rule{
			Action:   v3.Allow,
			Protocol: &networkpolicy.TCPProtocol,
			Source:   v3.EntityRule{},
			Destination: v3.EntityRule{
				// This policy is used for multi-cluster management to establish a tunnel from another cluster.
				Ports: networkpolicy.Ports(uint16(voltronTunnelPort)),
			},
		})
	}

	return &v3.NetworkPolicy{
		TypeMeta: metav1.TypeMeta{Kind: "NetworkPolicy", APIVersion: "projectcalico.org/v3"},
		ObjectMeta: metav1.ObjectMeta{
			Name:      ManagerPolicyName,
			Namespace: ManagerNamespace,
		},
		Spec: v3.NetworkPolicySpec{
			Order:    &networkpolicy.HighPrecedenceOrder,
			Tier:     networkpolicy.TigeraComponentTierName,
			Selector: networkpolicy.KubernetesAppSelector(ManagerDeploymentName),
			Types:    []v3.PolicyType{v3.PolicyTypeIngress, v3.PolicyTypeEgress},
			Ingress:  ingressRules,
			Egress:   egressRules,
		},
	}
}

func managerAllowTigeraDefaultDeny() *v3.NetworkPolicy {
	return networkpolicy.AllowTigeraDefaultDeny(ManagerNamespace)
}

// managerClusterWideSettingsGroup returns a UISettingsGroup with the description "cluster-wide settings"
//
// Calico Enterprise only
func managerClusterWideSettingsGroup() *v3.UISettingsGroup {
	return &v3.UISettingsGroup{
		TypeMeta: metav1.TypeMeta{Kind: "UISettingsGroup", APIVersion: "projectcalico.org/v3"},
		ObjectMeta: metav1.ObjectMeta{
			Name: ManagerClusterSettings,
		},
		Spec: v3.UISettingsGroupSpec{
			Description: "Cluster Settings",
		},
	}
}

// managerUserSpecificSettingsGroup returns a UISettingsGroup with the description "user settings"
//
// Calico Enterprise only
func managerUserSpecificSettingsGroup() *v3.UISettingsGroup {
	return &v3.UISettingsGroup{
		TypeMeta: metav1.TypeMeta{Kind: "UISettingsGroup", APIVersion: "projectcalico.org/v3"},
		ObjectMeta: metav1.ObjectMeta{
			Name: ManagerUserSettings,
		},
		Spec: v3.UISettingsGroupSpec{
			Description: "User Settings",
			FilterType:  v3.FilterTypeUser,
		},
	}
}

// managerClusterWideTigeraLayer returns a UISettings layer belonging to the cluster-wide settings group that contains
// all of the tigera namespaces.
//
// Calico Enterprise only
func managerClusterWideTigeraLayer() *v3.UISettings {
	namespaces := []string{
		"tigera-compliance",
		"tigera-dex",
		"tigera-dpi",
		"tigera-eck-operator",
		"tigera-elasticsearch",
		"tigera-fluentd",
		"tigera-guardian",
		"tigera-intrusion-detection",
		"tigera-kibana",
		"tigera-manager",
		"tigera-operator",
		"tigera-packetcapture",
		"tigera-prometheus",
		"tigera-system",
		"calico-system",
	}
	nodes := make([]v3.UIGraphNode, len(namespaces))
	for i := range namespaces {
		ns := namespaces[i]
		nodes[i] = v3.UIGraphNode{
			ID:   "namespace/" + ns,
			Type: "namespace",
			Name: ns,
		}
	}

	return &v3.UISettings{
		TypeMeta: metav1.TypeMeta{Kind: "UISettings", APIVersion: "projectcalico.org/v3"},
		ObjectMeta: metav1.ObjectMeta{
			Name: ManagerClusterSettingsLayerTigera,
		},
		Spec: v3.UISettingsSpec{
			Group:       "cluster-settings",
			Description: "Tigera Infrastructure",
			Layer: &v3.UIGraphLayer{
				Nodes: nodes,
			},
		},
	}
}

// managerClusterWideDefaultView returns a UISettings view belonging to the cluster-wide settings group that shows
// everything and uses the tigera-infrastructure layer.
//
// Calico Enterprise only
func managerClusterWideDefaultView() *v3.UISettings {
	return &v3.UISettings{
		TypeMeta: metav1.TypeMeta{Kind: "UISettings", APIVersion: "projectcalico.org/v3"},
		ObjectMeta: metav1.ObjectMeta{
			Name: ManagerClusterSettingsViewDefault,
		},
		Spec: v3.UISettingsSpec{
			Group:       "cluster-settings",
			Description: "Default",
			View: &v3.UIGraphView{
				Nodes: []v3.UIGraphNodeView{{
					UIGraphNode: v3.UIGraphNode{
						ID:   "layer/cluster-settings.layer.tigera-infrastructure",
						Type: "layer",
						Name: "cluster-settings.layer.tigera-infrastructure",
					},
				}},
			},
		},
	}
}<|MERGE_RESOLUTION|>--- conflicted
+++ resolved
@@ -218,16 +218,8 @@
 
 	podTemplate := relasticsearch.DecorateAnnotations(&corev1.PodTemplateSpec{
 		ObjectMeta: metav1.ObjectMeta{
-<<<<<<< HEAD
-			Name:      ManagerDeploymentName,
-			Namespace: ManagerNamespace,
-			Labels: map[string]string{
-				"k8s-app": ManagerDeploymentName,
-			},
-=======
-			Name:        "tigera-manager",
+			Name:        ManagerDeploymentName,
 			Namespace:   ManagerNamespace,
->>>>>>> a27d4194
 			Annotations: c.tlsAnnotations,
 		},
 		Spec: corev1.PodSpec{
@@ -254,21 +246,8 @@
 		ObjectMeta: metav1.ObjectMeta{
 			Name:      ManagerDeploymentName,
 			Namespace: ManagerNamespace,
-<<<<<<< HEAD
-			Labels: map[string]string{
-				"k8s-app": ManagerDeploymentName,
-			},
 		},
 		Spec: appsv1.DeploymentSpec{
-			Selector: &metav1.LabelSelector{
-				MatchLabels: map[string]string{
-					"k8s-app": ManagerDeploymentName,
-				},
-			},
-=======
-		},
-		Spec: appsv1.DeploymentSpec{
->>>>>>> a27d4194
 			Replicas: c.cfg.Replicas,
 			Strategy: appsv1.DeploymentStrategy{
 				Type: appsv1.RecreateDeploymentStrategyType,
