--- conflicted
+++ resolved
@@ -165,14 +165,9 @@
 	TruthNamespace    string
 	BindingNamespaces []string
 
-<<<<<<< HEAD
 	// Whether to run the rendered components in multi-tenant mode.
-	Tenant *operatorv1.Tenant
-=======
-	// Whether or not to run the rendered components in multi-tenant mode.
 	Tenant          *operatorv1.Tenant
 	ExternalElastic bool
->>>>>>> fb438b87
 
 	Manager          *operatorv1.Manager
 	TenantNamespaces []string
