--- conflicted
+++ resolved
@@ -152,13 +152,9 @@
 	Compliance              *operatorv1.Compliance
 	ComplianceLicenseActive bool
 
-<<<<<<< HEAD
 	CloudResources ManagerCloudResources
 
-	// Whether or not the cluster supports pod security policies.
-=======
 	// Whether the cluster supports pod security policies.
->>>>>>> 3151543d
 	UsePSP bool
 }
 
@@ -268,11 +264,7 @@
 			Containers: []corev1.Container{
 				relasticsearch.ContainerDecorate(c.managerContainer(), c.cfg.ESClusterConfig.ClusterName(), ElasticsearchManagerUserSecret, c.cfg.ClusterDomain, c.SupportedOSType()),
 				relasticsearch.ContainerDecorate(c.managerEsProxyContainer(), c.cfg.ESClusterConfig.ClusterName(), ElasticsearchManagerUserSecret, c.cfg.ClusterDomain, c.SupportedOSType()),
-<<<<<<< HEAD
-				c.decorateCloudVoltronContainer(c.managerProxyContainer()),
-=======
-				c.voltronContainer(),
->>>>>>> 3151543d
+				c.decorateCloudVoltronContainer(c.voltronContainer()),
 			},
 			Volumes: c.managerVolumes(),
 		},
@@ -302,12 +294,7 @@
 // managerVolumes returns the volumes for the Tigera Secure manager component.
 func (c *managerComponent) managerVolumeMounts() []corev1.VolumeMount {
 	if c.cfg.KeyValidatorConfig != nil {
-<<<<<<< HEAD
-		trustedVolumeMount := c.cfg.TrustedCertBundle.VolumeMount(c.SupportedOSType())
-		return append(c.cfg.KeyValidatorConfig.RequiredVolumeMounts(), trustedVolumeMount)
-=======
 		return c.cfg.KeyValidatorConfig.RequiredVolumeMounts()
->>>>>>> 3151543d
 	}
 	return nil
 }
@@ -535,12 +522,9 @@
 		{Name: "ELASTIC_LICENSE_TYPE", Value: string(c.cfg.ESLicenseType)},
 		{Name: "ELASTIC_KIBANA_ENDPOINT", Value: rkibana.HTTPSEndpoint(c.SupportedOSType(), c.cfg.ClusterDomain)},
 		{Name: "FIPS_MODE_ENABLED", Value: operatorv1.IsFIPSModeEnabledString(c.cfg.Installation.FIPSMode)},
-<<<<<<< HEAD
 		{Name: "ELASTIC_INDEX_TENANT_ID", Value: c.cfg.CloudResources.TenantID},
-=======
 		{Name: "LINSEED_CLIENT_CERT", Value: certPath},
 		{Name: "LINSEED_CLIENT_KEY", Value: keyPath},
->>>>>>> 3151543d
 	}
 
 	volumeMounts := append(
