// Copyright (c) 2020-2022 Tigera, Inc. All rights reserved.

// Licensed under the Apache License, Version 2.0 (the "License");
// you may not use this file except in compliance with the License.
// You may obtain a copy of the License at
//
//     http://www.apache.org/licenses/LICENSE-2.0
//
// Unless required by applicable law or agreed to in writing, software
// distributed under the License is distributed on an "AS IS" BASIS,
// WITHOUT WARRANTIES OR CONDITIONS OF ANY KIND, either express or implied.
// See the License for the specific language governing permissions and
// limitations under the License.

package render

import (
	"fmt"
	"strconv"
	"strings"

	ocsv1 "github.com/openshift/api/security/v1"

	v3 "github.com/tigera/api/pkg/apis/projectcalico/v3"
	operatorv1 "github.com/tigera/operator/api/v1"
	"github.com/tigera/operator/pkg/common"
	"github.com/tigera/operator/pkg/components"
	"github.com/tigera/operator/pkg/render/common/authentication"
	tigerakvc "github.com/tigera/operator/pkg/render/common/authentication/tigera/key_validator_config"
	"github.com/tigera/operator/pkg/render/common/configmap"
	relasticsearch "github.com/tigera/operator/pkg/render/common/elasticsearch"
	rkibana "github.com/tigera/operator/pkg/render/common/kibana"
	rmeta "github.com/tigera/operator/pkg/render/common/meta"
	"github.com/tigera/operator/pkg/render/common/podaffinity"
	"github.com/tigera/operator/pkg/render/common/podsecuritypolicy"
	"github.com/tigera/operator/pkg/render/common/secret"
	"github.com/tigera/operator/pkg/render/common/securitycontext"
	"github.com/tigera/operator/pkg/tls/certificatemanagement"
	appsv1 "k8s.io/api/apps/v1"
	corev1 "k8s.io/api/core/v1"
	policyv1beta1 "k8s.io/api/policy/v1beta1"
	rbacv1 "k8s.io/api/rbac/v1"
	metav1 "k8s.io/apimachinery/pkg/apis/meta/v1"
	"k8s.io/apimachinery/pkg/util/intstr"
	"sigs.k8s.io/controller-runtime/pkg/client"
)

const (
	managerPort                  = 9443
	managerTargetPort            = 9443
	ManagerServiceName           = "tigera-manager"
	ManagerNamespace             = "tigera-manager"
	ManagerServiceIP             = "localhost"
	ManagerServiceAccount        = "tigera-manager"
	ManagerClusterRole           = "tigera-manager-role"
	ManagerClusterRoleBinding    = "tigera-manager-binding"
	ManagerTLSSecretName         = "manager-tls"
	ManagerInternalTLSSecretName = "internal-manager-tls"

	ManagerUserSettings = "user-settings"

	ElasticsearchManagerUserSecret  = "tigera-ee-manager-elasticsearch-access"
	TlsSecretHashAnnotation         = "hash.operator.tigera.io/tls-secret"
	KibanaTLSHashAnnotation         = "hash.operator.tigera.io/kibana-secrets"
	ElasticsearchUserHashAnnotation = "hash.operator.tigera.io/elasticsearch-user"

	PrometheusTLSSecretName = "calico-node-prometheus-tls"
)

// ManagementClusterConnection configuration constants
const (
	VoltronName              = "tigera-voltron"
	VoltronTunnelSecretName  = "tigera-management-cluster-connection"
	defaultVoltronPort       = "9443"
	defaultTunnelVoltronPort = "9449"
)

var (
	CloudManagerConfigOverrideName = "cloud-manager-config"
	ManagerExtraEnv                = map[string]string{}
)

func Manager(cfg *ManagerConfiguration) (Component, error) {
	var tlsSecrets []*corev1.Secret
	tlsAnnotations := cfg.TrustedCertBundle.HashAnnotations()
	tlsAnnotations[KibanaTLSHashAnnotation] = rmeta.SecretsAnnotationHash(cfg.KibanaSecrets...)
	tlsAnnotations[cfg.TLSKeyPair.HashAnnotationKey()] = cfg.TLSKeyPair.HashAnnotationValue()

	if cfg.KeyValidatorConfig != nil {
		tlsSecrets = append(tlsSecrets, cfg.KeyValidatorConfig.RequiredSecrets(ManagerNamespace)...)
		for key, value := range cfg.KeyValidatorConfig.RequiredAnnotations() {
			tlsAnnotations[key] = value
		}
	}

	if cfg.ManagementCluster != nil {
		tlsAnnotations[cfg.InternalTrafficSecret.HashAnnotationKey()] = cfg.InternalTrafficSecret.HashAnnotationValue()
		tlsAnnotations[cfg.TunnelSecret.HashAnnotationKey()] = cfg.InternalTrafficSecret.HashAnnotationValue()
	}
	return &managerComponent{
		cfg:            cfg,
		tlsSecrets:     tlsSecrets,
		tlsAnnotations: tlsAnnotations,
	}, nil
}

// ManagerConfiguration contains all the config information needed to render the component.
type ManagerConfiguration struct {
	KeyValidatorConfig      authentication.KeyValidatorConfig
	ESSecrets               []*corev1.Secret
	KibanaSecrets           []*corev1.Secret
	TrustedCertBundle       certificatemanagement.TrustedBundle
	ESClusterConfig         *relasticsearch.ClusterConfig
	TLSKeyPair              certificatemanagement.KeyPairInterface
	PullSecrets             []*corev1.Secret
	Openshift               bool
	Installation            *operatorv1.InstallationSpec
	ManagementCluster       *operatorv1.ManagementCluster
	TunnelSecret            certificatemanagement.KeyPairInterface
	InternalTrafficSecret   certificatemanagement.KeyPairInterface
	ClusterDomain           string
	ESLicenseType           ElasticsearchLicenseType
	Replicas                *int32
<<<<<<< HEAD
	ComplianceFeatureActive bool
	TenantID                string
	CloudResources          ManagerCloudResources
=======
	Compliance              *operatorv1.Compliance
	ComplianceLicenseActive bool
>>>>>>> f6ebfbf5
}

type managerComponent struct {
	cfg            *ManagerConfiguration
	tlsSecrets     []*corev1.Secret
	tlsAnnotations map[string]string
	managerImage   string
	proxyImage     string
	esProxyImage   string
}

func (c *managerComponent) ResolveImages(is *operatorv1.ImageSet) error {
	reg := c.cfg.Installation.Registry
	path := c.cfg.Installation.ImagePath
	prefix := c.cfg.Installation.ImagePrefix
	var err error
	c.managerImage, err = components.GetReference(components.ComponentManager, reg, path, prefix, is)
	errMsgs := []string{}
	if err != nil {
		errMsgs = append(errMsgs, err.Error())
	}

	c.proxyImage, err = components.GetReference(components.ComponentManagerProxy, reg, path, prefix, is)
	if err != nil {
		errMsgs = append(errMsgs, err.Error())
	}

	c.esProxyImage, err = components.GetReference(components.ComponentEsProxy, reg, path, prefix, is)
	if err != nil {
		errMsgs = append(errMsgs, err.Error())
	}

	if len(errMsgs) != 0 {
		return fmt.Errorf(strings.Join(errMsgs, ","))
	}
	return nil
}

func (c *managerComponent) SupportedOSType() rmeta.OSType {
	return rmeta.OSTypeLinux
}

func (c *managerComponent) Objects() ([]client.Object, []client.Object) {
	objs := []client.Object{
		CreateNamespace(ManagerNamespace, c.cfg.Installation.KubernetesProvider),
	}
	objs = append(objs, secret.ToRuntimeObjects(secret.CopyToNamespace(ManagerNamespace, c.cfg.PullSecrets...)...)...)

	objs = append(objs,
		managerServiceAccount(),
		managerClusterRole(c.cfg.ManagementCluster != nil, false, c.cfg.Openshift),
		managerClusterRoleBinding(),
		managerUserSpecificSettingsGroup(),
	)
	objs = append(objs, c.getTLSObjects()...)
	objs = append(objs,
		c.managerService(),
	)

	// If we're running on openshift, we need to add in an SCC.
	if c.cfg.Openshift {
		objs = append(objs, c.securityContextConstraints())
	} else {
		// If we're not running openshift, we need to add pod security policies.
		objs = append(objs, c.managerPodSecurityPolicy())
	}
	objs = append(objs, secret.ToRuntimeObjects(secret.CopyToNamespace(ManagerNamespace, c.cfg.ESSecrets...)...)...)
	objs = append(objs, secret.ToRuntimeObjects(secret.CopyToNamespace(ManagerNamespace, c.cfg.KibanaSecrets...)...)...)
	objs = c.addCloudResources(objs)
	objs = append(objs, c.managerDeployment())
	if c.cfg.KeyValidatorConfig != nil {
		objs = append(objs, configmap.ToRuntimeObjects(c.cfg.KeyValidatorConfig.RequiredConfigMaps(ManagerNamespace)...)...)
	}

	return objs, nil
}

func (c *managerComponent) Ready() bool {
	return true
}

// managerDeployment creates a deployment for the Tigera Secure manager component.
func (c *managerComponent) managerDeployment() *appsv1.Deployment {
	var initContainers []corev1.Container
	if c.cfg.TLSKeyPair.UseCertificateManagement() {
		initContainers = append(initContainers, c.cfg.TLSKeyPair.InitContainer(ManagerNamespace))
	}

	podTemplate := relasticsearch.DecorateAnnotations(&corev1.PodTemplateSpec{
		ObjectMeta: metav1.ObjectMeta{
			Name:      "tigera-manager",
			Namespace: ManagerNamespace,
			Labels: map[string]string{
				"k8s-app": "tigera-manager",
			},
			Annotations: c.tlsAnnotations,
		},
		Spec: relasticsearch.PodSpecDecorate(corev1.PodSpec{
			NodeSelector:       c.cfg.Installation.ControlPlaneNodeSelector,
			ServiceAccountName: ManagerServiceAccount,
			Tolerations:        c.managerTolerations(),
			ImagePullSecrets:   secret.GetReferenceList(c.cfg.PullSecrets),
			InitContainers:     initContainers,
			Containers: []corev1.Container{
				relasticsearch.ContainerDecorate(c.managerContainer(), c.cfg.ESClusterConfig.ClusterName(), ElasticsearchManagerUserSecret, c.cfg.ClusterDomain, c.SupportedOSType()),
				relasticsearch.ContainerDecorate(c.managerEsProxyContainer(), c.cfg.ESClusterConfig.ClusterName(), ElasticsearchManagerUserSecret, c.cfg.ClusterDomain, c.SupportedOSType()),
				c.managerProxyContainer(),
			},
			Volumes: c.managerVolumes(),
		}),
	}, c.cfg.ESClusterConfig, c.cfg.ESSecrets).(*corev1.PodTemplateSpec)

	if c.cfg.Replicas != nil && *c.cfg.Replicas > 1 {
		podTemplate.Spec.Affinity = podaffinity.NewPodAntiAffinity("tigera-manager", ManagerNamespace)
	}

	d := &appsv1.Deployment{
		TypeMeta: metav1.TypeMeta{Kind: "Deployment", APIVersion: "apps/v1"},
		ObjectMeta: metav1.ObjectMeta{
			Name:      "tigera-manager",
			Namespace: ManagerNamespace,
			Labels: map[string]string{
				"k8s-app": "tigera-manager",
			},
		},
		Spec: appsv1.DeploymentSpec{
			Selector: &metav1.LabelSelector{
				MatchLabels: map[string]string{
					"k8s-app": "tigera-manager",
				},
			},
			Replicas: c.cfg.Replicas,
			Strategy: appsv1.DeploymentStrategy{
				Type: appsv1.RecreateDeploymentStrategyType,
			},
			Template: c.decorateCloudDeploymentSpec(*podTemplate),
		},
	}
	return d
}

// managerVolumes returns the volumes for the Tigera Secure manager component.
func (c *managerComponent) managerVolumeMounts() []corev1.VolumeMount {
	if c.cfg.KeyValidatorConfig != nil {
		trustedVolumeMount := c.cfg.TrustedCertBundle.VolumeMount()
		trustedVolumeMount.MountPath = "/etc/ssl/certs/"
		return append(c.cfg.KeyValidatorConfig.RequiredVolumeMounts(), trustedVolumeMount)
	}
	return []corev1.VolumeMount{}
}

// managerVolumes returns the volumes for the Tigera Secure manager component.
func (c *managerComponent) managerVolumes() []corev1.Volume {
	v := []corev1.Volume{
		c.cfg.TLSKeyPair.Volume(),
		c.cfg.TrustedCertBundle.Volume(),
		{
			Name: KibanaPublicCertSecret,
			VolumeSource: corev1.VolumeSource{
				Secret: &corev1.SecretVolumeSource{
					SecretName: KibanaPublicCertSecret,
				},
			},
		},
	}
	if c.cfg.ManagementCluster != nil {
		v = append(v,
			c.cfg.InternalTrafficSecret.Volume(),
			c.cfg.TunnelSecret.Volume(),
		)
	}
	if c.cfg.KeyValidatorConfig != nil {
		v = append(v, c.cfg.KeyValidatorConfig.RequiredVolumes()...)
	}

	return v
}

// managerProbe returns the probe for the manager container.
func (c *managerComponent) managerProbe() *corev1.Probe {
	return &corev1.Probe{
		Handler: corev1.Handler{
			HTTPGet: &corev1.HTTPGetAction{
				Path:   "/",
				Port:   intstr.FromInt(managerPort),
				Scheme: corev1.URISchemeHTTPS,
			},
		},
		InitialDelaySeconds: 90,
		PeriodSeconds:       10,
	}
}

// managerEsProxyProbe returns the probe for the ES proxy container.
func (c *managerComponent) managerEsProxyProbe() *corev1.Probe {
	return &corev1.Probe{
		Handler: corev1.Handler{
			HTTPGet: &corev1.HTTPGetAction{
				Path:   "/tigera-elasticsearch/version",
				Port:   intstr.FromInt(managerPort),
				Scheme: corev1.URISchemeHTTPS,
			},
		},
		InitialDelaySeconds: 90,
		PeriodSeconds:       10,
	}
}

// managerProxyProbe returns the probe for the proxy container.
func (c *managerComponent) managerProxyProbe() *corev1.Probe {
	return &corev1.Probe{
		Handler: corev1.Handler{
			HTTPGet: &corev1.HTTPGetAction{
				Path:   "/voltron/api/health",
				Port:   intstr.FromInt(managerPort),
				Scheme: corev1.URISchemeHTTPS,
			},
		},
		InitialDelaySeconds: 90,
		PeriodSeconds:       10,
	}
}

// managerEnvVars returns the envvars for the manager container.
func (c *managerComponent) managerEnvVars() []corev1.EnvVar {
	envs := []corev1.EnvVar{
		{Name: "CNX_PROMETHEUS_API_URL", Value: fmt.Sprintf("/api/v1/namespaces/%s/services/calico-node-prometheus:9090/proxy/api/v1", common.TigeraPrometheusNamespace)},
		{Name: "CNX_COMPLIANCE_REPORTS_API_URL", Value: "/compliance/reports"},
		{Name: "CNX_QUERY_API_URL", Value: "/api/v1/namespaces/tigera-system/services/https:tigera-api:8080/proxy"},
		{Name: "CNX_ELASTICSEARCH_API_URL", Value: "/tigera-elasticsearch"},
		{Name: "CNX_ELASTICSEARCH_KIBANA_URL", Value: fmt.Sprintf("/%s", KibanaBasePath)},
		{Name: "CNX_ENABLE_ERROR_TRACKING", Value: "false"},
		{Name: "CNX_ALP_SUPPORT", Value: "true"},
		{Name: "CNX_CLUSTER_NAME", Value: "cluster"},
		{Name: "CNX_POLICY_RECOMMENDATION_SUPPORT", Value: "true"},
		{Name: "ENABLE_MULTI_CLUSTER_MANAGEMENT", Value: strconv.FormatBool(c.cfg.ManagementCluster != nil)},
		// The manager supports two states of a product feature being unavailable: the product feature being feature-flagged off,
		// and the current license not enabling the feature. The compliance flag that we set on the manager container is a feature
		// flag, which we should set purely based on whether the compliance CR is present, ignoring the license status.
		{Name: "ENABLE_COMPLIANCE_REPORTS", Value: strconv.FormatBool(c.cfg.Compliance != nil)},
	}

	envs = append(envs, c.managerOAuth2EnvVars()...)
	envs = c.setManagerCloudEnvs(envs)
	return envs
}

// managerContainer returns the manager container.
func (c *managerComponent) managerContainer() corev1.Container {
	tm := corev1.Container{
		Name:          "tigera-manager",
		Image:         c.managerImage,
		Env:           c.managerEnvVars(),
		LivenessProbe: c.managerProbe(),
		// UID 999 is used in the manager Dockerfile.
		SecurityContext: securitycontext.NewBaseContext(999, 0),
		VolumeMounts:    c.managerVolumeMounts(),
	}

	return tm
}

// managerOAuth2EnvVars returns the OAuth2/OIDC envvars depending on the authentication type.
func (c *managerComponent) managerOAuth2EnvVars() []corev1.EnvVar {
	var envs []corev1.EnvVar

	if c.cfg.KeyValidatorConfig == nil {
		envs = []corev1.EnvVar{{Name: "CNX_WEB_AUTHENTICATION_TYPE", Value: "Token"}}
	} else {
		envs = []corev1.EnvVar{
			{Name: "CNX_WEB_AUTHENTICATION_TYPE", Value: "OIDC"},
			{Name: "CNX_WEB_OIDC_CLIENT_ID", Value: c.cfg.KeyValidatorConfig.ClientID()},

			// todo: remove this once manager correctly reads well-known-config from root of local domain
			// instead of from root of auth0.
			{Name: "CNX_WEB_OIDC_AUDIENCE", Value: c.cfg.KeyValidatorConfig.ClientID()},
		}

		switch c.cfg.KeyValidatorConfig.(type) {
		case *DexKeyValidatorConfig:
			envs = append(envs, corev1.EnvVar{Name: "CNX_WEB_OIDC_AUTHORITY", Value: c.cfg.KeyValidatorConfig.Issuer()})
		case *tigerakvc.KeyValidatorConfig:
			// todo: revert this to an empty string once manager correctly reads well-known-config from root of local domain
			// instead of from root of auth0.
			envs = append(envs, corev1.EnvVar{Name: "CNX_WEB_OIDC_AUTHORITY", Value: c.cfg.KeyValidatorConfig.Issuer()})
		}
	}
	return envs
}

// managerProxyContainer returns the container for the manager proxy container.
func (c *managerComponent) managerProxyContainer() corev1.Container {
	var keyPath, certPath, intKeyPath, intCertPath, tunnelKeyPath, tunnelCertPath string
	if c.cfg.TLSKeyPair != nil {
		keyPath, certPath = c.cfg.TLSKeyPair.VolumeMountKeyFilePath(), c.cfg.TLSKeyPair.VolumeMountCertificateFilePath()
	}
	if c.cfg.InternalTrafficSecret != nil {
		intKeyPath, intCertPath = c.cfg.InternalTrafficSecret.VolumeMountKeyFilePath(), c.cfg.InternalTrafficSecret.VolumeMountCertificateFilePath()
	}
	if c.cfg.TunnelSecret != nil {
		tunnelKeyPath, tunnelCertPath = c.cfg.TunnelSecret.VolumeMountKeyFilePath(), c.cfg.TunnelSecret.VolumeMountCertificateFilePath()
	}
	env := []corev1.EnvVar{
		{Name: "VOLTRON_PORT", Value: defaultVoltronPort},
		{Name: "VOLTRON_COMPLIANCE_ENDPOINT", Value: fmt.Sprintf("https://compliance.%s.svc.%s", ComplianceNamespace, c.cfg.ClusterDomain)},
		{Name: "VOLTRON_LOGLEVEL", Value: "Info"},
		{Name: "VOLTRON_KIBANA_ENDPOINT", Value: rkibana.HTTPSEndpoint(c.SupportedOSType(), c.cfg.ClusterDomain)},
		{Name: "VOLTRON_KIBANA_BASE_PATH", Value: fmt.Sprintf("/%s/", KibanaBasePath)},
		{Name: "VOLTRON_KIBANA_CA_BUNDLE_PATH", Value: "/certs/kibana/tls.crt"},
		{Name: "VOLTRON_PACKET_CAPTURE_CA_BUNDLE_PATH", Value: c.cfg.TrustedCertBundle.MountPath()},
		{Name: "VOLTRON_PROMETHEUS_CA_BUNDLE_PATH", Value: c.cfg.TrustedCertBundle.MountPath()},
		{Name: "VOLTRON_COMPLIANCE_CA_BUNDLE_PATH", Value: c.cfg.TrustedCertBundle.MountPath()},
		{Name: "VOLTRON_DEX_CA_BUNDLE_PATH", Value: c.cfg.TrustedCertBundle.MountPath()},
		{Name: "VOLTRON_HTTPS_KEY", Value: keyPath},
		{Name: "VOLTRON_HTTPS_CERT", Value: certPath},
		{Name: "VOLTRON_TUNNEL_KEY", Value: tunnelKeyPath},
		{Name: "VOLTRON_TUNNEL_CERT", Value: tunnelCertPath},
		{Name: "VOLTRON_INTERNAL_HTTPS_KEY", Value: intKeyPath},
		{Name: "VOLTRON_INTERNAL_HTTPS_CERT", Value: intCertPath},
		{Name: "VOLTRON_ENABLE_MULTI_CLUSTER_MANAGEMENT", Value: strconv.FormatBool(c.cfg.ManagementCluster != nil)},
		{Name: "VOLTRON_TUNNEL_PORT", Value: defaultTunnelVoltronPort},
		{Name: "VOLTRON_DEFAULT_FORWARD_SERVER", Value: "tigera-secure-es-gateway-http.tigera-elasticsearch.svc:9200"},
		{Name: "VOLTRON_ENABLE_COMPLIANCE", Value: strconv.FormatBool(c.cfg.Compliance != nil && c.cfg.ComplianceLicenseActive)},
	}

	if c.cfg.KeyValidatorConfig != nil {
		env = append(env, c.cfg.KeyValidatorConfig.RequiredEnv("VOLTRON_")...)
	}

<<<<<<< HEAD
	return c.decorateCloudVoltronContainer(corev1.Container{
		Name:            VoltronName,
		Image:           c.proxyImage,
		Env:             env,
		VolumeMounts:    c.volumeMountsForProxyManager(),
		LivenessProbe:   c.managerProxyProbe(),
		SecurityContext: podsecuritycontext.NewBaseContext(),
	})
=======
	return corev1.Container{
		Name:          VoltronName,
		Image:         c.proxyImage,
		Env:           env,
		VolumeMounts:  c.volumeMountsForProxyManager(),
		LivenessProbe: c.managerProxyProbe(),
		// UID 1001 is used in the voltron Dockerfile.
		SecurityContext: securitycontext.NewBaseContext(1001, 0),
	}
>>>>>>> f6ebfbf5
}

func (c *managerComponent) volumeMountsForProxyManager() []corev1.VolumeMount {
	var mounts = []corev1.VolumeMount{
		{Name: ManagerTLSSecretName, MountPath: "/manager-tls", ReadOnly: true},
		{Name: KibanaPublicCertSecret, MountPath: "/certs/kibana", ReadOnly: true},
		c.cfg.TrustedCertBundle.VolumeMount(),
	}

	if c.cfg.ManagementCluster != nil {
		mounts = append(mounts, c.cfg.InternalTrafficSecret.VolumeMount())
		mounts = append(mounts, c.cfg.TunnelSecret.VolumeMount())
	}

	return mounts
}

// managerEsProxyContainer returns the ES proxy container
func (c *managerComponent) managerEsProxyContainer() corev1.Container {
	env := []corev1.EnvVar{
		{Name: "ELASTIC_LICENSE_TYPE", Value: string(c.cfg.ESLicenseType)},
		{Name: "ELASTIC_KIBANA_ENDPOINT", Value: rkibana.HTTPSEndpoint(c.SupportedOSType(), c.cfg.ClusterDomain)},
		{Name: "ELASTIC_INDEX_TENANT_ID", Value: c.cfg.TenantID},
	}

	// This mount is used both to trust Dex, but also to trust the Voltron tunnel (MCM).
	volumeMounts := []corev1.VolumeMount{c.cfg.TrustedCertBundle.VolumeMount()}
	if c.cfg.ManagementCluster != nil {
		env = append(env, corev1.EnvVar{Name: "VOLTRON_CA_PATH", Value: certificatemanagement.TrustedCertBundleMountPath})
	}

	if c.cfg.KeyValidatorConfig != nil {
		env = append(env, c.cfg.KeyValidatorConfig.RequiredEnv("")...)
	}

	return corev1.Container{
		Name:          "tigera-es-proxy",
		Image:         c.esProxyImage,
		LivenessProbe: c.managerEsProxyProbe(),
		// UID 1001 is used in the es-proxy Dockerfile.
		SecurityContext: securitycontext.NewBaseContext(1001, 0),
		Env:             env,
		VolumeMounts:    volumeMounts,
	}
}

// managerTolerations returns the tolerations for the Tigera Secure manager deployment pods.
func (c *managerComponent) managerTolerations() []corev1.Toleration {
	return append(c.cfg.Installation.ControlPlaneTolerations, rmeta.TolerateMaster, rmeta.TolerateCriticalAddonsOnly)
}

// managerService returns the service exposing the Tigera Secure web app.
func (c *managerComponent) managerService() *corev1.Service {
	return &corev1.Service{
		TypeMeta: metav1.TypeMeta{Kind: "Service", APIVersion: "v1"},
		ObjectMeta: metav1.ObjectMeta{
			Name:      "tigera-manager",
			Namespace: ManagerNamespace,
		},
		Spec: corev1.ServiceSpec{
			Ports: []corev1.ServicePort{
				{
					Port:       managerPort,
					Protocol:   corev1.ProtocolTCP,
					TargetPort: intstr.FromInt(managerTargetPort),
				},
			},
			Selector: map[string]string{
				"k8s-app": "tigera-manager",
			},
		},
	}
}

// managerServiceAccount creates the serviceaccount used by the Tigera Secure web app.
func managerServiceAccount() *corev1.ServiceAccount {
	return &corev1.ServiceAccount{
		TypeMeta:   metav1.TypeMeta{Kind: "ServiceAccount", APIVersion: "v1"},
		ObjectMeta: metav1.ObjectMeta{Name: ManagerServiceAccount, Namespace: ManagerNamespace},
	}
}

// managerClusterRole returns a clusterrole that allows authn/authz review requests.
func managerClusterRole(managementCluster, managedCluster, openshift bool) *rbacv1.ClusterRole {
	cr := &rbacv1.ClusterRole{
		TypeMeta: metav1.TypeMeta{Kind: "ClusterRole", APIVersion: "rbac.authorization.k8s.io/v1"},
		ObjectMeta: metav1.ObjectMeta{
			Name: ManagerClusterRole,
		},
		Rules: []rbacv1.PolicyRule{
			{
				APIGroups: []string{"authorization.k8s.io"},
				Resources: []string{"subjectaccessreviews"},
				Verbs:     []string{"create"},
			},
			{
				APIGroups: []string{"authentication.k8s.io"},
				Resources: []string{"tokenreviews"},
				Verbs:     []string{"create"},
			},

			{
				APIGroups: []string{"projectcalico.org"},
				Resources: []string{
					"networksets",
					"globalnetworksets",
					"globalnetworkpolicies",
					"tier.globalnetworkpolicies",
					"networkpolicies",
					"tier.networkpolicies",
					"stagedglobalnetworkpolicies",
					"tier.stagedglobalnetworkpolicies",
					"stagednetworkpolicies",
					"tier.stagednetworkpolicies",
					"stagedkubernetesnetworkpolicies",
				},
				Verbs: []string{"list"},
			},
			{
				APIGroups: []string{"projectcalico.org"},
				Resources: []string{
					"tiers",
				},
				Verbs: []string{"get", "list"},
			},
			{
				APIGroups: []string{"projectcalico.org"},
				Resources: []string{
					"hostendpoints",
				},
				Verbs: []string{"list"},
			},
			{
				APIGroups: []string{"projectcalico.org"},
				Resources: []string{
					"felixconfigurations",
				},
				ResourceNames: []string{
					"default",
				},
				Verbs: []string{"get"},
			},
			{
				APIGroups: []string{"projectcalico.org"},
				Resources: []string{
					"alertexceptions",
				},
				Verbs: []string{"get", "list", "update"},
			},
			{
				APIGroups: []string{"networking.k8s.io"},
				Resources: []string{"networkpolicies"},
				Verbs:     []string{"get", "list"},
			},
			{
				APIGroups: []string{""},
				Resources: []string{"serviceaccounts", "namespaces", "nodes", "events", "services", "pods"},
				Verbs:     []string{"list"},
			},
			{
				APIGroups: []string{"apps"},
				Resources: []string{"replicasets", "statefulsets", "daemonsets"},
				Verbs:     []string{"list"},
			},
			// When a request is made in the manager UI, they are proxied through the Voltron backend server. If the
			// request is targeting a k8s api or when it is targeting a managed cluster, Voltron will authenticate the
			// user based on the auth header and then impersonate the user.
			{
				APIGroups: []string{""},
				Resources: []string{"users", "groups", "serviceaccounts"},
				Verbs:     []string{"impersonate"},
			},
		},
	}

	if !managedCluster {
		cr.Rules = append(cr.Rules,
			rbacv1.PolicyRule{
				APIGroups: []string{"projectcalico.org"},
				Resources: []string{"managedclusters"},
				Verbs:     []string{"list", "get", "watch", "update"},
			},
		)
	}

	if !openshift {
		// Allow access to the pod security policy in case this is enforced on the cluster
		cr.Rules = append(cr.Rules,
			rbacv1.PolicyRule{
				APIGroups:     []string{"policy"},
				Resources:     []string{"podsecuritypolicies"},
				Verbs:         []string{"use"},
				ResourceNames: []string{"tigera-manager"},
			},
		)
	}

	return cr
}

// managerClusterRoleBinding returns a clusterrolebinding that gives the tigera-manager serviceaccount
// the permissions in the tigera-manager-role.
func managerClusterRoleBinding() *rbacv1.ClusterRoleBinding {
	return &rbacv1.ClusterRoleBinding{
		TypeMeta:   metav1.TypeMeta{Kind: "ClusterRoleBinding", APIVersion: "rbac.authorization.k8s.io/v1"},
		ObjectMeta: metav1.ObjectMeta{Name: ManagerClusterRoleBinding},
		RoleRef: rbacv1.RoleRef{
			APIGroup: "rbac.authorization.k8s.io",
			Kind:     "ClusterRole",
			Name:     ManagerClusterRole,
		},
		Subjects: []rbacv1.Subject{
			{
				Kind:      "ServiceAccount",
				Name:      ManagerServiceAccount,
				Namespace: ManagerNamespace,
			},
		},
	}
}

// TODO: Can we get rid of this and instead just bind to default ones?
func (c *managerComponent) securityContextConstraints() *ocsv1.SecurityContextConstraints {
	privilegeEscalation := false
	return &ocsv1.SecurityContextConstraints{
		TypeMeta:                 metav1.TypeMeta{Kind: "SecurityContextConstraints", APIVersion: "security.openshift.io/v1"},
		ObjectMeta:               metav1.ObjectMeta{Name: ManagerNamespace},
		AllowHostDirVolumePlugin: true,
		AllowHostIPC:             false,
		AllowHostNetwork:         false,
		AllowHostPID:             true,
		AllowHostPorts:           false,
		AllowPrivilegeEscalation: &privilegeEscalation,
		AllowPrivilegedContainer: false,
		FSGroup:                  ocsv1.FSGroupStrategyOptions{Type: ocsv1.FSGroupStrategyRunAsAny},
		RunAsUser:                ocsv1.RunAsUserStrategyOptions{Type: ocsv1.RunAsUserStrategyRunAsAny},
		ReadOnlyRootFilesystem:   false,
		SELinuxContext:           ocsv1.SELinuxContextStrategyOptions{Type: ocsv1.SELinuxStrategyMustRunAs},
		SupplementalGroups:       ocsv1.SupplementalGroupsStrategyOptions{Type: ocsv1.SupplementalGroupsStrategyRunAsAny},
		Users:                    []string{fmt.Sprintf("system:serviceaccount:%s:tigera-manager", ManagerNamespace)},
		Volumes:                  []ocsv1.FSType{"*"},
	}
}

func (c *managerComponent) getTLSObjects() []client.Object {
	objs := []client.Object{}
	for _, s := range c.tlsSecrets {
		objs = append(objs, s)
	}

	return objs
}

func (c *managerComponent) managerPodSecurityPolicy() *policyv1beta1.PodSecurityPolicy {
	psp := podsecuritypolicy.NewBasePolicy()
	psp.GetObjectMeta().SetName("tigera-manager")
	return psp
}

// managerUserSpecificSettingsGroup returns a UISettingsGroup with the description "user settings"
//
// Calico Enterprise only
func managerUserSpecificSettingsGroup() *v3.UISettingsGroup {
	return &v3.UISettingsGroup{
		TypeMeta: metav1.TypeMeta{Kind: "UISettingsGroup", APIVersion: "projectcalico.org/v3"},
		ObjectMeta: metav1.ObjectMeta{
			Name: ManagerUserSettings,
		},
		Spec: v3.UISettingsGroupSpec{
			Description: "User Settings",
			FilterType:  v3.FilterTypeUser,
		},
	}
}<|MERGE_RESOLUTION|>--- conflicted
+++ resolved
@@ -121,14 +121,10 @@
 	ClusterDomain           string
 	ESLicenseType           ElasticsearchLicenseType
 	Replicas                *int32
-<<<<<<< HEAD
-	ComplianceFeatureActive bool
+	Compliance              *operatorv1.Compliance
+	ComplianceLicenseActive bool
 	TenantID                string
 	CloudResources          ManagerCloudResources
-=======
-	Compliance              *operatorv1.Compliance
-	ComplianceLicenseActive bool
->>>>>>> f6ebfbf5
 }
 
 type managerComponent struct {
@@ -458,17 +454,7 @@
 		env = append(env, c.cfg.KeyValidatorConfig.RequiredEnv("VOLTRON_")...)
 	}
 
-<<<<<<< HEAD
 	return c.decorateCloudVoltronContainer(corev1.Container{
-		Name:            VoltronName,
-		Image:           c.proxyImage,
-		Env:             env,
-		VolumeMounts:    c.volumeMountsForProxyManager(),
-		LivenessProbe:   c.managerProxyProbe(),
-		SecurityContext: podsecuritycontext.NewBaseContext(),
-	})
-=======
-	return corev1.Container{
 		Name:          VoltronName,
 		Image:         c.proxyImage,
 		Env:           env,
@@ -476,8 +462,7 @@
 		LivenessProbe: c.managerProxyProbe(),
 		// UID 1001 is used in the voltron Dockerfile.
 		SecurityContext: securitycontext.NewBaseContext(1001, 0),
-	}
->>>>>>> f6ebfbf5
+	})
 }
 
 func (c *managerComponent) volumeMountsForProxyManager() []corev1.VolumeMount {
