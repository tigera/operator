--- conflicted
+++ resolved
@@ -560,28 +560,20 @@
 	} else {
 		envs = []corev1.EnvVar{
 			{Name: "CNX_WEB_AUTHENTICATION_TYPE", Value: "OIDC"},
-<<<<<<< HEAD
 			{Name: "CNX_WEB_OIDC_CLIENT_ID", Value: c.keyValidatorConfig.ClientID()},
 
 			// todo: remove this once manager correctly reads well-known-config from root of local domain
 			// instead of from root of auth0.
 			{Name: "CNX_WEB_OIDC_AUDIENCE", Value: c.keyValidatorConfig.ClientID()},
 		}
-=======
-			{Name: "CNX_WEB_OIDC_CLIENT_ID", Value: c.keyValidatorConfig.ClientID()}}
->>>>>>> a0b4943b
 
 		switch c.keyValidatorConfig.(type) {
 		case *DexKeyValidatorConfig:
 			envs = append(envs, corev1.EnvVar{Name: "CNX_WEB_OIDC_AUTHORITY", Value: c.keyValidatorConfig.Issuer()})
 		case *tigerakvc.KeyValidatorConfig:
-<<<<<<< HEAD
 			// todo: revert this to an empty string once manager correctly reads well-known-config from root of local domain
 			// instead of from root of auth0.
 			envs = append(envs, corev1.EnvVar{Name: "CNX_WEB_OIDC_AUTHORITY", Value: c.keyValidatorConfig.Issuer()})
-=======
-			envs = append(envs, corev1.EnvVar{Name: "CNX_WEB_OIDC_AUTHORITY", Value: ""})
->>>>>>> a0b4943b
 		}
 	}
 	return envs
