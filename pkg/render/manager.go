--- conflicted
+++ resolved
@@ -22,10 +22,6 @@
 	ocsv1 "github.com/openshift/api/security/v1"
 
 	v3 "github.com/tigera/api/pkg/apis/projectcalico/v3"
-<<<<<<< HEAD
-
-=======
->>>>>>> b19e1de7
 	operatorv1 "github.com/tigera/operator/api/v1"
 	"github.com/tigera/operator/pkg/common"
 	"github.com/tigera/operator/pkg/components"
@@ -50,30 +46,6 @@
 )
 
 const (
-<<<<<<< HEAD
-	managerPort                      = 9443
-	managerTargetPort                = 9443
-	ManagerServiceName               = "tigera-manager"
-	ManagerNamespace                 = "tigera-manager"
-	ManagerServiceIP                 = "localhost"
-	ManagerServiceAccount            = "tigera-manager"
-	ManagerClusterRole               = "tigera-manager-role"
-	ManagerClusterRoleBinding        = "tigera-manager-binding"
-	ManagerTLSSecretName             = "manager-tls"
-	ManagerSecretKeyName             = "key"
-	ManagerSecretCertName            = "cert"
-	ManagerInternalTLSSecretName     = "internal-manager-tls"
-	ManagerInternalTLSSecretCertName = "internal-manager-tls-cert"
-	ManagerInternalSecretKeyName     = "key"
-	ManagerInternalSecretCertName    = "cert"
-
-	ManagerUserSettings = "user-settings"
-
-	ElasticsearchManagerUserSecret   = "tigera-ee-manager-elasticsearch-access"
-	TlsSecretHashAnnotation          = "hash.operator.tigera.io/tls-secret"
-	ManagerInternalTLSHashAnnotation = "hash.operator.tigera.io/internal-tls-secret"
-
-=======
 	managerPort                  = 9443
 	managerTargetPort            = 9443
 	ManagerServiceName           = "tigera-manager"
@@ -92,7 +64,6 @@
 
 	ElasticsearchManagerUserSecret  = "tigera-ee-manager-elasticsearch-access"
 	TlsSecretHashAnnotation         = "hash.operator.tigera.io/tls-secret"
->>>>>>> b19e1de7
 	KibanaTLSHashAnnotation         = "hash.operator.tigera.io/kibana-secrets"
 	ElasticsearchUserHashAnnotation = "hash.operator.tigera.io/elasticsearch-user"
 
@@ -138,27 +109,6 @@
 
 // ManagerConfiguration contains all the config information needed to render the component.
 type ManagerConfiguration struct {
-<<<<<<< HEAD
-	KeyValidatorConfig            authentication.KeyValidatorConfig
-	ESSecrets                     []*corev1.Secret
-	KibanaSecrets                 []*corev1.Secret
-	ComplianceServerCertSecret    *corev1.Secret
-	PacketCaptureServerCertSecret *corev1.Secret
-	PrometheusCertSecret          *corev1.Secret
-	ESClusterConfig               *relasticsearch.ClusterConfig
-	TLSKeyPair                    *corev1.Secret
-	PullSecrets                   []*corev1.Secret
-	Openshift                     bool
-	Installation                  *operatorv1.InstallationSpec
-	ManagementCluster             *operatorv1.ManagementCluster
-	TunnelSecret                  *corev1.Secret
-	InternalTrafficSecret         *corev1.Secret
-	ClusterDomain                 string
-	ESLicenseType                 ElasticsearchLicenseType
-	Replicas                      *int32
-	TenantID                      string
-	CloudResources                ManagerCloudResources
-=======
 	KeyValidatorConfig      authentication.KeyValidatorConfig
 	ESSecrets               []*corev1.Secret
 	KibanaSecrets           []*corev1.Secret
@@ -175,7 +125,8 @@
 	ESLicenseType           ElasticsearchLicenseType
 	Replicas                *int32
 	ComplianceFeatureActive bool
->>>>>>> b19e1de7
+	TenantID                string
+	CloudResources          ManagerCloudResources
 }
 
 type managerComponent struct {
@@ -228,14 +179,10 @@
 		managerServiceAccount(),
 		managerClusterRole(c.cfg.ManagementCluster != nil, false, c.cfg.Openshift),
 		managerClusterRoleBinding(),
-<<<<<<< HEAD
-		managerUserSpecificSettingsGroup(),
-=======
 		managerClusterWideSettingsGroup(),
 		managerUserSpecificSettingsGroup(),
 		managerClusterWideTigeraLayer(),
 		managerClusterWideDefaultView(),
->>>>>>> b19e1de7
 	)
 	objs = append(objs, c.getTLSObjects()...)
 	objs = append(objs,
@@ -251,19 +198,7 @@
 	}
 	objs = append(objs, secret.ToRuntimeObjects(secret.CopyToNamespace(ManagerNamespace, c.cfg.ESSecrets...)...)...)
 	objs = append(objs, secret.ToRuntimeObjects(secret.CopyToNamespace(ManagerNamespace, c.cfg.KibanaSecrets...)...)...)
-<<<<<<< HEAD
-	if c.cfg.ComplianceServerCertSecret != nil {
-		objs = append(objs, secret.ToRuntimeObjects(secret.CopyToNamespace(ManagerNamespace, c.cfg.ComplianceServerCertSecret)...)...)
-	}
-	if c.cfg.PacketCaptureServerCertSecret != nil {
-		objs = append(objs, secret.ToRuntimeObjects(secret.CopyToNamespace(ManagerNamespace, c.cfg.PacketCaptureServerCertSecret)...)...)
-	}
-	if c.cfg.PrometheusCertSecret != nil {
-		objs = append(objs, secret.ToRuntimeObjects(secret.CopyToNamespace(ManagerNamespace, c.cfg.PrometheusCertSecret)...)...)
-	}
 	objs = c.addCloudResources(objs)
-=======
->>>>>>> b19e1de7
 	objs = append(objs, c.managerDeployment())
 	if c.cfg.KeyValidatorConfig != nil {
 		objs = append(objs, configmap.ToRuntimeObjects(c.cfg.KeyValidatorConfig.RequiredConfigMaps(ManagerNamespace)...)...)
@@ -278,32 +213,6 @@
 
 // managerDeployment creates a deployment for the Tigera Secure manager component.
 func (c *managerComponent) managerDeployment() *appsv1.Deployment {
-<<<<<<< HEAD
-	annotations := make(map[string]string)
-
-	if c.cfg.ComplianceServerCertSecret != nil {
-		annotations[complianceServerTLSHashAnnotation] = rmeta.AnnotationHash(c.cfg.ComplianceServerCertSecret.Data)
-	}
-
-	if c.cfg.PacketCaptureServerCertSecret != nil {
-		annotations[PacketCaptureTLSHashAnnotation] = rmeta.AnnotationHash(c.cfg.PacketCaptureServerCertSecret.Data)
-	}
-
-	if c.cfg.PrometheusCertSecret != nil {
-		annotations[prometheusTLSHashAnnotation] = rmeta.AnnotationHash(c.cfg.PrometheusCertSecret.Data)
-	}
-
-	// Add a hash of the Secret to ensure if it changes the manager will be
-	// redeployed.	The following secrets are annotated:
-	// manager-tls : cert used for tigera UI
-	// internal-manager-tls : cert used for internal communication within K8S cluster
-	// tigera-management-cluster-connection : cert used to generate guardian certificates
-	for k, v := range c.tlsAnnotations {
-		annotations[k] = v
-	}
-
-=======
->>>>>>> b19e1de7
 	var initContainers []corev1.Container
 	if c.cfg.TLSKeyPair.UseCertificateManagement() {
 		initContainers = append(initContainers, c.cfg.TLSKeyPair.InitContainer(ManagerNamespace))
@@ -374,14 +283,6 @@
 
 // managerVolumes returns the volumes for the Tigera Secure manager component.
 func (c *managerComponent) managerVolumes() []corev1.Volume {
-<<<<<<< HEAD
-	var certificateManagement *operatorv1.CertificateManagement
-	if c.cfg.Installation.CertificateManagement != nil {
-		certificateManagement = c.cfg.Installation.CertificateManagement
-	}
-	tlsVolumeSource := CertificateVolumeSource(certificateManagement, ManagerTLSSecretName)
-=======
->>>>>>> b19e1de7
 	v := []corev1.Volume{
 		c.cfg.TLSKeyPair.Volume(),
 		c.cfg.TrustedCertBundle.Volume(),
@@ -553,15 +454,7 @@
 		env = append(env, c.cfg.KeyValidatorConfig.RequiredEnv("VOLTRON_")...)
 	}
 
-<<<<<<< HEAD
-	if c.cfg.ComplianceServerCertSecret == nil {
-		env = append(env, corev1.EnvVar{Name: "VOLTRON_ENABLE_COMPLIANCE", Value: "false"})
-	}
-
 	return c.decorateCloudVoltronContainer(corev1.Container{
-=======
-	return corev1.Container{
->>>>>>> b19e1de7
 		Name:            VoltronName,
 		Image:           c.proxyImage,
 		Env:             env,
@@ -827,8 +720,6 @@
 	return psp
 }
 
-<<<<<<< HEAD
-=======
 // managerClusterWideSettingsGroup returns a UISettingsGroup with the description "cluster-wide settings"
 //
 // Calico Enterprise only
@@ -844,7 +735,6 @@
 	}
 }
 
->>>>>>> b19e1de7
 // managerUserSpecificSettingsGroup returns a UISettingsGroup with the description "user settings"
 //
 // Calico Enterprise only
@@ -859,8 +749,6 @@
 			FilterType:  v3.FilterTypeUser,
 		},
 	}
-<<<<<<< HEAD
-=======
 }
 
 // managerClusterWideTigeraLayer returns a UISettings layer belonging to the cluster-wide settings group that contains
@@ -934,5 +822,4 @@
 			},
 		},
 	}
->>>>>>> b19e1de7
 }