--- conflicted
+++ resolved
@@ -82,15 +82,8 @@
 		Expect(len(resources)).To(Equal(expectedResourcesNumber))
 
 		deployment := rtest.GetResource(resources, "tigera-manager", render.ManagerNamespace, "apps", "v1", "Deployment").(*appsv1.Deployment)
-<<<<<<< HEAD
-		Expect(deployment.Spec.Template.Spec.Containers[0].Image).Should(Equal(components.TigeraRegistry + "tigera/cnx-manager:" + components.ComponentManager.Version))
-		Expect(deployment.Spec.Template.Spec.Containers[1].Image).Should(Equal(components.TigeraRegistry + "tigera/es-proxy:" + components.ComponentEsProxy.Version))
-		Expect(deployment.Spec.Template.Spec.Containers[2].Image).Should(Equal(components.TigeraRegistry + "tigera/voltron:" + components.ComponentManagerProxy.Version))
-
-=======
 		Expect(len(deployment.Spec.Template.Spec.Containers)).Should(Equal(3))
 		var manager = deployment.Spec.Template.Spec.Containers[0]
->>>>>>> 0d3ea882
 		var esProxy = deployment.Spec.Template.Spec.Containers[1]
 		var voltron = deployment.Spec.Template.Spec.Containers[2]
 
@@ -105,10 +98,6 @@
 		Expect(esProxy.VolumeMounts[0].Name).To(Equal("elastic-ca-cert-volume"))
 		Expect(esProxy.VolumeMounts[0].MountPath).To(Equal("/etc/ssl/elastic/"))
 
-<<<<<<< HEAD
-		var voltron = deployment.Spec.Template.Spec.Containers[2]
-=======
->>>>>>> 0d3ea882
 		Expect(len(voltron.VolumeMounts)).To(Equal(5))
 		Expect(voltron.VolumeMounts[0].Name).To(Equal(render.ManagerTLSSecretName))
 		Expect(voltron.VolumeMounts[0].MountPath).To(Equal("/certs/https"))
@@ -429,18 +418,6 @@
 	// renderManager passes in as few parameters as possible to render.Manager without it
 	// panicing. It accepts variations on the installspec for testing purposes.
 	renderManager := func(i *operatorv1.InstallationSpec) *appsv1.Deployment {
-<<<<<<< HEAD
-		component, err := render.Manager(nil, nil, nil,
-			rtest.CreateCertSecret(render.ComplianceServerCertSecret, common.OperatorNamespace()),
-			rtest.CreateCertSecret(render.PacketCaptureCertSecret, common.OperatorNamespace()),
-			rtest.CreateCertSecret(render.PrometheusTLSSecretName, common.OperatorNamespace()),
-			&relasticsearch.ClusterConfig{},
-			rtest.CreateCertSecret(render.ManagerTLSSecretName, common.OperatorNamespace()),
-			nil, false,
-			i,
-			nil, nil, nil, "", render.ElasticsearchLicenseTypeUnknown,
-			&replicas, "")
-=======
 		cfg := &render.ManagerConfiguration{
 			ComplianceServerCertSecret:    rtest.CreateCertSecret(render.ComplianceServerCertSecret, common.OperatorNamespace()),
 			PacketCaptureServerCertSecret: rtest.CreateCertSecret(render.PacketCaptureCertSecret, common.OperatorNamespace()),
@@ -452,7 +429,6 @@
 			Replicas:                      &replicas,
 		}
 		component, err := render.Manager(cfg)
->>>>>>> 0d3ea882
 		Expect(err).To(BeNil(), "Expected Manager to create successfully %s", err)
 		resources, _ := component.Objects()
 		return rtest.GetResource(resources, "tigera-manager", render.ManagerNamespace, "apps", "v1", "Deployment").(*appsv1.Deployment)
@@ -552,8 +528,6 @@
 		Expect(deploy.Spec.Template.Spec.Affinity).NotTo(BeNil())
 		Expect(deploy.Spec.Template.Spec.Affinity).To(Equal(podaffinity.NewPodAntiAffinity("tigera-manager", render.ManagerNamespace)))
 	})
-<<<<<<< HEAD
-=======
 
 	It("should not render an user supplied manager TLS certificate", func() {
 
@@ -565,7 +539,6 @@
 		Expect(ok).To(BeTrue())
 		Expect(secret).ToNot(BeNil())
 	})
->>>>>>> 0d3ea882
 })
 
 func renderObjects(oidc bool, managementCluster *operatorv1.ManagementCluster, installation *operatorv1.InstallationSpec, includeManagerTLSSecret bool) []client.Object {
@@ -591,27 +564,6 @@
 	}
 
 	esConfigMap := relasticsearch.NewClusterConfig("clusterTestName", 1, 1, 1)
-<<<<<<< HEAD
-	component, err := render.Manager(dexCfg,
-		nil,
-		nil,
-		rtest.CreateCertSecret(render.ComplianceServerCertSecret, common.OperatorNamespace()),
-		rtest.CreateCertSecret(render.PacketCaptureCertSecret, common.OperatorNamespace()),
-		rtest.CreateCertSecret(render.PrometheusTLSSecretName, common.OperatorNamespace()),
-		esConfigMap,
-		managerTLS,
-		nil,
-		false,
-		installation,
-		managementCluster,
-		tunnelSecret,
-		internalTraffic,
-		dns.DefaultClusterDomain,
-		render.ElasticsearchLicenseTypeEnterpriseTrial,
-		installation.ControlPlaneReplicas,
-		"",
-	)
-=======
 
 	cfg := &render.ManagerConfiguration{
 		KeyValidatorConfig:            dexCfg,
@@ -629,7 +581,6 @@
 		Replicas:                      installation.ControlPlaneReplicas,
 	}
 	component, err := render.Manager(cfg)
->>>>>>> 0d3ea882
 	Expect(err).To(BeNil(), "Expected Manager to create successfully %s", err)
 	Expect(component.ResolveImages(nil)).To(BeNil())
 	resources, _ := component.Objects()
