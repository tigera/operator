// Copyright (c) 2019-2022 Tigera, Inc. All rights reserved.

// Licensed under the Apache License, Version 2.0 (the "License");
// you may not use this file except in compliance with the License.
// You may obtain a copy of the License at
//
//     http://www.apache.org/licenses/LICENSE-2.0
//
// Unless required by applicable law or agreed to in writing, software
// distributed under the License is distributed on an "AS IS" BASIS,
// WITHOUT WARRANTIES OR CONDITIONS OF ANY KIND, either express or implied.
// See the License for the specific language governing permissions and
// limitations under the License.

package render_test

import (
	"fmt"

	. "github.com/onsi/ginkgo"
	. "github.com/onsi/gomega"

	appsv1 "k8s.io/api/apps/v1"
	corev1 "k8s.io/api/core/v1"
	rbacv1 "k8s.io/api/rbac/v1"
	"k8s.io/apimachinery/pkg/runtime"
	"sigs.k8s.io/controller-runtime/pkg/client"
	"sigs.k8s.io/controller-runtime/pkg/client/fake"

	operatorv1 "github.com/tigera/operator/api/v1"
	"github.com/tigera/operator/pkg/apis"
	"github.com/tigera/operator/pkg/common"
	"github.com/tigera/operator/pkg/components"
	"github.com/tigera/operator/pkg/controller/certificatemanager"
	"github.com/tigera/operator/pkg/dns"
	"github.com/tigera/operator/pkg/render"
	"github.com/tigera/operator/pkg/render/common/authentication"
	relasticsearch "github.com/tigera/operator/pkg/render/common/elasticsearch"
	rcimageassurance "github.com/tigera/operator/pkg/render/common/imageassurance"
	rmeta "github.com/tigera/operator/pkg/render/common/meta"
	"github.com/tigera/operator/pkg/render/common/podaffinity"
	rtest "github.com/tigera/operator/pkg/render/common/test"
	"github.com/tigera/operator/pkg/tls"
	"github.com/tigera/operator/pkg/tls/certificatemanagement"
)

var _ = Describe("Tigera Secure Manager rendering tests", func() {
	oidcEnvVar := corev1.EnvVar{
		Name:      "CNX_WEB_OIDC_AUTHORITY",
		Value:     "",
		ValueFrom: nil,
	}
	var replicas int32 = 2
	installation := &operatorv1.InstallationSpec{ControlPlaneReplicas: &replicas}
	const expectedResourcesNumber = 12

	It("should render all resources for a default configuration", func() {
<<<<<<< HEAD
		resources := renderObjects(renderConfig{oidc: false, managementCluster: nil,
			installation:            installation,
			includeManagerTLSSecret: true,
		})
=======
		resources := renderObjects(renderConfig{oidc: false, managementCluster: nil, installation: installation, complianceFeatureActive: true})
>>>>>>> b19e1de7

		// Should render the correct resources.
		expectedResources := []struct {
			name    string
			ns      string
			group   string
			version string
			kind    string
		}{
			{name: render.ManagerNamespace, ns: "", group: "", version: "v1", kind: "Namespace"},
			{name: render.ManagerServiceAccount, ns: render.ManagerNamespace, group: "", version: "v1", kind: "ServiceAccount"},
			{name: render.ManagerClusterRole, ns: "", group: "rbac.authorization.k8s.io", version: "v1", kind: "ClusterRole"},
			{name: render.ManagerClusterRoleBinding, ns: "", group: "rbac.authorization.k8s.io", version: "v1", kind: "ClusterRoleBinding"},
<<<<<<< HEAD
			{name: render.ManagerUserSettings, ns: "", group: "projectcalico.org", version: "v3", kind: "UISettingsGroup"},
			{name: render.ManagerTLSSecretName, ns: render.ManagerNamespace, group: "", version: "v1", kind: "Secret"},
=======
			{name: render.ManagerClusterSettings, ns: "", group: "projectcalico.org", version: "v3", kind: "UISettingsGroup"},
			{name: render.ManagerUserSettings, ns: "", group: "projectcalico.org", version: "v3", kind: "UISettingsGroup"},
			{name: render.ManagerClusterSettingsLayerTigera, ns: "", group: "projectcalico.org", version: "v3", kind: "UISettings"},
			{name: render.ManagerClusterSettingsViewDefault, ns: "", group: "projectcalico.org", version: "v3", kind: "UISettings"},
>>>>>>> b19e1de7
			{name: "tigera-manager", ns: render.ManagerNamespace, group: "", version: "v1", kind: "Service"},
			{name: "tigera-manager", ns: "", group: "policy", version: "v1beta1", kind: "PodSecurityPolicy"},
			{name: "tigera-manager", ns: render.ManagerNamespace, group: "apps", version: "v1", kind: "Deployment"},
		}

		i := 0
		for _, expectedRes := range expectedResources {
			rtest.ExpectResource(resources[i], expectedRes.name, expectedRes.ns, expectedRes.group, expectedRes.version, expectedRes.kind)
			i++
		}
		Expect(resources).To(HaveLen(expectedResourcesNumber))

		deployment := rtest.GetResource(resources, "tigera-manager", render.ManagerNamespace, "apps", "v1", "Deployment").(*appsv1.Deployment)
		Expect(len(deployment.Spec.Template.Spec.Containers)).Should(Equal(3))
		var manager = deployment.Spec.Template.Spec.Containers[0]
		var esProxy = deployment.Spec.Template.Spec.Containers[1]
		var voltron = deployment.Spec.Template.Spec.Containers[2]

		Expect(manager.Image).Should(Equal(components.TigeraRegistry + "tigera/cnx-manager:" + components.ComponentManager.Version))
<<<<<<< HEAD
		Expect(esProxy.Image).Should(Equal(components.CloudRegistry + "tigera/es-proxy:tesla-" + components.ComponentEsProxy.Version))
		Expect(voltron.Image).Should(Equal(components.TigeraRegistry + "tigera/voltron:" + components.ComponentManagerProxy.Version))

		Expect(esProxy.Env).Should(ContainElements(
			corev1.EnvVar{Name: "ELASTIC_INDEX_SUFFIX", Value: "tenant_id.clusterTestName"},
=======
		Expect(esProxy.Image).Should(Equal(components.TigeraRegistry + "tigera/es-proxy:" + components.ComponentEsProxy.Version))
		Expect(voltron.Image).Should(Equal(components.TigeraRegistry + "tigera/voltron:" + components.ComponentManagerProxy.Version))

		Expect(esProxy.Env).Should(ContainElements(
			corev1.EnvVar{Name: "ELASTIC_INDEX_SUFFIX", Value: "clusterTestName"},
>>>>>>> b19e1de7
		))
		Expect(len(esProxy.VolumeMounts)).To(Equal(1))
		Expect(esProxy.VolumeMounts[0].Name).To(Equal("elastic-ca-cert-volume"))
		Expect(esProxy.VolumeMounts[0].MountPath).To(Equal("/etc/ssl/elastic/"))

<<<<<<< HEAD
		Expect(len(voltron.VolumeMounts)).To(Equal(5))
=======
		Expect(len(voltron.VolumeMounts)).To(Equal(3))
>>>>>>> b19e1de7
		Expect(voltron.VolumeMounts[0].Name).To(Equal(render.ManagerTLSSecretName))
		Expect(voltron.VolumeMounts[0].MountPath).To(Equal("/manager-tls"))
		Expect(voltron.VolumeMounts[1].Name).To(Equal(render.KibanaPublicCertSecret))
		Expect(voltron.VolumeMounts[1].MountPath).To(Equal("/certs/kibana"))
		Expect(voltron.VolumeMounts[2].Name).To(Equal(certificatemanagement.TrustedCertConfigMapName))
		Expect(voltron.VolumeMounts[2].MountPath).To(Equal(certificatemanagement.TrustedCertVolumeMountPath))

		Expect(voltron.Env).To(ContainElement(corev1.EnvVar{Name: "VOLTRON_ENABLE_COMPLIANCE", Value: "true"}))

		Expect(len(deployment.Spec.Template.Spec.Volumes)).To(Equal(4))
		Expect(deployment.Spec.Template.Spec.Volumes[0].Name).To(Equal(render.ManagerTLSSecretName))
		Expect(deployment.Spec.Template.Spec.Volumes[0].Secret.SecretName).To(Equal(render.ManagerTLSSecretName))
		Expect(deployment.Spec.Template.Spec.Volumes[1].Name).To(Equal(certificatemanagement.TrustedCertConfigMapName))
		Expect(deployment.Spec.Template.Spec.Volumes[1].VolumeSource.ConfigMap.Name).To(Equal(certificatemanagement.TrustedCertConfigMapName))
		Expect(deployment.Spec.Template.Spec.Volumes[2].Name).To(Equal(relasticsearch.PublicCertSecret))
		Expect(deployment.Spec.Template.Spec.Volumes[2].Secret.SecretName).To(Equal(relasticsearch.PublicCertSecret))
		Expect(deployment.Spec.Template.Spec.Volumes[3].Name).To(Equal("elastic-ca-cert-volume"))
		Expect(deployment.Spec.Template.Spec.Volumes[3].Secret.SecretName).To(Equal(relasticsearch.PublicCertSecret))
	})

	It("should not proxy compliance if the feature is not active", func() {
		resources := renderObjects(renderConfig{oidc: false, managementCluster: nil, installation: installation, complianceFeatureActive: false})
		voltron := rtest.GetResource(resources, "tigera-manager", render.ManagerNamespace, "apps", "v1", "Deployment").(*appsv1.Deployment).Spec.Template.Spec.Containers[2]
		Expect(voltron.Env).To(ContainElement(corev1.EnvVar{Name: "VOLTRON_ENABLE_COMPLIANCE", Value: "false"}))
	})

	It("should ensure cnx policy recommendation support is always set to true", func() {
<<<<<<< HEAD
		resources := renderObjects(renderConfig{
			oidc:                    false,
			managementCluster:       nil,
			installation:            installation,
			includeManagerTLSSecret: true,
		})
=======
		resources := renderObjects(renderConfig{oidc: false, managementCluster: nil, installation: installation})
>>>>>>> b19e1de7
		Expect(len(resources)).To(Equal(expectedResourcesNumber))

		// Should render the correct resource based on test case.
		Expect(rtest.GetResource(resources, "tigera-manager", "tigera-manager", "apps", "v1", "Deployment")).ToNot(BeNil())

		d := rtest.GetResource(resources, "tigera-manager", render.ManagerNamespace, "apps", "v1", "Deployment").(*appsv1.Deployment)

		Expect(len(d.Spec.Template.Spec.Containers)).To(Equal(3))
		Expect(d.Spec.Template.Spec.Containers[0].Name).To(Equal("tigera-manager"))
		Expect(d.Spec.Template.Spec.Containers[0].Env[8].Name).To(Equal("CNX_POLICY_RECOMMENDATION_SUPPORT"))
		Expect(d.Spec.Template.Spec.Containers[0].Env[8].Value).To(Equal("true"))

		clusterRole := rtest.GetResource(resources, render.ManagerClusterRole, "", "rbac.authorization.k8s.io", "v1", "ClusterRole").(*rbacv1.ClusterRole)
		Expect(clusterRole.Rules).To(ConsistOf([]rbacv1.PolicyRule{
			{
				APIGroups: []string{"authorization.k8s.io"},
				Resources: []string{"subjectaccessreviews"},
				Verbs:     []string{"create"},
			},
			{
				APIGroups: []string{"authentication.k8s.io"},
				Resources: []string{"tokenreviews"},
				Verbs:     []string{"create"},
			},
			{
				APIGroups: []string{"projectcalico.org"},
				Resources: []string{
					"networksets",
					"globalnetworksets",
					"globalnetworkpolicies",
					"tier.globalnetworkpolicies",
					"networkpolicies",
					"tier.networkpolicies",
					"stagedglobalnetworkpolicies",
					"tier.stagedglobalnetworkpolicies",
					"stagednetworkpolicies",
					"tier.stagednetworkpolicies",
					"stagedkubernetesnetworkpolicies",
				},
				Verbs: []string{"list"},
			},
			{
				APIGroups: []string{"projectcalico.org"},
				Resources: []string{
					"tiers",
				},
				Verbs: []string{"get", "list"},
			},
			{
				APIGroups: []string{"projectcalico.org"},
				Resources: []string{
					"hostendpoints",
				},
				Verbs: []string{"list"},
			},
			{
				APIGroups: []string{"projectcalico.org"},
				Resources: []string{
					"felixconfigurations",
				},
				ResourceNames: []string{
					"default",
				},
				Verbs: []string{"get"},
			},
			{
				APIGroups: []string{"projectcalico.org"},
				Resources: []string{
					"alertexceptions",
				},
				Verbs: []string{"get", "list", "update"},
			},
			{
				APIGroups: []string{"networking.k8s.io"},
				Resources: []string{"networkpolicies"},
				Verbs:     []string{"get", "list"},
			},
			{
				APIGroups: []string{""},
				Resources: []string{"serviceaccounts", "namespaces", "nodes", "events", "services", "pods"},
				Verbs:     []string{"list"},
			},
			{
				APIGroups: []string{"apps"},
				Resources: []string{"replicasets", "statefulsets", "daemonsets"},
				Verbs:     []string{"list"},
			},
			{
				APIGroups: []string{"projectcalico.org"},
				Resources: []string{"managedclusters"},
				Verbs:     []string{"list", "get", "watch", "update"},
			},
			{
				APIGroups:     []string{"policy"},
				Resources:     []string{"podsecuritypolicies"},
				Verbs:         []string{"use"},
				ResourceNames: []string{"tigera-manager"},
			},
			{
				APIGroups: []string{""},
				Resources: []string{"users", "groups", "serviceaccounts"},
				Verbs:     []string{"impersonate"},
			},
		}))
	})

	It("should set OIDC Authority environment when auth-type is OIDC", func() {
		const authority = "https://127.0.0.1/dex"
		oidcEnvVar.Value = authority

		// Should render the correct resource based on test case.
<<<<<<< HEAD
		resources := renderObjects(renderConfig{oidc: true, managementCluster: nil,
			installation:            installation,
			includeManagerTLSSecret: true,
		})
		Expect(len(resources)).To(Equal(expectedResourcesNumber + 1)) //Extra tls secret was added.
=======
		resources := renderObjects(renderConfig{oidc: true, managementCluster: nil, installation: installation})
		Expect(len(resources)).To(Equal(expectedResourcesNumber))
>>>>>>> b19e1de7
		d := rtest.GetResource(resources, "tigera-manager", render.ManagerNamespace, "apps", "v1", "Deployment").(*appsv1.Deployment)
		// tigera-manager volumes/volumeMounts checks.
		Expect(len(d.Spec.Template.Spec.Volumes)).To(Equal(4))
		Expect(d.Spec.Template.Spec.Containers[0].Env).To(ContainElement(oidcEnvVar))
		Expect(len(d.Spec.Template.Spec.Containers[0].VolumeMounts)).To(Equal(2))
	})

	It("should render multicluster settings properly", func() {
<<<<<<< HEAD
		resources := renderObjects(renderConfig{oidc: false, managementCluster: &operatorv1.ManagementCluster{},
			installation:            installation,
			includeManagerTLSSecret: true,
		})
=======
		resources := renderObjects(renderConfig{oidc: false, managementCluster: &operatorv1.ManagementCluster{}, installation: installation})
>>>>>>> b19e1de7

		// Should render the correct resources.
		expectedResources := []struct {
			name    string
			ns      string
			group   string
			version string
			kind    string
		}{
			{name: "tigera-manager", ns: "", group: "", version: "v1", kind: "Namespace"},
			{name: "tigera-manager", ns: "tigera-manager", group: "", version: "v1", kind: "ServiceAccount"},
			{name: "tigera-manager-role", ns: "", group: "rbac.authorization.k8s.io", version: "v1", kind: "ClusterRole"},
			{name: "tigera-manager-binding", ns: "", group: "rbac.authorization.k8s.io", version: "v1", kind: "ClusterRoleBinding"},
<<<<<<< HEAD
			{name: render.ManagerUserSettings, ns: "", group: "projectcalico.org", version: "v3", kind: "UISettingsGroup"},
			{name: "manager-tls", ns: "tigera-manager", group: "", version: "v1", kind: "Secret"},
			{name: render.VoltronTunnelSecretName, ns: "tigera-manager", group: "", version: "v1", kind: "Secret"},
			{name: render.ManagerInternalTLSSecretName, ns: "tigera-manager", group: "", version: "v1", kind: "Secret"},
=======
			{name: render.ManagerClusterSettings, ns: "", group: "projectcalico.org", version: "v3", kind: "UISettingsGroup"},
			{name: render.ManagerUserSettings, ns: "", group: "projectcalico.org", version: "v3", kind: "UISettingsGroup"},
			{name: render.ManagerClusterSettingsLayerTigera, ns: "", group: "projectcalico.org", version: "v3", kind: "UISettings"},
			{name: render.ManagerClusterSettingsViewDefault, ns: "", group: "projectcalico.org", version: "v3", kind: "UISettings"},
>>>>>>> b19e1de7
			{name: "tigera-manager", ns: "tigera-manager", group: "", version: "v1", kind: "Service"},
			{name: "tigera-manager", ns: "", group: "policy", version: "v1beta1", kind: "PodSecurityPolicy"},
			{name: "tigera-manager", ns: "tigera-manager", group: "apps", version: "v1", kind: "Deployment"},
		}

		Expect(len(resources)).To(Equal(len(expectedResources)))

		i := 0
		for _, expectedRes := range expectedResources {
			rtest.ExpectResource(resources[i], expectedRes.name, expectedRes.ns, expectedRes.group, expectedRes.version, expectedRes.kind)
			i++
		}

		By("configuring the manager deployment")
		deployment := rtest.GetResource(resources, "tigera-manager", render.ManagerNamespace, "apps", "v1", "Deployment").(*appsv1.Deployment)
		manager := deployment.Spec.Template.Spec.Containers[0]
		Expect(manager.Name).To(Equal("tigera-manager"))
		rtest.ExpectEnv(manager.Env, "ENABLE_MULTI_CLUSTER_MANAGEMENT", "true")

		voltron := deployment.Spec.Template.Spec.Containers[2]
		esProxy := deployment.Spec.Template.Spec.Containers[1]
		Expect(voltron.Name).To(Equal("tigera-voltron"))
		rtest.ExpectEnv(voltron.Env, "VOLTRON_ENABLE_MULTI_CLUSTER_MANAGEMENT", "true")

		Expect(len(esProxy.VolumeMounts)).To(Equal(2))
		Expect(esProxy.VolumeMounts[0].Name).To(Equal(certificatemanagement.TrustedCertConfigMapName))
		Expect(esProxy.VolumeMounts[0].MountPath).To(Equal(certificatemanagement.TrustedCertVolumeMountPath))
		Expect(esProxy.VolumeMounts[1].Name).To(Equal("elastic-ca-cert-volume"))
		Expect(esProxy.VolumeMounts[1].MountPath).To(Equal("/etc/ssl/elastic/"))

		Expect(len(voltron.VolumeMounts)).To(Equal(5))
		Expect(voltron.VolumeMounts[0].Name).To(Equal(render.ManagerTLSSecretName))
		Expect(voltron.VolumeMounts[0].MountPath).To(Equal("/manager-tls"))
		Expect(voltron.VolumeMounts[1].Name).To(Equal(render.KibanaPublicCertSecret))
		Expect(voltron.VolumeMounts[1].MountPath).To(Equal("/certs/kibana"))
		Expect(voltron.VolumeMounts[2].Name).To(Equal(certificatemanagement.TrustedCertConfigMapName))
		Expect(voltron.VolumeMounts[2].MountPath).To(Equal(certificatemanagement.TrustedCertVolumeMountPath))
		Expect(voltron.VolumeMounts[3].Name).To(Equal(render.ManagerInternalTLSSecretName))
		Expect(voltron.VolumeMounts[3].MountPath).To(Equal("/internal-manager-tls"))
		Expect(voltron.VolumeMounts[4].Name).To(Equal(render.VoltronTunnelSecretName))
		Expect(voltron.VolumeMounts[4].MountPath).To(Equal("/tigera-management-cluster-connection"))

		Expect(len(deployment.Spec.Template.Spec.Volumes)).To(Equal(6))
		Expect(deployment.Spec.Template.Spec.Volumes[0].Name).To(Equal(render.ManagerTLSSecretName))
		Expect(deployment.Spec.Template.Spec.Volumes[0].Secret.SecretName).To(Equal(render.ManagerTLSSecretName))
		Expect(deployment.Spec.Template.Spec.Volumes[1].Name).To(Equal(certificatemanagement.TrustedCertConfigMapName))
		Expect(deployment.Spec.Template.Spec.Volumes[1].VolumeSource.ConfigMap.Name).To(Equal(certificatemanagement.TrustedCertConfigMapName))
		Expect(deployment.Spec.Template.Spec.Volumes[2].Name).To(Equal(render.KibanaPublicCertSecret))
		Expect(deployment.Spec.Template.Spec.Volumes[2].Secret.SecretName).To(Equal(render.KibanaPublicCertSecret))
		Expect(deployment.Spec.Template.Spec.Volumes[3].Name).To(Equal(render.ManagerInternalTLSSecretName))
		Expect(deployment.Spec.Template.Spec.Volumes[3].Secret.SecretName).To(Equal(render.ManagerInternalTLSSecretName))
		Expect(deployment.Spec.Template.Spec.Volumes[4].Name).To(Equal(render.VoltronTunnelSecretName))
		Expect(deployment.Spec.Template.Spec.Volumes[4].Secret.SecretName).To(Equal(render.VoltronTunnelSecretName))
		Expect(deployment.Spec.Template.Spec.Volumes[5].Name).To(Equal("elastic-ca-cert-volume"))
		Expect(deployment.Spec.Template.Spec.Volumes[5].Secret.SecretName).To(Equal(relasticsearch.PublicCertSecret))

		clusterRole := rtest.GetResource(resources, render.ManagerClusterRole, "", "rbac.authorization.k8s.io", "v1", "ClusterRole").(*rbacv1.ClusterRole)
		Expect(clusterRole.Rules).To(ConsistOf([]rbacv1.PolicyRule{
			{
				APIGroups: []string{"authorization.k8s.io"},
				Resources: []string{"subjectaccessreviews"},
				Verbs:     []string{"create"},
			},
			{
				APIGroups: []string{"projectcalico.org"},
				Resources: []string{
					"networksets",
					"globalnetworksets",
					"globalnetworkpolicies",
					"tier.globalnetworkpolicies",
					"networkpolicies",
					"tier.networkpolicies",
					"stagedglobalnetworkpolicies",
					"tier.stagedglobalnetworkpolicies",
					"stagednetworkpolicies",
					"tier.stagednetworkpolicies",
					"stagedkubernetesnetworkpolicies",
				},
				Verbs: []string{"list"},
			},
			{
				APIGroups: []string{"projectcalico.org"},
				Resources: []string{
					"tiers",
				},
				Verbs: []string{"get", "list"},
			},
			{
				APIGroups: []string{"projectcalico.org"},
				Resources: []string{
					"hostendpoints",
				},
				Verbs: []string{"list"},
			},
			{
				APIGroups: []string{"projectcalico.org"},
				Resources: []string{
					"felixconfigurations",
				},
				ResourceNames: []string{
					"default",
				},
				Verbs: []string{"get"},
			},
			{
				APIGroups: []string{"projectcalico.org"},
				Resources: []string{
					"alertexceptions",
				},
				Verbs: []string{"get", "list", "update"},
			},
			{
				APIGroups: []string{"networking.k8s.io"},
				Resources: []string{"networkpolicies"},
				Verbs:     []string{"get", "list"},
			},
			{
				APIGroups: []string{""},
				Resources: []string{"serviceaccounts", "namespaces", "nodes", "events", "services", "pods"},
				Verbs:     []string{"list"},
			},
			{
				APIGroups: []string{"apps"},
				Resources: []string{"replicasets", "statefulsets", "daemonsets"},
				Verbs:     []string{"list"},
			},
			{
				APIGroups: []string{"projectcalico.org"},
				Resources: []string{"managedclusters"},
				Verbs:     []string{"list", "get", "watch", "update"},
			},
			{
				APIGroups: []string{"authentication.k8s.io"},
				Resources: []string{"tokenreviews"},
				Verbs:     []string{"create"},
			},
			{
				APIGroups:     []string{"policy"},
				Resources:     []string{"podsecuritypolicies"},
				Verbs:         []string{"use"},
				ResourceNames: []string{"tigera-manager"},
			},
			{
				APIGroups: []string{""},
				Resources: []string{"users", "groups", "serviceaccounts"},
				Verbs:     []string{"impersonate"},
			},
		}))
	})

	var kp certificatemanagement.KeyPairInterface
	var bundle certificatemanagement.TrustedBundle

	BeforeEach(func() {
		var err error
		kp, err = certificatemanagement.NewKeyPair(rtest.CreateCertSecret(render.ManagerTLSSecretName, common.OperatorNamespace(), render.ManagerTLSSecretName), []string{""}, "")
		Expect(err).NotTo(HaveOccurred())
		scheme := runtime.NewScheme()
		Expect(apis.AddToScheme(scheme)).NotTo(HaveOccurred())
		cli := fake.NewClientBuilder().WithScheme(scheme).Build()
		certificateManager, err := certificatemanager.Create(cli, nil, clusterDomain)
		Expect(err).NotTo(HaveOccurred())
		bundle = certificateManager.CreateTrustedBundle()
	})

	// renderManager passes in as few parameters as possible to render.Manager without it
	// panicing. It accepts variations on the installspec for testing purposes.
	renderManager := func(i *operatorv1.InstallationSpec) *appsv1.Deployment {
		cfg := &render.ManagerConfiguration{
			TrustedCertBundle: bundle,
			ESClusterConfig:   &relasticsearch.ClusterConfig{},
			TLSKeyPair:        kp,
			Installation:      i,
			ESLicenseType:     render.ElasticsearchLicenseTypeUnknown,
			Replicas:          &replicas,
		}
		component, err := render.Manager(cfg)
		Expect(err).To(BeNil(), "Expected Manager to create successfully %s", err)
		resources, _ := component.Objects()
		return rtest.GetResource(resources, "tigera-manager", render.ManagerNamespace, "apps", "v1", "Deployment").(*appsv1.Deployment)
	}

	It("should apply controlPlaneNodeSelectors", func() {
		deployment := renderManager(&operatorv1.InstallationSpec{
			ControlPlaneNodeSelector: map[string]string{
				"foo": "bar",
			},
			ControlPlaneReplicas: &replicas,
		})
		Expect(deployment.Spec.Template.Spec.NodeSelector).To(Equal(map[string]string{"foo": "bar"}))
	})

	It("should apply controlPlaneTolerations", func() {
		t := corev1.Toleration{
			Key:      "foo",
			Operator: corev1.TolerationOpEqual,
			Value:    "bar",
		}
		deployment := renderManager(&operatorv1.InstallationSpec{
			ControlPlaneTolerations: []corev1.Toleration{t},
			ControlPlaneReplicas:    &replicas,
		})
		Expect(deployment.Spec.Template.Spec.Tolerations).To(ContainElements(t, rmeta.TolerateMaster, rmeta.TolerateCriticalAddonsOnly))
	})

	It("should render all resources for certificate management", func() {
<<<<<<< HEAD
		resources := renderObjects(renderConfig{oidc: false, managementCluster: nil,
			installation: &operatorv1.InstallationSpec{
				CertificateManagement: &operatorv1.CertificateManagement{},
				ControlPlaneReplicas:  &replicas,
			},
			includeManagerTLSSecret: false,
=======
		ca, _ := tls.MakeCA(rmeta.DefaultOperatorCASignerName())
		cert, _, _ := ca.Config.GetPEMBytes()
		resources := renderObjects(renderConfig{
			oidc:              false,
			managementCluster: nil,
			installation:      &operatorv1.InstallationSpec{CertificateManagement: &operatorv1.CertificateManagement{CACert: cert}, ControlPlaneReplicas: &replicas},
>>>>>>> b19e1de7
		})

		// Should render the correct resources.
		expectedResources := []struct {
			name    string
			ns      string
			group   string
			version string
			kind    string
		}{
			{name: render.ManagerNamespace, ns: "", group: "", version: "v1", kind: "Namespace"},
			{name: render.ManagerServiceAccount, ns: render.ManagerNamespace, group: "", version: "v1", kind: "ServiceAccount"},
			{name: render.ManagerClusterRole, ns: "", group: "rbac.authorization.k8s.io", version: "v1", kind: "ClusterRole"},
			{name: render.ManagerClusterRoleBinding, ns: "", group: "rbac.authorization.k8s.io", version: "v1", kind: "ClusterRoleBinding"},
<<<<<<< HEAD
			{name: render.ManagerUserSettings, ns: "", group: "projectcalico.org", version: "v3", kind: "UISettingsGroup"},
=======
			{name: render.ManagerClusterSettings, ns: "", group: "projectcalico.org", version: "v3", kind: "UISettingsGroup"},
			{name: render.ManagerUserSettings, ns: "", group: "projectcalico.org", version: "v3", kind: "UISettingsGroup"},
			{name: render.ManagerClusterSettingsLayerTigera, ns: "", group: "projectcalico.org", version: "v3", kind: "UISettings"},
			{name: render.ManagerClusterSettingsViewDefault, ns: "", group: "projectcalico.org", version: "v3", kind: "UISettings"},
>>>>>>> b19e1de7
			{name: "tigera-manager", ns: render.ManagerNamespace, group: "", version: "v1", kind: "Service"},
			{name: "tigera-manager", ns: "", group: "policy", version: "v1beta1", kind: "PodSecurityPolicy"},
			{name: "tigera-manager", ns: render.ManagerNamespace, group: "apps", version: "v1", kind: "Deployment"},
		}

		Expect(resources).To(HaveLen(len(expectedResources)))

		for i, expectedRes := range expectedResources {
			rtest.ExpectResource(resources[i], expectedRes.name, expectedRes.ns, expectedRes.group, expectedRes.version, expectedRes.kind)
		}

		deployment := rtest.GetResource(resources, "tigera-manager", render.ManagerNamespace, "apps", "v1", "Deployment").(*appsv1.Deployment)

		Expect(deployment.Spec.Template.Spec.InitContainers).To(HaveLen(1))
		csrInitContainer := deployment.Spec.Template.Spec.InitContainers[0]
		Expect(csrInitContainer.Name).To(Equal(fmt.Sprintf("%v-key-cert-provisioner", render.ManagerTLSSecretName)))

		Expect(len(deployment.Spec.Template.Spec.Volumes)).To(Equal(4))
		Expect(deployment.Spec.Template.Spec.Volumes[0].Name).To(Equal(render.ManagerTLSSecretName))
		Expect(deployment.Spec.Template.Spec.Volumes[0].Secret).To(BeNil())
	})

	It("should not render PodAffinity when ControlPlaneReplicas is 1", func() {
		var replicas int32 = 1
		installation.ControlPlaneReplicas = &replicas

<<<<<<< HEAD
		resources := renderObjects(renderConfig{oidc: false, managementCluster: nil,
			installation: &operatorv1.InstallationSpec{
				CertificateManagement: &operatorv1.CertificateManagement{},
				ControlPlaneReplicas:  &replicas,
			},
			includeManagerTLSSecret: false,
=======
		resources := renderObjects(renderConfig{
			oidc:              false,
			managementCluster: nil,
			installation:      &operatorv1.InstallationSpec{ControlPlaneReplicas: &replicas},
>>>>>>> b19e1de7
		})
		deploy, ok := rtest.GetResource(resources, "tigera-manager", render.ManagerNamespace, "apps", "v1", "Deployment").(*appsv1.Deployment)
		Expect(ok).To(BeTrue())
		Expect(deploy.Spec.Template.Spec.Affinity).To(BeNil())
	})

	It("should render PodAffinity when ControlPlaneReplicas is greater than 1", func() {
		var replicas int32 = 2
		installation.ControlPlaneReplicas = &replicas

<<<<<<< HEAD
		resources := renderObjects(renderConfig{oidc: false, managementCluster: nil,
			installation: &operatorv1.InstallationSpec{
				CertificateManagement: &operatorv1.CertificateManagement{},
				ControlPlaneReplicas:  &replicas,
			},
			includeManagerTLSSecret: false,
=======
		resources := renderObjects(renderConfig{
			oidc:              false,
			managementCluster: nil,
			installation:      &operatorv1.InstallationSpec{ControlPlaneReplicas: &replicas},
>>>>>>> b19e1de7
		})
		deploy, ok := rtest.GetResource(resources, "tigera-manager", render.ManagerNamespace, "apps", "v1", "Deployment").(*appsv1.Deployment)
		Expect(ok).To(BeTrue())
		Expect(deploy.Spec.Template.Spec.Affinity).NotTo(BeNil())
		Expect(deploy.Spec.Template.Spec.Affinity).To(Equal(podaffinity.NewPodAntiAffinity("tigera-manager", render.ManagerNamespace)))
	})
<<<<<<< HEAD

	It("should not render an user supplied manager TLS certificate", func() {

		resources := renderObjects(renderConfig{
			oidc:                    false,
			managementCluster:       nil,
			installation:            &operatorv1.InstallationSpec{},
			includeManagerTLSSecret: true,
		})
		secret, ok := rtest.GetResource(resources, render.ManagerTLSSecretName, common.OperatorNamespace(), "", "v1", "Secret").(*corev1.Secret)
		Expect(secret).To(BeNil())

		secret, ok = rtest.GetResource(resources, render.ManagerTLSSecretName, render.ManagerNamespace, "", "v1", "Secret").(*corev1.Secret)
		Expect(ok).To(BeTrue())
		Expect(secret).ToNot(BeNil())
	})
=======
>>>>>>> b19e1de7
})

type renderConfig struct {
	oidc                    bool
	managementCluster       *operatorv1.ManagementCluster
	installation            *operatorv1.InstallationSpec
<<<<<<< HEAD
	includeManagerTLSSecret bool
	imageAssuranceEnabled   bool
=======
	complianceFeatureActive bool
>>>>>>> b19e1de7
}

func renderObjects(roc renderConfig) []client.Object {
	var dexCfg authentication.KeyValidatorConfig
	if roc.oidc {
		authentication := &operatorv1.Authentication{
			Spec: operatorv1.AuthenticationSpec{
				ManagerDomain: "https://127.0.0.1",
				OIDC:          &operatorv1.AuthenticationOIDC{IssuerURL: "https://accounts.google.com", UsernameClaim: "email"}}}

		dexCfg = render.NewDexKeyValidatorConfig(authentication, nil, dns.DefaultClusterDomain)
	}

<<<<<<< HEAD
	var tunnelSecret *corev1.Secret
	var internalTraffic *corev1.Secret
	if roc.managementCluster != nil {
		tunnelSecret = &testutils.VoltronTunnelSecret
		internalTraffic = &testutils.InternalManagerTLSSecret
	}
	var managerTLS *corev1.Secret
	if roc.includeManagerTLSSecret {
		managerTLS = rtest.CreateCertSecret(render.ManagerTLSSecretName, common.OperatorNamespace())
=======
	var tunnelSecret certificatemanagement.KeyPairInterface
	var internalTraffic certificatemanagement.KeyPairInterface
	scheme := runtime.NewScheme()
	Expect(apis.AddToScheme(scheme)).NotTo(HaveOccurred())
	cli := fake.NewClientBuilder().WithScheme(scheme).Build()
	certificateManager, err := certificatemanager.Create(cli, roc.installation, clusterDomain)
	Expect(err).NotTo(HaveOccurred())
	bundle := certificatemanagement.CreateTrustedBundle(certificateManager.KeyPair())

	if roc.managementCluster != nil {
		tunnelSecret, err = certificateManager.GetOrCreateKeyPair(cli, render.VoltronTunnelSecretName, common.OperatorNamespace(), []string{render.ManagerInternalTLSSecretName})
		Expect(err).NotTo(HaveOccurred())
		internalTraffic, err = certificateManager.GetOrCreateKeyPair(cli, render.ManagerInternalTLSSecretName, common.OperatorNamespace(), []string{render.ManagerInternalTLSSecretName})
		Expect(err).NotTo(HaveOccurred())
>>>>>>> b19e1de7
	}
	managerTLS, err := certificateManager.GetOrCreateKeyPair(cli, render.ManagerTLSSecretName, common.OperatorNamespace(), []string{""})
	Expect(err).NotTo(HaveOccurred())

<<<<<<< HEAD
	var cloudResources render.ManagerCloudResources
	if roc.imageAssuranceEnabled {
		voltronTls := rtest.CreateCertSecret(rcimageassurance.ImageAssuranceSecretName, common.OperatorNamespace())
		cloudResources.ImageAssuranceResources = &rcimageassurance.Resources{TLSSecret: voltronTls}
	}

	esConfigMap := relasticsearch.NewClusterConfig("tenant_id.clusterTestName", 1, 1, 1)

	cfg := &render.ManagerConfiguration{
		KeyValidatorConfig:            dexCfg,
		ComplianceServerCertSecret:    rtest.CreateCertSecret(render.ComplianceServerCertSecret, common.OperatorNamespace()),
		PacketCaptureServerCertSecret: rtest.CreateCertSecret(render.PacketCaptureCertSecret, common.OperatorNamespace()),
		PrometheusCertSecret:          rtest.CreateCertSecret(render.PrometheusTLSSecretName, common.OperatorNamespace()),
		ESClusterConfig:               esConfigMap,
		TLSKeyPair:                    managerTLS,
		Installation:                  roc.installation,
		ManagementCluster:             roc.managementCluster,
		TunnelSecret:                  tunnelSecret,
		InternalTrafficSecret:         internalTraffic,
		ClusterDomain:                 dns.DefaultClusterDomain,
		ESLicenseType:                 render.ElasticsearchLicenseTypeEnterpriseTrial,
		Replicas:                      roc.installation.ControlPlaneReplicas,
		CloudResources:                cloudResources,
=======
	esConfigMap := relasticsearch.NewClusterConfig("clusterTestName", 1, 1, 1)
	cfg := &render.ManagerConfiguration{
		KeyValidatorConfig:      dexCfg,
		TrustedCertBundle:       bundle,
		ESClusterConfig:         esConfigMap,
		TLSKeyPair:              managerTLS,
		Installation:            roc.installation,
		ManagementCluster:       roc.managementCluster,
		TunnelSecret:            tunnelSecret,
		InternalTrafficSecret:   internalTraffic,
		ClusterDomain:           dns.DefaultClusterDomain,
		ESLicenseType:           render.ElasticsearchLicenseTypeEnterpriseTrial,
		Replicas:                roc.installation.ControlPlaneReplicas,
		ComplianceFeatureActive: roc.complianceFeatureActive,
>>>>>>> b19e1de7
	}
	component, err := render.Manager(cfg)
	Expect(err).To(BeNil(), "Expected Manager to create successfully %s", err)
	Expect(component.ResolveImages(nil)).To(BeNil())
	resources, _ := component.Objects()
	return resources
}<|MERGE_RESOLUTION|>--- conflicted
+++ resolved
@@ -55,14 +55,7 @@
 	const expectedResourcesNumber = 12
 
 	It("should render all resources for a default configuration", func() {
-<<<<<<< HEAD
-		resources := renderObjects(renderConfig{oidc: false, managementCluster: nil,
-			installation:            installation,
-			includeManagerTLSSecret: true,
-		})
-=======
 		resources := renderObjects(renderConfig{oidc: false, managementCluster: nil, installation: installation, complianceFeatureActive: true})
->>>>>>> b19e1de7
 
 		// Should render the correct resources.
 		expectedResources := []struct {
@@ -76,15 +69,10 @@
 			{name: render.ManagerServiceAccount, ns: render.ManagerNamespace, group: "", version: "v1", kind: "ServiceAccount"},
 			{name: render.ManagerClusterRole, ns: "", group: "rbac.authorization.k8s.io", version: "v1", kind: "ClusterRole"},
 			{name: render.ManagerClusterRoleBinding, ns: "", group: "rbac.authorization.k8s.io", version: "v1", kind: "ClusterRoleBinding"},
-<<<<<<< HEAD
-			{name: render.ManagerUserSettings, ns: "", group: "projectcalico.org", version: "v3", kind: "UISettingsGroup"},
-			{name: render.ManagerTLSSecretName, ns: render.ManagerNamespace, group: "", version: "v1", kind: "Secret"},
-=======
 			{name: render.ManagerClusterSettings, ns: "", group: "projectcalico.org", version: "v3", kind: "UISettingsGroup"},
 			{name: render.ManagerUserSettings, ns: "", group: "projectcalico.org", version: "v3", kind: "UISettingsGroup"},
 			{name: render.ManagerClusterSettingsLayerTigera, ns: "", group: "projectcalico.org", version: "v3", kind: "UISettings"},
 			{name: render.ManagerClusterSettingsViewDefault, ns: "", group: "projectcalico.org", version: "v3", kind: "UISettings"},
->>>>>>> b19e1de7
 			{name: "tigera-manager", ns: render.ManagerNamespace, group: "", version: "v1", kind: "Service"},
 			{name: "tigera-manager", ns: "", group: "policy", version: "v1beta1", kind: "PodSecurityPolicy"},
 			{name: "tigera-manager", ns: render.ManagerNamespace, group: "apps", version: "v1", kind: "Deployment"},
@@ -104,29 +92,17 @@
 		var voltron = deployment.Spec.Template.Spec.Containers[2]
 
 		Expect(manager.Image).Should(Equal(components.TigeraRegistry + "tigera/cnx-manager:" + components.ComponentManager.Version))
-<<<<<<< HEAD
 		Expect(esProxy.Image).Should(Equal(components.CloudRegistry + "tigera/es-proxy:tesla-" + components.ComponentEsProxy.Version))
 		Expect(voltron.Image).Should(Equal(components.TigeraRegistry + "tigera/voltron:" + components.ComponentManagerProxy.Version))
 
 		Expect(esProxy.Env).Should(ContainElements(
 			corev1.EnvVar{Name: "ELASTIC_INDEX_SUFFIX", Value: "tenant_id.clusterTestName"},
-=======
-		Expect(esProxy.Image).Should(Equal(components.TigeraRegistry + "tigera/es-proxy:" + components.ComponentEsProxy.Version))
-		Expect(voltron.Image).Should(Equal(components.TigeraRegistry + "tigera/voltron:" + components.ComponentManagerProxy.Version))
-
-		Expect(esProxy.Env).Should(ContainElements(
-			corev1.EnvVar{Name: "ELASTIC_INDEX_SUFFIX", Value: "clusterTestName"},
->>>>>>> b19e1de7
 		))
 		Expect(len(esProxy.VolumeMounts)).To(Equal(1))
 		Expect(esProxy.VolumeMounts[0].Name).To(Equal("elastic-ca-cert-volume"))
 		Expect(esProxy.VolumeMounts[0].MountPath).To(Equal("/etc/ssl/elastic/"))
 
-<<<<<<< HEAD
-		Expect(len(voltron.VolumeMounts)).To(Equal(5))
-=======
 		Expect(len(voltron.VolumeMounts)).To(Equal(3))
->>>>>>> b19e1de7
 		Expect(voltron.VolumeMounts[0].Name).To(Equal(render.ManagerTLSSecretName))
 		Expect(voltron.VolumeMounts[0].MountPath).To(Equal("/manager-tls"))
 		Expect(voltron.VolumeMounts[1].Name).To(Equal(render.KibanaPublicCertSecret))
@@ -154,16 +130,7 @@
 	})
 
 	It("should ensure cnx policy recommendation support is always set to true", func() {
-<<<<<<< HEAD
-		resources := renderObjects(renderConfig{
-			oidc:                    false,
-			managementCluster:       nil,
-			installation:            installation,
-			includeManagerTLSSecret: true,
-		})
-=======
 		resources := renderObjects(renderConfig{oidc: false, managementCluster: nil, installation: installation})
->>>>>>> b19e1de7
 		Expect(len(resources)).To(Equal(expectedResourcesNumber))
 
 		// Should render the correct resource based on test case.
@@ -275,16 +242,8 @@
 		oidcEnvVar.Value = authority
 
 		// Should render the correct resource based on test case.
-<<<<<<< HEAD
-		resources := renderObjects(renderConfig{oidc: true, managementCluster: nil,
-			installation:            installation,
-			includeManagerTLSSecret: true,
-		})
-		Expect(len(resources)).To(Equal(expectedResourcesNumber + 1)) //Extra tls secret was added.
-=======
 		resources := renderObjects(renderConfig{oidc: true, managementCluster: nil, installation: installation})
 		Expect(len(resources)).To(Equal(expectedResourcesNumber))
->>>>>>> b19e1de7
 		d := rtest.GetResource(resources, "tigera-manager", render.ManagerNamespace, "apps", "v1", "Deployment").(*appsv1.Deployment)
 		// tigera-manager volumes/volumeMounts checks.
 		Expect(len(d.Spec.Template.Spec.Volumes)).To(Equal(4))
@@ -293,14 +252,7 @@
 	})
 
 	It("should render multicluster settings properly", func() {
-<<<<<<< HEAD
-		resources := renderObjects(renderConfig{oidc: false, managementCluster: &operatorv1.ManagementCluster{},
-			installation:            installation,
-			includeManagerTLSSecret: true,
-		})
-=======
 		resources := renderObjects(renderConfig{oidc: false, managementCluster: &operatorv1.ManagementCluster{}, installation: installation})
->>>>>>> b19e1de7
 
 		// Should render the correct resources.
 		expectedResources := []struct {
@@ -314,17 +266,10 @@
 			{name: "tigera-manager", ns: "tigera-manager", group: "", version: "v1", kind: "ServiceAccount"},
 			{name: "tigera-manager-role", ns: "", group: "rbac.authorization.k8s.io", version: "v1", kind: "ClusterRole"},
 			{name: "tigera-manager-binding", ns: "", group: "rbac.authorization.k8s.io", version: "v1", kind: "ClusterRoleBinding"},
-<<<<<<< HEAD
-			{name: render.ManagerUserSettings, ns: "", group: "projectcalico.org", version: "v3", kind: "UISettingsGroup"},
-			{name: "manager-tls", ns: "tigera-manager", group: "", version: "v1", kind: "Secret"},
-			{name: render.VoltronTunnelSecretName, ns: "tigera-manager", group: "", version: "v1", kind: "Secret"},
-			{name: render.ManagerInternalTLSSecretName, ns: "tigera-manager", group: "", version: "v1", kind: "Secret"},
-=======
 			{name: render.ManagerClusterSettings, ns: "", group: "projectcalico.org", version: "v3", kind: "UISettingsGroup"},
 			{name: render.ManagerUserSettings, ns: "", group: "projectcalico.org", version: "v3", kind: "UISettingsGroup"},
 			{name: render.ManagerClusterSettingsLayerTigera, ns: "", group: "projectcalico.org", version: "v3", kind: "UISettings"},
 			{name: render.ManagerClusterSettingsViewDefault, ns: "", group: "projectcalico.org", version: "v3", kind: "UISettings"},
->>>>>>> b19e1de7
 			{name: "tigera-manager", ns: "tigera-manager", group: "", version: "v1", kind: "Service"},
 			{name: "tigera-manager", ns: "", group: "policy", version: "v1beta1", kind: "PodSecurityPolicy"},
 			{name: "tigera-manager", ns: "tigera-manager", group: "apps", version: "v1", kind: "Deployment"},
@@ -531,21 +476,12 @@
 	})
 
 	It("should render all resources for certificate management", func() {
-<<<<<<< HEAD
-		resources := renderObjects(renderConfig{oidc: false, managementCluster: nil,
-			installation: &operatorv1.InstallationSpec{
-				CertificateManagement: &operatorv1.CertificateManagement{},
-				ControlPlaneReplicas:  &replicas,
-			},
-			includeManagerTLSSecret: false,
-=======
 		ca, _ := tls.MakeCA(rmeta.DefaultOperatorCASignerName())
 		cert, _, _ := ca.Config.GetPEMBytes()
 		resources := renderObjects(renderConfig{
 			oidc:              false,
 			managementCluster: nil,
 			installation:      &operatorv1.InstallationSpec{CertificateManagement: &operatorv1.CertificateManagement{CACert: cert}, ControlPlaneReplicas: &replicas},
->>>>>>> b19e1de7
 		})
 
 		// Should render the correct resources.
@@ -560,14 +496,10 @@
 			{name: render.ManagerServiceAccount, ns: render.ManagerNamespace, group: "", version: "v1", kind: "ServiceAccount"},
 			{name: render.ManagerClusterRole, ns: "", group: "rbac.authorization.k8s.io", version: "v1", kind: "ClusterRole"},
 			{name: render.ManagerClusterRoleBinding, ns: "", group: "rbac.authorization.k8s.io", version: "v1", kind: "ClusterRoleBinding"},
-<<<<<<< HEAD
-			{name: render.ManagerUserSettings, ns: "", group: "projectcalico.org", version: "v3", kind: "UISettingsGroup"},
-=======
 			{name: render.ManagerClusterSettings, ns: "", group: "projectcalico.org", version: "v3", kind: "UISettingsGroup"},
 			{name: render.ManagerUserSettings, ns: "", group: "projectcalico.org", version: "v3", kind: "UISettingsGroup"},
 			{name: render.ManagerClusterSettingsLayerTigera, ns: "", group: "projectcalico.org", version: "v3", kind: "UISettings"},
 			{name: render.ManagerClusterSettingsViewDefault, ns: "", group: "projectcalico.org", version: "v3", kind: "UISettings"},
->>>>>>> b19e1de7
 			{name: "tigera-manager", ns: render.ManagerNamespace, group: "", version: "v1", kind: "Service"},
 			{name: "tigera-manager", ns: "", group: "policy", version: "v1beta1", kind: "PodSecurityPolicy"},
 			{name: "tigera-manager", ns: render.ManagerNamespace, group: "apps", version: "v1", kind: "Deployment"},
@@ -594,19 +526,10 @@
 		var replicas int32 = 1
 		installation.ControlPlaneReplicas = &replicas
 
-<<<<<<< HEAD
-		resources := renderObjects(renderConfig{oidc: false, managementCluster: nil,
-			installation: &operatorv1.InstallationSpec{
-				CertificateManagement: &operatorv1.CertificateManagement{},
-				ControlPlaneReplicas:  &replicas,
-			},
-			includeManagerTLSSecret: false,
-=======
 		resources := renderObjects(renderConfig{
 			oidc:              false,
 			managementCluster: nil,
 			installation:      &operatorv1.InstallationSpec{ControlPlaneReplicas: &replicas},
->>>>>>> b19e1de7
 		})
 		deploy, ok := rtest.GetResource(resources, "tigera-manager", render.ManagerNamespace, "apps", "v1", "Deployment").(*appsv1.Deployment)
 		Expect(ok).To(BeTrue())
@@ -617,56 +540,24 @@
 		var replicas int32 = 2
 		installation.ControlPlaneReplicas = &replicas
 
-<<<<<<< HEAD
-		resources := renderObjects(renderConfig{oidc: false, managementCluster: nil,
-			installation: &operatorv1.InstallationSpec{
-				CertificateManagement: &operatorv1.CertificateManagement{},
-				ControlPlaneReplicas:  &replicas,
-			},
-			includeManagerTLSSecret: false,
-=======
 		resources := renderObjects(renderConfig{
 			oidc:              false,
 			managementCluster: nil,
 			installation:      &operatorv1.InstallationSpec{ControlPlaneReplicas: &replicas},
->>>>>>> b19e1de7
 		})
 		deploy, ok := rtest.GetResource(resources, "tigera-manager", render.ManagerNamespace, "apps", "v1", "Deployment").(*appsv1.Deployment)
 		Expect(ok).To(BeTrue())
 		Expect(deploy.Spec.Template.Spec.Affinity).NotTo(BeNil())
 		Expect(deploy.Spec.Template.Spec.Affinity).To(Equal(podaffinity.NewPodAntiAffinity("tigera-manager", render.ManagerNamespace)))
 	})
-<<<<<<< HEAD
-
-	It("should not render an user supplied manager TLS certificate", func() {
-
-		resources := renderObjects(renderConfig{
-			oidc:                    false,
-			managementCluster:       nil,
-			installation:            &operatorv1.InstallationSpec{},
-			includeManagerTLSSecret: true,
-		})
-		secret, ok := rtest.GetResource(resources, render.ManagerTLSSecretName, common.OperatorNamespace(), "", "v1", "Secret").(*corev1.Secret)
-		Expect(secret).To(BeNil())
-
-		secret, ok = rtest.GetResource(resources, render.ManagerTLSSecretName, render.ManagerNamespace, "", "v1", "Secret").(*corev1.Secret)
-		Expect(ok).To(BeTrue())
-		Expect(secret).ToNot(BeNil())
-	})
-=======
->>>>>>> b19e1de7
 })
 
 type renderConfig struct {
 	oidc                    bool
 	managementCluster       *operatorv1.ManagementCluster
 	installation            *operatorv1.InstallationSpec
-<<<<<<< HEAD
-	includeManagerTLSSecret bool
+	complianceFeatureActive bool
 	imageAssuranceEnabled   bool
-=======
-	complianceFeatureActive bool
->>>>>>> b19e1de7
 }
 
 func renderObjects(roc renderConfig) []client.Object {
@@ -680,17 +571,6 @@
 		dexCfg = render.NewDexKeyValidatorConfig(authentication, nil, dns.DefaultClusterDomain)
 	}
 
-<<<<<<< HEAD
-	var tunnelSecret *corev1.Secret
-	var internalTraffic *corev1.Secret
-	if roc.managementCluster != nil {
-		tunnelSecret = &testutils.VoltronTunnelSecret
-		internalTraffic = &testutils.InternalManagerTLSSecret
-	}
-	var managerTLS *corev1.Secret
-	if roc.includeManagerTLSSecret {
-		managerTLS = rtest.CreateCertSecret(render.ManagerTLSSecretName, common.OperatorNamespace())
-=======
 	var tunnelSecret certificatemanagement.KeyPairInterface
 	var internalTraffic certificatemanagement.KeyPairInterface
 	scheme := runtime.NewScheme()
@@ -705,12 +585,10 @@
 		Expect(err).NotTo(HaveOccurred())
 		internalTraffic, err = certificateManager.GetOrCreateKeyPair(cli, render.ManagerInternalTLSSecretName, common.OperatorNamespace(), []string{render.ManagerInternalTLSSecretName})
 		Expect(err).NotTo(HaveOccurred())
->>>>>>> b19e1de7
 	}
 	managerTLS, err := certificateManager.GetOrCreateKeyPair(cli, render.ManagerTLSSecretName, common.OperatorNamespace(), []string{""})
 	Expect(err).NotTo(HaveOccurred())
 
-<<<<<<< HEAD
 	var cloudResources render.ManagerCloudResources
 	if roc.imageAssuranceEnabled {
 		voltronTls := rtest.CreateCertSecret(rcimageassurance.ImageAssuranceSecretName, common.OperatorNamespace())
@@ -719,23 +597,6 @@
 
 	esConfigMap := relasticsearch.NewClusterConfig("tenant_id.clusterTestName", 1, 1, 1)
 
-	cfg := &render.ManagerConfiguration{
-		KeyValidatorConfig:            dexCfg,
-		ComplianceServerCertSecret:    rtest.CreateCertSecret(render.ComplianceServerCertSecret, common.OperatorNamespace()),
-		PacketCaptureServerCertSecret: rtest.CreateCertSecret(render.PacketCaptureCertSecret, common.OperatorNamespace()),
-		PrometheusCertSecret:          rtest.CreateCertSecret(render.PrometheusTLSSecretName, common.OperatorNamespace()),
-		ESClusterConfig:               esConfigMap,
-		TLSKeyPair:                    managerTLS,
-		Installation:                  roc.installation,
-		ManagementCluster:             roc.managementCluster,
-		TunnelSecret:                  tunnelSecret,
-		InternalTrafficSecret:         internalTraffic,
-		ClusterDomain:                 dns.DefaultClusterDomain,
-		ESLicenseType:                 render.ElasticsearchLicenseTypeEnterpriseTrial,
-		Replicas:                      roc.installation.ControlPlaneReplicas,
-		CloudResources:                cloudResources,
-=======
-	esConfigMap := relasticsearch.NewClusterConfig("clusterTestName", 1, 1, 1)
 	cfg := &render.ManagerConfiguration{
 		KeyValidatorConfig:      dexCfg,
 		TrustedCertBundle:       bundle,
@@ -749,7 +610,7 @@
 		ESLicenseType:           render.ElasticsearchLicenseTypeEnterpriseTrial,
 		Replicas:                roc.installation.ControlPlaneReplicas,
 		ComplianceFeatureActive: roc.complianceFeatureActive,
->>>>>>> b19e1de7
+		CloudResources:          cloudResources,
 	}
 	component, err := render.Manager(cfg)
 	Expect(err).To(BeNil(), "Expected Manager to create successfully %s", err)
