--- conflicted
+++ resolved
@@ -17,22 +17,20 @@
 import (
 	"fmt"
 	"strconv"
-<<<<<<< HEAD
-=======
-
+
+	metav1 "k8s.io/apimachinery/pkg/apis/meta/v1"
 	"k8s.io/apimachinery/pkg/types"
->>>>>>> d93d2e72
 
 	. "github.com/onsi/ginkgo"
 	. "github.com/onsi/ginkgo/extensions/table"
 	. "github.com/onsi/gomega"
 	v3 "github.com/tigera/api/pkg/apis/projectcalico/v3"
+	rcimageassurance "github.com/tigera/operator/pkg/render/common/imageassurance"
 	networkpolicy "github.com/tigera/operator/pkg/render/common/networkpolicy"
 	"github.com/tigera/operator/pkg/render/testutils"
 	appsv1 "k8s.io/api/apps/v1"
 	corev1 "k8s.io/api/core/v1"
 	rbacv1 "k8s.io/api/rbac/v1"
-	metav1 "k8s.io/apimachinery/pkg/apis/meta/v1"
 	"k8s.io/apimachinery/pkg/runtime"
 	"sigs.k8s.io/controller-runtime/pkg/client"
 	"sigs.k8s.io/controller-runtime/pkg/client/fake"
@@ -46,7 +44,6 @@
 	"github.com/tigera/operator/pkg/render"
 	"github.com/tigera/operator/pkg/render/common/authentication"
 	relasticsearch "github.com/tigera/operator/pkg/render/common/elasticsearch"
-	rcimageassurance "github.com/tigera/operator/pkg/render/common/imageassurance"
 	rmeta "github.com/tigera/operator/pkg/render/common/meta"
 	"github.com/tigera/operator/pkg/render/common/podaffinity"
 	rtest "github.com/tigera/operator/pkg/render/common/test"
@@ -63,14 +60,10 @@
 	var replicas int32 = 2
 	installation := &operatorv1.InstallationSpec{ControlPlaneReplicas: &replicas}
 	compliance := &operatorv1.Compliance{}
-<<<<<<< HEAD
-	const expectedResourcesNumber = 8
-=======
 	const expectedResourcesNumber = 13
 
 	expectedManagerPolicy := testutils.GetExpectedPolicyFromFile("testutils/expected_policies/manager.json")
 	expectedManagerOpenshiftPolicy := testutils.GetExpectedPolicyFromFile("testutils/expected_policies/manager_ocp.json")
->>>>>>> d93d2e72
 
 	It("should render all resources for a default configuration", func() {
 		resources := renderObjects(renderConfig{oidc: false, managementCluster: nil, installation: installation, compliance: compliance, complianceFeatureActive: true})
@@ -89,7 +82,10 @@
 			{name: render.ManagerServiceAccount, ns: render.ManagerNamespace, group: "", version: "v1", kind: "ServiceAccount"},
 			{name: render.ManagerClusterRole, ns: "", group: "rbac.authorization.k8s.io", version: "v1", kind: "ClusterRole"},
 			{name: render.ManagerClusterRoleBinding, ns: "", group: "rbac.authorization.k8s.io", version: "v1", kind: "ClusterRoleBinding"},
+			{name: render.ManagerClusterSettings, ns: "", group: "projectcalico.org", version: "v3", kind: "UISettingsGroup"},
 			{name: render.ManagerUserSettings, ns: "", group: "projectcalico.org", version: "v3", kind: "UISettingsGroup"},
+			{name: render.ManagerClusterSettingsLayerTigera, ns: "", group: "projectcalico.org", version: "v3", kind: "UISettings"},
+			{name: render.ManagerClusterSettingsViewDefault, ns: "", group: "projectcalico.org", version: "v3", kind: "UISettings"},
 			{name: "tigera-manager", ns: render.ManagerNamespace, group: "", version: "v1", kind: "Service"},
 			{name: "tigera-manager", ns: "", group: "policy", version: "v1beta1", kind: "PodSecurityPolicy"},
 			{name: "tigera-manager", ns: render.ManagerNamespace, group: "apps", version: "v1", kind: "Deployment"},
@@ -105,22 +101,11 @@
 		deployment := rtest.GetResource(resources, "tigera-manager", render.ManagerNamespace, "apps", "v1", "Deployment").(*appsv1.Deployment)
 
 		// deployment
-<<<<<<< HEAD
-		Expect(deployment.Spec.Template.Spec.Volumes).To(HaveLen(4))
-=======
 		Expect(deployment.Spec.Template.Spec.Volumes).To(HaveLen(2))
->>>>>>> d93d2e72
 		Expect(deployment.Spec.Template.Spec.Volumes[0].Name).To(Equal(render.ManagerTLSSecretName))
 		Expect(deployment.Spec.Template.Spec.Volumes[0].Secret.SecretName).To(Equal(render.ManagerTLSSecretName))
 		Expect(deployment.Spec.Template.Spec.Volumes[1].Name).To(Equal(certificatemanagement.TrustedCertConfigMapName))
 		Expect(deployment.Spec.Template.Spec.Volumes[1].VolumeSource.ConfigMap.Name).To(Equal(certificatemanagement.TrustedCertConfigMapName))
-<<<<<<< HEAD
-		Expect(deployment.Spec.Template.Spec.Volumes[2].Name).To(Equal(relasticsearch.PublicCertSecret))
-		Expect(deployment.Spec.Template.Spec.Volumes[2].Secret.SecretName).To(Equal(relasticsearch.PublicCertSecret))
-		Expect(deployment.Spec.Template.Spec.Volumes[3].Name).To(Equal("elastic-ca-cert-volume"))
-		Expect(deployment.Spec.Template.Spec.Volumes[3].Secret.SecretName).To(Equal(relasticsearch.PublicCertSecret))
-=======
->>>>>>> d93d2e72
 
 		Expect(deployment.Spec.Template.Spec.Containers).To(HaveLen(3))
 		manager := deployment.Spec.Template.Spec.Containers[0]
@@ -146,38 +131,6 @@
 			corev1.EnvVar{Name: "ELASTIC_INDEX_SUFFIX", Value: "tenant_id.clusterTestName"},
 		))
 
-<<<<<<< HEAD
-		Expect(esProxy.VolumeMounts).To(HaveLen(2))
-		Expect(esProxy.VolumeMounts).To(ConsistOf([]corev1.VolumeMount{
-			{
-				Name:      "tigera-ca-bundle",
-				MountPath: "/etc/pki/tls/certs/",
-				ReadOnly:  true,
-			},
-			{
-				Name:      "elastic-ca-cert-volume",
-				MountPath: "/etc/ssl/elastic/",
-			},
-		}))
-
-		Expect(*esProxy.SecurityContext.AllowPrivilegeEscalation).To(BeFalse())
-		Expect(*esProxy.SecurityContext.Privileged).To(BeFalse())
-		Expect(*esProxy.SecurityContext.RunAsGroup).To(BeEquivalentTo(0))
-		Expect(*esProxy.SecurityContext.RunAsNonRoot).To(BeTrue())
-		Expect(*esProxy.SecurityContext.RunAsUser).To(BeEquivalentTo(1001))
-
-		// voltron container
-		Expect(voltron.Env).To(ContainElement(corev1.EnvVar{Name: "VOLTRON_ENABLE_COMPLIANCE", Value: "true"}))
-
-		Expect(voltron.VolumeMounts).To(HaveLen(3))
-		Expect(voltron.VolumeMounts[0].Name).To(Equal(render.ManagerTLSSecretName))
-		Expect(voltron.VolumeMounts[0].MountPath).To(Equal("/manager-tls"))
-		Expect(voltron.VolumeMounts[1].Name).To(Equal(render.KibanaPublicCertSecret))
-		Expect(voltron.VolumeMounts[1].MountPath).To(Equal("/certs/kibana"))
-		Expect(voltron.VolumeMounts[2].Name).To(Equal(certificatemanagement.TrustedCertConfigMapName))
-		Expect(voltron.VolumeMounts[2].MountPath).To(Equal(certificatemanagement.TrustedCertVolumeMountPath))
-
-=======
 		Expect(esProxy.VolumeMounts).To(HaveLen(1))
 		Expect(esProxy.VolumeMounts[0].Name).To(Equal(certificatemanagement.TrustedCertConfigMapName))
 		Expect(esProxy.VolumeMounts[0].MountPath).To(Equal(certificatemanagement.TrustedCertVolumeMountPath))
@@ -202,20 +155,16 @@
 		Expect(voltron.VolumeMounts[1].Name).To(Equal(certificatemanagement.TrustedCertConfigMapName))
 		Expect(voltron.VolumeMounts[1].MountPath).To(Equal(certificatemanagement.TrustedCertVolumeMountPath))
 
->>>>>>> d93d2e72
 		Expect(*voltron.SecurityContext.AllowPrivilegeEscalation).To(BeFalse())
 		Expect(*voltron.SecurityContext.Privileged).To(BeFalse())
 		Expect(*voltron.SecurityContext.RunAsGroup).To(BeEquivalentTo(0))
 		Expect(*voltron.SecurityContext.RunAsNonRoot).To(BeTrue())
 		Expect(*voltron.SecurityContext.RunAsUser).To(BeEquivalentTo(1001))
-<<<<<<< HEAD
-=======
 
 		// Check the namespace.
 		ns := rtest.GetResource(resources, "tigera-manager", "", "", "v1", "Namespace").(*corev1.Namespace)
 		Expect(ns.Labels["pod-security.kubernetes.io/enforce"]).To(Equal("baseline"))
 		Expect(ns.Labels["pod-security.kubernetes.io/enforce-version"]).To(Equal("latest"))
->>>>>>> d93d2e72
 	})
 
 	type managerComplianceExpectation struct {
@@ -450,7 +399,10 @@
 			{name: "tigera-manager", ns: "tigera-manager", group: "", version: "v1", kind: "ServiceAccount"},
 			{name: "tigera-manager-role", ns: "", group: "rbac.authorization.k8s.io", version: "v1", kind: "ClusterRole"},
 			{name: "tigera-manager-binding", ns: "", group: "rbac.authorization.k8s.io", version: "v1", kind: "ClusterRoleBinding"},
+			{name: render.ManagerClusterSettings, ns: "", group: "projectcalico.org", version: "v3", kind: "UISettingsGroup"},
 			{name: render.ManagerUserSettings, ns: "", group: "projectcalico.org", version: "v3", kind: "UISettingsGroup"},
+			{name: render.ManagerClusterSettingsLayerTigera, ns: "", group: "projectcalico.org", version: "v3", kind: "UISettings"},
+			{name: render.ManagerClusterSettingsViewDefault, ns: "", group: "projectcalico.org", version: "v3", kind: "UISettings"},
 			{name: "tigera-manager", ns: "tigera-manager", group: "", version: "v1", kind: "Service"},
 			{name: "tigera-manager", ns: "", group: "policy", version: "v1beta1", kind: "PodSecurityPolicy"},
 			{name: "tigera-manager", ns: "tigera-manager", group: "apps", version: "v1", kind: "Deployment"},
@@ -681,7 +633,10 @@
 			{name: render.ManagerServiceAccount, ns: render.ManagerNamespace, group: "", version: "v1", kind: "ServiceAccount"},
 			{name: render.ManagerClusterRole, ns: "", group: "rbac.authorization.k8s.io", version: "v1", kind: "ClusterRole"},
 			{name: render.ManagerClusterRoleBinding, ns: "", group: "rbac.authorization.k8s.io", version: "v1", kind: "ClusterRoleBinding"},
+			{name: render.ManagerClusterSettings, ns: "", group: "projectcalico.org", version: "v3", kind: "UISettingsGroup"},
 			{name: render.ManagerUserSettings, ns: "", group: "projectcalico.org", version: "v3", kind: "UISettingsGroup"},
+			{name: render.ManagerClusterSettingsLayerTigera, ns: "", group: "projectcalico.org", version: "v3", kind: "UISettings"},
+			{name: render.ManagerClusterSettingsViewDefault, ns: "", group: "projectcalico.org", version: "v3", kind: "UISettings"},
 			{name: "tigera-manager", ns: render.ManagerNamespace, group: "", version: "v1", kind: "Service"},
 			{name: "tigera-manager", ns: "", group: "policy", version: "v1beta1", kind: "PodSecurityPolicy"},
 			{name: "tigera-manager", ns: render.ManagerNamespace, group: "apps", version: "v1", kind: "Deployment"},
@@ -793,11 +748,8 @@
 	installation            *operatorv1.InstallationSpec
 	compliance              *operatorv1.Compliance
 	complianceFeatureActive bool
-<<<<<<< HEAD
 	imageAssuranceEnabled   bool
-=======
 	openshift               bool
->>>>>>> d93d2e72
 }
 
 func renderObjects(roc renderConfig) []client.Object {
@@ -853,7 +805,6 @@
 	}
 
 	esConfigMap := relasticsearch.NewClusterConfig("tenant_id.clusterTestName", 1, 1, 1)
-
 	cfg := &render.ManagerConfiguration{
 		KeyValidatorConfig:      dexCfg,
 		TrustedCertBundle:       bundle,
@@ -866,14 +817,11 @@
 		ClusterDomain:           dns.DefaultClusterDomain,
 		ESLicenseType:           render.ElasticsearchLicenseTypeEnterpriseTrial,
 		Replicas:                roc.installation.ControlPlaneReplicas,
+		CloudResources:          cloudResources,
 		Compliance:              roc.compliance,
 		ComplianceLicenseActive: roc.complianceFeatureActive,
-<<<<<<< HEAD
-		CloudResources:          cloudResources,
-=======
 		Openshift:               roc.openshift,
 		UsePSP:                  true,
->>>>>>> d93d2e72
 	}
 	component, err := render.Manager(cfg)
 	Expect(err).To(BeNil(), "Expected Manager to create successfully %s", err)
