--- conflicted
+++ resolved
@@ -75,20 +75,8 @@
 			PullSecrets: []*corev1.Secret{
 				{ObjectMeta: metav1.ObjectMeta{Name: "tigera-pull-secret"}},
 			},
-<<<<<<< HEAD
-			ServerTLSSecret: &corev1.Secret{
-				TypeMeta:   metav1.TypeMeta{Kind: "Secret", APIVersion: "v1"},
-				ObjectMeta: metav1.ObjectMeta{Name: monitor.PrometheusTLSSecretName, Namespace: common.OperatorNamespace()}},
-			ClientTLSSecret: &corev1.Secret{
-				TypeMeta:   metav1.TypeMeta{Kind: "Secret", APIVersion: "v1"},
-				ObjectMeta: metav1.ObjectMeta{Name: monitor.PrometheusClientTLSSecretName, Namespace: common.OperatorNamespace()}},
-			TrustedCertBundle: &corev1.ConfigMap{
-				TypeMeta:   metav1.TypeMeta{Kind: "ConfigMap", APIVersion: "v1"},
-				ObjectMeta: metav1.ObjectMeta{Name: render.PrometheusCABundle, Namespace: common.TigeraPrometheusNamespace}},
-=======
 			ServerTLSSecret:          prometheusKeyPair,
 			ClientTLSSecret:          prometheusClientKeyPair,
->>>>>>> b19e1de7
 			AlertmanagerConfigSecret: defaultAlertmanagerConfigSecret,
 			ClusterDomain:            "example.org",
 			TrustedCertBundle:        bundle,
@@ -109,16 +97,10 @@
 			kind    string
 		}{
 			{"tigera-prometheus", "", "", "v1", "Namespace"},
-			{render.PrometheusCABundle, common.TigeraPrometheusNamespace, "", "v1", "ConfigMap"},
 			{"tigera-prometheus-role", common.TigeraPrometheusNamespace, "rbac.authorization.k8s.io", "v1", "Role"},
 			{"tigera-prometheus-role-binding", common.TigeraPrometheusNamespace, "rbac.authorization.k8s.io", "v1", "RoleBinding"},
 			{"tigera-pull-secret", common.TigeraPrometheusNamespace, "", "", ""},
 			{"alertmanager-calico-node-alertmanager", common.TigeraPrometheusNamespace, "", "v1", "Secret"},
-<<<<<<< HEAD
-			{monitor.PrometheusTLSSecretName, common.TigeraPrometheusNamespace, "", "v1", "Secret"},
-			{monitor.PrometheusClientTLSSecretName, common.TigeraPrometheusNamespace, "", "v1", "Secret"},
-=======
->>>>>>> b19e1de7
 			{"calico-node-alertmanager", common.TigeraPrometheusNamespace, "", "v1", "Service"},
 			{"calico-node-alertmanager", common.TigeraPrometheusNamespace, "monitoring.coreos.com", "v1", monitoringv1.AlertmanagersKind},
 			{"prometheus", common.TigeraPrometheusNamespace, "", "v1", "ServiceAccount"},
@@ -141,11 +123,7 @@
 			rtest.ExpectResource(obj, expectedRes.name, expectedRes.ns, expectedRes.group, expectedRes.version, expectedRes.kind)
 		}
 
-<<<<<<< HEAD
-		Expect(toDelete).To(HaveLen(3))
-=======
 		Expect(toDelete).To(HaveLen(2))
->>>>>>> b19e1de7
 
 		obj := toDelete[0]
 		rtest.ExpectResource(obj, "elasticearch-metrics", common.TigeraPrometheusNamespace, "monitoring.coreos.com", "v1", monitoringv1.ServiceMonitorsKind)
@@ -364,22 +342,7 @@
 			nil,
 			dns.DefaultClusterDomain)
 		cfg.KeyValidatorConfig = dexCfg
-<<<<<<< HEAD
-		cfg.ServerTLSSecret = &corev1.Secret{
-			TypeMeta: metav1.TypeMeta{Kind: "Secret", APIVersion: "v1"},
-			ObjectMeta: metav1.ObjectMeta{
-				Name:      monitor.PrometheusTLSSecretName,
-				Namespace: common.OperatorNamespace(),
-			},
-			Type: corev1.SecretTypeTLS,
-			Data: map[string][]byte{
-				corev1.TLSCertKey:       []byte("cert"),
-				corev1.TLSPrivateKeyKey: []byte("key"),
-			},
-		}
-=======
 		cfg.ServerTLSSecret = prometheusKeyPair
->>>>>>> b19e1de7
 		component := monitor.Monitor(cfg)
 
 		Expect(component.ResolveImages(nil)).NotTo(HaveOccurred())
@@ -394,16 +357,10 @@
 			kind    string
 		}{
 			{"tigera-prometheus", "", "", "v1", "Namespace"},
-			{render.PrometheusCABundle, common.TigeraPrometheusNamespace, "", "v1", "ConfigMap"},
 			{"tigera-prometheus-role", common.TigeraPrometheusNamespace, "rbac.authorization.k8s.io", "v1", "Role"},
 			{"tigera-prometheus-role-binding", common.TigeraPrometheusNamespace, "rbac.authorization.k8s.io", "v1", "RoleBinding"},
 			{"tigera-pull-secret", common.TigeraPrometheusNamespace, "", "", ""},
 			{"alertmanager-calico-node-alertmanager", common.TigeraPrometheusNamespace, "", "v1", "Secret"},
-<<<<<<< HEAD
-			{monitor.PrometheusTLSSecretName, common.TigeraPrometheusNamespace, "", "v1", "Secret"},
-			{monitor.PrometheusClientTLSSecretName, common.TigeraPrometheusNamespace, "", "v1", "Secret"},
-=======
->>>>>>> b19e1de7
 			{"calico-node-alertmanager", common.TigeraPrometheusNamespace, "", "v1", "Service"},
 			{"calico-node-alertmanager", common.TigeraPrometheusNamespace, "monitoring.coreos.com", "v1", monitoringv1.AlertmanagersKind},
 			{"prometheus", common.TigeraPrometheusNamespace, "", "v1", "ServiceAccount"},
@@ -426,11 +383,7 @@
 			rtest.ExpectResource(obj, expectedRes.name, expectedRes.ns, expectedRes.group, expectedRes.version, expectedRes.kind)
 		}
 
-<<<<<<< HEAD
-		Expect(toDelete).To(HaveLen(3))
-=======
 		Expect(toDelete).To(HaveLen(2))
->>>>>>> b19e1de7
 
 		// Prometheus
 		prometheusObj, ok := rtest.GetResource(toCreate, monitor.CalicoNodePrometheus, common.TigeraPrometheusNamespace, "monitoring.coreos.com", "v1", monitoringv1.PrometheusesKind).(*monitoringv1.Prometheus)
@@ -451,10 +404,6 @@
 				ValueFrom: nil,
 			},
 			{
-<<<<<<< HEAD
-				Name:      "TLS_SERVER_SECRET_HASH_ANNOTATION",
-				Value:     "f09a0e0667b55a79c84a46b17ff28e4683cd072f",
-=======
 				Name:      "TLS_KEY",
 				Value:     "/calico-node-prometheus-tls/tls.key",
 				ValueFrom: nil,
@@ -478,7 +427,6 @@
 			{
 				Name:      "TLS_CA_BUNDLE_HASH_ANNOTATION",
 				Value:     rmeta.AnnotationHash(cfg.TrustedCertBundle.HashAnnotations()),
->>>>>>> b19e1de7
 				ValueFrom: nil,
 			},
 			{
