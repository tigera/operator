// Copyright (c) 2019-2020 Tigera, Inc. All rights reserved.
//
// Licensed under the Apache License, Version 2.0 (the "License");
// you may not use this file except in compliance with the License.
// You may obtain a copy of the License at
//
//     http://www.apache.org/licenses/LICENSE-2.0
//
// Unless required by applicable law or agreed to in writing, software
// distributed under the License is distributed on an "AS IS" BASIS,
// WITHOUT WARRANTIES OR CONDITIONS OF ANY KIND, either express or implied.
// See the License for the specific language governing permissions and
// limitations under the License.

package render

import (
	"fmt"
	"net"
	"sort"
	"strconv"
	"strings"

	"github.com/tigera/operator/pkg/ptr"

	appsv1 "k8s.io/api/apps/v1"
	corev1 "k8s.io/api/core/v1"
	policyv1beta1 "k8s.io/api/policy/v1beta1"
	rbacv1 "k8s.io/api/rbac/v1"
	metav1 "k8s.io/apimachinery/pkg/apis/meta/v1"
	"k8s.io/apimachinery/pkg/util/intstr"
	"sigs.k8s.io/controller-runtime/pkg/client"

	operatorv1 "github.com/tigera/operator/api/v1"
	"github.com/tigera/operator/pkg/common"
	"github.com/tigera/operator/pkg/components"
	"github.com/tigera/operator/pkg/controller/k8sapi"
	"github.com/tigera/operator/pkg/controller/migration"
	"github.com/tigera/operator/pkg/dns"
	"github.com/tigera/operator/pkg/render/common/configmap"
	rmeta "github.com/tigera/operator/pkg/render/common/meta"
	"github.com/tigera/operator/pkg/render/common/podsecuritypolicy"
	"github.com/tigera/operator/pkg/render/common/secret"
)

const (
	BirdTemplatesConfigMapName        = "bird-templates"
	birdTemplateHashAnnotation        = "hash.operator.tigera.io/bird-templates"
	NodeCertHashAnnotation            = "hash.operator.tigera.io/node-cert"
	nodeCniConfigAnnotation           = "hash.operator.tigera.io/cni-config"
	bgpLayoutHashAnnotation           = "hash.operator.tigera.io/bgp-layout"
	CSRLabelCalicoSystem              = "calico-system"
	BGPLayoutConfigMapName            = "bgp-layout"
	BGPLayoutConfigMapKey             = "earlyNetworkConfiguration"
	BGPLayoutVolumeName               = "bgp-layout"
	BGPLayoutPath                     = "/etc/calico/early-networking.yaml"
	K8sSvcEndpointConfigMapName       = "kubernetes-services-endpoint"
	nodeTerminationGracePeriodSeconds = 5
)

var (
	// The port used by calico/node to report Calico Enterprise BGP metrics.
	// This is currently not intended to be user configurable.
	nodeBGPReporterPort int32 = 9900

	NodeTLSSecretName = "node-certs"
	TLSSecretCertName = "cert.crt"
	TLSSecretKeyName  = "key.key"
)

// TyphaNodeTLS holds configuration for Node and Typha to establish TLS.
type TyphaNodeTLS struct {
	CAConfigMap *corev1.ConfigMap
	TyphaSecret *corev1.Secret
	NodeSecret  *corev1.Secret
}

// NodeConfiguration is the public API used to provide information to the render code to
// generate Kubernetes objects for installing calico/node on a cluster.
type NodeConfiguration struct {
	K8sServiceEp  k8sapi.ServiceEndpoint
	Installation  *operatorv1.InstallationSpec
	TLS           *TyphaNodeTLS
	ClusterDomain string

	// Optional fields.
	AmazonCloudIntegration  *operatorv1.AmazonCloudIntegration
	LogCollector            *operatorv1.LogCollector
	MigrateNamespaces       bool
	NodeAppArmorProfile     string
	BirdTemplates           map[string]string
	NodeReporterMetricsPort int

	// BGPLayouts is returned by the rendering code after modifying its namespace
	// so that it can be deployed into the cluster.
	// TODO: The controller should pass the contents, the renderer should build its own
	// configmap, rather than this "copy" semantic.
	BGPLayouts *corev1.ConfigMap
}

// Node creates the node daemonset and other resources for the daemonset to operate normally.
func Node(cfg *NodeConfiguration) Component {
	return &nodeComponent{cfg: cfg}
}

type nodeComponent struct {
	// Input configuration from the controller.
	cfg *NodeConfiguration

	// Calculated internal fields based on the given information.
	cniImage         string
	flexvolImage     string
	nodeImage        string
	certSignReqImage string
}

func (c *nodeComponent) ResolveImages(is *operatorv1.ImageSet) error {
	reg := c.cfg.Installation.Registry
	path := c.cfg.Installation.ImagePath
	prefix := c.cfg.Installation.ImagePrefix
	var err error
	if c.cfg.Installation.Variant == operatorv1.TigeraSecureEnterprise {
		c.cniImage, err = components.GetReference(components.ComponentTigeraCNI, reg, path, prefix, is)
	} else {
		c.cniImage, err = components.GetReference(components.ComponentCalicoCNI, reg, path, prefix, is)
	}
	errMsgs := []string{}
	if err != nil {
		errMsgs = append(errMsgs, err.Error())
	}

	c.flexvolImage, err = components.GetReference(components.ComponentFlexVolume, reg, path, prefix, is)
	if err != nil {
		errMsgs = append(errMsgs, err.Error())
	}

	if c.cfg.Installation.Variant == operatorv1.TigeraSecureEnterprise {
		c.nodeImage, err = components.GetReference(components.ComponentTigeraNode, reg, path, prefix, is)
	} else {
		c.nodeImage, err = components.GetReference(components.ComponentCalicoNode, reg, path, prefix, is)
	}
	if err != nil {
		errMsgs = append(errMsgs, err.Error())
	}

	if c.cfg.Installation.CertificateManagement != nil {
		c.certSignReqImage, err = ResolveCSRInitImage(c.cfg.Installation, is)
		if err != nil {
			errMsgs = append(errMsgs, err.Error())
		}
	}

	if len(errMsgs) != 0 {
		return fmt.Errorf(strings.Join(errMsgs, ","))
	}
	return nil
}

func (c *nodeComponent) SupportedOSType() rmeta.OSType {
	return rmeta.OSTypeLinux
}

func (c *nodeComponent) Objects() ([]client.Object, []client.Object) {
	objsToCreate := []client.Object{
		c.nodeServiceAccount(),
		c.nodeRole(),
		c.nodeRoleBinding(),
	}

	if c.cfg.BGPLayouts != nil {
		objsToCreate = append(objsToCreate, configmap.ToRuntimeObjects(configmap.CopyToNamespace(common.CalicoNamespace, c.cfg.BGPLayouts)...)...)
	}

	// Include secrets and config necessary for node and Typha to communicate. These are passed in to us as configuration,
	// but need to be rendered into the correct namespace.
	if c.cfg.TLS.CAConfigMap != nil {
		objsToCreate = append(objsToCreate, configmap.ToRuntimeObjects(configmap.CopyToNamespace(common.CalicoNamespace, c.cfg.TLS.CAConfigMap)...)...)
	}
	if c.cfg.TLS.NodeSecret != nil {
		objsToCreate = append(objsToCreate, secret.ToRuntimeObjects(secret.CopyToNamespace(common.CalicoNamespace, c.cfg.TLS.NodeSecret)...)...)
	}
	var objsToDelete []client.Object

	if c.cfg.Installation.Variant == operatorv1.TigeraSecureEnterprise {
		// Include Service for exposing node metrics.
		objsToCreate = append(objsToCreate, c.nodeMetricsService())
	}

	cniConfig := c.nodeCNIConfigMap()
	if cniConfig != nil {
		objsToCreate = append(objsToCreate, cniConfig)
	}

	if btcm := c.birdTemplateConfigMap(); btcm != nil {
		objsToCreate = append(objsToCreate, btcm)
	}

	if c.cfg.Installation.KubernetesProvider == operatorv1.ProviderDockerEE {
		objsToCreate = append(objsToCreate, c.clusterAdminClusterRoleBinding())
	}

	if c.cfg.Installation.KubernetesProvider != operatorv1.ProviderOpenShift {
		objsToCreate = append(objsToCreate, c.nodePodSecurityPolicy())
	}

	objsToCreate = append(objsToCreate, c.nodeDaemonset(cniConfig))

	if c.cfg.Installation.CertificateManagement != nil {
		objsToCreate = append(objsToCreate, csrClusterRole())
		objsToCreate = append(objsToCreate, CSRClusterRoleBinding("calico-node", common.CalicoNamespace))
	}

	return objsToCreate, objsToDelete
}

func (c *nodeComponent) Ready() bool {
	return true
}

// nodeServiceAccount creates the node's service account.
func (c *nodeComponent) nodeServiceAccount() *corev1.ServiceAccount {
	return &corev1.ServiceAccount{
		TypeMeta: metav1.TypeMeta{Kind: "ServiceAccount", APIVersion: "v1"},
		ObjectMeta: metav1.ObjectMeta{
			Name:      "calico-node",
			Namespace: common.CalicoNamespace,
		},
	}
}

// nodeRoleBinding creates a clusterrolebinding giving the node service account the required permissions to operate.
func (c *nodeComponent) nodeRoleBinding() *rbacv1.ClusterRoleBinding {
	crb := &rbacv1.ClusterRoleBinding{
		TypeMeta: metav1.TypeMeta{Kind: "ClusterRoleBinding", APIVersion: "rbac.authorization.k8s.io/v1"},
		ObjectMeta: metav1.ObjectMeta{
			Name:   "calico-node",
			Labels: map[string]string{},
		},
		RoleRef: rbacv1.RoleRef{
			APIGroup: "rbac.authorization.k8s.io",
			Kind:     "ClusterRole",
			Name:     "calico-node",
		},
		Subjects: []rbacv1.Subject{
			{
				Kind:      "ServiceAccount",
				Name:      "calico-node",
				Namespace: common.CalicoNamespace,
			},
		},
	}
	if c.cfg.MigrateNamespaces {
		migration.AddBindingForKubeSystemNode(crb)
	}
	return crb
}

// nodeRole creates the clusterrole containing policy rules that allow the node daemonset to operate normally.
func (c *nodeComponent) nodeRole() *rbacv1.ClusterRole {
	role := &rbacv1.ClusterRole{
		TypeMeta: metav1.TypeMeta{Kind: "ClusterRole", APIVersion: "rbac.authorization.k8s.io/v1"},
		ObjectMeta: metav1.ObjectMeta{
			Name:   "calico-node",
			Labels: map[string]string{},
		},

		Rules: []rbacv1.PolicyRule{
			{
				// Calico uses endpoint slices for service-based network policy rules.
				APIGroups: []string{"discovery.k8s.io"},
				Resources: []string{"endpointslices"},
				Verbs:     []string{"list", "watch"},
			},
			{
				// The CNI plugin needs to get pods, nodes, namespaces.
				APIGroups: []string{""},
				Resources: []string{"pods", "nodes", "namespaces"},
				Verbs:     []string{"get"},
			},
			{
				// Used to discover Typha endpoints and service IPs for advertisement.
				APIGroups: []string{""},
				Resources: []string{"endpoints", "services"},
				Verbs:     []string{"watch", "list", "get"},
			},
			{
				// Some information is stored on the node status.
				APIGroups: []string{""},
				Resources: []string{"nodes/status"},
				Verbs:     []string{"patch", "update"},
			},
			{
				// For enforcing network policies.
				APIGroups: []string{"networking.k8s.io"},
				Resources: []string{"networkpolicies"},
				Verbs:     []string{"watch", "list"},
			},
			{
				// Metadata from these are used in conjunction with network policy.
				APIGroups: []string{""},
				Resources: []string{"pods", "namespaces", "serviceaccounts"},
				Verbs:     []string{"watch", "list"},
			},
			{
				// Calico patches the allocated IP onto the pod.
				APIGroups: []string{""},
				Resources: []string{"pods/status"},
				Verbs:     []string{"patch"},
			},
			{
				// Calico needs to query configmaps for pool auto-detection on kubeadm.
				APIGroups: []string{""},
				Resources: []string{"configmaps"},
				Verbs:     []string{"get"},
			},
			{
				// For monitoring Calico-specific configuration.
				APIGroups: []string{"crd.projectcalico.org"},
				Resources: []string{
					"bgpconfigurations",
					"bgppeers",
					"blockaffinities",
					"clusterinformations",
					"felixconfigurations",
					"globalnetworkpolicies",
					"stagedglobalnetworkpolicies",
					"globalnetworksets",
					"hostendpoints",
					"ipamblocks",
					"ippools",
					"networkpolicies",
					"stagedkubernetesnetworkpolicies",
					"stagednetworkpolicies",
					"networksets",
				},
				Verbs: []string{"get", "list", "watch"},
			},
			{
				// For migration code in calico/node startup only. Remove when the migration
				// code is removed from node.
				APIGroups: []string{"crd.projectcalico.org"},
				Resources: []string{
					"globalbgpconfigs",
					"globalfelixconfigs",
				},
				Verbs: []string{"get", "list", "watch"},
			},
			{
				// Calico creates some configuration on startup.
				APIGroups: []string{"crd.projectcalico.org"},
				Resources: []string{
					"clusterinformations",
					"felixconfigurations",
					"ippools",
				},
				Verbs: []string{"create", "update"},
			},
			{
				// Calico monitors nodes for some networking configuration.
				APIGroups: []string{""},
				Resources: []string{"nodes"},
				Verbs:     []string{"get", "list", "watch"},
			},
			{
				// Most IPAM resources need full CRUD permissions so we can allocate and
				// release IP addresses for pods.
				APIGroups: []string{"crd.projectcalico.org"},
				Resources: []string{
					"blockaffinities",
					"ipamblocks",
					"ipamhandles",
				},
				Verbs: []string{"get", "list", "create", "update", "delete"},
			},
			{
				// But, we only need to be able to query for IPAM config.
				APIGroups: []string{"crd.projectcalico.org"},
				Resources: []string{"ipamconfigs"},
				Verbs:     []string{"get"},
			},
			{
				// confd (and in some cases, felix) watches block affinities for route aggregation.
				APIGroups: []string{"crd.projectcalico.org"},
				Resources: []string{"blockaffinities"},
				Verbs:     []string{"watch"},
			},
		},
	}
	if c.cfg.Installation.Variant == operatorv1.TigeraSecureEnterprise {
		extraRules := []rbacv1.PolicyRule{
			{
				// Tigera Secure needs to be able to read licenses, tiers, and config.
				APIGroups: []string{"crd.projectcalico.org"},
				Resources: []string{
					"licensekeys",
					"remoteclusterconfigurations",
					"stagedglobalnetworkpolicies",
					"stagedkubernetesnetworkpolicies",
					"stagednetworkpolicies",
					"tiers",
					"packetcaptures",
				},
				Verbs: []string{"get", "list", "watch"},
			},
			{
				// Tigera Secure creates some tiers on startup.
				APIGroups: []string{"crd.projectcalico.org"},
				Resources: []string{
					"tiers",
				},
				Verbs: []string{"create"},
			},
			{
				// Tigera Secure updates status for packet captures.
				APIGroups: []string{"crd.projectcalico.org"},
				Resources: []string{
					"packetcaptures",
				},
				Verbs: []string{"update"},
			},
		}
		role.Rules = append(role.Rules, extraRules...)
	}
	if c.cfg.Installation.KubernetesProvider != operatorv1.ProviderOpenShift {
		// Allow access to the pod security policy in case this is enforced on the cluster
		role.Rules = append(role.Rules, rbacv1.PolicyRule{
			APIGroups:     []string{"policy"},
			Resources:     []string{"podsecuritypolicies"},
			Verbs:         []string{"use"},
			ResourceNames: []string{common.NodeDaemonSetName},
		})
	}
	return role
}

// nodeCNIConfigMap returns a config map containing the CNI network config to be installed on each node.
// Returns nil if no configmap is needed.
func (c *nodeComponent) nodeCNIConfigMap() *corev1.ConfigMap {
	if c.cfg.Installation.CNI.Type != operatorv1.PluginCalico {
		// If calico cni is not being used, then no cni configmap is needed.
		return nil
	}

	// Determine MTU to use for veth interfaces.
	// Zero means to use auto-detection.
	var mtu int32 = 0
	if m := getMTU(c.cfg.Installation); m != nil {
		mtu = *m
	}

	// Determine per-provider settings.
	nodenameFileOptional := false
	switch c.cfg.Installation.KubernetesProvider {
	case operatorv1.ProviderDockerEE:
		nodenameFileOptional = true
	}

	// Pull out other settings.
	ipForward := false
	if c.cfg.Installation.CalicoNetwork.ContainerIPForwarding != nil {
		ipForward = (*c.cfg.Installation.CalicoNetwork.ContainerIPForwarding == operatorv1.ContainerIPForwardingEnabled)
	}

	// Determine portmap configuration to use.
	var portmap string = ""
	if c.cfg.Installation.CalicoNetwork.HostPorts != nil && *c.cfg.Installation.CalicoNetwork.HostPorts == operatorv1.HostPortsEnabled {
		portmap = `,
    {"type": "portmap", "snat": true, "capabilities": {"portMappings": true}}`
	}

	ipam := c.getCalicoIPAM()
	if c.cfg.Installation.CNI.IPAM.Type == operatorv1.IPAMPluginHostLocal {
		ipam = buildHostLocalIPAM(c.cfg.Installation.CalicoNetwork)
	}

	var k8sAPIRoot string
	apiRoot := c.cfg.K8sServiceEp.CNIAPIRoot()
	if apiRoot != "" {
		k8sAPIRoot = fmt.Sprintf("\n          \"k8s_api_root\":\"%s\",", apiRoot)
	}

	// Build the CNI configuration json.
	var config = fmt.Sprintf(`{
  "name": "k8s-pod-network",
  "cniVersion": "0.3.1",
  "plugins": [
    {
      "type": "calico",
      "datastore_type": "kubernetes",
      "mtu": %d,
      "nodename_file_optional": %v,
      "log_level": "Info",
      "log_file_path": "/var/log/calico/cni/cni.log",
      "ipam": %s,
      "container_settings": {
          "allow_ip_forwarding": %v
      },
      "policy": {
          "type": "k8s"
      },
      "kubernetes": {%s
          "kubeconfig": "__KUBECONFIG_FILEPATH__"
      }
    },
    {
      "type": "bandwidth",
      "capabilities": {"bandwidth": true}
    }%s
  ]
}`, mtu, nodenameFileOptional, ipam, ipForward, k8sAPIRoot, portmap)

	return &corev1.ConfigMap{
		TypeMeta: metav1.TypeMeta{Kind: "ConfigMap", APIVersion: "v1"},
		ObjectMeta: metav1.ObjectMeta{
			Name:      "cni-config",
			Namespace: common.CalicoNamespace,
			Labels:    map[string]string{},
		},
		Data: map[string]string{
			"config": config,
		},
	}
}

func (c *nodeComponent) getCalicoIPAM() string {
	// Determine what address families to enable.
	var assign_ipv4 string
	var assign_ipv6 string
	if v4pool := GetIPv4Pool(c.cfg.Installation.CalicoNetwork.IPPools); v4pool != nil {
		assign_ipv4 = "true"
	} else {
		assign_ipv4 = "false"
	}
	if v6pool := GetIPv6Pool(c.cfg.Installation.CalicoNetwork.IPPools); v6pool != nil {
		assign_ipv6 = "true"
	} else {
		assign_ipv6 = "false"
	}
	return fmt.Sprintf(`{ "type": "calico-ipam", "assign_ipv4" : "%s", "assign_ipv6" : "%s"}`,
		assign_ipv4, assign_ipv6,
	)
}

func buildHostLocalIPAM(cns *operatorv1.CalicoNetworkSpec) string {
	return `{ "type": "host-local", "subnet": "usePodCidr"}`
}

func (c *nodeComponent) birdTemplateConfigMap() *corev1.ConfigMap {
	if len(c.cfg.BirdTemplates) == 0 {
		return nil
	}
	cm := corev1.ConfigMap{
		TypeMeta: metav1.TypeMeta{Kind: "ConfigMap", APIVersion: "v1"},
		ObjectMeta: metav1.ObjectMeta{
			Name:      BirdTemplatesConfigMapName,
			Namespace: common.CalicoNamespace,
		},
		Data: map[string]string{},
	}
	for k, v := range c.cfg.BirdTemplates {
		cm.Data[k] = v
	}
	return &cm
}

// clusterAdminClusterRoleBinding returns a ClusterRoleBinding for DockerEE to give
// the cluster-admin role to calico-node, this is needed for calico-node to be
// able to use hostNetwork in Docker Enterprise.
func (c *nodeComponent) clusterAdminClusterRoleBinding() *rbacv1.ClusterRoleBinding {
	crb := &rbacv1.ClusterRoleBinding{
		TypeMeta: metav1.TypeMeta{Kind: "ClusterRoleBinding", APIVersion: "rbac.authorization.k8s.io/v1"},
		ObjectMeta: metav1.ObjectMeta{
			Name:   "calico-cluster-admin",
			Labels: map[string]string{},
		},
		RoleRef: rbacv1.RoleRef{
			APIGroup: "rbac.authorization.k8s.io",
			Kind:     "ClusterRole",
			Name:     "cluster-admin",
		},
		Subjects: []rbacv1.Subject{
			{
				Kind:      "ServiceAccount",
				Name:      "calico-node",
				Namespace: common.CalicoNamespace,
			},
		},
	}
	return crb
}

// nodeDaemonset creates the node daemonset.
func (c *nodeComponent) nodeDaemonset(cniCfgMap *corev1.ConfigMap) *appsv1.DaemonSet {
	var terminationGracePeriod int64 = nodeTerminationGracePeriodSeconds
	var initContainers []corev1.Container

	annotations := make(map[string]string)
	if len(c.cfg.BirdTemplates) != 0 {
		annotations[birdTemplateHashAnnotation] = rmeta.AnnotationHash(c.cfg.BirdTemplates)
	}

	annotations[TyphaCAHashAnnotation] = rmeta.AnnotationHash(c.cfg.TLS.CAConfigMap.Data)
	if c.cfg.Installation.CertificateManagement == nil {
		annotations[NodeCertHashAnnotation] = rmeta.AnnotationHash(c.cfg.TLS.NodeSecret.Data)
	} else {
		initContainers = append(initContainers, CreateCSRInitContainer(
			c.cfg.Installation.CertificateManagement,
			c.certSignReqImage,
			"felix-certs",
			FelixCommonName,
			TLSSecretKeyName,
			TLSSecretCertName,
			dns.GetServiceDNSNames(common.NodeDaemonSetName, common.CalicoNamespace, c.cfg.ClusterDomain),
			CSRLabelCalicoSystem))
	}

	if cniCfgMap != nil {
		annotations[nodeCniConfigAnnotation] = rmeta.AnnotationHash(cniCfgMap.Data)
	}

	// Include annotation for prometheus scraping configuration.
	if c.cfg.Installation.NodeMetricsPort != nil {
		annotations["prometheus.io/scrape"] = "true"
		annotations["prometheus.io/port"] = fmt.Sprintf("%d", *c.cfg.Installation.NodeMetricsPort)
	}

	// check tech preview annotation for calico-node apparmor profile
	if c.cfg.NodeAppArmorProfile != "" {
		annotations["container.apparmor.security.beta.kubernetes.io/calico-node"] = c.cfg.NodeAppArmorProfile
	}

	if c.cfg.BGPLayouts != nil {
		annotations[bgpLayoutHashAnnotation] = rmeta.AnnotationHash(c.cfg.BGPLayouts.Data)
	}

	if c.cfg.Installation.FlexVolumePath != "None" {
		initContainers = append(initContainers, c.flexVolumeContainer())
	}

	if c.bpfDataplaneEnabled() {
		initContainers = append(initContainers, c.bpffsInitContainer())
	}

	var affinity *corev1.Affinity
	if c.cfg.Installation.KubernetesProvider == operatorv1.ProviderAKS {
		affinity = &corev1.Affinity{
			NodeAffinity: &corev1.NodeAffinity{
				RequiredDuringSchedulingIgnoredDuringExecution: &corev1.NodeSelector{
					NodeSelectorTerms: []corev1.NodeSelectorTerm{{
						MatchExpressions: []corev1.NodeSelectorRequirement{{
							Key:      "type",
							Operator: corev1.NodeSelectorOpNotIn,
							Values:   []string{"virtual-kubelet"},
						}},
					}},
				},
			},
		}
	}

	// Determine the name to use for the calico/node daemonset. For mixed-mode, we run the enterprise DaemonSet
	// with its own name so as to not conflict.
	ds := appsv1.DaemonSet{
		TypeMeta: metav1.TypeMeta{Kind: "DaemonSet", APIVersion: "apps/v1"},
		ObjectMeta: metav1.ObjectMeta{
			Name:      common.NodeDaemonSetName,
			Namespace: common.CalicoNamespace,
		},
		Spec: appsv1.DaemonSetSpec{
			Selector: &metav1.LabelSelector{MatchLabels: map[string]string{"k8s-app": "calico-node"}},
			Template: corev1.PodTemplateSpec{
				ObjectMeta: metav1.ObjectMeta{
					Labels: map[string]string{
						"k8s-app": "calico-node",
					},
					Annotations: annotations,
				},
				Spec: corev1.PodSpec{
					Tolerations:                   rmeta.TolerateAll,
					Affinity:                      affinity,
					ImagePullSecrets:              c.cfg.Installation.ImagePullSecrets,
					ServiceAccountName:            "calico-node",
					TerminationGracePeriodSeconds: &terminationGracePeriod,
					HostNetwork:                   true,
					InitContainers:                initContainers,
					Containers:                    []corev1.Container{c.nodeContainer()},
					Volumes:                       c.nodeVolumes(),
				},
			},
			UpdateStrategy: c.cfg.Installation.NodeUpdateStrategy,
		},
	}

	if c.cfg.Installation.CNI.Type == operatorv1.PluginCalico {
		ds.Spec.Template.Spec.InitContainers = append(ds.Spec.Template.Spec.InitContainers, c.cniContainer())
	}

	if c.collectProcessPathEnabled() {
		ds.Spec.Template.Spec.HostPID = true
	}

	setNodeCriticalPod(&(ds.Spec.Template))
	if c.cfg.MigrateNamespaces {
		migration.LimitDaemonSetToMigratedNodes(&ds)
	}
	return &ds
}

// cniDirectories returns the binary and network config directories for the configured platform.
func (c *nodeComponent) cniDirectories() (string, string, string) {
	var cniBinDir, cniNetDir, cniLogDir string
	switch c.cfg.Installation.KubernetesProvider {
	case operatorv1.ProviderOpenShift:
		cniNetDir = "/var/run/multus/cni/net.d"
		cniBinDir = "/var/lib/cni/bin"
	case operatorv1.ProviderGKE:
		// Used if we're installing a CNI plugin. If using the GKE plugin, these are not necessary.
		cniBinDir = "/home/kubernetes/bin"
		cniNetDir = "/etc/cni/net.d"
	default:
		// Default locations to match vanilla Kubernetes.
		cniBinDir = "/opt/cni/bin"
		cniNetDir = "/etc/cni/net.d"
	}
	cniLogDir = "/var/log/calico/cni"
	return cniNetDir, cniBinDir, cniLogDir
}

// nodeVolumes creates the node's volumes.
func (c *nodeComponent) nodeVolumes() []corev1.Volume {
	fileOrCreate := corev1.HostPathFileOrCreate
	dirOrCreate := corev1.HostPathDirectoryOrCreate
	dirMustExist := corev1.HostPathDirectory

	volumes := []corev1.Volume{
		{Name: "lib-modules", VolumeSource: corev1.VolumeSource{HostPath: &corev1.HostPathVolumeSource{Path: "/lib/modules"}}},
		{Name: "var-run-calico", VolumeSource: corev1.VolumeSource{HostPath: &corev1.HostPathVolumeSource{Path: "/var/run/calico"}}},
		{Name: "var-lib-calico", VolumeSource: corev1.VolumeSource{HostPath: &corev1.HostPathVolumeSource{Path: "/var/lib/calico"}}},
		{Name: "xtables-lock", VolumeSource: corev1.VolumeSource{HostPath: &corev1.HostPathVolumeSource{Path: "/run/xtables.lock", Type: &fileOrCreate}}},
		{Name: "policysync", VolumeSource: corev1.VolumeSource{HostPath: &corev1.HostPathVolumeSource{Path: "/var/run/nodeagent", Type: &dirOrCreate}}},
		{
			Name: "typha-ca",
			VolumeSource: corev1.VolumeSource{
				ConfigMap: &corev1.ConfigMapVolumeSource{
					LocalObjectReference: corev1.LocalObjectReference{
						Name: TyphaCAConfigMapName,
					},
				},
			},
		},
		{
			Name:         "felix-certs",
			VolumeSource: certificateVolumeSource(c.cfg.Installation.CertificateManagement, NodeTLSSecretName),
		},
	}

	if c.bpfDataplaneEnabled() {
		volumes = append(volumes,
			// Volume for the containing directory so that the init container can mount the child bpf directory if needed.
			corev1.Volume{Name: "sys-fs", VolumeSource: corev1.VolumeSource{HostPath: &corev1.HostPathVolumeSource{Path: "/sys/fs", Type: &dirOrCreate}}},
			// Volume for the bpffs itself, used by the main node container.
			corev1.Volume{Name: "bpffs", VolumeSource: corev1.VolumeSource{HostPath: &corev1.HostPathVolumeSource{Path: "/sys/fs/bpf", Type: &dirMustExist}}},
		)
	}

	// If needed for this configuration, then include the CNI volumes.
	if c.cfg.Installation.CNI.Type == operatorv1.PluginCalico {
		// Determine directories to use for CNI artifacts based on the provider.
		cniNetDir, cniBinDir, cniLogDir := c.cniDirectories()
		volumes = append(volumes, corev1.Volume{Name: "cni-bin-dir", VolumeSource: corev1.VolumeSource{HostPath: &corev1.HostPathVolumeSource{Path: cniBinDir}}})
		volumes = append(volumes, corev1.Volume{Name: "cni-net-dir", VolumeSource: corev1.VolumeSource{HostPath: &corev1.HostPathVolumeSource{Path: cniNetDir}}})
		volumes = append(volumes, corev1.Volume{Name: "cni-log-dir", VolumeSource: corev1.VolumeSource{HostPath: &corev1.HostPathVolumeSource{Path: cniLogDir}}})
	}

	// Override with Tigera-specific config.
	if c.cfg.Installation.Variant == operatorv1.TigeraSecureEnterprise {
		// Add volume for calico logs.
		calicoLogVol := corev1.Volume{
			Name:         "var-log-calico",
			VolumeSource: corev1.VolumeSource{HostPath: &corev1.HostPathVolumeSource{Path: "/var/log/calico", Type: &dirOrCreate}},
		}
		volumes = append(volumes, calicoLogVol)
	}

	// Create and append flexvolume
	if c.cfg.Installation.FlexVolumePath != "None" {
		volumes = append(volumes, corev1.Volume{
			Name: "flexvol-driver-host",
			VolumeSource: corev1.VolumeSource{
				HostPath: &corev1.HostPathVolumeSource{Path: c.cfg.Installation.FlexVolumePath + "nodeagent~uds", Type: &dirOrCreate},
			},
		})
	}
	if c.cfg.BirdTemplates != nil {
		volumes = append(volumes,
			corev1.Volume{
				Name: "bird-templates",
				VolumeSource: corev1.VolumeSource{
					ConfigMap: &corev1.ConfigMapVolumeSource{
						LocalObjectReference: corev1.LocalObjectReference{
							Name: BirdTemplatesConfigMapName,
						},
					},
				},
			})
	}

	if c.cfg.BGPLayouts != nil {
		volumes = append(volumes,
			corev1.Volume{
				Name: BGPLayoutVolumeName,
				VolumeSource: corev1.VolumeSource{
					ConfigMap: &corev1.ConfigMapVolumeSource{
						LocalObjectReference: corev1.LocalObjectReference{
							Name: BGPLayoutConfigMapName,
						},
					},
				},
			})
	}

	return volumes
}

func (c *nodeComponent) bpfDataplaneEnabled() bool {
	return c.cfg.Installation.CalicoNetwork != nil &&
		c.cfg.Installation.CalicoNetwork.LinuxDataplane != nil &&
		*c.cfg.Installation.CalicoNetwork.LinuxDataplane == operatorv1.LinuxDataplaneBPF
}

func (c *nodeComponent) collectProcessPathEnabled() bool {
	return c.cfg.LogCollector != nil &&
		c.cfg.LogCollector.Spec.CollectProcessPath != nil &&
		*c.cfg.LogCollector.Spec.CollectProcessPath == operatorv1.CollectProcessPathEnable
}

// cniContainer creates the node's init container that installs CNI.
func (c *nodeComponent) cniContainer() corev1.Container {
	// Determine environment to pass to the CNI init container.
	cniEnv := c.cniEnvvars()
	cniVolumeMounts := []corev1.VolumeMount{
		{MountPath: "/host/opt/cni/bin", Name: "cni-bin-dir"},
		{MountPath: "/host/etc/cni/net.d", Name: "cni-net-dir"},
	}

	return corev1.Container{
		Name:         "install-cni",
		Image:        c.cniImage,
		Command:      []string{"/opt/cni/bin/install"},
		Env:          cniEnv,
		VolumeMounts: cniVolumeMounts,
		SecurityContext: &corev1.SecurityContext{
			Privileged: ptr.BoolToPtr(true),
		},
	}
}

// flexVolumeContainer creates the node's init container that installs the Unix Domain Socket to allow Dikastes
// to communicate with Felix over the Policy Sync API.
func (c *nodeComponent) flexVolumeContainer() corev1.Container {
	flexVolumeMounts := []corev1.VolumeMount{
		{MountPath: "/host/driver", Name: "flexvol-driver-host"},
	}

	return corev1.Container{
		Name:         "flexvol-driver",
		Image:        c.flexvolImage,
		VolumeMounts: flexVolumeMounts,
		SecurityContext: &corev1.SecurityContext{
			Privileged: ptr.BoolToPtr(true),
		},
	}
}

// bpffsInitContainer creates an init container that attempts to mount the BPF filesystem.  doing this from an
// init container reduces the privileges needed by the main container.  It's important that the BPF filesystem is
// mounted on the host itself, otherwise, a restart of the node container would tear down the mount and destroy
// the BPF dataplane's BPF maps.
func (c *nodeComponent) bpffsInitContainer() corev1.Container {
	bidirectional := corev1.MountPropagationBidirectional
	mounts := []corev1.VolumeMount{
		{
			MountPath: "/sys/fs",
			Name:      "sys-fs",
			// Bidirectional is required to ensure that the new mount we make at /sys/fs/bpf propagates to the host
			// so that it outlives the init container.
			MountPropagation: &bidirectional,
		},
	}

	return corev1.Container{
		Name:         "mount-bpffs",
		Image:        c.nodeImage,
		VolumeMounts: mounts,
		SecurityContext: &corev1.SecurityContext{
			Privileged: ptr.BoolToPtr(true),
		},
		Command: []string{"calico-node", "-init"},
	}
}

// cniEnvvars creates the CNI container's envvars.
func (c *nodeComponent) cniEnvvars() []corev1.EnvVar {
	if c.cfg.Installation.CNI.Type != operatorv1.PluginCalico {
		return []corev1.EnvVar{}
	}

	// Determine directories to use for CNI artifacts based on the provider.
	cniNetDir, _, _ := c.cniDirectories()

	envVars := []corev1.EnvVar{
		{Name: "CNI_CONF_NAME", Value: "10-calico.conflist"},
		{Name: "SLEEP", Value: "false"},
		{Name: "CNI_NET_DIR", Value: cniNetDir},
		{
			Name: "CNI_NETWORK_CONFIG",
			ValueFrom: &corev1.EnvVarSource{
				ConfigMapKeyRef: &corev1.ConfigMapKeySelector{
					Key: "config",
					LocalObjectReference: corev1.LocalObjectReference{
						Name: "cni-config",
					},
				},
			},
		},
	}

	envVars = append(envVars, c.cfg.K8sServiceEp.EnvVars(true, c.cfg.Installation.KubernetesProvider)...)

	if c.cfg.Installation.Variant == operatorv1.TigeraSecureEnterprise {
		if c.cfg.Installation.CalicoNetwork != nil && c.cfg.Installation.CalicoNetwork.MultiInterfaceMode != nil {
			envVars = append(envVars, corev1.EnvVar{Name: "MULTI_INTERFACE_MODE", Value: c.cfg.Installation.CalicoNetwork.MultiInterfaceMode.Value()})
		}
	}

	return envVars
}

// nodeContainer creates the main node container.
func (c *nodeComponent) nodeContainer() corev1.Container {
	lp, rp := c.nodeLivenessReadinessProbes()
	return corev1.Container{
		Name:            "calico-node",
		Image:           c.nodeImage,
		Resources:       c.nodeResources(),
		SecurityContext: &corev1.SecurityContext{Privileged: ptr.BoolToPtr(true)},
		Env:             c.nodeEnvVars(),
		VolumeMounts:    c.nodeVolumeMounts(),
		LivenessProbe:   lp,
		ReadinessProbe:  rp,
		Lifecycle:       c.nodeLifecycle(),
	}
}

// nodeResources creates the node's resource requirements.
func (c *nodeComponent) nodeResources() corev1.ResourceRequirements {
	return rmeta.GetResourceRequirements(c.cfg.Installation, operatorv1.ComponentNameNode)
}

// nodeVolumeMounts creates the node's volume mounts.
func (c *nodeComponent) nodeVolumeMounts() []corev1.VolumeMount {
	nodeVolumeMounts := []corev1.VolumeMount{
		{MountPath: "/lib/modules", Name: "lib-modules", ReadOnly: true},
		{MountPath: "/run/xtables.lock", Name: "xtables-lock"},
		{MountPath: "/var/run/calico", Name: "var-run-calico"},
		{MountPath: "/var/lib/calico", Name: "var-lib-calico"},
		{MountPath: "/var/run/nodeagent", Name: "policysync"},
		{MountPath: "/typha-ca", Name: "typha-ca", ReadOnly: true},
		{MountPath: "/felix-certs", Name: "felix-certs", ReadOnly: true},
	}
	if c.bpfDataplaneEnabled() {
		nodeVolumeMounts = append(nodeVolumeMounts, corev1.VolumeMount{MountPath: "/sys/fs/bpf", Name: "bpffs"})
	}
	if c.cfg.Installation.Variant == operatorv1.TigeraSecureEnterprise {
		extraNodeMounts := []corev1.VolumeMount{
			{MountPath: "/var/log/calico", Name: "var-log-calico"},
		}
		nodeVolumeMounts = append(nodeVolumeMounts, extraNodeMounts...)
	} else if c.cfg.Installation.CNI.Type == operatorv1.PluginCalico {
		cniLogMount := corev1.VolumeMount{MountPath: "/var/log/calico/cni", Name: "cni-log-dir", ReadOnly: true}
		nodeVolumeMounts = append(nodeVolumeMounts, cniLogMount)
	}

	if c.cfg.Installation.CNI.Type == operatorv1.PluginCalico {
		nodeVolumeMounts = append(nodeVolumeMounts, corev1.VolumeMount{MountPath: "/host/etc/cni/net.d", Name: "cni-net-dir"})
	}

	if c.cfg.BirdTemplates != nil {
		// create a volume mount for each bird template, but sort them alphabetically first,
		// otherwise, since map iteration is random, they'll be added to the list of volumes in a random order,
		// which will cause another reconciliation event when calico-node is updated.
		sortedKeys := []string{}
		for k := range c.cfg.BirdTemplates {
			sortedKeys = append(sortedKeys, k)
		}
		sort.Strings(sortedKeys)

		for _, k := range sortedKeys {
			nodeVolumeMounts = append(nodeVolumeMounts,
				corev1.VolumeMount{
					Name:      "bird-templates",
					ReadOnly:  true,
					MountPath: fmt.Sprintf("/etc/calico/confd/templates/%s", k),
					SubPath:   k,
				})
		}
	}

	if c.cfg.BGPLayouts != nil {
		nodeVolumeMounts = append(nodeVolumeMounts,
			corev1.VolumeMount{
				Name:      BGPLayoutVolumeName,
				ReadOnly:  true,
				MountPath: BGPLayoutPath,
				SubPath:   BGPLayoutConfigMapKey,
			})
	}

	return nodeVolumeMounts
}

// nodeEnvVars creates the node's envvars.
func (c *nodeComponent) nodeEnvVars() []corev1.EnvVar {
	// Set the clusterType.
	clusterType := "k8s,operator"

	// Note: Felix now activates certain special-case logic based on the provider in the cluster type; avoid changing
	// these unless you also update Felix's parsing logic.
	switch c.cfg.Installation.KubernetesProvider {
	case operatorv1.ProviderOpenShift:
		clusterType = clusterType + ",openshift"
	case operatorv1.ProviderEKS:
		clusterType = clusterType + ",ecs"
	case operatorv1.ProviderGKE:
		clusterType = clusterType + ",gke"
	case operatorv1.ProviderAKS:
		clusterType = clusterType + ",aks"
	}

	if bgpEnabled(c.cfg.Installation) {
		clusterType = clusterType + ",bgp"
	}

	var cnEnv corev1.EnvVar
	if c.cfg.Installation.CertificateManagement != nil {
		cnEnv = corev1.EnvVar{
			Name: "FELIX_TYPHACN", Value: TyphaCommonName,
		}
	} else {
		cnEnv = corev1.EnvVar{
			Name: "FELIX_TYPHACN", ValueFrom: &corev1.EnvVarSource{
				SecretKeyRef: &corev1.SecretKeySelector{
					LocalObjectReference: corev1.LocalObjectReference{
						Name: TyphaTLSSecretName,
					},
					Key:      CommonName,
					Optional: ptr.BoolToPtr(true),
				},
			},
		}
	}

	nodeEnv := []corev1.EnvVar{
		{Name: "DATASTORE_TYPE", Value: "kubernetes"},
		{Name: "WAIT_FOR_DATASTORE", Value: "true"},
		{Name: "CLUSTER_TYPE", Value: clusterType},
		{Name: "CALICO_DISABLE_FILE_LOGGING", Value: "false"},
		{Name: "FELIX_DEFAULTENDPOINTTOHOSTACTION", Value: "ACCEPT"},
		{Name: "FELIX_HEALTHENABLED", Value: "true"},
		{
			Name: "NODENAME",
			ValueFrom: &corev1.EnvVarSource{
				FieldRef: &corev1.ObjectFieldSelector{FieldPath: "spec.nodeName"},
			},
		},
		{
			Name: "NAMESPACE",
			ValueFrom: &corev1.EnvVarSource{
				FieldRef: &corev1.ObjectFieldSelector{FieldPath: "metadata.namespace"},
			},
		},
		{Name: "FELIX_TYPHAK8SNAMESPACE", Value: common.CalicoNamespace},
		{Name: "FELIX_TYPHAK8SSERVICENAME", Value: TyphaServiceName},
		{Name: "FELIX_TYPHACAFILE", Value: "/typha-ca/caBundle"},
		{Name: "FELIX_TYPHACERTFILE", Value: fmt.Sprintf("/felix-certs/%s", TLSSecretCertName)},
		{Name: "FELIX_TYPHAKEYFILE", Value: fmt.Sprintf("/felix-certs/%s", TLSSecretKeyName)},

		// We need at least the CN or URISAN set, we depend on the validation
		// done by the core_controller that the Secret will have one.
		cnEnv,
		{Name: "FELIX_TYPHAURISAN", ValueFrom: &corev1.EnvVarSource{
			SecretKeyRef: &corev1.SecretKeySelector{
				LocalObjectReference: corev1.LocalObjectReference{
					Name: TyphaTLSSecretName,
				},
				Key:      URISAN,
				Optional: ptr.BoolToPtr(true),
			},
		}},
	}

	if c.cfg.Installation.CNI != nil && c.cfg.Installation.CNI.Type == operatorv1.PluginCalico {
		// If using Calico CNI, we need to manage CNI credential rotation on the host.
<<<<<<< HEAD
		nodeEnv = append(nodeEnv, v1.EnvVar{Name: "CALICO_MANAGE_CNI", Value: "true"})
	} else {
		nodeEnv = append(nodeEnv, v1.EnvVar{Name: "CALICO_MANAGE_CNI", Value: "false"})
=======
		nodeEnv = append(nodeEnv, corev1.EnvVar{Name: "CALICO_MANAGE_CNI", Value: "true"})
	} else {
		nodeEnv = append(nodeEnv, corev1.EnvVar{Name: "CALICO_MANAGE_CNI", Value: "false"})
>>>>>>> 74d9daf4
	}

	if c.cfg.Installation.CNI != nil && c.cfg.Installation.CNI.Type == operatorv1.PluginAmazonVPC {
		nodeEnv = append(nodeEnv, corev1.EnvVar{Name: "FELIX_BPFEXTTOSERVICECONNMARK", Value: "0x80"})
	}

	// If there are no IP pools specified, then configure no default IP pools.
	if c.cfg.Installation.CalicoNetwork == nil || len(c.cfg.Installation.CalicoNetwork.IPPools) == 0 {
		nodeEnv = append(nodeEnv, corev1.EnvVar{Name: "NO_DEFAULT_POOLS", Value: "true"})
	} else {
		// Configure IPv4 pool
		if v4pool := GetIPv4Pool(c.cfg.Installation.CalicoNetwork.IPPools); v4pool != nil {
			nodeEnv = append(nodeEnv, corev1.EnvVar{Name: "CALICO_IPV4POOL_CIDR", Value: v4pool.CIDR})

			switch v4pool.Encapsulation {
			case operatorv1.EncapsulationIPIPCrossSubnet:
				nodeEnv = append(nodeEnv, corev1.EnvVar{Name: "CALICO_IPV4POOL_IPIP", Value: "CrossSubnet"})
			case operatorv1.EncapsulationIPIP:
				nodeEnv = append(nodeEnv, corev1.EnvVar{Name: "CALICO_IPV4POOL_IPIP", Value: "Always"})
			case operatorv1.EncapsulationVXLAN:
				nodeEnv = append(nodeEnv, corev1.EnvVar{Name: "CALICO_IPV4POOL_VXLAN", Value: "Always"})
			case operatorv1.EncapsulationVXLANCrossSubnet:
				nodeEnv = append(nodeEnv, corev1.EnvVar{Name: "CALICO_IPV4POOL_VXLAN", Value: "CrossSubnet"})
			case operatorv1.EncapsulationNone:
				nodeEnv = append(nodeEnv, corev1.EnvVar{Name: "CALICO_IPV4POOL_IPIP", Value: "Never"})
			default:
				nodeEnv = append(nodeEnv, corev1.EnvVar{Name: "CALICO_IPV4POOL_IPIP", Value: "Always"})
			}

			if v4pool.BlockSize != nil {
				nodeEnv = append(nodeEnv, corev1.EnvVar{Name: "CALICO_IPV4POOL_BLOCK_SIZE", Value: fmt.Sprintf("%d", *v4pool.BlockSize)})
			}
			if v4pool.NATOutgoing == operatorv1.NATOutgoingDisabled {
				// Default for IPv4 NAT Outgoing is enabled so it is only necessary to
				// set when it is being disabled.
				nodeEnv = append(nodeEnv, corev1.EnvVar{Name: "CALICO_IPV4POOL_NAT_OUTGOING", Value: "false"})
			}
			if v4pool.NodeSelector != "" {
				nodeEnv = append(nodeEnv, corev1.EnvVar{Name: "CALICO_IPV4POOL_NODE_SELECTOR", Value: v4pool.NodeSelector})
			}
		}

		// Configure IPv6 pool.
		if v6pool := GetIPv6Pool(c.cfg.Installation.CalicoNetwork.IPPools); v6pool != nil {
			nodeEnv = append(nodeEnv, corev1.EnvVar{Name: "CALICO_IPV6POOL_CIDR", Value: v6pool.CIDR})

			if v6pool.BlockSize != nil {
				nodeEnv = append(nodeEnv, corev1.EnvVar{Name: "CALICO_IPV6POOL_BLOCK_SIZE", Value: fmt.Sprintf("%d", *v6pool.BlockSize)})
			}
			if v6pool.NATOutgoing == operatorv1.NATOutgoingEnabled {
				// Default for IPv6 NAT Outgoing is disabled so it is only necessary to
				// set when it is being enabled.
				nodeEnv = append(nodeEnv, corev1.EnvVar{Name: "CALICO_IPV6POOL_NAT_OUTGOING", Value: "true"})
			}
			if v6pool.NodeSelector != "" {
				nodeEnv = append(nodeEnv, corev1.EnvVar{Name: "CALICO_IPV6POOL_NODE_SELECTOR", Value: v6pool.NodeSelector})
			}
		}
	}

	if c.bpfDataplaneEnabled() {
		nodeEnv = append(nodeEnv, corev1.EnvVar{Name: "FELIX_BPFENABLED", Value: "true"})
	}

	if c.collectProcessPathEnabled() {
		nodeEnv = append(nodeEnv, corev1.EnvVar{Name: "FELIX_FLOWLOGSCOLLECTPROCESSPATH", Value: "true"})
	}

	// Determine MTU to use. If specified explicitly, use that. Otherwise, set defaults based on an overall
	// MTU of 1460.
	mtu := getMTU(c.cfg.Installation)
	if mtu != nil {
		vxlanMtu := strconv.Itoa(int(*mtu))
		wireguardMtu := strconv.Itoa(int(*mtu))
		nodeEnv = append(nodeEnv, corev1.EnvVar{Name: "FELIX_VXLANMTU", Value: vxlanMtu})
		nodeEnv = append(nodeEnv, corev1.EnvVar{Name: "FELIX_WIREGUARDMTU", Value: wireguardMtu})
	}

	// Configure whether or not BGP should be enabled.
	if !bgpEnabled(c.cfg.Installation) {
		if c.cfg.Installation.CNI.Type == operatorv1.PluginCalico {
			if c.cfg.Installation.CNI.IPAM.Type == operatorv1.IPAMPluginHostLocal {
				// If BGP is disabled and using HostLocal, then that means routing is done
				// by Cloud routing, so networking backend is none. (because we don't support
				// vxlan with HostLocal.)
				nodeEnv = append(nodeEnv, corev1.EnvVar{Name: "CALICO_NETWORKING_BACKEND", Value: "none"})
			} else {
				// If BGP is disabled, then set the networking backend to "vxlan". This means that BIRD will be
				// disabled, and VXLAN will optionally be configurable via IP pools.
				nodeEnv = append(nodeEnv, corev1.EnvVar{Name: "CALICO_NETWORKING_BACKEND", Value: "vxlan"})
			}
		} else {
			// If not using Calico networking at all, set the backend to "none".
			nodeEnv = append(nodeEnv, corev1.EnvVar{Name: "CALICO_NETWORKING_BACKEND", Value: "none"})
		}
	} else {
		// BGP is enabled.
		nodeEnv = append(nodeEnv, corev1.EnvVar{Name: "CALICO_NETWORKING_BACKEND", Value: "bird"})
		if mtu != nil {
			ipipMtu := strconv.Itoa(int(*mtu))
			nodeEnv = append(nodeEnv, corev1.EnvVar{Name: "FELIX_IPINIPMTU", Value: ipipMtu})
		}
	}

	// IPv4 auto-detection configuration.
	var v4Method string
	if c.cfg.Installation.CalicoNetwork != nil {
		v4Method = getAutodetectionMethod(c.cfg.Installation.CalicoNetwork.NodeAddressAutodetectionV4)
	}
	if v4Method != "" {
		// IPv4 Auto-detection is enabled.
		nodeEnv = append(nodeEnv, corev1.EnvVar{Name: "IP", Value: "autodetect"})
		nodeEnv = append(nodeEnv, corev1.EnvVar{Name: "IP_AUTODETECTION_METHOD", Value: v4Method})
	} else {
		// IPv4 Auto-detection is disabled.
		nodeEnv = append(nodeEnv, corev1.EnvVar{Name: "IP", Value: "none"})
	}

	// IPv6 auto-detection and ippool configuration.
	var v6Method string
	if c.cfg.Installation.CalicoNetwork != nil {
		v6Method = getAutodetectionMethod(c.cfg.Installation.CalicoNetwork.NodeAddressAutodetectionV6)
	}
	if v6Method != "" {
		// IPv6 Auto-detection is enabled.
		nodeEnv = append(nodeEnv, corev1.EnvVar{Name: "IP6", Value: "autodetect"})
		nodeEnv = append(nodeEnv, corev1.EnvVar{Name: "IP6_AUTODETECTION_METHOD", Value: v6Method})
		nodeEnv = append(nodeEnv, corev1.EnvVar{Name: "FELIX_IPV6SUPPORT", Value: "true"})

		// Set CALICO_ROUTER_ID to "hash" if IPv6 only.
		if v4Method == "" {
			nodeEnv = append(nodeEnv, corev1.EnvVar{Name: "CALICO_ROUTER_ID", Value: "hash"})
		}
	} else {
		// IPv6 Auto-detection is disabled.
		nodeEnv = append(nodeEnv, corev1.EnvVar{Name: "IP6", Value: "none"})
		nodeEnv = append(nodeEnv, corev1.EnvVar{Name: "FELIX_IPV6SUPPORT", Value: "false"})
	}

	if c.cfg.Installation.Variant == operatorv1.TigeraSecureEnterprise {
		// Add in Calico Enterprise specific configuration.
		extraNodeEnv := []corev1.EnvVar{
			{Name: "FELIX_PROMETHEUSREPORTERENABLED", Value: "true"},
			{Name: "FELIX_PROMETHEUSREPORTERPORT", Value: fmt.Sprintf("%d", c.cfg.NodeReporterMetricsPort)},
			{Name: "FELIX_FLOWLOGSFILEENABLED", Value: "true"},
			{Name: "FELIX_FLOWLOGSFILEINCLUDELABELS", Value: "true"},
			{Name: "FELIX_FLOWLOGSFILEINCLUDEPOLICIES", Value: "true"},
			{Name: "FELIX_FLOWLOGSFILEINCLUDESERVICE", Value: "true"},
			{Name: "FELIX_FLOWLOGSENABLENETWORKSETS", Value: "true"},
			{Name: "FELIX_FLOWLOGSCOLLECTPROCESSINFO", Value: "true"},
			{Name: "FELIX_DNSLOGSFILEENABLED", Value: "true"},
			{Name: "FELIX_DNSLOGSFILEPERNODELIMIT", Value: "1000"},
		}

		if c.cfg.Installation.CalicoNetwork != nil && c.cfg.Installation.CalicoNetwork.MultiInterfaceMode != nil {
			extraNodeEnv = append(extraNodeEnv, corev1.EnvVar{Name: "MULTI_INTERFACE_MODE", Value: c.cfg.Installation.CalicoNetwork.MultiInterfaceMode.Value()})
		}

		nodeEnv = append(nodeEnv, extraNodeEnv...)
	}

	if c.cfg.Installation.NodeMetricsPort != nil {
		// If a node metrics port was given, then enable felix prometheus metrics and set the port.
		// Note that this takes precedence over any FelixConfiguration resources in the cluster.
		extraNodeEnv := []corev1.EnvVar{
			{Name: "FELIX_PROMETHEUSMETRICSENABLED", Value: "true"},
			{Name: "FELIX_PROMETHEUSMETRICSPORT", Value: fmt.Sprintf("%d", *c.cfg.Installation.NodeMetricsPort)},
		}
		nodeEnv = append(nodeEnv, extraNodeEnv...)
	}

	// Configure provider specific environment variables here.
	switch c.cfg.Installation.KubernetesProvider {
	case operatorv1.ProviderOpenShift:
		// For Openshift, we need special configuration since our default port is already in use.
		nodeEnv = append(nodeEnv, corev1.EnvVar{Name: "FELIX_HEALTHPORT", Value: "9199"})
		if c.cfg.Installation.Variant == operatorv1.TigeraSecureEnterprise {
			// We also need to configure a non-default trusted DNS server, since there's no kube-dns.
			nodeEnv = append(nodeEnv, corev1.EnvVar{Name: "FELIX_DNSTRUSTEDSERVERS", Value: "k8s-service:openshift-dns/dns-default"})
		}
	// For AKS and EKS/CalicoCNI, we must explicitly ask felix to add host IP's to wireguard ifaces
	case operatorv1.ProviderAKS:
		nodeEnv = append(nodeEnv, corev1.EnvVar{Name: "FELIX_WIREGUARDHOSTENCRYPTIONENABLED", Value: "true"})
	case operatorv1.ProviderEKS:
		nodeEnv = append(nodeEnv, corev1.EnvVar{Name: "FELIX_WIREGUARDHOSTENCRYPTIONENABLED", Value: "true"})
	}

	switch c.cfg.Installation.CNI.Type {
	case operatorv1.PluginAmazonVPC:
		nodeEnv = append(nodeEnv, corev1.EnvVar{Name: "FELIX_INTERFACEPREFIX", Value: "eni"})
		nodeEnv = append(nodeEnv, corev1.EnvVar{Name: "FELIX_IPTABLESMANGLEALLOWACTION", Value: "Return"})
	case operatorv1.PluginGKE:
		// The GKE CNI plugin uses its own interface prefix.
		nodeEnv = append(nodeEnv, corev1.EnvVar{Name: "FELIX_INTERFACEPREFIX", Value: "gke"})
		// The GKE CNI plugin has its own iptables rules. Defer to them after ours.
<<<<<<< HEAD
		nodeEnv = append(nodeEnv, v1.EnvVar{Name: "FELIX_IPTABLESMANGLEALLOWACTION", Value: "Return"})
		nodeEnv = append(nodeEnv, v1.EnvVar{Name: "FELIX_IPTABLESFILTERALLOWACTION", Value: "Return"})
	case operator.PluginAzureVNET:
		nodeEnv = append(nodeEnv, v1.EnvVar{Name: "FELIX_INTERFACEPREFIX", Value: "azv"})
=======
		nodeEnv = append(nodeEnv, corev1.EnvVar{Name: "FELIX_IPTABLESMANGLEALLOWACTION", Value: "Return"})
		nodeEnv = append(nodeEnv, corev1.EnvVar{Name: "FELIX_IPTABLESFILTERALLOWACTION", Value: "Return"})
	case operatorv1.PluginAzureVNET:
		nodeEnv = append(nodeEnv, corev1.EnvVar{Name: "FELIX_INTERFACEPREFIX", Value: "azv"})
>>>>>>> 74d9daf4
	}

	if c.cfg.Installation.CNI.Type != operatorv1.PluginCalico {
		nodeEnv = append(nodeEnv, corev1.EnvVar{Name: "FELIX_ROUTESOURCE", Value: "WorkloadIPs"})
	}

	if c.cfg.AmazonCloudIntegration != nil {
		nodeEnv = append(nodeEnv, GetTigeraSecurityGroupEnvVariables(c.cfg.AmazonCloudIntegration)...)
		nodeEnv = append(nodeEnv, corev1.EnvVar{
			Name:  "FELIX_FAILSAFEINBOUNDHOSTPORTS",
			Value: "tcp:22,udp:68,tcp:179,tcp:443,tcp:5473,tcp:6443",
		})
		nodeEnv = append(nodeEnv, corev1.EnvVar{
			Name:  "FELIX_FAILSAFEOUTBOUNDHOSTPORTS",
			Value: "udp:53,udp:67,tcp:179,tcp:443,tcp:5473,tcp:6443",
		})
	}

	nodeEnv = append(nodeEnv, c.cfg.K8sServiceEp.EnvVars(true, c.cfg.Installation.KubernetesProvider)...)

	if c.cfg.BGPLayouts != nil {
		nodeEnv = append(nodeEnv, corev1.EnvVar{
			Name:  "CALICO_EARLY_NETWORKING",
			Value: BGPLayoutPath,
		})
	}

	return nodeEnv
}

// nodeLifecycle creates the node's postStart and preStop hooks.
func (c *nodeComponent) nodeLifecycle() *corev1.Lifecycle {
	preStopCmd := []string{"/bin/calico-node", "-shutdown"}
	lc := &corev1.Lifecycle{
		PreStop: &corev1.Handler{Exec: &corev1.ExecAction{Command: preStopCmd}},
	}
	return lc
}

// nodeLivenessReadinessProbes creates the node's liveness and readiness probes.
func (c *nodeComponent) nodeLivenessReadinessProbes() (*corev1.Probe, *corev1.Probe) {
	// Determine liveness and readiness configuration for node.
	livenessPort := intstr.FromInt(9099)
	readinessCmd := []string{"/bin/calico-node", "-bird-ready", "-felix-ready"}

	// Want to check for BGP metrics server if this is enterprise
	if c.cfg.Installation.Variant == operatorv1.TigeraSecureEnterprise {
		readinessCmd = []string{"/bin/calico-node", "-bird-ready", "-felix-ready", "-bgp-metrics-ready"}
	}

	// If not using BGP, don't check bird status (or bgp metrics server for enterprise).
	if !bgpEnabled(c.cfg.Installation) {
		readinessCmd = []string{"/bin/calico-node", "-felix-ready"}
	}

	// For Openshift, we need a different port since our default port is already in use.
	if c.cfg.Installation.KubernetesProvider == operatorv1.ProviderOpenShift {
		livenessPort = intstr.FromInt(9199)
	}

	lp := &corev1.Probe{
		Handler: corev1.Handler{
			HTTPGet: &corev1.HTTPGetAction{
				Host: "localhost",
				Path: "/liveness",
				Port: livenessPort,
			},
		},
		TimeoutSeconds: 10,
	}
	rp := &corev1.Probe{
		Handler: corev1.Handler{Exec: &corev1.ExecAction{Command: readinessCmd}},
		// Set the TimeoutSeconds greater than the default of 1 to allow additional time on loaded nodes.
		// This timeout should be less than the PeriodSeconds.
		TimeoutSeconds: 5,
		PeriodSeconds:  10,
	}
	return lp, rp
}

// nodeMetricsService creates a Service which exposes two endpoints on calico/node for
// reporting Prometheus metrics (for policy enforcement activity and BGP stats).
// This service is used internally by Calico Enterprise and is separate from general
// Prometheus metrics which are user-configurable.
func (c *nodeComponent) nodeMetricsService() *corev1.Service {
	return &corev1.Service{
		TypeMeta: metav1.TypeMeta{Kind: "Service", APIVersion: "v1"},
		ObjectMeta: metav1.ObjectMeta{
			Name:      "calico-node-metrics",
			Namespace: common.CalicoNamespace,
			Labels:    map[string]string{"k8s-app": "calico-node"},
		},
		Spec: corev1.ServiceSpec{
			Selector: map[string]string{"k8s-app": "calico-node"},
			Type:     corev1.ServiceTypeClusterIP,
			Ports: []corev1.ServicePort{
				{
					Name:       "calico-metrics-port",
					Port:       int32(c.cfg.NodeReporterMetricsPort),
					TargetPort: intstr.FromInt(c.cfg.NodeReporterMetricsPort),
					Protocol:   corev1.ProtocolTCP,
				},
				{
					Name:       "calico-bgp-metrics-port",
					Port:       nodeBGPReporterPort,
					TargetPort: intstr.FromInt(int(nodeBGPReporterPort)),
					Protocol:   corev1.ProtocolTCP,
				},
			},
		},
	}
}

func (c *nodeComponent) nodePodSecurityPolicy() *policyv1beta1.PodSecurityPolicy {
	psp := podsecuritypolicy.NewBasePolicy()
	psp.GetObjectMeta().SetName(common.NodeDaemonSetName)
	psp.Spec.Privileged = true
	psp.Spec.AllowPrivilegeEscalation = ptr.BoolToPtr(true)
	psp.Spec.Volumes = append(psp.Spec.Volumes, policyv1beta1.HostPath)
	psp.Spec.HostNetwork = true
	// CollectProcessPath feature in logCollectorSpec requires access to hostPID
	// Hence setting hostPID to true in the calico-node PSP, for this feature
	// to work with PSP turned on
	if c.collectProcessPathEnabled() {
		psp.Spec.HostPID = true
	}
	psp.Spec.RunAsUser.Rule = policyv1beta1.RunAsUserStrategyRunAsAny
	return psp
}

// getAutodetectionMethod returns the IP auto detection method in a form understandable by the calico/node
// startup processing. It returns an empty string if IP auto detection should not be enabled.
func getAutodetectionMethod(ad *operatorv1.NodeAddressAutodetection) string {
	if ad != nil {
		if len(ad.Interface) != 0 {
			return fmt.Sprintf("interface=%s", ad.Interface)
		}
		if len(ad.SkipInterface) != 0 {
			return fmt.Sprintf("skip-interface=%s", ad.SkipInterface)
		}
		if len(ad.CanReach) != 0 {
			return fmt.Sprintf("can-reach=%s", ad.CanReach)
		}
		if ad.FirstFound != nil && *ad.FirstFound {
			return "first-found"
		}
		if len(ad.CIDRS) != 0 {
			return fmt.Sprintf("cidr=%s", strings.Join(ad.CIDRS, ","))
		}
	}
	return ""
}

// GetIPv4Pool returns the IPv4 IPPool in an instalation, or nil if one can't be found.
func GetIPv4Pool(pools []operatorv1.IPPool) *operatorv1.IPPool {
	for ii, pool := range pools {
		addr, _, err := net.ParseCIDR(pool.CIDR)
		if err == nil {
			if addr.To4() != nil {
				return &pools[ii]
			}
		}
	}

	return nil
}

// GetIPv6Pool returns the IPv6 IPPool in an instalation, or nil if one can't be found.
func GetIPv6Pool(pools []operatorv1.IPPool) *operatorv1.IPPool {
	for ii, pool := range pools {
		addr, _, err := net.ParseCIDR(pool.CIDR)
		if err == nil {
			if addr.To4() == nil {
				return &pools[ii]
			}
		}
	}

	return nil
}

// bgpEnabled returns true if the given Installation enables BGP, false otherwise.
func bgpEnabled(instance *operatorv1.InstallationSpec) bool {
	return instance.CalicoNetwork != nil &&
		instance.CalicoNetwork.BGP != nil &&
		*instance.CalicoNetwork.BGP == operatorv1.BGPEnabled
}

// getMTU returns the MTU configured in the Installation if there is one, nil otherwise.
func getMTU(instance *operatorv1.InstallationSpec) *int32 {
	var mtu *int32
	if instance.CalicoNetwork != nil && instance.CalicoNetwork.MTU != nil {
		mtu = instance.CalicoNetwork.MTU
	}
	return mtu
}<|MERGE_RESOLUTION|>--- conflicted
+++ resolved
@@ -1101,15 +1101,9 @@
 
 	if c.cfg.Installation.CNI != nil && c.cfg.Installation.CNI.Type == operatorv1.PluginCalico {
 		// If using Calico CNI, we need to manage CNI credential rotation on the host.
-<<<<<<< HEAD
-		nodeEnv = append(nodeEnv, v1.EnvVar{Name: "CALICO_MANAGE_CNI", Value: "true"})
-	} else {
-		nodeEnv = append(nodeEnv, v1.EnvVar{Name: "CALICO_MANAGE_CNI", Value: "false"})
-=======
 		nodeEnv = append(nodeEnv, corev1.EnvVar{Name: "CALICO_MANAGE_CNI", Value: "true"})
 	} else {
 		nodeEnv = append(nodeEnv, corev1.EnvVar{Name: "CALICO_MANAGE_CNI", Value: "false"})
->>>>>>> 74d9daf4
 	}
 
 	if c.cfg.Installation.CNI != nil && c.cfg.Installation.CNI.Type == operatorv1.PluginAmazonVPC {
@@ -1305,17 +1299,10 @@
 		// The GKE CNI plugin uses its own interface prefix.
 		nodeEnv = append(nodeEnv, corev1.EnvVar{Name: "FELIX_INTERFACEPREFIX", Value: "gke"})
 		// The GKE CNI plugin has its own iptables rules. Defer to them after ours.
-<<<<<<< HEAD
-		nodeEnv = append(nodeEnv, v1.EnvVar{Name: "FELIX_IPTABLESMANGLEALLOWACTION", Value: "Return"})
-		nodeEnv = append(nodeEnv, v1.EnvVar{Name: "FELIX_IPTABLESFILTERALLOWACTION", Value: "Return"})
-	case operator.PluginAzureVNET:
-		nodeEnv = append(nodeEnv, v1.EnvVar{Name: "FELIX_INTERFACEPREFIX", Value: "azv"})
-=======
 		nodeEnv = append(nodeEnv, corev1.EnvVar{Name: "FELIX_IPTABLESMANGLEALLOWACTION", Value: "Return"})
 		nodeEnv = append(nodeEnv, corev1.EnvVar{Name: "FELIX_IPTABLESFILTERALLOWACTION", Value: "Return"})
 	case operatorv1.PluginAzureVNET:
 		nodeEnv = append(nodeEnv, corev1.EnvVar{Name: "FELIX_INTERFACEPREFIX", Value: "azv"})
->>>>>>> 74d9daf4
 	}
 
 	if c.cfg.Installation.CNI.Type != operatorv1.PluginCalico {
