// Copyright (c) 2019-2020 Tigera, Inc. All rights reserved.
//
// Licensed under the Apache License, Version 2.0 (the "License");
// you may not use this file except in compliance with the License.
// You may obtain a copy of the License at
//
//     http://www.apache.org/licenses/LICENSE-2.0
//
// Unless required by applicable law or agreed to in writing, software
// distributed under the License is distributed on an "AS IS" BASIS,
// WITHOUT WARRANTIES OR CONDITIONS OF ANY KIND, either express or implied.
// See the License for the specific language governing permissions and
// limitations under the License.

package render

import (
	"fmt"
	"net"
	"sort"
	"strconv"
	"strings"

	operatorv1 "github.com/tigera/operator/api/v1"
	"github.com/tigera/operator/pkg/common"
	"github.com/tigera/operator/pkg/components"
	"github.com/tigera/operator/pkg/controller/k8sapi"
	"github.com/tigera/operator/pkg/controller/migration"
	"github.com/tigera/operator/pkg/ptr"
	"github.com/tigera/operator/pkg/render/common/configmap"
	rmeta "github.com/tigera/operator/pkg/render/common/meta"
	"github.com/tigera/operator/pkg/render/common/podsecuritypolicy"
	"github.com/tigera/operator/pkg/tls/certificatemanagement"
	appsv1 "k8s.io/api/apps/v1"
	corev1 "k8s.io/api/core/v1"
	policyv1beta1 "k8s.io/api/policy/v1beta1"
	rbacv1 "k8s.io/api/rbac/v1"
	metav1 "k8s.io/apimachinery/pkg/apis/meta/v1"
	"k8s.io/apimachinery/pkg/util/intstr"
	"sigs.k8s.io/controller-runtime/pkg/client"
)

const (
	BirdTemplatesConfigMapName        = "bird-templates"
	birdTemplateHashAnnotation        = "hash.operator.tigera.io/bird-templates"
	nodeCniConfigAnnotation           = "hash.operator.tigera.io/cni-config"
	bgpLayoutHashAnnotation           = "hash.operator.tigera.io/bgp-layout"
	bgpBindModeHashAnnotation         = "hash.operator.tigera.io/bgp-bind-mode"
	CSRLabelCalicoSystem              = "calico-system"
	BGPLayoutConfigMapName            = "bgp-layout"
	BGPLayoutConfigMapKey             = "earlyNetworkConfiguration"
	BGPLayoutVolumeName               = "bgp-layout"
	BGPLayoutPath                     = "/etc/calico/early-networking.yaml"
	K8sSvcEndpointConfigMapName       = "kubernetes-services-endpoint"
	nodeTerminationGracePeriodSeconds = 5
<<<<<<< HEAD

	CalicoNodeMetricsService          = "calico-node-metrics"
	NodePrometheusTLSServerSecret     = "calico-node-prometheus-server-tls"
	NodePrometheusTLSServerAnnotation = "hash.operator.tigera.io/calico-node-prometheus-server-tls"
	PrometheusCABundle                = "tigera-prometheus-metrics-ca-bundle"
	PrometheusCABundleAnnotation      = "hash.operator.tigera.io/tigera-prometheus-metrics-ca-bundle"
=======
	NodeFinalizer                     = "tigera.io/cni-protector"

	CalicoNodeMetricsService      = "calico-node-metrics"
	NodePrometheusTLSServerSecret = "calico-node-prometheus-server-tls"
	CalicoNodeObjectName          = "calico-node"
>>>>>>> b19e1de7
)

var (
	// The port used by calico/node to report Calico Enterprise BGP metrics.
	// This is currently not intended to be user configurable.
	nodeBGPReporterPort int32 = 9900

	NodeTLSSecretName = "node-certs"
)

// TyphaNodeTLS holds configuration for Node and Typha to establish TLS.
type TyphaNodeTLS struct {
	TrustedBundle   certificatemanagement.TrustedBundle
	TyphaSecret     certificatemanagement.KeyPairInterface
	TyphaCommonName string
	TyphaURISAN     string
	NodeSecret      certificatemanagement.KeyPairInterface
	NodeCommonName  string
	NodeURISAN      string
}

// NodeConfiguration is the public API used to provide information to the render code to
// generate Kubernetes objects for installing calico/node on a cluster.
type NodeConfiguration struct {
	K8sServiceEp  k8sapi.ServiceEndpoint
	Installation  *operatorv1.InstallationSpec
	TLS           *TyphaNodeTLS
	ClusterDomain string

	// Optional fields.
	AmazonCloudIntegration  *operatorv1.AmazonCloudIntegration
	LogCollector            *operatorv1.LogCollector
	MigrateNamespaces       bool
	NodeAppArmorProfile     string
	BirdTemplates           map[string]string
	NodeReporterMetricsPort int
	// Indicates node is being terminated, so remove most resources but
	// leave RBAC and SA to allow any CNI plugin calls to continue to function
	// For details on why this is needed see 'Node and Installation finalizer' in the core_controller.
	Terminating         bool
	PrometheusServerTLS certificatemanagement.KeyPairInterface

	PrometheusServerTLS       *corev1.Secret
	PrometheusMetricsCABundle *corev1.ConfigMap

	// BGPLayouts is returned by the rendering code after modifying its namespace
	// so that it can be deployed into the cluster.
	// TODO: The controller should pass the contents, the renderer should build its own
	// configmap, rather than this "copy" semantic.
	BGPLayouts *corev1.ConfigMap

	// The health port that Felix should bind to. The controller reads FelixConfiguration
	// and sets this.
	FelixHealthPort int

	// The bindMode read from the default BGPConfiguration. Used to trigger rolling updates
	// should this value change.
	BindMode string
}

// Node creates the node daemonset and other resources for the daemonset to operate normally.
func Node(cfg *NodeConfiguration) Component {
	return &nodeComponent{cfg: cfg}
}

type nodeComponent struct {
	// Input configuration from the controller.
	cfg *NodeConfiguration

	// Calculated internal fields based on the given information.
	cniImage     string
	flexvolImage string
	nodeImage    string
}

func (c *nodeComponent) ResolveImages(is *operatorv1.ImageSet) error {
	reg := c.cfg.Installation.Registry
	path := c.cfg.Installation.ImagePath
	prefix := c.cfg.Installation.ImagePrefix
	var err error
	if c.cfg.Installation.Variant == operatorv1.TigeraSecureEnterprise {
		c.cniImage, err = components.GetReference(components.ComponentTigeraCNI, reg, path, prefix, is)
	} else {
		c.cniImage, err = components.GetReference(components.ComponentCalicoCNI, reg, path, prefix, is)
	}
	errMsgs := []string{}
	if err != nil {
		errMsgs = append(errMsgs, err.Error())
	}

	c.flexvolImage, err = components.GetReference(components.ComponentFlexVolume, reg, path, prefix, is)
	if err != nil {
		errMsgs = append(errMsgs, err.Error())
	}

	if c.cfg.Installation.Variant == operatorv1.TigeraSecureEnterprise {
		c.nodeImage, err = components.GetReference(components.ComponentTigeraNode, reg, path, prefix, is)
	} else {
		c.nodeImage, err = components.GetReference(components.ComponentCalicoNode, reg, path, prefix, is)
	}
	if err != nil {
		errMsgs = append(errMsgs, err.Error())
	}

	if len(errMsgs) != 0 {
		return fmt.Errorf(strings.Join(errMsgs, ","))
	}
	return nil
}

func (c *nodeComponent) SupportedOSType() rmeta.OSType {
	return rmeta.OSTypeLinux
}

func (c *nodeComponent) Objects() ([]client.Object, []client.Object) {
	objs := []client.Object{
		c.nodeServiceAccount(),
		c.nodeRole(),
		c.nodeRoleBinding(),
	}

	// These are objects to keep even when we're terminating
	objsToKeep := []client.Object{}

	if c.cfg.Terminating {
		objsToKeep = objs
		objs = []client.Object{}
	}

	if c.cfg.BGPLayouts != nil {
		objs = append(objs, configmap.ToRuntimeObjects(configmap.CopyToNamespace(common.CalicoNamespace, c.cfg.BGPLayouts)...)...)
	}

	var objsToDelete []client.Object

	if c.cfg.Installation.Variant == operatorv1.TigeraSecureEnterprise {
		// Include Service for exposing node metrics.
		objs = append(objs, c.nodeMetricsService())
	}

	cniConfig := c.nodeCNIConfigMap()
	if cniConfig != nil {
		objs = append(objs, cniConfig)
	}

	if btcm := c.birdTemplateConfigMap(); btcm != nil {
		objs = append(objs, btcm)
	}

	if c.cfg.Installation.KubernetesProvider == operatorv1.ProviderDockerEE {
		objs = append(objs, c.clusterAdminClusterRoleBinding())
	}

	if c.cfg.Installation.KubernetesProvider != operatorv1.ProviderOpenShift {
		objs = append(objs, c.nodePodSecurityPolicy())
	}

	objs = append(objs, c.nodeDaemonset(cniConfig))

	// This controller creates the cluster role for any pod in the cluster that requires certificate management.
	if c.cfg.Installation.CertificateManagement != nil {
		objs = append(objs, certificatemanagement.CSRClusterRole())
	}

<<<<<<< HEAD
	if c.cfg.PrometheusServerTLS != nil {
		objsToCreate = append(objsToCreate, secret.ToRuntimeObjects(secret.CopyToNamespace(common.CalicoNamespace, c.cfg.PrometheusServerTLS)...)...)
	} else {
		objsToDelete = append(objsToDelete, &corev1.Secret{ObjectMeta: metav1.ObjectMeta{Name: NodePrometheusTLSServerSecret, Namespace: common.CalicoNamespace}})
	}

	if c.cfg.PrometheusMetricsCABundle != nil {
		objsToCreate = append(objsToCreate, c.cfg.PrometheusMetricsCABundle)
	}
	return objsToCreate, objsToDelete
=======
	if c.cfg.Terminating {
		return objsToKeep, append(objs, objsToDelete...)
	}
	return objs, objsToDelete
>>>>>>> b19e1de7
}

func (c *nodeComponent) Ready() bool {
	return true
}

// nodeServiceAccount creates the node's service account.
func (c *nodeComponent) nodeServiceAccount() *corev1.ServiceAccount {
	finalizer := []string{}
	if !c.cfg.Terminating {
		finalizer = []string{NodeFinalizer}
	}

	return &corev1.ServiceAccount{
		TypeMeta: metav1.TypeMeta{Kind: "ServiceAccount", APIVersion: "v1"},
		ObjectMeta: metav1.ObjectMeta{
			Name:       CalicoNodeObjectName,
			Namespace:  common.CalicoNamespace,
			Finalizers: finalizer,
		},
	}
}

// nodeRoleBinding creates a clusterrolebinding giving the node service account the required permissions to operate.
func (c *nodeComponent) nodeRoleBinding() *rbacv1.ClusterRoleBinding {
	finalizer := []string{}
	if !c.cfg.Terminating {
		finalizer = []string{NodeFinalizer}
	}
	crb := &rbacv1.ClusterRoleBinding{
		TypeMeta: metav1.TypeMeta{Kind: "ClusterRoleBinding", APIVersion: "rbac.authorization.k8s.io/v1"},
		ObjectMeta: metav1.ObjectMeta{
			Name:       CalicoNodeObjectName,
			Labels:     map[string]string{},
			Finalizers: finalizer,
		},
		RoleRef: rbacv1.RoleRef{
			APIGroup: "rbac.authorization.k8s.io",
			Kind:     "ClusterRole",
			Name:     CalicoNodeObjectName,
		},
		Subjects: []rbacv1.Subject{
			{
				Kind:      "ServiceAccount",
				Name:      CalicoNodeObjectName,
				Namespace: common.CalicoNamespace,
			},
		},
	}
	if c.cfg.MigrateNamespaces {
		migration.AddBindingForKubeSystemNode(crb)
	}
	return crb
}

// nodeRole creates the clusterrole containing policy rules that allow the node daemonset to operate normally.
func (c *nodeComponent) nodeRole() *rbacv1.ClusterRole {
	finalizer := []string{}
	if !c.cfg.Terminating {
		finalizer = []string{NodeFinalizer}
	}
	role := &rbacv1.ClusterRole{
		TypeMeta: metav1.TypeMeta{Kind: "ClusterRole", APIVersion: "rbac.authorization.k8s.io/v1"},
		ObjectMeta: metav1.ObjectMeta{
			Name:       CalicoNodeObjectName,
			Labels:     map[string]string{},
			Finalizers: finalizer,
		},

		Rules: []rbacv1.PolicyRule{
			{
				// Calico uses endpoint slices for service-based network policy rules.
				APIGroups: []string{"discovery.k8s.io"},
				Resources: []string{"endpointslices"},
				Verbs:     []string{"list", "watch"},
			},
			{
				// The CNI plugin needs to get pods, nodes, namespaces.
				APIGroups: []string{""},
				Resources: []string{"pods", "nodes", "namespaces"},
				Verbs:     []string{"get"},
			},
			{
				// Used to discover Typha endpoints and service IPs for advertisement.
				APIGroups: []string{""},
				Resources: []string{"endpoints", "services"},
				Verbs:     []string{"watch", "list", "get"},
			},
			{
				// Some information is stored on the node status.
				APIGroups: []string{""},
				Resources: []string{"nodes/status"},
				Verbs:     []string{"patch", "update"},
			},
			{
				// For enforcing network policies.
				APIGroups: []string{"networking.k8s.io"},
				Resources: []string{"networkpolicies"},
				Verbs:     []string{"watch", "list"},
			},
			{
				// Metadata from these are used in conjunction with network policy.
				APIGroups: []string{""},
				Resources: []string{"pods", "namespaces", "serviceaccounts"},
				Verbs:     []string{"watch", "list"},
			},
			{
				// Calico patches the allocated IP onto the pod.
				APIGroups: []string{""},
				Resources: []string{"pods/status"},
				Verbs:     []string{"patch"},
			},
			{
				// Calico needs to query configmaps for pool auto-detection on kubeadm.
				APIGroups: []string{""},
				Resources: []string{"configmaps"},
				Verbs:     []string{"get"},
			},
			{
				// For monitoring Calico-specific configuration.
				APIGroups: []string{"crd.projectcalico.org"},
				Resources: []string{
					"bgpconfigurations",
					"bgppeers",
					"blockaffinities",
					"clusterinformations",
					"felixconfigurations",
					"globalnetworkpolicies",
					"stagedglobalnetworkpolicies",
					"globalnetworksets",
					"hostendpoints",
					"ipamblocks",
					"ippools",
					"ipreservations",
					"networkpolicies",
					"stagedkubernetesnetworkpolicies",
					"stagednetworkpolicies",
					"networksets",
				},
				Verbs: []string{"get", "list", "watch"},
			},
			{
				// calico/node monitors for caliconodestatus objects and writes its status back into the object.
				APIGroups: []string{"crd.projectcalico.org"},
				Resources: []string{
					"caliconodestatuses",
				},
				Verbs: []string{"get", "list", "watch", "update"},
			},
			{
				// For migration code in calico/node startup only. Remove when the migration
				// code is removed from node.
				APIGroups: []string{"crd.projectcalico.org"},
				Resources: []string{
					"globalbgpconfigs",
					"globalfelixconfigs",
				},
				Verbs: []string{"get", "list", "watch"},
			},
			{
				// Calico creates some configuration on startup.
				APIGroups: []string{"crd.projectcalico.org"},
				Resources: []string{
					"clusterinformations",
					"felixconfigurations",
					"ippools",
				},
				Verbs: []string{"create", "update"},
			},
			{
				// Calico monitors nodes for some networking configuration.
				APIGroups: []string{""},
				Resources: []string{"nodes"},
				Verbs:     []string{"get", "list", "watch"},
			},
			{
				// Most IPAM resources need full CRUD permissions so we can allocate and
				// release IP addresses for pods.
				APIGroups: []string{"crd.projectcalico.org"},
				Resources: []string{
					"blockaffinities",
					"ipamblocks",
					"ipamhandles",
				},
				Verbs: []string{"get", "list", "create", "update", "delete"},
			},
			{
				// But, we only need to be able to query for IPAM config.
				APIGroups: []string{"crd.projectcalico.org"},
				Resources: []string{"ipamconfigs"},
				Verbs:     []string{"get"},
			},
			{
				// confd (and in some cases, felix) watches block affinities for route aggregation.
				APIGroups: []string{"crd.projectcalico.org"},
				Resources: []string{"blockaffinities"},
				Verbs:     []string{"watch"},
			},
		},
	}
	if c.cfg.Installation.Variant == operatorv1.TigeraSecureEnterprise {
		extraRules := []rbacv1.PolicyRule{
			{
				// Tigera Secure needs to be able to read licenses, tiers, and config.
				APIGroups: []string{"crd.projectcalico.org"},
				Resources: []string{
					"licensekeys",
					"remoteclusterconfigurations",
					"stagedglobalnetworkpolicies",
					"stagedkubernetesnetworkpolicies",
					"stagednetworkpolicies",
					"tiers",
					"packetcaptures",
				},
				Verbs: []string{"get", "list", "watch"},
			},
			{
				// Tigera Secure creates some tiers on startup.
				APIGroups: []string{"crd.projectcalico.org"},
				Resources: []string{
					"tiers",
				},
				Verbs: []string{"create"},
			},
			{
				// Tigera Secure updates status for packet captures.
				APIGroups: []string{"crd.projectcalico.org"},
				Resources: []string{
					"packetcaptures",
				},
				Verbs: []string{"update"},
			},
		}
		role.Rules = append(role.Rules, extraRules...)
	}
	if c.cfg.Installation.KubernetesProvider != operatorv1.ProviderOpenShift {
		// Allow access to the pod security policy in case this is enforced on the cluster
		role.Rules = append(role.Rules, rbacv1.PolicyRule{
			APIGroups:     []string{"policy"},
			Resources:     []string{"podsecuritypolicies"},
			Verbs:         []string{"use"},
			ResourceNames: []string{common.NodeDaemonSetName},
		})
	}
	return role
}

// nodeCNIConfigMap returns a config map containing the CNI network config to be installed on each node.
// Returns nil if no configmap is needed.
func (c *nodeComponent) nodeCNIConfigMap() *corev1.ConfigMap {
	if c.cfg.Installation.CNI.Type != operatorv1.PluginCalico {
		// If calico cni is not being used, then no cni configmap is needed.
		return nil
	}

	// Determine MTU to use for veth interfaces.
	// Zero means to use auto-detection.
	var mtu int32 = 0
	if m := getMTU(c.cfg.Installation); m != nil {
		mtu = *m
	}

	// Determine per-provider settings.
	nodenameFileOptional := false
	switch c.cfg.Installation.KubernetesProvider {
	case operatorv1.ProviderDockerEE:
		nodenameFileOptional = true
	}

	// Pull out other settings.
	ipForward := false
	if c.cfg.Installation.CalicoNetwork.ContainerIPForwarding != nil {
		ipForward = (*c.cfg.Installation.CalicoNetwork.ContainerIPForwarding == operatorv1.ContainerIPForwardingEnabled)
	}

	// Determine portmap configuration to use.
	var portmap string = ""
	if c.cfg.Installation.CalicoNetwork.HostPorts != nil && *c.cfg.Installation.CalicoNetwork.HostPorts == operatorv1.HostPortsEnabled {
		portmap = `,
    {"type": "portmap", "snat": true, "capabilities": {"portMappings": true}}`
	}

	ipam := c.getCalicoIPAM()
	if c.cfg.Installation.CNI.IPAM.Type == operatorv1.IPAMPluginHostLocal {
		ipam = buildHostLocalIPAM(c.cfg.Installation.CalicoNetwork)
	}

	var k8sAPIRoot string
	apiRoot := c.cfg.K8sServiceEp.CNIAPIRoot()
	if apiRoot != "" {
		k8sAPIRoot = fmt.Sprintf("\n          \"k8s_api_root\":\"%s\",", apiRoot)
	}

	var externalDataplane string = ""
	if c.vppDataplaneEnabled() {
		externalDataplane = `,
      "dataplane_options": {
        "type": "grpc",
        "socket": "unix:///var/run/calico/cni-server.sock"
      }`
	}

	// Build the CNI configuration json.
	config := fmt.Sprintf(`{
  "name": "k8s-pod-network",
  "cniVersion": "0.3.1",
  "plugins": [
    {
      "type": "calico",
      "datastore_type": "kubernetes",
      "mtu": %d,
      "nodename_file_optional": %v,
      "log_level": "Info",
      "log_file_path": "/var/log/calico/cni/cni.log",
      "ipam": %s,
      "container_settings": {
          "allow_ip_forwarding": %v
      },
      "policy": {
          "type": "k8s"
      },
      "kubernetes": {%s
          "kubeconfig": "__KUBECONFIG_FILEPATH__"
      }%s
    },
    {
      "type": "bandwidth",
      "capabilities": {"bandwidth": true}
    }%s
  ]
}`, mtu, nodenameFileOptional, ipam, ipForward, k8sAPIRoot, externalDataplane, portmap)

	return &corev1.ConfigMap{
		TypeMeta: metav1.TypeMeta{Kind: "ConfigMap", APIVersion: "v1"},
		ObjectMeta: metav1.ObjectMeta{
			Name:      "cni-config",
			Namespace: common.CalicoNamespace,
			Labels:    map[string]string{},
		},
		Data: map[string]string{
			"config": config,
		},
	}
}

func (c *nodeComponent) getCalicoIPAM() string {
	// Determine what address families to enable.
	var assign_ipv4 string
	var assign_ipv6 string
	if v4pool := GetIPv4Pool(c.cfg.Installation.CalicoNetwork.IPPools); v4pool != nil {
		assign_ipv4 = "true"
	} else {
		assign_ipv4 = "false"
	}
	if v6pool := GetIPv6Pool(c.cfg.Installation.CalicoNetwork.IPPools); v6pool != nil {
		assign_ipv6 = "true"
	} else {
		assign_ipv6 = "false"
	}
	return fmt.Sprintf(`{ "type": "calico-ipam", "assign_ipv4" : "%s", "assign_ipv6" : "%s"}`,
		assign_ipv4, assign_ipv6,
	)
}

func buildHostLocalIPAM(cns *operatorv1.CalicoNetworkSpec) string {
	v6 := GetIPv6Pool(cns.IPPools) != nil
	v4 := GetIPv4Pool(cns.IPPools) != nil

	if v4 && v6 {
		// Dual-stack
		return `{ "type": "host-local", "ranges": [[{"subnet": "usePodCidr"}],[{"subnet": "usePodCidrIPv6"}]]}`
	} else if v6 {
		// Single-stack v6
		return `{ "type": "host-local", "subnet": "usePodCidrIPv6"}`
	} else {
		// Single-stack v4
		return `{ "type": "host-local", "subnet": "usePodCidr"}`
	}
}

func (c *nodeComponent) birdTemplateConfigMap() *corev1.ConfigMap {
	if len(c.cfg.BirdTemplates) == 0 {
		return nil
	}
	cm := corev1.ConfigMap{
		TypeMeta: metav1.TypeMeta{Kind: "ConfigMap", APIVersion: "v1"},
		ObjectMeta: metav1.ObjectMeta{
			Name:      BirdTemplatesConfigMapName,
			Namespace: common.CalicoNamespace,
		},
		Data: map[string]string{},
	}
	for k, v := range c.cfg.BirdTemplates {
		cm.Data[k] = v
	}
	return &cm
}

// clusterAdminClusterRoleBinding returns a ClusterRoleBinding for DockerEE to give
// the cluster-admin role to calico-node, this is needed for calico-node to be
// able to use hostNetwork in Docker Enterprise.
func (c *nodeComponent) clusterAdminClusterRoleBinding() *rbacv1.ClusterRoleBinding {
	crb := &rbacv1.ClusterRoleBinding{
		TypeMeta: metav1.TypeMeta{Kind: "ClusterRoleBinding", APIVersion: "rbac.authorization.k8s.io/v1"},
		ObjectMeta: metav1.ObjectMeta{
			Name:   "calico-cluster-admin",
			Labels: map[string]string{},
		},
		RoleRef: rbacv1.RoleRef{
			APIGroup: "rbac.authorization.k8s.io",
			Kind:     "ClusterRole",
			Name:     "cluster-admin",
		},
		Subjects: []rbacv1.Subject{
			{
				Kind:      "ServiceAccount",
				Name:      CalicoNodeObjectName,
				Namespace: common.CalicoNamespace,
			},
		},
	}
	return crb
}

// nodeDaemonset creates the node daemonset.
func (c *nodeComponent) nodeDaemonset(cniCfgMap *corev1.ConfigMap) *appsv1.DaemonSet {
	var terminationGracePeriod int64 = nodeTerminationGracePeriodSeconds
	var initContainers []corev1.Container

	annotations := c.cfg.TLS.TrustedBundle.HashAnnotations()
	if len(c.cfg.BirdTemplates) != 0 {
		annotations[birdTemplateHashAnnotation] = rmeta.AnnotationHash(c.cfg.BirdTemplates)
	}
	if c.cfg.PrometheusServerTLS != nil {
<<<<<<< HEAD
		annotations[NodePrometheusTLSServerAnnotation] = rmeta.AnnotationHash(c.cfg.PrometheusServerTLS.Data)
	}
	if c.cfg.PrometheusMetricsCABundle != nil {
		annotations[PrometheusCABundleAnnotation] = rmeta.AnnotationHash(c.cfg.PrometheusMetricsCABundle.Data)
	}

	annotations[TyphaCAHashAnnotation] = rmeta.AnnotationHash(c.cfg.TLS.CAConfigMap.Data)
	if c.cfg.Installation.CertificateManagement == nil {
		annotations[NodeCertHashAnnotation] = rmeta.AnnotationHash(c.cfg.TLS.NodeSecret.Data)
	} else {
		initContainers = append(initContainers, CreateCSRInitContainer(
			c.cfg.Installation.CertificateManagement,
			c.certSignReqImage,
			"felix-certs",
			FelixCommonName,
			TLSSecretKeyName,
			TLSSecretCertName,
			dns.GetServiceDNSNames(common.NodeDaemonSetName, common.CalicoNamespace, c.cfg.ClusterDomain),
			CSRLabelCalicoSystem))
		if c.cfg.PrometheusMetricsCABundle != nil { // If this bundle is present, it means we want to create a mTLS certificate.
			prometheusInit := CreateCSRInitContainer(
				c.cfg.Installation.CertificateManagement,
				c.certSignReqImage,
				NodePrometheusTLSServerSecret,
				NodePrometheusTLSServerSecret,
				corev1.TLSPrivateKeyKey,
				corev1.TLSCertKey,
				dns.GetServiceDNSNames(CalicoNodeMetricsService, common.CalicoNamespace, c.cfg.ClusterDomain),
				CSRLabelCalicoSystem)
			prometheusInit.Name = fmt.Sprintf("%s-%s", CalicoNodeMetricsService, prometheusInit.Name)
			initContainers = append(initContainers, prometheusInit)
		}
=======
		annotations[c.cfg.PrometheusServerTLS.HashAnnotationKey()] = c.cfg.PrometheusServerTLS.HashAnnotationValue()
	}

	if c.cfg.TLS.NodeSecret.UseCertificateManagement() {
		initContainers = append(initContainers, c.cfg.TLS.NodeSecret.InitContainer(common.CalicoNamespace))
	}

	if c.cfg.PrometheusServerTLS != nil && c.cfg.PrometheusServerTLS.UseCertificateManagement() {
		initContainers = append(initContainers, c.cfg.PrometheusServerTLS.InitContainer(common.CalicoNamespace))
>>>>>>> b19e1de7
	}

	if cniCfgMap != nil {
		annotations[nodeCniConfigAnnotation] = rmeta.AnnotationHash(cniCfgMap.Data)
	}

	// Include annotation for prometheus scraping configuration.
	if c.cfg.Installation.NodeMetricsPort != nil {
		annotations["prometheus.io/scrape"] = "true"
		annotations["prometheus.io/port"] = fmt.Sprintf("%d", *c.cfg.Installation.NodeMetricsPort)
	}

	// check tech preview annotation for calico-node apparmor profile
	if c.cfg.NodeAppArmorProfile != "" {
		annotations["container.apparmor.security.beta.kubernetes.io/calico-node"] = c.cfg.NodeAppArmorProfile
	}

	if c.cfg.BGPLayouts != nil {
		annotations[bgpLayoutHashAnnotation] = rmeta.AnnotationHash(c.cfg.BGPLayouts.Data)
	}

	if c.cfg.Installation.FlexVolumePath != "None" {
		initContainers = append(initContainers, c.flexVolumeContainer())
	}

	if c.bpfDataplaneEnabled() {
		initContainers = append(initContainers, c.bpffsInitContainer())
	}

	if c.runAsNonPrivileged() {
		initContainers = append(initContainers, c.hostPathInitContainer())
	}

	var affinity *corev1.Affinity
	if c.cfg.Installation.KubernetesProvider == operatorv1.ProviderAKS {
		affinity = &corev1.Affinity{
			NodeAffinity: &corev1.NodeAffinity{
				RequiredDuringSchedulingIgnoredDuringExecution: &corev1.NodeSelector{
					NodeSelectorTerms: []corev1.NodeSelectorTerm{{
						MatchExpressions: []corev1.NodeSelectorRequirement{{
							Key:      "type",
							Operator: corev1.NodeSelectorOpNotIn,
							Values:   []string{"virtual-kubelet"},
						}},
					}},
				},
			},
		}
	} else if c.cfg.Installation.KubernetesProvider == operatorv1.ProviderEKS {
		affinity = &corev1.Affinity{
			NodeAffinity: &corev1.NodeAffinity{
				RequiredDuringSchedulingIgnoredDuringExecution: &corev1.NodeSelector{
					NodeSelectorTerms: []corev1.NodeSelectorTerm{{
						MatchExpressions: []corev1.NodeSelectorRequirement{{
							Key:      "eks.amazonaws.com/compute-type",
							Operator: corev1.NodeSelectorOpNotIn,
							Values:   []string{"fargate"},
						}},
					}},
				},
			},
		}
	}

	// Include the annotation of BindMode
	if c.cfg.BindMode != "" {
		annotations[bgpBindModeHashAnnotation] = rmeta.AnnotationHash(c.cfg.BindMode)
	}

	// Determine the name to use for the calico/node daemonset. For mixed-mode, we run the enterprise DaemonSet
	// with its own name so as to not conflict.
	ds := appsv1.DaemonSet{
		TypeMeta: metav1.TypeMeta{Kind: "DaemonSet", APIVersion: "apps/v1"},
		ObjectMeta: metav1.ObjectMeta{
			Name:      common.NodeDaemonSetName,
			Namespace: common.CalicoNamespace,
		},
		Spec: appsv1.DaemonSetSpec{
			Selector: &metav1.LabelSelector{MatchLabels: map[string]string{"k8s-app": CalicoNodeObjectName}},
			Template: corev1.PodTemplateSpec{
				ObjectMeta: metav1.ObjectMeta{
					Labels: map[string]string{
						"k8s-app": CalicoNodeObjectName,
					},
					Annotations: annotations,
				},
				Spec: corev1.PodSpec{
					Tolerations:                   rmeta.TolerateAll,
					Affinity:                      affinity,
					ImagePullSecrets:              c.cfg.Installation.ImagePullSecrets,
					ServiceAccountName:            CalicoNodeObjectName,
					TerminationGracePeriodSeconds: &terminationGracePeriod,
					HostNetwork:                   true,
					InitContainers:                initContainers,
					Containers:                    []corev1.Container{c.nodeContainer()},
					Volumes:                       c.nodeVolumes(),
				},
			},
			UpdateStrategy: c.cfg.Installation.NodeUpdateStrategy,
		},
	}

	if c.cfg.Installation.CNI.Type == operatorv1.PluginCalico {
		ds.Spec.Template.Spec.InitContainers = append(ds.Spec.Template.Spec.InitContainers, c.cniContainer())
	}

	if c.collectProcessPathEnabled() {
		ds.Spec.Template.Spec.HostPID = true
	}

	setNodeCriticalPod(&(ds.Spec.Template))
	if c.cfg.MigrateNamespaces {
		migration.LimitDaemonSetToMigratedNodes(&ds)
	}
	return &ds
}

// cniDirectories returns the binary and network config directories for the configured platform.
func (c *nodeComponent) cniDirectories() (string, string, string) {
	var cniBinDir, cniNetDir, cniLogDir string
	switch c.cfg.Installation.KubernetesProvider {
	case operatorv1.ProviderOpenShift:
		cniNetDir = "/var/run/multus/cni/net.d"
		cniBinDir = "/var/lib/cni/bin"
	case operatorv1.ProviderGKE:
		// Used if we're installing a CNI plugin. If using the GKE plugin, these are not necessary.
		cniBinDir = "/home/kubernetes/bin"
		cniNetDir = "/etc/cni/net.d"
	default:
		// Default locations to match vanilla Kubernetes.
		cniBinDir = "/opt/cni/bin"
		cniNetDir = "/etc/cni/net.d"
	}
	cniLogDir = "/var/log/calico/cni"
	return cniNetDir, cniBinDir, cniLogDir
}

// nodeVolumes creates the node's volumes.
func (c *nodeComponent) nodeVolumes() []corev1.Volume {
	fileOrCreate := corev1.HostPathFileOrCreate
	dirOrCreate := corev1.HostPathDirectoryOrCreate
	dirMustExist := corev1.HostPathDirectory

	volumes := []corev1.Volume{
		{Name: "lib-modules", VolumeSource: corev1.VolumeSource{HostPath: &corev1.HostPathVolumeSource{Path: "/lib/modules"}}},
		{Name: "xtables-lock", VolumeSource: corev1.VolumeSource{HostPath: &corev1.HostPathVolumeSource{Path: "/run/xtables.lock", Type: &fileOrCreate}}},
		{Name: "policysync", VolumeSource: corev1.VolumeSource{HostPath: &corev1.HostPathVolumeSource{Path: "/var/run/nodeagent", Type: &dirOrCreate}}},
<<<<<<< HEAD
		{
			Name: "typha-ca",
			VolumeSource: corev1.VolumeSource{
				ConfigMap: &corev1.ConfigMapVolumeSource{
					LocalObjectReference: corev1.LocalObjectReference{
						Name: TyphaCAConfigMapName,
					},
				},
			},
		},
		{
			Name:         "felix-certs",
			VolumeSource: CertificateVolumeSource(c.cfg.Installation.CertificateManagement, NodeTLSSecretName),
		},
=======
		c.cfg.TLS.TrustedBundle.Volume(),
		c.cfg.TLS.NodeSecret.Volume(),
>>>>>>> b19e1de7
	}

	if c.runAsNonPrivileged() {
		volumes = append(volumes,
			corev1.Volume{Name: "var-run", VolumeSource: corev1.VolumeSource{HostPath: &corev1.HostPathVolumeSource{Path: "/var/run"}}},
			corev1.Volume{Name: "var-lib", VolumeSource: corev1.VolumeSource{HostPath: &corev1.HostPathVolumeSource{Path: "/var/lib"}}},
			corev1.Volume{Name: "var-log", VolumeSource: corev1.VolumeSource{HostPath: &corev1.HostPathVolumeSource{Path: "/var/log"}}},
		)
	} else {
		volumes = append(volumes,
			corev1.Volume{Name: "var-run-calico", VolumeSource: corev1.VolumeSource{HostPath: &corev1.HostPathVolumeSource{Path: "/var/run/calico"}}},
			corev1.Volume{Name: "var-lib-calico", VolumeSource: corev1.VolumeSource{HostPath: &corev1.HostPathVolumeSource{Path: "/var/lib/calico"}}},
		)
	}

	if c.bpfDataplaneEnabled() {
		volumes = append(volumes,
			// Volume for the containing directory so that the init container can mount the child bpf directory if needed.
			corev1.Volume{Name: "sys-fs", VolumeSource: corev1.VolumeSource{HostPath: &corev1.HostPathVolumeSource{Path: "/sys/fs", Type: &dirOrCreate}}},
			// Volume for the bpffs itself, used by the main node container.
			corev1.Volume{Name: "bpffs", VolumeSource: corev1.VolumeSource{HostPath: &corev1.HostPathVolumeSource{Path: "/sys/fs/bpf", Type: &dirMustExist}}},
		)
	}

	if c.vppDataplaneEnabled() {
		volumes = append(volumes,
			// Volume that contains the felix dataplane binary
			corev1.Volume{Name: "felix-plugins", VolumeSource: corev1.VolumeSource{HostPath: &corev1.HostPathVolumeSource{Path: "/var/lib/calico/felix-plugins"}}},
		)
	}

	// If needed for this configuration, then include the CNI volumes.
	if c.cfg.Installation.CNI.Type == operatorv1.PluginCalico {
		// Determine directories to use for CNI artifacts based on the provider.
		cniNetDir, cniBinDir, cniLogDir := c.cniDirectories()
		volumes = append(volumes, corev1.Volume{Name: "cni-bin-dir", VolumeSource: corev1.VolumeSource{HostPath: &corev1.HostPathVolumeSource{Path: cniBinDir}}})
		volumes = append(volumes, corev1.Volume{Name: "cni-net-dir", VolumeSource: corev1.VolumeSource{HostPath: &corev1.HostPathVolumeSource{Path: cniNetDir}}})
		volumes = append(volumes, corev1.Volume{Name: "cni-log-dir", VolumeSource: corev1.VolumeSource{HostPath: &corev1.HostPathVolumeSource{Path: cniLogDir}}})
	}

	// Override with Tigera-specific config.
	if c.cfg.Installation.Variant == operatorv1.TigeraSecureEnterprise {
		// Add volume for calico logs.
		calicoLogVol := corev1.Volume{
			Name:         "var-log-calico",
			VolumeSource: corev1.VolumeSource{HostPath: &corev1.HostPathVolumeSource{Path: "/var/log/calico", Type: &dirOrCreate}},
		}
		volumes = append(volumes, calicoLogVol)
	}

	// Create and append flexvolume
	if c.cfg.Installation.FlexVolumePath != "None" {
		volumes = append(volumes, corev1.Volume{
			Name: "flexvol-driver-host",
			VolumeSource: corev1.VolumeSource{
				HostPath: &corev1.HostPathVolumeSource{Path: c.cfg.Installation.FlexVolumePath + "nodeagent~uds", Type: &dirOrCreate},
			},
		})
	}
	if c.cfg.BirdTemplates != nil {
		volumes = append(volumes,
			corev1.Volume{
				Name: "bird-templates",
				VolumeSource: corev1.VolumeSource{
					ConfigMap: &corev1.ConfigMapVolumeSource{
						LocalObjectReference: corev1.LocalObjectReference{
							Name: BirdTemplatesConfigMapName,
						},
					},
				},
			})
	}

	if c.cfg.BGPLayouts != nil {
		volumes = append(volumes,
			corev1.Volume{
				Name: BGPLayoutVolumeName,
				VolumeSource: corev1.VolumeSource{
					ConfigMap: &corev1.ConfigMapVolumeSource{
						LocalObjectReference: corev1.LocalObjectReference{
							Name: BGPLayoutConfigMapName,
						},
					},
				},
			})
	}
<<<<<<< HEAD
	if c.cfg.PrometheusMetricsCABundle != nil {
		volumes = append(volumes,
			corev1.Volume{Name: c.cfg.PrometheusMetricsCABundle.Name,
				VolumeSource: corev1.VolumeSource{
					ConfigMap: &corev1.ConfigMapVolumeSource{
						LocalObjectReference: corev1.LocalObjectReference{Name: c.cfg.PrometheusMetricsCABundle.Name},
					},
				},
			},
			corev1.Volume{Name: NodePrometheusTLSServerSecret,
				VolumeSource: CertificateVolumeSource(c.cfg.Installation.CertificateManagement, NodePrometheusTLSServerSecret),
			})
=======
	if c.cfg.PrometheusServerTLS != nil {
		volumes = append(volumes, c.cfg.PrometheusServerTLS.Volume())
>>>>>>> b19e1de7
	}

	return volumes
}

func (c *nodeComponent) bpfDataplaneEnabled() bool {
	return c.cfg.Installation.CalicoNetwork != nil &&
		c.cfg.Installation.CalicoNetwork.LinuxDataplane != nil &&
		*c.cfg.Installation.CalicoNetwork.LinuxDataplane == operatorv1.LinuxDataplaneBPF
}

func (c *nodeComponent) vppDataplaneEnabled() bool {
	return c.cfg.Installation.CalicoNetwork != nil &&
		c.cfg.Installation.CalicoNetwork.LinuxDataplane != nil &&
		*c.cfg.Installation.CalicoNetwork.LinuxDataplane == operatorv1.LinuxDataplaneVPP
}

func (c *nodeComponent) collectProcessPathEnabled() bool {
	return c.cfg.LogCollector != nil &&
		c.cfg.LogCollector.Spec.CollectProcessPath != nil &&
		*c.cfg.LogCollector.Spec.CollectProcessPath == operatorv1.CollectProcessPathEnable
}

// cniContainer creates the node's init container that installs CNI.
func (c *nodeComponent) cniContainer() corev1.Container {
	// Determine environment to pass to the CNI init container.
	cniEnv := c.cniEnvvars()
	cniVolumeMounts := []corev1.VolumeMount{
		{MountPath: "/host/opt/cni/bin", Name: "cni-bin-dir"},
		{MountPath: "/host/etc/cni/net.d", Name: "cni-net-dir"},
	}

	return corev1.Container{
		Name:         "install-cni",
		Image:        c.cniImage,
		Command:      []string{"/opt/cni/bin/install"},
		Env:          cniEnv,
		VolumeMounts: cniVolumeMounts,
		SecurityContext: &corev1.SecurityContext{
			Privileged: ptr.BoolToPtr(true),
		},
	}
}

// flexVolumeContainer creates the node's init container that installs the Unix Domain Socket to allow Dikastes
// to communicate with Felix over the Policy Sync API.
func (c *nodeComponent) flexVolumeContainer() corev1.Container {
	flexVolumeMounts := []corev1.VolumeMount{
		{MountPath: "/host/driver", Name: "flexvol-driver-host"},
	}

	return corev1.Container{
		Name:         "flexvol-driver",
		Image:        c.flexvolImage,
		VolumeMounts: flexVolumeMounts,
		SecurityContext: &corev1.SecurityContext{
			Privileged: ptr.BoolToPtr(true),
		},
	}
}

// bpffsInitContainer creates an init container that attempts to mount the BPF filesystem.  doing this from an
// init container reduces the privileges needed by the main container.  It's important that the BPF filesystem is
// mounted on the host itself, otherwise, a restart of the node container would tear down the mount and destroy
// the BPF dataplane's BPF maps.
func (c *nodeComponent) bpffsInitContainer() corev1.Container {
	bidirectional := corev1.MountPropagationBidirectional
	mounts := []corev1.VolumeMount{
		{
			MountPath: "/sys/fs",
			Name:      "sys-fs",
			// Bidirectional is required to ensure that the new mount we make at /sys/fs/bpf propagates to the host
			// so that it outlives the init container.
			MountPropagation: &bidirectional,
		},
	}

	return corev1.Container{
		Name:         "mount-bpffs",
		Image:        c.nodeImage,
		VolumeMounts: mounts,
		SecurityContext: &corev1.SecurityContext{
			Privileged: ptr.BoolToPtr(true),
		},
		Command: []string{CalicoNodeObjectName, "-init"},
	}
}

// cniEnvvars creates the CNI container's envvars.
func (c *nodeComponent) cniEnvvars() []corev1.EnvVar {
	if c.cfg.Installation.CNI.Type != operatorv1.PluginCalico {
		return []corev1.EnvVar{}
	}

	// Determine directories to use for CNI artifacts based on the provider.
	cniNetDir, _, _ := c.cniDirectories()

	envVars := []corev1.EnvVar{
		{Name: "CNI_CONF_NAME", Value: "10-calico.conflist"},
		{Name: "SLEEP", Value: "false"},
		{Name: "CNI_NET_DIR", Value: cniNetDir},
		{
			Name: "CNI_NETWORK_CONFIG",
			ValueFrom: &corev1.EnvVarSource{
				ConfigMapKeyRef: &corev1.ConfigMapKeySelector{
					Key: "config",
					LocalObjectReference: corev1.LocalObjectReference{
						Name: "cni-config",
					},
				},
			},
		},
	}

	envVars = append(envVars, c.cfg.K8sServiceEp.EnvVars(true, c.cfg.Installation.KubernetesProvider)...)

	if c.cfg.Installation.Variant == operatorv1.TigeraSecureEnterprise {
		if c.cfg.Installation.CalicoNetwork != nil && c.cfg.Installation.CalicoNetwork.MultiInterfaceMode != nil {
			envVars = append(envVars, corev1.EnvVar{Name: "MULTI_INTERFACE_MODE", Value: c.cfg.Installation.CalicoNetwork.MultiInterfaceMode.Value()})
		}
	}

	return envVars
}

// nodeContainer creates the main node container.
func (c *nodeComponent) nodeContainer() corev1.Container {
	lp, rp := c.nodeLivenessReadinessProbes()
	sc := &corev1.SecurityContext{Privileged: ptr.BoolToPtr(true)}
	if c.runAsNonPrivileged() {
		uid := int64(999)
		guid := int64(0)
		sc = &corev1.SecurityContext{
			// Set the user as our chosen user (999)
			RunAsUser: &uid,
			// Set the group to be the root user group since all container users should be a member
			RunAsGroup: &guid,
			Privileged: ptr.BoolToPtr(false),
			Capabilities: &corev1.Capabilities{
				Add: []corev1.Capability{
					corev1.Capability("NET_RAW"),
					corev1.Capability("NET_ADMIN"),
					corev1.Capability("NET_BIND_SERVICE"),
				},
			},
		}
	}
	return corev1.Container{
		Name:            CalicoNodeObjectName,
		Image:           c.nodeImage,
		Resources:       c.nodeResources(),
		SecurityContext: sc,
		Env:             c.nodeEnvVars(),
		VolumeMounts:    c.nodeVolumeMounts(),
		LivenessProbe:   lp,
		ReadinessProbe:  rp,
		Lifecycle:       c.nodeLifecycle(),
	}
}

// nodeResources creates the node's resource requirements.
func (c *nodeComponent) nodeResources() corev1.ResourceRequirements {
	return rmeta.GetResourceRequirements(c.cfg.Installation, operatorv1.ComponentNameNode)
}

// nodeVolumeMounts creates the node's volume mounts.
func (c *nodeComponent) nodeVolumeMounts() []corev1.VolumeMount {
	nodeVolumeMounts := []corev1.VolumeMount{
		{MountPath: "/lib/modules", Name: "lib-modules", ReadOnly: true},
		{MountPath: "/run/xtables.lock", Name: "xtables-lock"},
		{MountPath: "/var/run/nodeagent", Name: "policysync"},
		c.cfg.TLS.TrustedBundle.VolumeMount(),
		c.cfg.TLS.NodeSecret.VolumeMount(),
	}
	if c.runAsNonPrivileged() {
		nodeVolumeMounts = append(nodeVolumeMounts,
			corev1.VolumeMount{MountPath: "/var/run", Name: "var-run"},
			corev1.VolumeMount{MountPath: "/var/lib", Name: "var-lib"},
			corev1.VolumeMount{MountPath: "/var/log", Name: "var-log"},
		)
	} else {
		nodeVolumeMounts = append(nodeVolumeMounts,
			corev1.VolumeMount{MountPath: "/var/run/calico", Name: "var-run-calico"},
			corev1.VolumeMount{MountPath: "/var/lib/calico", Name: "var-lib-calico"},
		)
	}
	if c.bpfDataplaneEnabled() {
		nodeVolumeMounts = append(nodeVolumeMounts, corev1.VolumeMount{MountPath: "/sys/fs/bpf", Name: "bpffs"})
	}
	if c.vppDataplaneEnabled() {
		nodeVolumeMounts = append(nodeVolumeMounts, corev1.VolumeMount{MountPath: "/usr/local/bin/felix-plugins", Name: "felix-plugins", ReadOnly: true})
	}
	if c.cfg.Installation.Variant == operatorv1.TigeraSecureEnterprise {
		extraNodeMounts := []corev1.VolumeMount{
			{MountPath: "/var/log/calico", Name: "var-log-calico"},
		}
		nodeVolumeMounts = append(nodeVolumeMounts, extraNodeMounts...)
	} else if c.cfg.Installation.CNI.Type == operatorv1.PluginCalico {
		cniLogMount := corev1.VolumeMount{MountPath: "/var/log/calico/cni", Name: "cni-log-dir", ReadOnly: false}
		nodeVolumeMounts = append(nodeVolumeMounts, cniLogMount)
	}

	if c.cfg.Installation.CNI.Type == operatorv1.PluginCalico {
		nodeVolumeMounts = append(nodeVolumeMounts, corev1.VolumeMount{MountPath: "/host/etc/cni/net.d", Name: "cni-net-dir"})
	}

	if c.cfg.BirdTemplates != nil {
		// create a volume mount for each bird template, but sort them alphabetically first,
		// otherwise, since map iteration is random, they'll be added to the list of volumes in a random order,
		// which will cause another reconciliation event when calico-node is updated.
		sortedKeys := []string{}
		for k := range c.cfg.BirdTemplates {
			sortedKeys = append(sortedKeys, k)
		}
		sort.Strings(sortedKeys)

		for _, k := range sortedKeys {
			nodeVolumeMounts = append(nodeVolumeMounts,
				corev1.VolumeMount{
					Name:      "bird-templates",
					ReadOnly:  true,
					MountPath: fmt.Sprintf("/etc/calico/confd/templates/%s", k),
					SubPath:   k,
				})
		}
	}

	if c.cfg.BGPLayouts != nil {
		nodeVolumeMounts = append(nodeVolumeMounts,
			corev1.VolumeMount{
				Name:      BGPLayoutVolumeName,
				ReadOnly:  true,
				MountPath: BGPLayoutPath,
				SubPath:   BGPLayoutConfigMapKey,
			})
	}
<<<<<<< HEAD
	if c.cfg.PrometheusMetricsCABundle != nil {
		nodeVolumeMounts = append(nodeVolumeMounts,
			corev1.VolumeMount{
				Name:      c.cfg.PrometheusMetricsCABundle.Name,
				MountPath: fmt.Sprintf("/%s", c.cfg.PrometheusMetricsCABundle.Name),
				ReadOnly:  true,
			},
			corev1.VolumeMount{
				Name:      NodePrometheusTLSServerSecret,
				MountPath: fmt.Sprintf("/%s", NodePrometheusTLSServerSecret),
				ReadOnly:  true,
			},
		)
=======
	if c.cfg.PrometheusServerTLS != nil {
		nodeVolumeMounts = append(nodeVolumeMounts, c.cfg.PrometheusServerTLS.VolumeMount())
>>>>>>> b19e1de7
	}
	return nodeVolumeMounts
}

// nodeEnvVars creates the node's envvars.
func (c *nodeComponent) nodeEnvVars() []corev1.EnvVar {
	// Set the clusterType.
	clusterType := "k8s,operator"

	// Note: Felix now activates certain special-case logic based on the provider in the cluster type; avoid changing
	// these unless you also update Felix's parsing logic.
	switch c.cfg.Installation.KubernetesProvider {
	case operatorv1.ProviderOpenShift:
		clusterType = clusterType + ",openshift"
	case operatorv1.ProviderEKS:
		clusterType = clusterType + ",ecs"
	case operatorv1.ProviderGKE:
		clusterType = clusterType + ",gke"
	case operatorv1.ProviderAKS:
		clusterType = clusterType + ",aks"
	}

	if bgpEnabled(c.cfg.Installation) {
		clusterType = clusterType + ",bgp"
	}

	nodeEnv := []corev1.EnvVar{
		{Name: "DATASTORE_TYPE", Value: "kubernetes"},
		{Name: "WAIT_FOR_DATASTORE", Value: "true"},
		{Name: "CLUSTER_TYPE", Value: clusterType},
		{Name: "CALICO_DISABLE_FILE_LOGGING", Value: "false"},
		{Name: "FELIX_DEFAULTENDPOINTTOHOSTACTION", Value: "ACCEPT"},
		{Name: "FELIX_HEALTHENABLED", Value: "true"},
		{
			Name: "NODENAME",
			ValueFrom: &corev1.EnvVarSource{
				FieldRef: &corev1.ObjectFieldSelector{FieldPath: "spec.nodeName"},
			},
		},
		{
			Name: "NAMESPACE",
			ValueFrom: &corev1.EnvVarSource{
				FieldRef: &corev1.ObjectFieldSelector{FieldPath: "metadata.namespace"},
			},
		},
		{Name: "FELIX_TYPHAK8SNAMESPACE", Value: common.CalicoNamespace},
		{Name: "FELIX_TYPHAK8SSERVICENAME", Value: TyphaServiceName},
		{Name: "FELIX_TYPHACAFILE", Value: c.cfg.TLS.TrustedBundle.MountPath()},
		{Name: "FELIX_TYPHACERTFILE", Value: c.cfg.TLS.NodeSecret.VolumeMountCertificateFilePath()},
		{Name: "FELIX_TYPHAKEYFILE", Value: c.cfg.TLS.NodeSecret.VolumeMountKeyFilePath()},
	}
	// We need at least the CN or URISAN set, we depend on the validation
	// done by the core_controller that the Secret will have one.
	if c.cfg.TLS.TyphaCommonName != "" {
		nodeEnv = append(nodeEnv, corev1.EnvVar{Name: "FELIX_TYPHACN", Value: c.cfg.TLS.TyphaCommonName})
	}
	if c.cfg.TLS.TyphaURISAN != "" {
		nodeEnv = append(nodeEnv, corev1.EnvVar{Name: "FELIX_TYPHAURISAN", Value: c.cfg.TLS.TyphaURISAN})
	}

	if c.cfg.Installation.CNI != nil && c.cfg.Installation.CNI.Type == operatorv1.PluginCalico {
		// If using Calico CNI, we need to manage CNI credential rotation on the host.
		nodeEnv = append(nodeEnv, corev1.EnvVar{Name: "CALICO_MANAGE_CNI", Value: "true"})
	} else {
		nodeEnv = append(nodeEnv, corev1.EnvVar{Name: "CALICO_MANAGE_CNI", Value: "false"})
	}

	if c.cfg.Installation.CNI != nil && c.cfg.Installation.CNI.Type == operatorv1.PluginAmazonVPC {
		nodeEnv = append(nodeEnv, corev1.EnvVar{Name: "FELIX_BPFEXTTOSERVICECONNMARK", Value: "0x80"})
	}

	// If there are no IP pools specified, then configure no default IP pools.
	if c.cfg.Installation.CalicoNetwork == nil || len(c.cfg.Installation.CalicoNetwork.IPPools) == 0 {
		nodeEnv = append(nodeEnv, corev1.EnvVar{Name: "NO_DEFAULT_POOLS", Value: "true"})
	} else {
		// Configure IPv4 pool
		if v4pool := GetIPv4Pool(c.cfg.Installation.CalicoNetwork.IPPools); v4pool != nil {
			nodeEnv = append(nodeEnv, corev1.EnvVar{Name: "CALICO_IPV4POOL_CIDR", Value: v4pool.CIDR})

			switch v4pool.Encapsulation {
			case operatorv1.EncapsulationIPIPCrossSubnet:
				nodeEnv = append(nodeEnv, corev1.EnvVar{Name: "CALICO_IPV4POOL_IPIP", Value: "CrossSubnet"})
			case operatorv1.EncapsulationIPIP:
				nodeEnv = append(nodeEnv, corev1.EnvVar{Name: "CALICO_IPV4POOL_IPIP", Value: "Always"})
			case operatorv1.EncapsulationVXLAN:
				nodeEnv = append(nodeEnv, corev1.EnvVar{Name: "CALICO_IPV4POOL_VXLAN", Value: "Always"})
			case operatorv1.EncapsulationVXLANCrossSubnet:
				nodeEnv = append(nodeEnv, corev1.EnvVar{Name: "CALICO_IPV4POOL_VXLAN", Value: "CrossSubnet"})
			case operatorv1.EncapsulationNone:
				nodeEnv = append(nodeEnv, corev1.EnvVar{Name: "CALICO_IPV4POOL_IPIP", Value: "Never"})
			default:
				nodeEnv = append(nodeEnv, corev1.EnvVar{Name: "CALICO_IPV4POOL_IPIP", Value: "Always"})
			}

			if v4pool.BlockSize != nil {
				nodeEnv = append(nodeEnv, corev1.EnvVar{Name: "CALICO_IPV4POOL_BLOCK_SIZE", Value: fmt.Sprintf("%d", *v4pool.BlockSize)})
			}
			if v4pool.NATOutgoing == operatorv1.NATOutgoingDisabled {
				// Default for IPv4 NAT Outgoing is enabled so it is only necessary to
				// set when it is being disabled.
				nodeEnv = append(nodeEnv, corev1.EnvVar{Name: "CALICO_IPV4POOL_NAT_OUTGOING", Value: "false"})
			}
			if v4pool.NodeSelector != "" {
				nodeEnv = append(nodeEnv, corev1.EnvVar{Name: "CALICO_IPV4POOL_NODE_SELECTOR", Value: v4pool.NodeSelector})
			}
		}

		// Configure IPv6 pool.
		if v6pool := GetIPv6Pool(c.cfg.Installation.CalicoNetwork.IPPools); v6pool != nil {
			nodeEnv = append(nodeEnv, corev1.EnvVar{Name: "CALICO_IPV6POOL_CIDR", Value: v6pool.CIDR})

			switch v6pool.Encapsulation {
			case operatorv1.EncapsulationVXLAN:
				nodeEnv = append(nodeEnv, corev1.EnvVar{Name: "CALICO_IPV6POOL_VXLAN", Value: "Always"})
			case operatorv1.EncapsulationVXLANCrossSubnet:
				nodeEnv = append(nodeEnv, corev1.EnvVar{Name: "CALICO_IPV6POOL_VXLAN", Value: "CrossSubnet"})
			case operatorv1.EncapsulationNone:
				nodeEnv = append(nodeEnv, corev1.EnvVar{Name: "CALICO_IPV6POOL_VXLAN", Value: "Never"})
			}

			if v6pool.BlockSize != nil {
				nodeEnv = append(nodeEnv, corev1.EnvVar{Name: "CALICO_IPV6POOL_BLOCK_SIZE", Value: fmt.Sprintf("%d", *v6pool.BlockSize)})
			}
			if v6pool.NATOutgoing == operatorv1.NATOutgoingEnabled {
				// Default for IPv6 NAT Outgoing is disabled so it is only necessary to
				// set when it is being enabled.
				nodeEnv = append(nodeEnv, corev1.EnvVar{Name: "CALICO_IPV6POOL_NAT_OUTGOING", Value: "true"})
			}
			if v6pool.NodeSelector != "" {
				nodeEnv = append(nodeEnv, corev1.EnvVar{Name: "CALICO_IPV6POOL_NODE_SELECTOR", Value: v6pool.NodeSelector})
			}
		}
	}

	if c.bpfDataplaneEnabled() {
		nodeEnv = append(nodeEnv, corev1.EnvVar{Name: "FELIX_BPFENABLED", Value: "true"})
	}
	if c.vppDataplaneEnabled() {
		nodeEnv = append(nodeEnv, corev1.EnvVar{
			Name:  "FELIX_USEINTERNALDATAPLANEDRIVER",
			Value: "false",
		}, corev1.EnvVar{
			Name:  "FELIX_DATAPLANEDRIVER",
			Value: "/usr/local/bin/felix-plugins/felix-api-proxy",
		}, corev1.EnvVar{
			Name:  "FELIX_XDPENABLED",
			Value: "false",
		})
		if c.cfg.Installation.KubernetesProvider == operatorv1.ProviderEKS {
			nodeEnv = append(nodeEnv, corev1.EnvVar{
				Name:  "FELIX_AWSSRCDSTCHECK",
				Value: "Disable",
			})
		}
	}

	if c.collectProcessPathEnabled() {
		nodeEnv = append(nodeEnv, corev1.EnvVar{Name: "FELIX_FLOWLOGSCOLLECTPROCESSPATH", Value: "true"})
	}

	// Determine MTU to use. If specified explicitly, use that. Otherwise, set defaults based on an overall
	// MTU of 1460.
	mtu := getMTU(c.cfg.Installation)
	if mtu != nil {
		vxlanMtu := strconv.Itoa(int(*mtu))
		wireguardMtu := strconv.Itoa(int(*mtu))
		nodeEnv = append(nodeEnv, corev1.EnvVar{Name: "FELIX_VXLANMTU", Value: vxlanMtu})
		nodeEnv = append(nodeEnv, corev1.EnvVar{Name: "FELIX_WIREGUARDMTU", Value: wireguardMtu})
	}

	// If host-local IPAM is in use, we need to configure calico/node to use the Kubernetes pod CIDR.
	cni := c.cfg.Installation.CNI
	if cni != nil && cni.IPAM != nil && cni.IPAM.Type == operatorv1.IPAMPluginHostLocal {
		nodeEnv = append(nodeEnv, corev1.EnvVar{
			Name:  "USE_POD_CIDR",
			Value: "true",
		})
	}

	// Configure whether or not BGP should be enabled.
	if !bgpEnabled(c.cfg.Installation) {
		if c.cfg.Installation.CNI.Type == operatorv1.PluginCalico {
			if c.cfg.Installation.CNI.IPAM.Type == operatorv1.IPAMPluginHostLocal {
				// If BGP is disabled and using HostLocal, then that means routing is done
				// by Cloud routing, so networking backend is none. (because we don't support
				// vxlan with HostLocal.)
				nodeEnv = append(nodeEnv, corev1.EnvVar{Name: "CALICO_NETWORKING_BACKEND", Value: "none"})
			} else {
				// If BGP is disabled, then set the networking backend to "vxlan". This means that BIRD will be
				// disabled, and VXLAN will optionally be configurable via IP pools.
				nodeEnv = append(nodeEnv, corev1.EnvVar{Name: "CALICO_NETWORKING_BACKEND", Value: "vxlan"})
			}
		} else {
			// If not using Calico networking at all, set the backend to "none".
			nodeEnv = append(nodeEnv, corev1.EnvVar{Name: "CALICO_NETWORKING_BACKEND", Value: "none"})
		}
	} else {
		// BGP is enabled.
		if c.vppDataplaneEnabled() {
			// VPP comes with its own BGP daemon, so bird should be disabled
			nodeEnv = append(nodeEnv, corev1.EnvVar{Name: "CALICO_NETWORKING_BACKEND", Value: "none"})
		} else {
			nodeEnv = append(nodeEnv, corev1.EnvVar{Name: "CALICO_NETWORKING_BACKEND", Value: "bird"})
		}
		if mtu != nil {
			ipipMtu := strconv.Itoa(int(*mtu))
			nodeEnv = append(nodeEnv, corev1.EnvVar{Name: "FELIX_IPINIPMTU", Value: ipipMtu})
		}
	}

	// IPv4 auto-detection configuration.
	var v4Method string
	if c.cfg.Installation.CalicoNetwork != nil {
		v4Method = getAutodetectionMethod(c.cfg.Installation.CalicoNetwork.NodeAddressAutodetectionV4)
	}
	if v4Method != "" {
		// IPv4 Auto-detection is enabled.
		nodeEnv = append(nodeEnv, corev1.EnvVar{Name: "IP", Value: "autodetect"})
		nodeEnv = append(nodeEnv, corev1.EnvVar{Name: "IP_AUTODETECTION_METHOD", Value: v4Method})
	} else {
		// IPv4 Auto-detection is disabled.
		nodeEnv = append(nodeEnv, corev1.EnvVar{Name: "IP", Value: "none"})
	}

	// IPv6 auto-detection and ippool configuration.
	var v6Method string
	if c.cfg.Installation.CalicoNetwork != nil {
		v6Method = getAutodetectionMethod(c.cfg.Installation.CalicoNetwork.NodeAddressAutodetectionV6)
	}
	if v6Method != "" {
		// IPv6 Auto-detection is enabled.
		nodeEnv = append(nodeEnv, corev1.EnvVar{Name: "IP6", Value: "autodetect"})
		nodeEnv = append(nodeEnv, corev1.EnvVar{Name: "IP6_AUTODETECTION_METHOD", Value: v6Method})
		nodeEnv = append(nodeEnv, corev1.EnvVar{Name: "FELIX_IPV6SUPPORT", Value: "true"})

		// Set CALICO_ROUTER_ID to "hash" for IPv6-only with BGP enabled.
		if v4Method == "" && bgpEnabled(c.cfg.Installation) {
			nodeEnv = append(nodeEnv, corev1.EnvVar{Name: "CALICO_ROUTER_ID", Value: "hash"})
		}
	} else {
		// IPv6 Auto-detection is disabled.
		nodeEnv = append(nodeEnv, corev1.EnvVar{Name: "IP6", Value: "none"})
		nodeEnv = append(nodeEnv, corev1.EnvVar{Name: "FELIX_IPV6SUPPORT", Value: "false"})
	}

	if c.cfg.Installation.Variant == operatorv1.TigeraSecureEnterprise {
		// Add in Calico Enterprise specific configuration.
		extraNodeEnv := []corev1.EnvVar{
			{Name: "FELIX_PROMETHEUSREPORTERENABLED", Value: "true"},
			{Name: "FELIX_PROMETHEUSREPORTERPORT", Value: fmt.Sprintf("%d", c.cfg.NodeReporterMetricsPort)},
			{Name: "FELIX_FLOWLOGSFILEENABLED", Value: "true"},
			{Name: "FELIX_FLOWLOGSFILEINCLUDELABELS", Value: "true"},
			{Name: "FELIX_FLOWLOGSFILEINCLUDEPOLICIES", Value: "true"},
			{Name: "FELIX_FLOWLOGSFILEINCLUDESERVICE", Value: "true"},
			{Name: "FELIX_FLOWLOGSENABLENETWORKSETS", Value: "true"},
			{Name: "FELIX_FLOWLOGSCOLLECTPROCESSINFO", Value: "true"},
			{Name: "FELIX_DNSLOGSFILEENABLED", Value: "true"},
			{Name: "FELIX_DNSLOGSFILEPERNODELIMIT", Value: "1000"},
		}

		if c.cfg.Installation.CalicoNetwork != nil && c.cfg.Installation.CalicoNetwork.MultiInterfaceMode != nil {
			extraNodeEnv = append(extraNodeEnv, corev1.EnvVar{Name: "MULTI_INTERFACE_MODE", Value: c.cfg.Installation.CalicoNetwork.MultiInterfaceMode.Value()})
		}

<<<<<<< HEAD
		if c.cfg.PrometheusMetricsCABundle != nil {
			extraNodeEnv = append(extraNodeEnv,
				corev1.EnvVar{Name: "FELIX_PROMETHEUSREPORTERCERTFILE", Value: fmt.Sprintf("/%s/%s", NodePrometheusTLSServerSecret, corev1.TLSCertKey)},
				corev1.EnvVar{Name: "FELIX_PROMETHEUSREPORTERKEYFILE", Value: fmt.Sprintf("/%s/%s", NodePrometheusTLSServerSecret, corev1.TLSPrivateKeyKey)},
				corev1.EnvVar{Name: "FELIX_PROMETHEUSREPORTERCAFILE", Value: fmt.Sprintf("/%s/%s", c.cfg.PrometheusMetricsCABundle.Name, corev1.TLSCertKey)},
=======
		if c.cfg.PrometheusServerTLS != nil {
			extraNodeEnv = append(extraNodeEnv,
				corev1.EnvVar{Name: "FELIX_PROMETHEUSREPORTERCERTFILE", Value: c.cfg.PrometheusServerTLS.VolumeMountCertificateFilePath()},
				corev1.EnvVar{Name: "FELIX_PROMETHEUSREPORTERKEYFILE", Value: c.cfg.PrometheusServerTLS.VolumeMountKeyFilePath()},
				corev1.EnvVar{Name: "FELIX_PROMETHEUSREPORTERCAFILE", Value: c.cfg.TLS.TrustedBundle.MountPath()},
>>>>>>> b19e1de7
			)
		}
		nodeEnv = append(nodeEnv, extraNodeEnv...)
	}

	if c.cfg.Installation.NodeMetricsPort != nil {
		// If a node metrics port was given, then enable felix prometheus metrics and set the port.
		// Note that this takes precedence over any FelixConfiguration resources in the cluster.
		extraNodeEnv := []corev1.EnvVar{
			{Name: "FELIX_PROMETHEUSMETRICSENABLED", Value: "true"},
			{Name: "FELIX_PROMETHEUSMETRICSPORT", Value: fmt.Sprintf("%d", *c.cfg.Installation.NodeMetricsPort)},
		}
		nodeEnv = append(nodeEnv, extraNodeEnv...)
	}

	// Configure provider specific environment variables here.
	switch c.cfg.Installation.KubernetesProvider {
	case operatorv1.ProviderOpenShift:
		// For Openshift, we need special configuration since our default port is already in use.
		nodeEnv = append(nodeEnv, corev1.EnvVar{Name: "FELIX_HEALTHPORT", Value: "9199"})
		if c.cfg.Installation.Variant == operatorv1.TigeraSecureEnterprise {
			// We also need to configure a non-default trusted DNS server, since there's no kube-dns.
			nodeEnv = append(nodeEnv, corev1.EnvVar{Name: "FELIX_DNSTRUSTEDSERVERS", Value: "k8s-service:openshift-dns/dns-default"})
		}
	// For AKS/AzureVNET and EKS/VPCCNI, we must explicitly ask felix to add host IP's to wireguard ifaces
	case operatorv1.ProviderAKS:
		if c.cfg.Installation.CNI.Type == operatorv1.PluginAzureVNET {
			nodeEnv = append(nodeEnv, corev1.EnvVar{Name: "FELIX_WIREGUARDHOSTENCRYPTIONENABLED", Value: "true"})
		}
	case operatorv1.ProviderEKS:
		if c.cfg.Installation.CNI.Type == operatorv1.PluginAmazonVPC {
			nodeEnv = append(nodeEnv, corev1.EnvVar{Name: "FELIX_WIREGUARDHOSTENCRYPTIONENABLED", Value: "true"})
		}
	}

	switch c.cfg.Installation.CNI.Type {
	case operatorv1.PluginAmazonVPC:
		nodeEnv = append(nodeEnv, corev1.EnvVar{Name: "FELIX_INTERFACEPREFIX", Value: "eni"})
		nodeEnv = append(nodeEnv, corev1.EnvVar{Name: "FELIX_IPTABLESMANGLEALLOWACTION", Value: "Return"})
	case operatorv1.PluginGKE:
		// The GKE CNI plugin uses its own interface prefix.
		nodeEnv = append(nodeEnv, corev1.EnvVar{Name: "FELIX_INTERFACEPREFIX", Value: "gke"})
		// The GKE CNI plugin has its own iptables rules. Defer to them after ours.
		nodeEnv = append(nodeEnv, corev1.EnvVar{Name: "FELIX_IPTABLESMANGLEALLOWACTION", Value: "Return"})
		nodeEnv = append(nodeEnv, corev1.EnvVar{Name: "FELIX_IPTABLESFILTERALLOWACTION", Value: "Return"})
	case operatorv1.PluginAzureVNET:
		nodeEnv = append(nodeEnv, corev1.EnvVar{Name: "FELIX_INTERFACEPREFIX", Value: "azv"})
	}

	if c.cfg.Installation.CNI.Type != operatorv1.PluginCalico {
		nodeEnv = append(nodeEnv, corev1.EnvVar{Name: "FELIX_ROUTESOURCE", Value: "WorkloadIPs"})
	}

	if c.cfg.AmazonCloudIntegration != nil {
		nodeEnv = append(nodeEnv, GetTigeraSecurityGroupEnvVariables(c.cfg.AmazonCloudIntegration)...)
		nodeEnv = append(nodeEnv, corev1.EnvVar{
			Name:  "FELIX_FAILSAFEINBOUNDHOSTPORTS",
			Value: "tcp:22,udp:68,tcp:179,tcp:443,tcp:5473,tcp:6443",
		})
		nodeEnv = append(nodeEnv, corev1.EnvVar{
			Name:  "FELIX_FAILSAFEOUTBOUNDHOSTPORTS",
			Value: "udp:53,udp:67,tcp:179,tcp:443,tcp:5473,tcp:6443",
		})
	}

	nodeEnv = append(nodeEnv, c.cfg.K8sServiceEp.EnvVars(true, c.cfg.Installation.KubernetesProvider)...)

	if c.cfg.BGPLayouts != nil {
		nodeEnv = append(nodeEnv, corev1.EnvVar{
			Name:  "CALICO_EARLY_NETWORKING",
			Value: BGPLayoutPath,
		})
	}

	return nodeEnv
}

// nodeLifecycle creates the node's postStart and preStop hooks.
func (c *nodeComponent) nodeLifecycle() *corev1.Lifecycle {
	preStopCmd := []string{"/bin/calico-node", "-shutdown"}
	lc := &corev1.Lifecycle{
		PreStop: &corev1.Handler{Exec: &corev1.ExecAction{Command: preStopCmd}},
	}
	return lc
}

// nodeLivenessReadinessProbes creates the node's liveness and readiness probes.
func (c *nodeComponent) nodeLivenessReadinessProbes() (*corev1.Probe, *corev1.Probe) {
	// Determine liveness and readiness configuration for node.
	livenessPort := intstr.FromInt(c.cfg.FelixHealthPort)
	readinessCmd := []string{"/bin/calico-node", "-bird-ready", "-felix-ready"}

	// Want to check for BGP metrics server if this is enterprise
	if c.cfg.Installation.Variant == operatorv1.TigeraSecureEnterprise {
		readinessCmd = []string{"/bin/calico-node", "-bird-ready", "-felix-ready", "-bgp-metrics-ready"}
	}

	// If not using BGP or using VPP, don't check bird status (or bgp metrics server for enterprise).
	if !bgpEnabled(c.cfg.Installation) || c.vppDataplaneEnabled() {
		readinessCmd = []string{"/bin/calico-node", "-felix-ready"}
	}

	lp := &corev1.Probe{
		Handler: corev1.Handler{
			HTTPGet: &corev1.HTTPGetAction{
				Host: "localhost",
				Path: "/liveness",
				Port: livenessPort,
			},
		},
		TimeoutSeconds: 10,
	}
	rp := &corev1.Probe{
		Handler: corev1.Handler{Exec: &corev1.ExecAction{Command: readinessCmd}},
		// Set the TimeoutSeconds greater than the default of 1 to allow additional time on loaded nodes.
		// This timeout should be less than the PeriodSeconds.
		TimeoutSeconds: 5,
		PeriodSeconds:  10,
	}
	return lp, rp
}

// nodeMetricsService creates a Service which exposes two endpoints on calico/node for
// reporting Prometheus metrics (for policy enforcement activity and BGP stats).
// This service is used internally by Calico Enterprise and is separate from general
// Prometheus metrics which are user-configurable.
func (c *nodeComponent) nodeMetricsService() *corev1.Service {
	return &corev1.Service{
		TypeMeta: metav1.TypeMeta{Kind: "Service", APIVersion: "v1"},
		ObjectMeta: metav1.ObjectMeta{
			Name:      CalicoNodeMetricsService,
			Namespace: common.CalicoNamespace,
			Labels:    map[string]string{"k8s-app": CalicoNodeObjectName},
		},
		Spec: corev1.ServiceSpec{
			Selector: map[string]string{"k8s-app": CalicoNodeObjectName},
			Type:     corev1.ServiceTypeClusterIP,
			Ports: []corev1.ServicePort{
				{
					Name:       "calico-metrics-port",
					Port:       int32(c.cfg.NodeReporterMetricsPort),
					TargetPort: intstr.FromInt(c.cfg.NodeReporterMetricsPort),
					Protocol:   corev1.ProtocolTCP,
				},
				{
					Name:       "calico-bgp-metrics-port",
					Port:       nodeBGPReporterPort,
					TargetPort: intstr.FromInt(int(nodeBGPReporterPort)),
					Protocol:   corev1.ProtocolTCP,
				},
			},
		},
	}
}

func (c *nodeComponent) nodePodSecurityPolicy() *policyv1beta1.PodSecurityPolicy {
	psp := podsecuritypolicy.NewBasePolicy()
	psp.GetObjectMeta().SetName(common.NodeDaemonSetName)
	psp.Spec.Privileged = true
	psp.Spec.AllowPrivilegeEscalation = ptr.BoolToPtr(true)
	psp.Spec.Volumes = append(psp.Spec.Volumes, policyv1beta1.HostPath)
	psp.Spec.HostNetwork = true
	// CollectProcessPath feature in logCollectorSpec requires access to hostPID
	// Hence setting hostPID to true in the calico-node PSP, for this feature
	// to work with PSP turned on
	if c.collectProcessPathEnabled() {
		psp.Spec.HostPID = true
	}
	psp.Spec.RunAsUser.Rule = policyv1beta1.RunAsUserStrategyRunAsAny
	return psp
}

// hostPathInitContainer creates an init container that changes the permissions on hostPath volumes
// so that they can be written to by a non-root container.
func (c *nodeComponent) hostPathInitContainer() corev1.Container {
	rootUID := int64(0)
	mounts := []corev1.VolumeMount{
		{
			MountPath: "/var/run",
			Name:      "var-run",
			ReadOnly:  false,
		},
		{
			MountPath: "/var/lib",
			Name:      "var-lib",
			ReadOnly:  false,
		},
		{
			MountPath: "/var/log",
			Name:      "var-log",
			ReadOnly:  false,
		},
	}

	return corev1.Container{
		Name:  "hostpath-init",
		Image: c.nodeImage,
		Env: []corev1.EnvVar{
			{Name: "NODE_USER_ID", Value: "999"},
		},
		VolumeMounts: mounts,
		SecurityContext: &corev1.SecurityContext{
			RunAsUser: &rootUID,
		},
		Command: []string{"sh", "-c", "calico-node -hostpath-init"},
	}
}

// runAsNonPrivileged checks to ensure that all of the proper installation values are set for running
// Calico as non-privileged.
func (c *nodeComponent) runAsNonPrivileged() bool {
	// Check that the NonPrivileged flag is set
	return c.cfg.Installation.NonPrivileged != nil && *c.cfg.Installation.NonPrivileged == operatorv1.NonPrivilegedEnabled
}

// getAutodetectionMethod returns the IP auto detection method in a form understandable by the calico/node
// startup processing. It returns an empty string if IP auto detection should not be enabled.
func getAutodetectionMethod(ad *operatorv1.NodeAddressAutodetection) string {
	if ad != nil {
		if len(ad.Interface) != 0 {
			return fmt.Sprintf("interface=%s", ad.Interface)
		}
		if len(ad.SkipInterface) != 0 {
			return fmt.Sprintf("skip-interface=%s", ad.SkipInterface)
		}
		if len(ad.CanReach) != 0 {
			return fmt.Sprintf("can-reach=%s", ad.CanReach)
		}
		if ad.FirstFound != nil && *ad.FirstFound {
			return "first-found"
		}
		if len(ad.CIDRS) != 0 {
			return fmt.Sprintf("cidr=%s", strings.Join(ad.CIDRS, ","))
		}
		if ad.Kubernetes != nil {
			if *ad.Kubernetes == operatorv1.NodeInternalIP {
				return "kubernetes-internal-ip"
			}
		}
	}
	return ""
}

// GetIPv4Pool returns the IPv4 IPPool in an installation, or nil if one can't be found.
func GetIPv4Pool(pools []operatorv1.IPPool) *operatorv1.IPPool {
	for ii, pool := range pools {
		addr, _, err := net.ParseCIDR(pool.CIDR)
		if err == nil {
			if addr.To4() != nil {
				return &pools[ii]
			}
		}
	}

	return nil
}

// GetIPv6Pool returns the IPv6 IPPool in an installation, or nil if one can't be found.
func GetIPv6Pool(pools []operatorv1.IPPool) *operatorv1.IPPool {
	for ii, pool := range pools {
		addr, _, err := net.ParseCIDR(pool.CIDR)
		if err == nil {
			if addr.To4() == nil {
				return &pools[ii]
			}
		}
	}

	return nil
}

// bgpEnabled returns true if the given Installation enables BGP, false otherwise.
func bgpEnabled(instance *operatorv1.InstallationSpec) bool {
	return instance.CalicoNetwork != nil &&
		instance.CalicoNetwork.BGP != nil &&
		*instance.CalicoNetwork.BGP == operatorv1.BGPEnabled
}

// getMTU returns the MTU configured in the Installation if there is one, nil otherwise.
func getMTU(instance *operatorv1.InstallationSpec) *int32 {
	var mtu *int32
	if instance.CalicoNetwork != nil && instance.CalicoNetwork.MTU != nil {
		mtu = instance.CalicoNetwork.MTU
	}
	return mtu
}<|MERGE_RESOLUTION|>--- conflicted
+++ resolved
@@ -53,20 +53,11 @@
 	BGPLayoutPath                     = "/etc/calico/early-networking.yaml"
 	K8sSvcEndpointConfigMapName       = "kubernetes-services-endpoint"
 	nodeTerminationGracePeriodSeconds = 5
-<<<<<<< HEAD
-
-	CalicoNodeMetricsService          = "calico-node-metrics"
-	NodePrometheusTLSServerSecret     = "calico-node-prometheus-server-tls"
-	NodePrometheusTLSServerAnnotation = "hash.operator.tigera.io/calico-node-prometheus-server-tls"
-	PrometheusCABundle                = "tigera-prometheus-metrics-ca-bundle"
-	PrometheusCABundleAnnotation      = "hash.operator.tigera.io/tigera-prometheus-metrics-ca-bundle"
-=======
 	NodeFinalizer                     = "tigera.io/cni-protector"
 
 	CalicoNodeMetricsService      = "calico-node-metrics"
 	NodePrometheusTLSServerSecret = "calico-node-prometheus-server-tls"
 	CalicoNodeObjectName          = "calico-node"
->>>>>>> b19e1de7
 )
 
 var (
@@ -109,9 +100,6 @@
 	Terminating         bool
 	PrometheusServerTLS certificatemanagement.KeyPairInterface
 
-	PrometheusServerTLS       *corev1.Secret
-	PrometheusMetricsCABundle *corev1.ConfigMap
-
 	// BGPLayouts is returned by the rendering code after modifying its namespace
 	// so that it can be deployed into the cluster.
 	// TODO: The controller should pass the contents, the renderer should build its own
@@ -231,23 +219,10 @@
 		objs = append(objs, certificatemanagement.CSRClusterRole())
 	}
 
-<<<<<<< HEAD
-	if c.cfg.PrometheusServerTLS != nil {
-		objsToCreate = append(objsToCreate, secret.ToRuntimeObjects(secret.CopyToNamespace(common.CalicoNamespace, c.cfg.PrometheusServerTLS)...)...)
-	} else {
-		objsToDelete = append(objsToDelete, &corev1.Secret{ObjectMeta: metav1.ObjectMeta{Name: NodePrometheusTLSServerSecret, Namespace: common.CalicoNamespace}})
-	}
-
-	if c.cfg.PrometheusMetricsCABundle != nil {
-		objsToCreate = append(objsToCreate, c.cfg.PrometheusMetricsCABundle)
-	}
-	return objsToCreate, objsToDelete
-=======
 	if c.cfg.Terminating {
 		return objsToKeep, append(objs, objsToDelete...)
 	}
 	return objs, objsToDelete
->>>>>>> b19e1de7
 }
 
 func (c *nodeComponent) Ready() bool {
@@ -682,40 +657,6 @@
 		annotations[birdTemplateHashAnnotation] = rmeta.AnnotationHash(c.cfg.BirdTemplates)
 	}
 	if c.cfg.PrometheusServerTLS != nil {
-<<<<<<< HEAD
-		annotations[NodePrometheusTLSServerAnnotation] = rmeta.AnnotationHash(c.cfg.PrometheusServerTLS.Data)
-	}
-	if c.cfg.PrometheusMetricsCABundle != nil {
-		annotations[PrometheusCABundleAnnotation] = rmeta.AnnotationHash(c.cfg.PrometheusMetricsCABundle.Data)
-	}
-
-	annotations[TyphaCAHashAnnotation] = rmeta.AnnotationHash(c.cfg.TLS.CAConfigMap.Data)
-	if c.cfg.Installation.CertificateManagement == nil {
-		annotations[NodeCertHashAnnotation] = rmeta.AnnotationHash(c.cfg.TLS.NodeSecret.Data)
-	} else {
-		initContainers = append(initContainers, CreateCSRInitContainer(
-			c.cfg.Installation.CertificateManagement,
-			c.certSignReqImage,
-			"felix-certs",
-			FelixCommonName,
-			TLSSecretKeyName,
-			TLSSecretCertName,
-			dns.GetServiceDNSNames(common.NodeDaemonSetName, common.CalicoNamespace, c.cfg.ClusterDomain),
-			CSRLabelCalicoSystem))
-		if c.cfg.PrometheusMetricsCABundle != nil { // If this bundle is present, it means we want to create a mTLS certificate.
-			prometheusInit := CreateCSRInitContainer(
-				c.cfg.Installation.CertificateManagement,
-				c.certSignReqImage,
-				NodePrometheusTLSServerSecret,
-				NodePrometheusTLSServerSecret,
-				corev1.TLSPrivateKeyKey,
-				corev1.TLSCertKey,
-				dns.GetServiceDNSNames(CalicoNodeMetricsService, common.CalicoNamespace, c.cfg.ClusterDomain),
-				CSRLabelCalicoSystem)
-			prometheusInit.Name = fmt.Sprintf("%s-%s", CalicoNodeMetricsService, prometheusInit.Name)
-			initContainers = append(initContainers, prometheusInit)
-		}
-=======
 		annotations[c.cfg.PrometheusServerTLS.HashAnnotationKey()] = c.cfg.PrometheusServerTLS.HashAnnotationValue()
 	}
 
@@ -725,7 +666,6 @@
 
 	if c.cfg.PrometheusServerTLS != nil && c.cfg.PrometheusServerTLS.UseCertificateManagement() {
 		initContainers = append(initContainers, c.cfg.PrometheusServerTLS.InitContainer(common.CalicoNamespace))
->>>>>>> b19e1de7
 	}
 
 	if cniCfgMap != nil {
@@ -873,25 +813,8 @@
 		{Name: "lib-modules", VolumeSource: corev1.VolumeSource{HostPath: &corev1.HostPathVolumeSource{Path: "/lib/modules"}}},
 		{Name: "xtables-lock", VolumeSource: corev1.VolumeSource{HostPath: &corev1.HostPathVolumeSource{Path: "/run/xtables.lock", Type: &fileOrCreate}}},
 		{Name: "policysync", VolumeSource: corev1.VolumeSource{HostPath: &corev1.HostPathVolumeSource{Path: "/var/run/nodeagent", Type: &dirOrCreate}}},
-<<<<<<< HEAD
-		{
-			Name: "typha-ca",
-			VolumeSource: corev1.VolumeSource{
-				ConfigMap: &corev1.ConfigMapVolumeSource{
-					LocalObjectReference: corev1.LocalObjectReference{
-						Name: TyphaCAConfigMapName,
-					},
-				},
-			},
-		},
-		{
-			Name:         "felix-certs",
-			VolumeSource: CertificateVolumeSource(c.cfg.Installation.CertificateManagement, NodeTLSSecretName),
-		},
-=======
 		c.cfg.TLS.TrustedBundle.Volume(),
 		c.cfg.TLS.NodeSecret.Volume(),
->>>>>>> b19e1de7
 	}
 
 	if c.runAsNonPrivileged() {
@@ -978,23 +901,8 @@
 				},
 			})
 	}
-<<<<<<< HEAD
-	if c.cfg.PrometheusMetricsCABundle != nil {
-		volumes = append(volumes,
-			corev1.Volume{Name: c.cfg.PrometheusMetricsCABundle.Name,
-				VolumeSource: corev1.VolumeSource{
-					ConfigMap: &corev1.ConfigMapVolumeSource{
-						LocalObjectReference: corev1.LocalObjectReference{Name: c.cfg.PrometheusMetricsCABundle.Name},
-					},
-				},
-			},
-			corev1.Volume{Name: NodePrometheusTLSServerSecret,
-				VolumeSource: CertificateVolumeSource(c.cfg.Installation.CertificateManagement, NodePrometheusTLSServerSecret),
-			})
-=======
 	if c.cfg.PrometheusServerTLS != nil {
 		volumes = append(volumes, c.cfg.PrometheusServerTLS.Volume())
->>>>>>> b19e1de7
 	}
 
 	return volumes
@@ -1231,24 +1139,8 @@
 				SubPath:   BGPLayoutConfigMapKey,
 			})
 	}
-<<<<<<< HEAD
-	if c.cfg.PrometheusMetricsCABundle != nil {
-		nodeVolumeMounts = append(nodeVolumeMounts,
-			corev1.VolumeMount{
-				Name:      c.cfg.PrometheusMetricsCABundle.Name,
-				MountPath: fmt.Sprintf("/%s", c.cfg.PrometheusMetricsCABundle.Name),
-				ReadOnly:  true,
-			},
-			corev1.VolumeMount{
-				Name:      NodePrometheusTLSServerSecret,
-				MountPath: fmt.Sprintf("/%s", NodePrometheusTLSServerSecret),
-				ReadOnly:  true,
-			},
-		)
-=======
 	if c.cfg.PrometheusServerTLS != nil {
 		nodeVolumeMounts = append(nodeVolumeMounts, c.cfg.PrometheusServerTLS.VolumeMount())
->>>>>>> b19e1de7
 	}
 	return nodeVolumeMounts
 }
@@ -1513,19 +1405,11 @@
 			extraNodeEnv = append(extraNodeEnv, corev1.EnvVar{Name: "MULTI_INTERFACE_MODE", Value: c.cfg.Installation.CalicoNetwork.MultiInterfaceMode.Value()})
 		}
 
-<<<<<<< HEAD
-		if c.cfg.PrometheusMetricsCABundle != nil {
-			extraNodeEnv = append(extraNodeEnv,
-				corev1.EnvVar{Name: "FELIX_PROMETHEUSREPORTERCERTFILE", Value: fmt.Sprintf("/%s/%s", NodePrometheusTLSServerSecret, corev1.TLSCertKey)},
-				corev1.EnvVar{Name: "FELIX_PROMETHEUSREPORTERKEYFILE", Value: fmt.Sprintf("/%s/%s", NodePrometheusTLSServerSecret, corev1.TLSPrivateKeyKey)},
-				corev1.EnvVar{Name: "FELIX_PROMETHEUSREPORTERCAFILE", Value: fmt.Sprintf("/%s/%s", c.cfg.PrometheusMetricsCABundle.Name, corev1.TLSCertKey)},
-=======
 		if c.cfg.PrometheusServerTLS != nil {
 			extraNodeEnv = append(extraNodeEnv,
 				corev1.EnvVar{Name: "FELIX_PROMETHEUSREPORTERCERTFILE", Value: c.cfg.PrometheusServerTLS.VolumeMountCertificateFilePath()},
 				corev1.EnvVar{Name: "FELIX_PROMETHEUSREPORTERKEYFILE", Value: c.cfg.PrometheusServerTLS.VolumeMountKeyFilePath()},
 				corev1.EnvVar{Name: "FELIX_PROMETHEUSREPORTERCAFILE", Value: c.cfg.TLS.TrustedBundle.MountPath()},
->>>>>>> b19e1de7
 			)
 		}
 		nodeEnv = append(nodeEnv, extraNodeEnv...)
