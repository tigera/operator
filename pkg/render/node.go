package render

import (
	"fmt"

	operatorv1alpha1 "github.com/tigera/operator/pkg/apis/operator/v1alpha1"

	apps "k8s.io/api/apps/v1"
	v1 "k8s.io/api/core/v1"
	rbacv1 "k8s.io/api/rbac/v1"
	metav1 "k8s.io/apimachinery/pkg/apis/meta/v1"
	"k8s.io/apimachinery/pkg/runtime"
)

var nodeMeta = metav1.ObjectMeta{
	Name:      "calico-node",
	Namespace: "kube-system",
	Labels:    map[string]string{},
}

func Node(cr *operatorv1alpha1.Core) []runtime.Object {
	return []runtime.Object{
		nodeServiceAccount(cr),
		nodeRole(cr),
		nodeRoleBinding(cr),
		nodeCNIConfigMap(cr),
		nodeDaemonset(cr),
	}
}

func nodeServiceAccount(cr *operatorv1alpha1.Core) *v1.ServiceAccount {
	return &v1.ServiceAccount{
		TypeMeta:   metav1.TypeMeta{Kind: "ServiceAccount", APIVersion: "v1"},
		ObjectMeta: nodeMeta,
	}
}

func nodeRoleBinding(cr *operatorv1alpha1.Core) *rbacv1.ClusterRoleBinding {
	return &rbacv1.ClusterRoleBinding{
<<<<<<< HEAD
		TypeMeta:   metav1.TypeMeta{Kind: "ClusterRoleBinding", APIVersion: "rbac.authorization.k8s.io/v1"},
		ObjectMeta: nodeMeta,
=======
		TypeMeta: metav1.TypeMeta{Kind: "ClusterRoleBinding", APIVersion: "rbac.authorization.k8s.io/v1"},
		ObjectMeta: metav1.ObjectMeta{
			Name:   "calico-node",
			Labels: map[string]string{},
		},
>>>>>>> fdd59fe3
		RoleRef: rbacv1.RoleRef{
			APIGroup: "rbac.authorization.k8s.io",
			Kind:     "ClusterRole",
			Name:     "calico-node",
		},
		Subjects: []rbacv1.Subject{
			{
				Kind:      "ServiceAccount",
				Name:      "calico-node",
				Namespace: "kube-system",
			},
		},
	}
}

func nodeRole(cr *operatorv1alpha1.Core) *rbacv1.ClusterRole {
	return &rbacv1.ClusterRole{
<<<<<<< HEAD
		TypeMeta:   metav1.TypeMeta{Kind: "ClusterRole", APIVersion: "rbac.authorization.k8s.io/v1"},
		ObjectMeta: nodeMeta,
=======
		TypeMeta: metav1.TypeMeta{Kind: "ClusterRole", APIVersion: "rbac.authorization.k8s.io/v1"},
		ObjectMeta: metav1.ObjectMeta{
			Name:   "calico-node",
			Labels: map[string]string{},
		},
>>>>>>> fdd59fe3
		// TODO: Comments explaining why each permission is needed.
		Rules: []rbacv1.PolicyRule{
			{
				// The CNI plugin needs to get pods, nodes, namespaces.
				APIGroups: []string{""},
				Resources: []string{"pods", "nodes", "namespaces"},
				Verbs:     []string{"get"},
			},
			{
				// Used to discover Typha endpoints and service IPs for advertisement.
				APIGroups: []string{""},
				Resources: []string{"endpoints", "services"},
				Verbs:     []string{"watch", "list", "get"},
			},
			{
				APIGroups: []string{""},
				Resources: []string{"nodes/status"},
				Verbs:     []string{"patch", "update"},
			},
			{
				APIGroups: []string{"networking.k8s.io"},
				Resources: []string{"networkpolicies"},
				Verbs:     []string{"watch", "list"},
			},
			{
				APIGroups: []string{""},
				Resources: []string{"pods", "namespaces", "serviceaccounts"},
				Verbs:     []string{"watch", "list"},
			},
			{
				APIGroups: []string{""},
				Resources: []string{"pods/status"},
				Verbs:     []string{"patch"},
			},
			{
				APIGroups: []string{"crd.projectcalico.org"},
				Resources: []string{
					"bgpconfigurations",
					"bgppeers",
					"clusterinformations",
					"felixconfigurations",
					"globalnetworkpolicies",
					"globalnetworksets",
					"hostendpoints",
					"ipamblocks",
					"ippools",
					"networkpolicies",
					"networksets",
				},
				Verbs: []string{"get", "list", "watch"},
			},
			{
				// For migration code only. Remove when no longer needed.
				APIGroups: []string{"crd.projectcalico.org"},
				Resources: []string{
					"globalbgpconfigs",
					"globalfelixconfigs",
				},
				Verbs: []string{"get", "list", "watch"},
			},
			{
				APIGroups: []string{"crd.projectcalico.org"},
				Resources: []string{
					"clusterinformations",
					"felixconfigurations",
					"ippools",
				},
				Verbs: []string{"create", "update"},
			},
			{
				APIGroups: []string{""},
				Resources: []string{"nodes"},
				Verbs:     []string{"get", "list", "watch"},
			},
			{
				APIGroups: []string{"crd.projectcalico.org"},
				Resources: []string{
					"blockaffinities",
					"ipamblocks",
					"ipamhandles",
				},
				Verbs: []string{"get", "list", "create", "update", "delete"},
			},
			{
				APIGroups: []string{"crd.projectcalico.org"},
				Resources: []string{"ipamconfigs"},
				Verbs:     []string{"get"},
			},
			{
				// confd watches block affinities for route aggregation.
				APIGroups: []string{"crd.projectcalico.org"},
				Resources: []string{"blockaffinities"},
				Verbs:     []string{"watch"},
			},
		},
	}
}

// nodeCNIConfigMap returns a config map containing the CNI network config to be installed on each node.
func nodeCNIConfigMap(cr *operatorv1alpha1.Core) *v1.ConfigMap {
	var config = `{
  "name": "k8s-pod-network",
  "cniVersion": "0.3.0",
  "plugins": [
    {
      "type": "calico",
      "datastore_type": "kubernetes",
      "mtu": 1440,
      "ipam": {
          "type": "calico-ipam"
      },
      "policy": {
          "type": "k8s"
      },
      "kubernetes": {
          "kubeconfig": "__KUBECONFIG_FILEPATH__"
      }
    },
    {
      "type": "portmap",
      "snat": true,
      "capabilities": {"portMappings": true}
    }
  ]
}`
	return &v1.ConfigMap{
		TypeMeta: metav1.TypeMeta{Kind: "ConfigMap", APIVersion: "v1"},
		ObjectMeta: metav1.ObjectMeta{
			Name:      "cni-config",
			Namespace: "kube-system",
			Labels:    map[string]string{},
		},
		Data: map[string]string{
			"config": config,
		},
	}
}

func nodeDaemonset(cr *operatorv1alpha1.Core) *apps.DaemonSet {
	// Determine default CIDR.
	defaultCIDR := "192.168.0.0/16"
	if len(cr.Spec.IPPools) != 0 {
		defaultCIDR = cr.Spec.IPPools[0].CIDR
	}

	// Build image strings to use.
	cniImage := fmt.Sprintf("%scalico/cni:%s", cr.Spec.Registry, cr.Spec.Version)
	nodeImage := fmt.Sprintf("%scalico/node:%s", cr.Spec.Registry, cr.Spec.Version)

	var terminationGracePeriod int64 = 0
	var trueBool bool = true
	var fileOrCreate v1.HostPathType = v1.HostPathFileOrCreate
	return &apps.DaemonSet{
		TypeMeta:   metav1.TypeMeta{Kind: "DaemonSet", APIVersion: "apps/v1"},
		ObjectMeta: nodeMeta,
		Spec: apps.DaemonSetSpec{
			Selector: &metav1.LabelSelector{MatchLabels: map[string]string{"k8s-app": "calico-node"}},
			Template: v1.PodTemplateSpec{
				ObjectMeta: metav1.ObjectMeta{
					Labels: map[string]string{
						"k8s-app": "calico-node",
					},
				},
				Spec: v1.PodSpec{
					NodeSelector: map[string]string{},
					Tolerations: []v1.Toleration{
						{Operator: "Exists", Effect: "NoSchedule"},
						{Operator: "Exists", Effect: "NoExecute"},
						// TODO: Not valid?? {Operator: "Exists", Effect: "CriticalAddonsOnly"},
					},
					ServiceAccountName:            "calico-node",
					TerminationGracePeriodSeconds: &terminationGracePeriod,
					HostNetwork:                   true,
					InitContainers: []v1.Container{
						{
							Name:    "install-cni",
							Image:   cniImage,
							Command: []string{"/install-cni.sh"},
							Env: []v1.EnvVar{
								{Name: "CNI_CONF_NAME", Value: "10-calico.conflist"},
								{Name: "SLEEP", Value: "false"},
								{Name: "CNI_NET_DIR", Value: cr.Spec.CNINetDir},
								{
									Name: "CNI_NETWORK_CONFIG",
									ValueFrom: &v1.EnvVarSource{
										ConfigMapKeyRef: &v1.ConfigMapKeySelector{
											Key: "config",
											LocalObjectReference: v1.LocalObjectReference{
												Name: "cni-config",
											},
										},
									},
								},
							},
							VolumeMounts: []v1.VolumeMount{
								{MountPath: "/host/opt/cni/bin", Name: "cni-bin-dir"},
								{MountPath: "/host/etc/cni/net.d", Name: "cni-net-dir"},
							},
						},
					},
					// TODO: Add readiness and liveness checks
					Containers: []v1.Container{
						{
							Name:            "calico-node",
							Image:           nodeImage,
							SecurityContext: &v1.SecurityContext{Privileged: &trueBool},
							Env: []v1.EnvVar{
								{Name: "DATASTORE_TYPE", Value: "kubernetes"},
								{Name: "WAIT_FOR_DATASTORE", Value: "true"},
								{Name: "CALICO_NETWORKING_BACKEND", Value: "bird"},
								{Name: "CLUSTER_TYPE", Value: "k8s,bgp,operator"},
								{Name: "IP", Value: "autodetect"},
								{Name: "CALICO_IPV4POOL_CIDR", Value: defaultCIDR},
								{Name: "CALICO_IPV4POOL_IPIP", Value: "Always"},
								{Name: "CALICO_DISABLE_FILE_LOGGING", Value: "true"},
								{Name: "FELIX_IPINIPMTU", Value: "1440"},
								{Name: "FELIX_DEFAULTENDPOINTTOHOSTACTION", Value: "ACCEPT"},
								{Name: "FELIX_IPV6SUPPORT", Value: "false"},
								{Name: "FELIX_HEALTHENABLED", Value: "true"},
								{
									Name: "NODENAME",
									ValueFrom: &v1.EnvVarSource{
										FieldRef: &v1.ObjectFieldSelector{FieldPath: "spec.nodeName"},
									},
								},
							},
							VolumeMounts: []v1.VolumeMount{
								{MountPath: "/lib/modules", Name: "lib-modules", ReadOnly: true},
								{MountPath: "/run/xtables.lock", Name: "xtables-lock"},
								{MountPath: "/var/run/calico", Name: "var-run-calico"},
								{MountPath: "/var/lib/calico", Name: "var-lib-calico"},
							},
						},
					},
					Volumes: []v1.Volume{
						{Name: "lib-modules", VolumeSource: v1.VolumeSource{HostPath: &v1.HostPathVolumeSource{Path: "/lib/modules"}}},
						{Name: "var-run-calico", VolumeSource: v1.VolumeSource{HostPath: &v1.HostPathVolumeSource{Path: "/var/run/calico"}}},
						{Name: "var-lib-calico", VolumeSource: v1.VolumeSource{HostPath: &v1.HostPathVolumeSource{Path: "/var/lib/calico"}}},
						{Name: "xtables-lock", VolumeSource: v1.VolumeSource{HostPath: &v1.HostPathVolumeSource{Path: "/run/xtables.lock", Type: &fileOrCreate}}},
						{Name: "cni-bin-dir", VolumeSource: v1.VolumeSource{HostPath: &v1.HostPathVolumeSource{Path: cr.Spec.CNIBinDir}}},
						{Name: "cni-net-dir", VolumeSource: v1.VolumeSource{HostPath: &v1.HostPathVolumeSource{Path: cr.Spec.CNINetDir}}},
					},
				},
			},
		},
	}
}<|MERGE_RESOLUTION|>--- conflicted
+++ resolved
@@ -37,16 +37,11 @@
 
 func nodeRoleBinding(cr *operatorv1alpha1.Core) *rbacv1.ClusterRoleBinding {
 	return &rbacv1.ClusterRoleBinding{
-<<<<<<< HEAD
-		TypeMeta:   metav1.TypeMeta{Kind: "ClusterRoleBinding", APIVersion: "rbac.authorization.k8s.io/v1"},
-		ObjectMeta: nodeMeta,
-=======
 		TypeMeta: metav1.TypeMeta{Kind: "ClusterRoleBinding", APIVersion: "rbac.authorization.k8s.io/v1"},
 		ObjectMeta: metav1.ObjectMeta{
 			Name:   "calico-node",
 			Labels: map[string]string{},
 		},
->>>>>>> fdd59fe3
 		RoleRef: rbacv1.RoleRef{
 			APIGroup: "rbac.authorization.k8s.io",
 			Kind:     "ClusterRole",
@@ -64,16 +59,11 @@
 
 func nodeRole(cr *operatorv1alpha1.Core) *rbacv1.ClusterRole {
 	return &rbacv1.ClusterRole{
-<<<<<<< HEAD
-		TypeMeta:   metav1.TypeMeta{Kind: "ClusterRole", APIVersion: "rbac.authorization.k8s.io/v1"},
-		ObjectMeta: nodeMeta,
-=======
 		TypeMeta: metav1.TypeMeta{Kind: "ClusterRole", APIVersion: "rbac.authorization.k8s.io/v1"},
 		ObjectMeta: metav1.ObjectMeta{
 			Name:   "calico-node",
 			Labels: map[string]string{},
 		},
->>>>>>> fdd59fe3
 		// TODO: Comments explaining why each permission is needed.
 		Rules: []rbacv1.PolicyRule{
 			{
