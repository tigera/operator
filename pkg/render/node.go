// Copyright (c) 2019-2020 Tigera, Inc. All rights reserved.
//
// Licensed under the Apache License, Version 2.0 (the "License");
// you may not use this file except in compliance with the License.
// You may obtain a copy of the License at
//
//     http://www.apache.org/licenses/LICENSE-2.0
//
// Unless required by applicable law or agreed to in writing, software
// distributed under the License is distributed on an "AS IS" BASIS,
// WITHOUT WARRANTIES OR CONDITIONS OF ANY KIND, either express or implied.
// See the License for the specific language governing permissions and
// limitations under the License.

package render

import (
	"fmt"
	"net"
	"sort"
	"strconv"
	"strings"

	"github.com/tigera/operator/pkg/ptr"

	apps "k8s.io/api/apps/v1"
	v1 "k8s.io/api/core/v1"
	policyv1beta1 "k8s.io/api/policy/v1beta1"
	rbacv1 "k8s.io/api/rbac/v1"
	metav1 "k8s.io/apimachinery/pkg/apis/meta/v1"
	"k8s.io/apimachinery/pkg/util/intstr"
	"sigs.k8s.io/controller-runtime/pkg/client"

	operator "github.com/tigera/operator/api/v1"
	operatorv1 "github.com/tigera/operator/api/v1"
	"github.com/tigera/operator/pkg/common"
	"github.com/tigera/operator/pkg/components"
	"github.com/tigera/operator/pkg/controller/k8sapi"
	"github.com/tigera/operator/pkg/controller/migration"
	"github.com/tigera/operator/pkg/dns"
	rmeta "github.com/tigera/operator/pkg/render/common/meta"
	"github.com/tigera/operator/pkg/render/common/podsecuritypolicy"
)

const (
<<<<<<< HEAD
	BirdTemplatesConfigMapName = "bird-templates"
	birdTemplateHashAnnotation = "hash.operator.tigera.io/bird-templates"
	nodeCertHashAnnotation     = "hash.operator.tigera.io/node-cert"
	nodeCniConfigAnnotation    = "hash.operator.tigera.io/cni-config"
	bgpLayoutHashAnnotation    = "hash.operator.tigera.io/bgp-layout"
	CSRLabelCalicoSystem       = "calico-system"
	BGPLayoutConfigMapName     = "bgp-layout"
	BGPLayoutConfigMapKey      = "earlyNetworkConfiguration"
	BGPLayoutVolumeName        = "bgp-layout"
	BGPLayoutPath              = "/etc/calico/early-networking.yaml"
=======
	BirdTemplatesConfigMapName  = "bird-templates"
	birdTemplateHashAnnotation  = "hash.operator.tigera.io/bird-templates"
	nodeCertHashAnnotation      = "hash.operator.tigera.io/node-cert"
	nodeCniConfigAnnotation     = "hash.operator.tigera.io/cni-config"
	CSRLabelCalicoSystem        = "calico-system"
	K8sSvcEndpointConfigMapName = "kubernetes-services-endpoint"
>>>>>>> 1fe9d8d2
)

var (
	// The port used by calico/node to report Calico Enterprise BGP metrics.
	// This is currently not intended to be user configurable.
	nodeBGPReporterPort int32 = 9900
)

// Node creates the node daemonset and other resources for the daemonset to operate normally.
func Node(
	k8sServiceEp k8sapi.ServiceEndpoint,
	cr *operator.InstallationSpec,
	bt map[string]string,
	tnTLS *TyphaNodeTLS,
	aci *operator.AmazonCloudIntegration,
	migrate bool,
	nodeAppArmorProfile string,
	clusterDomain string,
	nodeReporterMetricsPort int,
	bgpLayoutHash string,
) Component {
	return &nodeComponent{
		k8sServiceEp:            k8sServiceEp,
		cr:                      cr,
		birdTemplates:           bt,
		typhaNodeTLS:            tnTLS,
		amazonCloudInt:          aci,
		migrationNeeded:         migrate,
		nodeAppArmorProfile:     nodeAppArmorProfile,
		clusterDomain:           clusterDomain,
		nodeReporterMetricsPort: nodeReporterMetricsPort,
		bgpLayoutHash:           bgpLayoutHash,
	}
}

type nodeComponent struct {
	k8sServiceEp            k8sapi.ServiceEndpoint
	cr                      *operator.InstallationSpec
	birdTemplates           map[string]string
	typhaNodeTLS            *TyphaNodeTLS
	amazonCloudInt          *operator.AmazonCloudIntegration
	migrationNeeded         bool
	nodeAppArmorProfile     string
	clusterDomain           string
	nodeImage               string
	cniImage                string
	flexvolImage            string
	certSignReqImage        string
	nodeReporterMetricsPort int
	bgpLayoutHash           string
}

func (c *nodeComponent) ResolveImages(is *operator.ImageSet) error {
	reg := c.cr.Registry
	path := c.cr.ImagePath
	var err error
	if c.cr.Variant == operator.TigeraSecureEnterprise {
		c.cniImage, err = components.GetReference(components.ComponentTigeraCNI, reg, path, is)
	} else {
		c.cniImage, err = components.GetReference(components.ComponentCalicoCNI, reg, path, is)
	}
	errMsgs := []string{}
	if err != nil {
		errMsgs = append(errMsgs, err.Error())
	}

	c.flexvolImage, err = components.GetReference(components.ComponentFlexVolume, reg, path, is)
	if err != nil {
		errMsgs = append(errMsgs, err.Error())
	}

	if c.cr.Variant == operator.TigeraSecureEnterprise {
		c.nodeImage, err = components.GetReference(components.ComponentTigeraNode, reg, path, is)
	} else {
		c.nodeImage, err = components.GetReference(components.ComponentCalicoNode, reg, path, is)
	}
	if err != nil {
		errMsgs = append(errMsgs, err.Error())
	}

	if c.cr.CertificateManagement != nil {
		c.certSignReqImage, err = ResolveCSRInitImage(c.cr, is)
		if err != nil {
			errMsgs = append(errMsgs, err.Error())
		}
	}

	if len(errMsgs) != 0 {
		return fmt.Errorf(strings.Join(errMsgs, ","))
	}
	return nil
}

func (c *nodeComponent) SupportedOSType() rmeta.OSType {
	return rmeta.OSTypeLinux
}

func (c *nodeComponent) Objects() ([]client.Object, []client.Object) {
	objsToCreate := []client.Object{
		c.nodeServiceAccount(),
		c.nodeRole(),
		c.nodeRoleBinding(),
	}

	var objsToDelete []client.Object

	if c.cr.Variant == operator.TigeraSecureEnterprise {
		// Include Service for exposing node metrics.
		objsToCreate = append(objsToCreate, c.nodeMetricsService())
	}

	cniConfig := c.nodeCNIConfigMap()
	if cniConfig != nil {
		objsToCreate = append(objsToCreate, cniConfig)
	}

	if btcm := c.birdTemplateConfigMap(); btcm != nil {
		objsToCreate = append(objsToCreate, btcm)
	}

	if c.cr.KubernetesProvider == operator.ProviderDockerEE {
		objsToCreate = append(objsToCreate, c.clusterAdminClusterRoleBinding())
	}

	if c.cr.KubernetesProvider != operator.ProviderOpenShift {
		objsToCreate = append(objsToCreate, c.nodePodSecurityPolicy())
	}

	objsToCreate = append(objsToCreate, c.nodeDaemonset(cniConfig))

	if c.cr.CertificateManagement != nil {
		objsToCreate = append(objsToCreate, csrClusterRole())
		objsToCreate = append(objsToCreate, csrClusterRoleBinding("calico-node", common.CalicoNamespace))
	}

	return objsToCreate, objsToDelete
}

func (c *nodeComponent) Ready() bool {
	return true
}

// nodeServiceAccount creates the node's service account.
func (c *nodeComponent) nodeServiceAccount() *v1.ServiceAccount {
	return &v1.ServiceAccount{
		TypeMeta: metav1.TypeMeta{Kind: "ServiceAccount", APIVersion: "v1"},
		ObjectMeta: metav1.ObjectMeta{
			Name:      "calico-node",
			Namespace: common.CalicoNamespace,
		},
	}
}

// nodeRoleBinding creates a clusterrolebinding giving the node service account the required permissions to operate.
func (c *nodeComponent) nodeRoleBinding() *rbacv1.ClusterRoleBinding {
	crb := &rbacv1.ClusterRoleBinding{
		TypeMeta: metav1.TypeMeta{Kind: "ClusterRoleBinding", APIVersion: "rbac.authorization.k8s.io/v1"},
		ObjectMeta: metav1.ObjectMeta{
			Name:   "calico-node",
			Labels: map[string]string{},
		},
		RoleRef: rbacv1.RoleRef{
			APIGroup: "rbac.authorization.k8s.io",
			Kind:     "ClusterRole",
			Name:     "calico-node",
		},
		Subjects: []rbacv1.Subject{
			{
				Kind:      "ServiceAccount",
				Name:      "calico-node",
				Namespace: common.CalicoNamespace,
			},
		},
	}
	if c.migrationNeeded {
		migration.AddBindingForKubeSystemNode(crb)
	}
	return crb
}

// nodeRole creates the clusterrole containing policy rules that allow the node daemonset to operate normally.
func (c *nodeComponent) nodeRole() *rbacv1.ClusterRole {
	role := &rbacv1.ClusterRole{
		TypeMeta: metav1.TypeMeta{Kind: "ClusterRole", APIVersion: "rbac.authorization.k8s.io/v1"},
		ObjectMeta: metav1.ObjectMeta{
			Name:   "calico-node",
			Labels: map[string]string{},
		},

		Rules: []rbacv1.PolicyRule{
			{
				// The CNI plugin needs to get pods, nodes, namespaces.
				APIGroups: []string{""},
				Resources: []string{"pods", "nodes", "namespaces"},
				Verbs:     []string{"get"},
			},
			{
				// Used to discover Typha endpoints and service IPs for advertisement.
				APIGroups: []string{""},
				Resources: []string{"endpoints", "services"},
				Verbs:     []string{"watch", "list", "get"},
			},
			{
				// Some information is stored on the node status.
				APIGroups: []string{""},
				Resources: []string{"nodes/status"},
				Verbs:     []string{"patch", "update"},
			},
			{
				// For enforcing network policies.
				APIGroups: []string{"networking.k8s.io"},
				Resources: []string{"networkpolicies"},
				Verbs:     []string{"watch", "list"},
			},
			{
				// Metadata from these are used in conjunction with network policy.
				APIGroups: []string{""},
				Resources: []string{"pods", "namespaces", "serviceaccounts"},
				Verbs:     []string{"watch", "list"},
			},
			{
				// Calico patches the allocated IP onto the pod.
				APIGroups: []string{""},
				Resources: []string{"pods/status"},
				Verbs:     []string{"patch"},
			},
			{
				// Calico needs to query configmaps for pool auto-detection on kubeadm.
				APIGroups: []string{""},
				Resources: []string{"configmaps"},
				Verbs:     []string{"get"},
			},
			{
				// For monitoring Calico-specific configuration.
				APIGroups: []string{"crd.projectcalico.org"},
				Resources: []string{
					"bgpconfigurations",
					"bgppeers",
					"blockaffinities",
					"clusterinformations",
					"felixconfigurations",
					"globalnetworkpolicies",
					"stagedglobalnetworkpolicies",
					"globalnetworksets",
					"hostendpoints",
					"ipamblocks",
					"ippools",
					"networkpolicies",
					"stagedkubernetesnetworkpolicies",
					"stagednetworkpolicies",
					"networksets",
				},
				Verbs: []string{"get", "list", "watch"},
			},
			{
				// For migration code in calico/node startup only. Remove when the migration
				// code is removed from node.
				APIGroups: []string{"crd.projectcalico.org"},
				Resources: []string{
					"globalbgpconfigs",
					"globalfelixconfigs",
				},
				Verbs: []string{"get", "list", "watch"},
			},
			{
				// Calico creates some configuration on startup.
				APIGroups: []string{"crd.projectcalico.org"},
				Resources: []string{
					"clusterinformations",
					"felixconfigurations",
					"ippools",
				},
				Verbs: []string{"create", "update"},
			},
			{
				// Calico monitors nodes for some networking configuration.
				APIGroups: []string{""},
				Resources: []string{"nodes"},
				Verbs:     []string{"get", "list", "watch"},
			},
			{
				// Most IPAM resources need full CRUD permissions so we can allocate and
				// release IP addresses for pods.
				APIGroups: []string{"crd.projectcalico.org"},
				Resources: []string{
					"blockaffinities",
					"ipamblocks",
					"ipamhandles",
				},
				Verbs: []string{"get", "list", "create", "update", "delete"},
			},
			{
				// But, we only need to be able to query for IPAM config.
				APIGroups: []string{"crd.projectcalico.org"},
				Resources: []string{"ipamconfigs"},
				Verbs:     []string{"get"},
			},
			{
				// confd (and in some cases, felix) watches block affinities for route aggregation.
				APIGroups: []string{"crd.projectcalico.org"},
				Resources: []string{"blockaffinities"},
				Verbs:     []string{"watch"},
			},
		},
	}
	if c.cr.Variant == operator.TigeraSecureEnterprise {
		extraRules := []rbacv1.PolicyRule{
			{
				// Tigera Secure needs to be able to read licenses, tiers, and config.
				APIGroups: []string{"crd.projectcalico.org"},
				Resources: []string{
					"licensekeys",
					"remoteclusterconfigurations",
					"stagedglobalnetworkpolicies",
					"stagedkubernetesnetworkpolicies",
					"stagednetworkpolicies",
					"tiers",
					"packetcaptures",
				},
				Verbs: []string{"get", "list", "watch"},
			},
			{
				// Tigera Secure creates some tiers on startup.
				APIGroups: []string{"crd.projectcalico.org"},
				Resources: []string{
					"tiers",
				},
				Verbs: []string{"create"},
			},
		}
		role.Rules = append(role.Rules, extraRules...)
	}
	if c.cr.KubernetesProvider != operator.ProviderOpenShift {
		// Allow access to the pod security policy in case this is enforced on the cluster
		role.Rules = append(role.Rules, rbacv1.PolicyRule{
			APIGroups:     []string{"policy"},
			Resources:     []string{"podsecuritypolicies"},
			Verbs:         []string{"use"},
			ResourceNames: []string{common.NodeDaemonSetName},
		})
	}
	return role
}

// nodeCNIConfigMap returns a config map containing the CNI network config to be installed on each node.
// Returns nil if no configmap is needed.
func (c *nodeComponent) nodeCNIConfigMap() *v1.ConfigMap {
	if c.cr.CNI.Type != operator.PluginCalico {
		// If calico cni is not being used, then no cni configmap is needed.
		return nil
	}

	// Determine MTU to use for veth interfaces.
	// Zero means to use auto-detection.
	var mtu int32 = 0
	if m := getMTU(c.cr); m != nil {
		mtu = *m
	}

	// Determine per-provider settings.
	nodenameFileOptional := false
	switch c.cr.KubernetesProvider {
	case operatorv1.ProviderDockerEE:
		nodenameFileOptional = true
	}

	// Pull out other settings.
	ipForward := false
	if c.cr.CalicoNetwork.ContainerIPForwarding != nil {
		ipForward = (*c.cr.CalicoNetwork.ContainerIPForwarding == operator.ContainerIPForwardingEnabled)
	}

	// Determine portmap configuration to use.
	var portmap string = ""
	if c.cr.CalicoNetwork.HostPorts != nil && *c.cr.CalicoNetwork.HostPorts == operator.HostPortsEnabled {
		portmap = `,
    {"type": "portmap", "snat": true, "capabilities": {"portMappings": true}}`
	}

	ipam := c.getCalicoIPAM()
	if c.cr.CNI.IPAM.Type == operator.IPAMPluginHostLocal {
		ipam = buildHostLocalIPAM(c.cr.CalicoNetwork)
	}

	var k8sAPIRoot string
	apiRoot := c.k8sServiceEp.CNIAPIRoot()
	if apiRoot != "" {
		k8sAPIRoot = fmt.Sprintf("\n          \"k8s_api_root\":\"%s\",", apiRoot)
	}

	// Build the CNI configuration json.
	var config = fmt.Sprintf(`{
  "name": "k8s-pod-network",
  "cniVersion": "0.3.1",
  "plugins": [
    {
      "type": "calico",
      "datastore_type": "kubernetes",
      "mtu": %d,
      "nodename_file_optional": %v,
      "log_level": "Info",
      "log_file_path": "/var/log/calico/cni/cni.log",
      "ipam": %s,
      "container_settings": {
          "allow_ip_forwarding": %v
      },
      "policy": {
          "type": "k8s"
      },
      "kubernetes": {%s
          "kubeconfig": "__KUBECONFIG_FILEPATH__"
      }
    },
    {
      "type": "bandwidth",
      "capabilities": {"bandwidth": true}
    }%s
  ]
}`, mtu, nodenameFileOptional, ipam, ipForward, k8sAPIRoot, portmap)

	return &v1.ConfigMap{
		TypeMeta: metav1.TypeMeta{Kind: "ConfigMap", APIVersion: "v1"},
		ObjectMeta: metav1.ObjectMeta{
			Name:      "cni-config",
			Namespace: common.CalicoNamespace,
			Labels:    map[string]string{},
		},
		Data: map[string]string{
			"config": config,
		},
	}
}

func (c *nodeComponent) getCalicoIPAM() string {
	// Determine what address families to enable.
	var assign_ipv4 string
	var assign_ipv6 string
	if v4pool := GetIPv4Pool(c.cr.CalicoNetwork.IPPools); v4pool != nil {
		assign_ipv4 = "true"
	} else {
		assign_ipv4 = "false"
	}
	if v6pool := GetIPv6Pool(c.cr.CalicoNetwork.IPPools); v6pool != nil {
		assign_ipv6 = "true"
	} else {
		assign_ipv6 = "false"
	}
	return fmt.Sprintf(`{ "type": "calico-ipam", "assign_ipv4" : "%s", "assign_ipv6" : "%s"}`,
		assign_ipv4, assign_ipv6,
	)
}

func buildHostLocalIPAM(cns *operator.CalicoNetworkSpec) string {
	return `{ "type": "host-local", "subnet": "usePodCidr"}`
}

func (c *nodeComponent) birdTemplateConfigMap() *v1.ConfigMap {
	if len(c.birdTemplates) == 0 {
		return nil
	}
	cm := v1.ConfigMap{
		TypeMeta: metav1.TypeMeta{Kind: "ConfigMap", APIVersion: "v1"},
		ObjectMeta: metav1.ObjectMeta{
			Name:      BirdTemplatesConfigMapName,
			Namespace: common.CalicoNamespace,
		},
		Data: map[string]string{},
	}
	for k, v := range c.birdTemplates {
		cm.Data[k] = v
	}
	return &cm
}

// clusterAdminClusterRoleBinding returns a ClusterRoleBinding for DockerEE to give
// the cluster-admin role to calico-node, this is needed for calico-node to be
// able to use hostNetwork in Docker Enterprise.
func (c *nodeComponent) clusterAdminClusterRoleBinding() *rbacv1.ClusterRoleBinding {
	crb := &rbacv1.ClusterRoleBinding{
		TypeMeta: metav1.TypeMeta{Kind: "ClusterRoleBinding", APIVersion: "rbac.authorization.k8s.io/v1"},
		ObjectMeta: metav1.ObjectMeta{
			Name:   "calico-cluster-admin",
			Labels: map[string]string{},
		},
		RoleRef: rbacv1.RoleRef{
			APIGroup: "rbac.authorization.k8s.io",
			Kind:     "ClusterRole",
			Name:     "cluster-admin",
		},
		Subjects: []rbacv1.Subject{
			{
				Kind:      "ServiceAccount",
				Name:      "calico-node",
				Namespace: common.CalicoNamespace,
			},
		},
	}
	return crb
}

// nodeDaemonset creates the node daemonset.
func (c *nodeComponent) nodeDaemonset(cniCfgMap *v1.ConfigMap) *apps.DaemonSet {
	var terminationGracePeriod int64 = 0
	var initContainers []v1.Container

	annotations := make(map[string]string)
	if len(c.birdTemplates) != 0 {
		annotations[birdTemplateHashAnnotation] = rmeta.AnnotationHash(c.birdTemplates)
	}
	annotations[typhaCAHashAnnotation] = rmeta.AnnotationHash(c.typhaNodeTLS.CAConfigMap.Data)
	if c.cr.CertificateManagement == nil {
		annotations[nodeCertHashAnnotation] = rmeta.AnnotationHash(c.typhaNodeTLS.NodeSecret.Data)
	} else {
		annotations[nodeCertHashAnnotation] = rmeta.AnnotationHash(c.cr.CertificateManagement.CACert)
		initContainers = append(initContainers, CreateCSRInitContainer(
			c.cr,
			c.certSignReqImage,
			"felix-certs",
			FelixCommonName,
			TLSSecretKeyName,
			TLSSecretCertName,
			dns.GetServiceDNSNames(common.NodeDaemonSetName, common.CalicoNamespace, c.clusterDomain),
			CSRLabelCalicoSystem))
	}

	if cniCfgMap != nil {
		annotations[nodeCniConfigAnnotation] = rmeta.AnnotationHash(cniCfgMap.Data)
	}

	// Include annotation for prometheus scraping configuration.
	if c.cr.NodeMetricsPort != nil {
		annotations["prometheus.io/scrape"] = "true"
		annotations["prometheus.io/port"] = fmt.Sprintf("%d", *c.cr.NodeMetricsPort)
	}

	// check tech preview annotation for calico-node apparmor profile
	if c.nodeAppArmorProfile != "" {
		annotations["container.apparmor.security.beta.kubernetes.io/calico-node"] = c.nodeAppArmorProfile
	}

	if c.bgpLayoutHash != "" {
		annotations[bgpLayoutHashAnnotation] = c.bgpLayoutHash
	}

	if c.cr.FlexVolumePath != "None" {
		initContainers = append(initContainers, c.flexVolumeContainer())
	}

	if c.bpfDataplaneEnabled() {
		initContainers = append(initContainers, c.bpffsInitContainer())
	}

	var affinity *v1.Affinity
	if c.cr.KubernetesProvider == operator.ProviderAKS {
		affinity = &v1.Affinity{
			NodeAffinity: &v1.NodeAffinity{
				RequiredDuringSchedulingIgnoredDuringExecution: &v1.NodeSelector{
					NodeSelectorTerms: []v1.NodeSelectorTerm{{
						MatchExpressions: []v1.NodeSelectorRequirement{{
							Key:      "type",
							Operator: v1.NodeSelectorOpNotIn,
							Values:   []string{"virtual-kubelet"},
						}},
					}},
				},
			},
		}
	}

	ds := apps.DaemonSet{
		TypeMeta: metav1.TypeMeta{Kind: "DaemonSet", APIVersion: "apps/v1"},
		ObjectMeta: metav1.ObjectMeta{
			Name:      common.NodeDaemonSetName,
			Namespace: common.CalicoNamespace,
		},
		Spec: apps.DaemonSetSpec{
			Selector: &metav1.LabelSelector{MatchLabels: map[string]string{"k8s-app": "calico-node"}},
			Template: v1.PodTemplateSpec{
				ObjectMeta: metav1.ObjectMeta{
					Labels: map[string]string{
						"k8s-app": "calico-node",
					},
					Annotations: annotations,
				},
				Spec: v1.PodSpec{
					Tolerations:                   rmeta.TolerateAll,
					Affinity:                      affinity,
					ImagePullSecrets:              c.cr.ImagePullSecrets,
					ServiceAccountName:            "calico-node",
					TerminationGracePeriodSeconds: &terminationGracePeriod,
					HostNetwork:                   true,
					InitContainers:                initContainers,
					Containers:                    []v1.Container{c.nodeContainer()},
					Volumes:                       c.nodeVolumes(),
				},
			},
			UpdateStrategy: c.cr.NodeUpdateStrategy,
		},
	}

	if c.cr.CNI.Type == operator.PluginCalico {
		ds.Spec.Template.Spec.InitContainers = append(ds.Spec.Template.Spec.InitContainers, c.cniContainer())
	}

	setCriticalPod(&(ds.Spec.Template))
	if c.migrationNeeded {
		migration.LimitDaemonSetToMigratedNodes(&ds)
	}
	return &ds
}

// cniDirectories returns the binary and network config directories for the configured platform.
func (c *nodeComponent) cniDirectories() (string, string, string) {
	var cniBinDir, cniNetDir, cniLogDir string
	switch c.cr.KubernetesProvider {
	case operator.ProviderOpenShift:
		cniNetDir = "/var/run/multus/cni/net.d"
		cniBinDir = "/var/lib/cni/bin"
	case operator.ProviderGKE:
		// Used if we're installing a CNI plugin. If using the GKE plugin, these are not necessary.
		cniBinDir = "/home/kubernetes/bin"
		cniNetDir = "/etc/cni/net.d"
	default:
		// Default locations to match vanilla Kubernetes.
		cniBinDir = "/opt/cni/bin"
		cniNetDir = "/etc/cni/net.d"
	}
	cniLogDir = "/var/log/calico/cni"
	return cniNetDir, cniBinDir, cniLogDir
}

// nodeVolumes creates the node's volumes.
func (c *nodeComponent) nodeVolumes() []v1.Volume {
	fileOrCreate := v1.HostPathFileOrCreate
	dirOrCreate := v1.HostPathDirectoryOrCreate
	dirMustExist := v1.HostPathDirectory

	volumes := []v1.Volume{
		{Name: "lib-modules", VolumeSource: v1.VolumeSource{HostPath: &v1.HostPathVolumeSource{Path: "/lib/modules"}}},
		{Name: "var-run-calico", VolumeSource: v1.VolumeSource{HostPath: &v1.HostPathVolumeSource{Path: "/var/run/calico"}}},
		{Name: "var-lib-calico", VolumeSource: v1.VolumeSource{HostPath: &v1.HostPathVolumeSource{Path: "/var/lib/calico"}}},
		{Name: "xtables-lock", VolumeSource: v1.VolumeSource{HostPath: &v1.HostPathVolumeSource{Path: "/run/xtables.lock", Type: &fileOrCreate}}},
		{Name: "policysync", VolumeSource: v1.VolumeSource{HostPath: &v1.HostPathVolumeSource{Path: "/var/run/nodeagent", Type: &dirOrCreate}}},
		{
			Name: "typha-ca",
			VolumeSource: v1.VolumeSource{
				ConfigMap: &v1.ConfigMapVolumeSource{
					LocalObjectReference: v1.LocalObjectReference{
						Name: TyphaCAConfigMapName,
					},
				},
			},
		},
		{
			Name:         "felix-certs",
			VolumeSource: certificateVolumeSource(c.cr.CertificateManagement, NodeTLSSecretName),
		},
	}

	if c.bpfDataplaneEnabled() {
		volumes = append(volumes,
			// Volume for the containing directory so that the init container can mount the child bpf directory if needed.
			v1.Volume{Name: "sys-fs", VolumeSource: v1.VolumeSource{HostPath: &v1.HostPathVolumeSource{Path: "/sys/fs", Type: &dirOrCreate}}},
			// Volume for the bpffs itself, used by the main node container.
			v1.Volume{Name: "bpffs", VolumeSource: v1.VolumeSource{HostPath: &v1.HostPathVolumeSource{Path: "/sys/fs/bpf", Type: &dirMustExist}}},
		)
	}

	// If needed for this configuration, then include the CNI volumes.
	if c.cr.CNI.Type == operator.PluginCalico {
		// Determine directories to use for CNI artifacts based on the provider.
		cniNetDir, cniBinDir, cniLogDir := c.cniDirectories()
		volumes = append(volumes, v1.Volume{Name: "cni-bin-dir", VolumeSource: v1.VolumeSource{HostPath: &v1.HostPathVolumeSource{Path: cniBinDir}}})
		volumes = append(volumes, v1.Volume{Name: "cni-net-dir", VolumeSource: v1.VolumeSource{HostPath: &v1.HostPathVolumeSource{Path: cniNetDir}}})
		volumes = append(volumes, v1.Volume{Name: "cni-log-dir", VolumeSource: v1.VolumeSource{HostPath: &v1.HostPathVolumeSource{Path: cniLogDir}}})
	}

	// Override with Tigera-specific config.
	if c.cr.Variant == operator.TigeraSecureEnterprise {
		// Add volume for calico logs.
		calicoLogVol := v1.Volume{
			Name:         "var-log-calico",
			VolumeSource: v1.VolumeSource{HostPath: &v1.HostPathVolumeSource{Path: "/var/log/calico", Type: &dirOrCreate}},
		}
		volumes = append(volumes, calicoLogVol)
	}

	// Create and append flexvolume
	if c.cr.FlexVolumePath != "None" {
		volumes = append(volumes, v1.Volume{
			Name: "flexvol-driver-host",
			VolumeSource: v1.VolumeSource{
				HostPath: &v1.HostPathVolumeSource{Path: c.cr.FlexVolumePath + "nodeagent~uds", Type: &dirOrCreate},
			},
		})
	}
	if c.birdTemplates != nil {
		volumes = append(volumes,
			v1.Volume{
				Name: "bird-templates",
				VolumeSource: v1.VolumeSource{
					ConfigMap: &v1.ConfigMapVolumeSource{
						LocalObjectReference: v1.LocalObjectReference{
							Name: BirdTemplatesConfigMapName,
						},
					},
				},
			})
	}

	if c.bgpLayoutHash != "" {
		volumes = append(volumes,
			v1.Volume{
				Name: BGPLayoutVolumeName,
				VolumeSource: v1.VolumeSource{
					ConfigMap: &v1.ConfigMapVolumeSource{
						LocalObjectReference: v1.LocalObjectReference{
							Name: BGPLayoutConfigMapName,
						},
					},
				},
			})
	}

	return volumes
}

func (c *nodeComponent) bpfDataplaneEnabled() bool {
	return c.cr.CalicoNetwork != nil &&
		c.cr.CalicoNetwork.LinuxDataplane != nil &&
		*c.cr.CalicoNetwork.LinuxDataplane == operatorv1.LinuxDataplaneBPF
}

// cniContainer creates the node's init container that installs CNI.
func (c *nodeComponent) cniContainer() v1.Container {
	// Determine environment to pass to the CNI init container.
	cniEnv := c.cniEnvvars()
	cniVolumeMounts := []v1.VolumeMount{
		{MountPath: "/host/opt/cni/bin", Name: "cni-bin-dir"},
		{MountPath: "/host/etc/cni/net.d", Name: "cni-net-dir"},
	}

	return v1.Container{
		Name:         "install-cni",
		Image:        c.cniImage,
		Command:      []string{"/opt/cni/bin/install"},
		Env:          cniEnv,
		VolumeMounts: cniVolumeMounts,
		SecurityContext: &v1.SecurityContext{
			Privileged: ptr.BoolToPtr(true),
		},
	}
}

// flexVolumeContainer creates the node's init container that installs the Unix Domain Socket to allow Dikastes
// to communicate with Felix over the Policy Sync API.
func (c *nodeComponent) flexVolumeContainer() v1.Container {
	flexVolumeMounts := []v1.VolumeMount{
		{MountPath: "/host/driver", Name: "flexvol-driver-host"},
	}

	return v1.Container{
		Name:         "flexvol-driver",
		Image:        c.flexvolImage,
		VolumeMounts: flexVolumeMounts,
		SecurityContext: &v1.SecurityContext{
			Privileged: ptr.BoolToPtr(true),
		},
	}
}

// bpffsInitContainer creates an init container that attempts to mount the BPF filesystem.  doing this from an
// init container reduces the privileges needed by the main container.  It's important that the BPF filesystem is
// mounted on the host itself, otherwise, a restart of the node container would tear down the mount and destroy
// the BPF dataplane's BPF maps.
func (c *nodeComponent) bpffsInitContainer() v1.Container {
	bidirectional := v1.MountPropagationBidirectional
	mounts := []v1.VolumeMount{
		{
			MountPath: "/sys/fs",
			Name:      "sys-fs",
			// Bidirectional is required to ensure that the new mount we make at /sys/fs/bpf propagates to the host
			// so that it outlives the init container.
			MountPropagation: &bidirectional,
		},
	}

	return v1.Container{
		Name:         "mount-bpffs",
		Image:        c.nodeImage,
		VolumeMounts: mounts,
		SecurityContext: &v1.SecurityContext{
			Privileged: ptr.BoolToPtr(true),
		},
		Command: []string{"calico-node", "-init"},
	}
}

// cniEnvvars creates the CNI container's envvars.
func (c *nodeComponent) cniEnvvars() []v1.EnvVar {
	if c.cr.CNI.Type != operator.PluginCalico {
		return []v1.EnvVar{}
	}

	// Determine directories to use for CNI artifacts based on the provider.
	cniNetDir, _, _ := c.cniDirectories()

	envVars := []v1.EnvVar{
		{Name: "CNI_CONF_NAME", Value: "10-calico.conflist"},
		{Name: "SLEEP", Value: "false"},
		{Name: "CNI_NET_DIR", Value: cniNetDir},
		{
			Name: "CNI_NETWORK_CONFIG",
			ValueFrom: &v1.EnvVarSource{
				ConfigMapKeyRef: &v1.ConfigMapKeySelector{
					Key: "config",
					LocalObjectReference: v1.LocalObjectReference{
						Name: "cni-config",
					},
				},
			},
		},
	}

	envVars = append(envVars, c.k8sServiceEp.EnvVars()...)

	if c.cr.Variant == operator.TigeraSecureEnterprise {
		if c.cr.CalicoNetwork != nil && c.cr.CalicoNetwork.MultiInterfaceMode != nil {
			envVars = append(envVars, v1.EnvVar{Name: "MULTI_INTERFACE_MODE", Value: c.cr.CalicoNetwork.MultiInterfaceMode.Value()})
		}
	}

	return envVars
}

// nodeContainer creates the main node container.
func (c *nodeComponent) nodeContainer() v1.Container {
	lp, rp := c.nodeLivenessReadinessProbes()
	return v1.Container{
		Name:            "calico-node",
		Image:           c.nodeImage,
		Resources:       c.nodeResources(),
		SecurityContext: &v1.SecurityContext{Privileged: ptr.BoolToPtr(true)},
		Env:             c.nodeEnvVars(),
		VolumeMounts:    c.nodeVolumeMounts(),
		LivenessProbe:   lp,
		ReadinessProbe:  rp,
	}
}

// nodeResources creates the node's resource requirements.
func (c *nodeComponent) nodeResources() v1.ResourceRequirements {
	return rmeta.GetResourceRequirements(c.cr, operator.ComponentNameNode)
}

// nodeVolumeMounts creates the node's volume mounts.
func (c *nodeComponent) nodeVolumeMounts() []v1.VolumeMount {
	nodeVolumeMounts := []v1.VolumeMount{
		{MountPath: "/lib/modules", Name: "lib-modules", ReadOnly: true},
		{MountPath: "/run/xtables.lock", Name: "xtables-lock"},
		{MountPath: "/var/run/calico", Name: "var-run-calico"},
		{MountPath: "/var/lib/calico", Name: "var-lib-calico"},
		{MountPath: "/var/run/nodeagent", Name: "policysync"},
		{MountPath: "/typha-ca", Name: "typha-ca", ReadOnly: true},
		{MountPath: "/felix-certs", Name: "felix-certs", ReadOnly: true},
	}
	if c.bpfDataplaneEnabled() {
		nodeVolumeMounts = append(nodeVolumeMounts, v1.VolumeMount{MountPath: "/sys/fs/bpf", Name: "bpffs"})
	}
	if c.cr.Variant == operator.TigeraSecureEnterprise {
		extraNodeMounts := []v1.VolumeMount{
			{MountPath: "/var/log/calico", Name: "var-log-calico"},
		}
		nodeVolumeMounts = append(nodeVolumeMounts, extraNodeMounts...)
	} else if c.cr.CNI.Type == operator.PluginCalico {
		cniLogMount := v1.VolumeMount{MountPath: "/var/log/calico/cni", Name: "cni-log-dir", ReadOnly: true}
		nodeVolumeMounts = append(nodeVolumeMounts, cniLogMount)
	}

	if c.birdTemplates != nil {
		// create a volume mount for each bird template, but sort them alphabetically first,
		// otherwise, since map iteration is random, they'll be added to the list of volumes in a random order,
		// which will cause another reconciliation event when calico-node is updated.
		sortedKeys := []string{}
		for k := range c.birdTemplates {
			sortedKeys = append(sortedKeys, k)
		}
		sort.Strings(sortedKeys)

		for _, k := range sortedKeys {
			nodeVolumeMounts = append(nodeVolumeMounts,
				v1.VolumeMount{
					Name:      "bird-templates",
					ReadOnly:  true,
					MountPath: fmt.Sprintf("/etc/calico/confd/templates/%s", k),
					SubPath:   k,
				})
		}
	}

	if c.bgpLayoutHash != "" {
		nodeVolumeMounts = append(nodeVolumeMounts,
			v1.VolumeMount{
				Name:      BGPLayoutVolumeName,
				ReadOnly:  true,
				MountPath: BGPLayoutPath,
				SubPath:   BGPLayoutConfigMapKey,
			})
	}

	return nodeVolumeMounts
}

// nodeEnvVars creates the node's envvars.
func (c *nodeComponent) nodeEnvVars() []v1.EnvVar {
	// Set the clusterType.
	clusterType := "k8s,operator"

	switch c.cr.KubernetesProvider {
	case operator.ProviderOpenShift:
		clusterType = clusterType + ",openshift"
	case operator.ProviderEKS:
		clusterType = clusterType + ",ecs"
	case operator.ProviderGKE:
		clusterType = clusterType + ",gke"
	case operator.ProviderAKS:
		clusterType = clusterType + ",aks"
	}

	if bgpEnabled(c.cr) {
		clusterType = clusterType + ",bgp"
	}

	var cnEnv v1.EnvVar
	if c.cr.CertificateManagement != nil {
		cnEnv = v1.EnvVar{
			Name: "FELIX_TYPHACN", Value: TyphaCommonName,
		}
	} else {
		cnEnv = v1.EnvVar{
			Name: "FELIX_TYPHACN", ValueFrom: &v1.EnvVarSource{
				SecretKeyRef: &v1.SecretKeySelector{
					LocalObjectReference: v1.LocalObjectReference{
						Name: TyphaTLSSecretName,
					},
					Key:      CommonName,
					Optional: ptr.BoolToPtr(true),
				},
			},
		}
	}

	nodeEnv := []v1.EnvVar{
		{Name: "DATASTORE_TYPE", Value: "kubernetes"},
		{Name: "WAIT_FOR_DATASTORE", Value: "true"},
		{Name: "CLUSTER_TYPE", Value: clusterType},
		{Name: "CALICO_DISABLE_FILE_LOGGING", Value: "true"},
		{Name: "FELIX_DEFAULTENDPOINTTOHOSTACTION", Value: "ACCEPT"},
		{Name: "FELIX_HEALTHENABLED", Value: "true"},
		{
			Name: "NODENAME",
			ValueFrom: &v1.EnvVarSource{
				FieldRef: &v1.ObjectFieldSelector{FieldPath: "spec.nodeName"},
			},
		},
		{
			Name: "NAMESPACE",
			ValueFrom: &v1.EnvVarSource{
				FieldRef: &v1.ObjectFieldSelector{FieldPath: "metadata.namespace"},
			},
		},
		{Name: "FELIX_TYPHAK8SNAMESPACE", Value: common.CalicoNamespace},
		{Name: "FELIX_TYPHAK8SSERVICENAME", Value: TyphaServiceName},
		{Name: "FELIX_TYPHACAFILE", Value: "/typha-ca/caBundle"},
		{Name: "FELIX_TYPHACERTFILE", Value: fmt.Sprintf("/felix-certs/%s", TLSSecretCertName)},
		{Name: "FELIX_TYPHAKEYFILE", Value: fmt.Sprintf("/felix-certs/%s", TLSSecretKeyName)},

		// We need at least the CN or URISAN set, we depend on the validation
		// done by the core_controller that the Secret will have one.
		cnEnv,
		{Name: "FELIX_TYPHAURISAN", ValueFrom: &v1.EnvVarSource{
			SecretKeyRef: &v1.SecretKeySelector{
				LocalObjectReference: v1.LocalObjectReference{
					Name: TyphaTLSSecretName,
				},
				Key:      URISAN,
				Optional: ptr.BoolToPtr(true),
			},
		}},
	}

	if c.cr.CNI != nil && c.cr.CNI.Type == operator.PluginAmazonVPC {
		nodeEnv = append(nodeEnv, v1.EnvVar{Name: "FELIX_BPFEXTTOSERVICECONNMARK", Value: "0x80"})
	}

	// If there are no IP pools specified, then configure no default IP pools.
	if c.cr.CalicoNetwork == nil || len(c.cr.CalicoNetwork.IPPools) == 0 {
		nodeEnv = append(nodeEnv, v1.EnvVar{Name: "NO_DEFAULT_POOLS", Value: "true"})
	} else {
		// Configure IPv4 pool
		if v4pool := GetIPv4Pool(c.cr.CalicoNetwork.IPPools); v4pool != nil {
			nodeEnv = append(nodeEnv, v1.EnvVar{Name: "CALICO_IPV4POOL_CIDR", Value: v4pool.CIDR})

			switch v4pool.Encapsulation {
			case operator.EncapsulationIPIPCrossSubnet:
				nodeEnv = append(nodeEnv, v1.EnvVar{Name: "CALICO_IPV4POOL_IPIP", Value: "CrossSubnet"})
			case operator.EncapsulationIPIP:
				nodeEnv = append(nodeEnv, v1.EnvVar{Name: "CALICO_IPV4POOL_IPIP", Value: "Always"})
			case operator.EncapsulationVXLAN:
				nodeEnv = append(nodeEnv, v1.EnvVar{Name: "CALICO_IPV4POOL_VXLAN", Value: "Always"})
			case operator.EncapsulationVXLANCrossSubnet:
				nodeEnv = append(nodeEnv, v1.EnvVar{Name: "CALICO_IPV4POOL_VXLAN", Value: "CrossSubnet"})
			case operator.EncapsulationNone:
				nodeEnv = append(nodeEnv, v1.EnvVar{Name: "CALICO_IPV4POOL_IPIP", Value: "Never"})
			default:
				nodeEnv = append(nodeEnv, v1.EnvVar{Name: "CALICO_IPV4POOL_IPIP", Value: "Always"})
			}

			if v4pool.BlockSize != nil {
				nodeEnv = append(nodeEnv, v1.EnvVar{Name: "CALICO_IPV4POOL_BLOCK_SIZE", Value: fmt.Sprintf("%d", *v4pool.BlockSize)})
			}
			if v4pool.NATOutgoing == operator.NATOutgoingDisabled {
				// Default for IPv4 NAT Outgoing is enabled so it is only necessary to
				// set when it is being disabled.
				nodeEnv = append(nodeEnv, v1.EnvVar{Name: "CALICO_IPV4POOL_NAT_OUTGOING", Value: "false"})
			}
			if v4pool.NodeSelector != "" {
				nodeEnv = append(nodeEnv, v1.EnvVar{Name: "CALICO_IPV4POOL_NODE_SELECTOR", Value: v4pool.NodeSelector})
			}
		}

		// Configure IPv6 pool.
		if v6pool := GetIPv6Pool(c.cr.CalicoNetwork.IPPools); v6pool != nil {
			nodeEnv = append(nodeEnv, v1.EnvVar{Name: "CALICO_IPV6POOL_CIDR", Value: v6pool.CIDR})

			if v6pool.BlockSize != nil {
				nodeEnv = append(nodeEnv, v1.EnvVar{Name: "CALICO_IPV6POOL_BLOCK_SIZE", Value: fmt.Sprintf("%d", *v6pool.BlockSize)})
			}
			if v6pool.NATOutgoing == operator.NATOutgoingEnabled {
				// Default for IPv6 NAT Outgoing is disabled so it is only necessary to
				// set when it is being enabled.
				nodeEnv = append(nodeEnv, v1.EnvVar{Name: "CALICO_IPV6POOL_NAT_OUTGOING", Value: "true"})
			}
			if v6pool.NodeSelector != "" {
				nodeEnv = append(nodeEnv, v1.EnvVar{Name: "CALICO_IPV6POOL_NODE_SELECTOR", Value: v6pool.NodeSelector})
			}
		}
	}

	if c.bpfDataplaneEnabled() {
		nodeEnv = append(nodeEnv, v1.EnvVar{Name: "FELIX_BPFENABLED", Value: "true"})
	}

	// Determine MTU to use. If specified explicitly, use that. Otherwise, set defaults based on an overall
	// MTU of 1460.
	mtu := getMTU(c.cr)
	if mtu != nil {
		vxlanMtu := strconv.Itoa(int(*mtu))
		wireguardMtu := strconv.Itoa(int(*mtu))
		nodeEnv = append(nodeEnv, v1.EnvVar{Name: "FELIX_VXLANMTU", Value: vxlanMtu})
		nodeEnv = append(nodeEnv, v1.EnvVar{Name: "FELIX_WIREGUARDMTU", Value: wireguardMtu})
	}

	// Configure whether or not BGP should be enabled.
	if !bgpEnabled(c.cr) {
		if c.cr.CNI.Type == operator.PluginCalico {
			if c.cr.CNI.IPAM.Type == operator.IPAMPluginHostLocal {
				// If BGP is disabled and using HostLocal, then that means routing is done
				// by Cloud routing, so networking backend is none. (because we don't support
				// vxlan with HostLocal.)
				nodeEnv = append(nodeEnv, v1.EnvVar{Name: "CALICO_NETWORKING_BACKEND", Value: "none"})
			} else {
				// If BGP is disabled, then set the networking backend to "vxlan". This means that BIRD will be
				// disabled, and VXLAN will optionally be configurable via IP pools.
				nodeEnv = append(nodeEnv, v1.EnvVar{Name: "CALICO_NETWORKING_BACKEND", Value: "vxlan"})
			}
		} else {
			// If not using Calico networking at all, set the backend to "none".
			nodeEnv = append(nodeEnv, v1.EnvVar{Name: "CALICO_NETWORKING_BACKEND", Value: "none"})
		}
	} else {
		// BGP is enabled.
		nodeEnv = append(nodeEnv, v1.EnvVar{Name: "CALICO_NETWORKING_BACKEND", Value: "bird"})
		if mtu != nil {
			ipipMtu := strconv.Itoa(int(*mtu))
			nodeEnv = append(nodeEnv, v1.EnvVar{Name: "FELIX_IPINIPMTU", Value: ipipMtu})
		}
	}

	// IPv4 auto-detection configuration.
	var v4Method string
	if c.cr.CalicoNetwork != nil {
		v4Method = getAutodetectionMethod(c.cr.CalicoNetwork.NodeAddressAutodetectionV4)
	}
	if v4Method != "" {
		// IPv4 Auto-detection is enabled.
		nodeEnv = append(nodeEnv, v1.EnvVar{Name: "IP", Value: "autodetect"})
		nodeEnv = append(nodeEnv, v1.EnvVar{Name: "IP_AUTODETECTION_METHOD", Value: v4Method})
	} else {
		// IPv4 Auto-detection is disabled.
		nodeEnv = append(nodeEnv, v1.EnvVar{Name: "IP", Value: "none"})
	}

	// IPv6 auto-detection and ippool configuration.
	var v6Method string
	if c.cr.CalicoNetwork != nil {
		v6Method = getAutodetectionMethod(c.cr.CalicoNetwork.NodeAddressAutodetectionV6)
	}
	if v6Method != "" {
		// IPv6 Auto-detection is enabled.
		nodeEnv = append(nodeEnv, v1.EnvVar{Name: "IP6", Value: "autodetect"})
		nodeEnv = append(nodeEnv, v1.EnvVar{Name: "IP6_AUTODETECTION_METHOD", Value: v6Method})
		nodeEnv = append(nodeEnv, v1.EnvVar{Name: "FELIX_IPV6SUPPORT", Value: "true"})

		// Set CALICO_ROUTER_ID to "hash" if IPv6 only.
		if v4Method == "" {
			nodeEnv = append(nodeEnv, v1.EnvVar{Name: "CALICO_ROUTER_ID", Value: "hash"})
		}
	} else {
		// IPv6 Auto-detection is disabled.
		nodeEnv = append(nodeEnv, v1.EnvVar{Name: "IP6", Value: "none"})
		nodeEnv = append(nodeEnv, v1.EnvVar{Name: "FELIX_IPV6SUPPORT", Value: "false"})
	}

	if c.cr.Variant == operator.TigeraSecureEnterprise {
		// Add in Calico Enterprise specific configuration.
		extraNodeEnv := []v1.EnvVar{
			{Name: "FELIX_PROMETHEUSREPORTERENABLED", Value: "true"},
			{Name: "FELIX_PROMETHEUSREPORTERPORT", Value: fmt.Sprintf("%d", c.nodeReporterMetricsPort)},
			{Name: "FELIX_FLOWLOGSFILEENABLED", Value: "true"},
			{Name: "FELIX_FLOWLOGSFILEINCLUDELABELS", Value: "true"},
			{Name: "FELIX_FLOWLOGSFILEINCLUDEPOLICIES", Value: "true"},
			{Name: "FELIX_FLOWLOGSFILEINCLUDESERVICE", Value: "true"},
			{Name: "FELIX_FLOWLOGSENABLENETWORKSETS", Value: "true"},
			{Name: "FELIX_FLOWLOGSCOLLECTPROCESSINFO", Value: "true"},
			{Name: "FELIX_DNSLOGSFILEENABLED", Value: "true"},
			{Name: "FELIX_DNSLOGSFILEPERNODELIMIT", Value: "1000"},
		}

		if c.cr.CalicoNetwork != nil && c.cr.CalicoNetwork.MultiInterfaceMode != nil {
			extraNodeEnv = append(extraNodeEnv, v1.EnvVar{Name: "MULTI_INTERFACE_MODE", Value: c.cr.CalicoNetwork.MultiInterfaceMode.Value()})
		}

		nodeEnv = append(nodeEnv, extraNodeEnv...)
	}

	if c.cr.NodeMetricsPort != nil {
		// If a node metrics port was given, then enable felix prometheus metrics and set the port.
		// Note that this takes precedence over any FelixConfiguration resources in the cluster.
		extraNodeEnv := []v1.EnvVar{
			{Name: "FELIX_PROMETHEUSMETRICSENABLED", Value: "true"},
			{Name: "FELIX_PROMETHEUSMETRICSPORT", Value: fmt.Sprintf("%d", *c.cr.NodeMetricsPort)},
		}
		nodeEnv = append(nodeEnv, extraNodeEnv...)
	}

	// Configure provider specific environment variables here.
	switch c.cr.KubernetesProvider {
	case operator.ProviderOpenShift:
		// For Openshift, we need special configuration since our default port is already in use.
		nodeEnv = append(nodeEnv, v1.EnvVar{Name: "FELIX_HEALTHPORT", Value: "9199"})
		if c.cr.Variant == operator.TigeraSecureEnterprise {
			// We also need to configure a non-default trusted DNS server, since there's no kube-dns.
			nodeEnv = append(nodeEnv, v1.EnvVar{Name: "FELIX_DNSTRUSTEDSERVERS", Value: "k8s-service:openshift-dns/dns-default"})
		}
	}

	switch c.cr.CNI.Type {
	case operator.PluginAmazonVPC:
		nodeEnv = append(nodeEnv, v1.EnvVar{Name: "FELIX_INTERFACEPREFIX", Value: "eni"})
		nodeEnv = append(nodeEnv, v1.EnvVar{Name: "FELIX_IPTABLESMANGLEALLOWACTION", Value: "Return"})
	case operator.PluginGKE:
		// The GKE CNI plugin uses its own interface prefix.
		nodeEnv = append(nodeEnv, v1.EnvVar{Name: "FELIX_INTERFACEPREFIX", Value: "gke"})
		// The GKE CNI plugin has its own iptables rules. Defer to them after ours.
		nodeEnv = append(nodeEnv, v1.EnvVar{Name: "FELIX_IPTABLESMANGLEALLOWACTION", Value: "Return"})
		nodeEnv = append(nodeEnv, v1.EnvVar{Name: "FELIX_IPTABLESFILTERALLOWACTION", Value: "Return"})
		// Don't conflict with the GKE CNI plugin's routes.
		nodeEnv = append(nodeEnv, v1.EnvVar{Name: "FELIX_ROUTETABLERANGE", Value: "10-250"})
	case operator.PluginAzureVNET:
		nodeEnv = append(nodeEnv, v1.EnvVar{Name: "FELIX_INTERFACEPREFIX", Value: "azv"})
	}

	if c.cr.CNI.Type != operator.PluginCalico {
		nodeEnv = append(nodeEnv, v1.EnvVar{Name: "FELIX_ROUTESOURCE", Value: "WorkloadIPs"})
	}

	if c.amazonCloudInt != nil {
		nodeEnv = append(nodeEnv, GetTigeraSecurityGroupEnvVariables(c.amazonCloudInt)...)
		nodeEnv = append(nodeEnv, v1.EnvVar{
			Name:  "FELIX_FAILSAFEINBOUNDHOSTPORTS",
			Value: "tcp:22,udp:68,tcp:179,tcp:443,tcp:5473,tcp:6443",
		})
		nodeEnv = append(nodeEnv, v1.EnvVar{
			Name:  "FELIX_FAILSAFEOUTBOUNDHOSTPORTS",
			Value: "udp:53,udp:67,tcp:179,tcp:443,tcp:5473,tcp:6443",
		})
	}

	nodeEnv = append(nodeEnv, c.k8sServiceEp.EnvVars()...)

	if c.bgpLayoutHash != "" {
		nodeEnv = append(nodeEnv, v1.EnvVar{
			Name:  "CALICO_EARLY_NETWORKING",
			Value: BGPLayoutPath,
		})
	}

	return nodeEnv
}

// nodeLivenessReadinessProbes creates the node's liveness and readiness probes.
func (c *nodeComponent) nodeLivenessReadinessProbes() (*v1.Probe, *v1.Probe) {
	// Determine liveness and readiness configuration for node.
	livenessPort := intstr.FromInt(9099)
	readinessCmd := []string{"/bin/calico-node", "-bird-ready", "-felix-ready"}

	// Want to check for BGP metrics server if this is enterprise
	if c.cr.Variant == operator.TigeraSecureEnterprise {
		readinessCmd = []string{"/bin/calico-node", "-bird-ready", "-felix-ready", "-bgp-metrics-ready"}
	}

	// If not using BGP, don't check bird status (or bgp metrics server for enterprise).
	if !bgpEnabled(c.cr) {
		readinessCmd = []string{"/bin/calico-node", "-felix-ready"}
	}

	// For Openshift, we need a different port since our default port is already in use.
	if c.cr.KubernetesProvider == operator.ProviderOpenShift {
		livenessPort = intstr.FromInt(9199)
	}

	lp := &v1.Probe{
		Handler: v1.Handler{
			HTTPGet: &v1.HTTPGetAction{
				Host: "localhost",
				Path: "/liveness",
				Port: livenessPort,
			},
		},
	}
	rp := &v1.Probe{
		Handler: v1.Handler{Exec: &v1.ExecAction{Command: readinessCmd}},
	}
	return lp, rp
}

// nodeMetricsService creates a Service which exposes two endpoints on calico/node for
// reporting Prometheus metrics (for policy enforcement activity and BGP stats).
// This service is used internally by Calico Enterprise and is separate from general
// Prometheus metrics which are user-configurable.
func (c *nodeComponent) nodeMetricsService() *v1.Service {
	return &v1.Service{
		TypeMeta: metav1.TypeMeta{Kind: "Service", APIVersion: "v1"},
		ObjectMeta: metav1.ObjectMeta{
			Name:      "calico-node-metrics",
			Namespace: common.CalicoNamespace,
			Labels:    map[string]string{"k8s-app": "calico-node"},
		},
		Spec: v1.ServiceSpec{
			Selector: map[string]string{"k8s-app": "calico-node"},
			Type:     v1.ServiceTypeClusterIP,
			Ports: []v1.ServicePort{
				{
					Name:       "calico-metrics-port",
					Port:       int32(c.nodeReporterMetricsPort),
					TargetPort: intstr.FromInt(c.nodeReporterMetricsPort),
					Protocol:   v1.ProtocolTCP,
				},
				{
					Name:       "calico-bgp-metrics-port",
					Port:       nodeBGPReporterPort,
					TargetPort: intstr.FromInt(int(nodeBGPReporterPort)),
					Protocol:   v1.ProtocolTCP,
				},
			},
		},
	}
}

func (c *nodeComponent) nodePodSecurityPolicy() *policyv1beta1.PodSecurityPolicy {
	psp := podsecuritypolicy.NewBasePolicy()
	psp.GetObjectMeta().SetName(common.NodeDaemonSetName)
	psp.Spec.Privileged = true
	psp.Spec.AllowPrivilegeEscalation = ptr.BoolToPtr(true)
	psp.Spec.Volumes = append(psp.Spec.Volumes, policyv1beta1.HostPath)
	psp.Spec.HostNetwork = true
	psp.Spec.RunAsUser.Rule = policyv1beta1.RunAsUserStrategyRunAsAny
	return psp
}

// getAutodetectionMethod returns the IP auto detection method in a form understandable by the calico/node
// startup processing. It returns an empty string if IP auto detection should not be enabled.
func getAutodetectionMethod(ad *operator.NodeAddressAutodetection) string {
	if ad != nil {
		if len(ad.Interface) != 0 {
			return fmt.Sprintf("interface=%s", ad.Interface)
		}
		if len(ad.SkipInterface) != 0 {
			return fmt.Sprintf("skip-interface=%s", ad.SkipInterface)
		}
		if len(ad.CanReach) != 0 {
			return fmt.Sprintf("can-reach=%s", ad.CanReach)
		}
		if ad.FirstFound != nil && *ad.FirstFound {
			return "first-found"
		}
		if len(ad.CIDRS) != 0 {
			return fmt.Sprintf("cidr=%s", strings.Join(ad.CIDRS, ","))
		}
	}
	return ""
}

// GetIPv4Pool returns the IPv4 IPPool in an instalation, or nil if one can't be found.
func GetIPv4Pool(pools []operator.IPPool) *operator.IPPool {
	for ii, pool := range pools {
		addr, _, err := net.ParseCIDR(pool.CIDR)
		if err == nil {
			if addr.To4() != nil {
				return &pools[ii]
			}
		}
	}

	return nil
}

// GetIPv6Pool returns the IPv6 IPPool in an instalation, or nil if one can't be found.
func GetIPv6Pool(pools []operator.IPPool) *operator.IPPool {
	for ii, pool := range pools {
		addr, _, err := net.ParseCIDR(pool.CIDR)
		if err == nil {
			if addr.To4() == nil {
				return &pools[ii]
			}
		}
	}

	return nil
}

// bgpEnabled returns true if the given Installation enables BGP, false otherwise.
func bgpEnabled(instance *operator.InstallationSpec) bool {
	return instance.CalicoNetwork != nil &&
		instance.CalicoNetwork.BGP != nil &&
		*instance.CalicoNetwork.BGP == operatorv1.BGPEnabled
}

// getMTU returns the MTU configured in the Installation if there is one, nil otherwise.
func getMTU(instance *operator.InstallationSpec) *int32 {
	var mtu *int32
	if instance.CalicoNetwork != nil && instance.CalicoNetwork.MTU != nil {
		mtu = instance.CalicoNetwork.MTU
	}
	return mtu
}<|MERGE_RESOLUTION|>--- conflicted
+++ resolved
@@ -43,25 +43,17 @@
 )
 
 const (
-<<<<<<< HEAD
-	BirdTemplatesConfigMapName = "bird-templates"
-	birdTemplateHashAnnotation = "hash.operator.tigera.io/bird-templates"
-	nodeCertHashAnnotation     = "hash.operator.tigera.io/node-cert"
-	nodeCniConfigAnnotation    = "hash.operator.tigera.io/cni-config"
-	bgpLayoutHashAnnotation    = "hash.operator.tigera.io/bgp-layout"
-	CSRLabelCalicoSystem       = "calico-system"
-	BGPLayoutConfigMapName     = "bgp-layout"
-	BGPLayoutConfigMapKey      = "earlyNetworkConfiguration"
-	BGPLayoutVolumeName        = "bgp-layout"
-	BGPLayoutPath              = "/etc/calico/early-networking.yaml"
-=======
 	BirdTemplatesConfigMapName  = "bird-templates"
 	birdTemplateHashAnnotation  = "hash.operator.tigera.io/bird-templates"
 	nodeCertHashAnnotation      = "hash.operator.tigera.io/node-cert"
 	nodeCniConfigAnnotation     = "hash.operator.tigera.io/cni-config"
+	bgpLayoutHashAnnotation     = "hash.operator.tigera.io/bgp-layout"
 	CSRLabelCalicoSystem        = "calico-system"
+	BGPLayoutConfigMapName      = "bgp-layout"
+	BGPLayoutConfigMapKey       = "earlyNetworkConfiguration"
+	BGPLayoutVolumeName         = "bgp-layout"
+	BGPLayoutPath               = "/etc/calico/early-networking.yaml"
 	K8sSvcEndpointConfigMapName = "kubernetes-services-endpoint"
->>>>>>> 1fe9d8d2
 )
 
 var (
