--- conflicted
+++ resolved
@@ -944,11 +944,7 @@
 		},
 	}
 
-<<<<<<< HEAD
-	envVars = append(envVars, c.k8sServiceEp.EnvVars(true, c.cr.KubernetesProvider)...)
-=======
-	envVars = append(envVars, c.cfg.K8sServiceEp.EnvVars()...)
->>>>>>> ff892071
+	envVars = append(envVars, c.cfg.K8sServiceEp.EnvVars(true, c.cr.KubernetesProvider)...)
 
 	if c.cfg.Installation.Variant == operator.TigeraSecureEnterprise {
 		if c.cfg.Installation.CalicoNetwork != nil && c.cfg.Installation.CalicoNetwork.MultiInterfaceMode != nil {
@@ -1344,11 +1340,7 @@
 		})
 	}
 
-<<<<<<< HEAD
-	nodeEnv = append(nodeEnv, c.k8sServiceEp.EnvVars(true, c.cr.KubernetesProvider)...)
-=======
-	nodeEnv = append(nodeEnv, c.cfg.K8sServiceEp.EnvVars()...)
->>>>>>> ff892071
+	nodeEnv = append(nodeEnv, c.cfg.K8sServiceEp.EnvVars(true, c.cr.KubernetesProvider)...)
 
 	if c.cfg.BGPLayouts != nil {
 		nodeEnv = append(nodeEnv, v1.EnvVar{
