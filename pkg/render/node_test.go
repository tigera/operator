<<<<<<< HEAD
// Copyright (c) 2022 Tigera, Inc. All rights reserved.
=======
// Copyright (c) 2019-2022 Tigera, Inc. All rights reserved.
>>>>>>> 6f802ecd

// Licensed under the Apache License, Version 2.0 (the "License");
// you may not use this file except in compliance with the License.
// You may obtain a copy of the License at
//
//     http://www.apache.org/licenses/LICENSE-2.0
//
// Unless required by applicable law or agreed to in writing, software
// distributed under the License is distributed on an "AS IS" BASIS,
// WITHOUT WARRANTIES OR CONDITIONS OF ANY KIND, either express or implied.
// See the License for the specific language governing permissions and
// limitations under the License.

package render_test

import (
	"fmt"
	"strings"

	. "github.com/onsi/ginkgo"
	. "github.com/onsi/ginkgo/extensions/table"
	. "github.com/onsi/gomega"
	"github.com/onsi/gomega/gstruct"
	"k8s.io/apimachinery/pkg/api/resource"
	"k8s.io/apimachinery/pkg/util/intstr"

	appsv1 "k8s.io/api/apps/v1"
	corev1 "k8s.io/api/core/v1"
	rbacv1 "k8s.io/api/rbac/v1"

	operatorv1 "github.com/tigera/operator/api/v1"
	"github.com/tigera/operator/pkg/common"
	"github.com/tigera/operator/pkg/components"
	"github.com/tigera/operator/pkg/controller/k8sapi"
	"github.com/tigera/operator/pkg/render"
	rmeta "github.com/tigera/operator/pkg/render/common/meta"
	rtest "github.com/tigera/operator/pkg/render/common/test"
)

var (
	openshift            = true
	notOpenshift         = false
	bgpEnabled           = operatorv1.BGPEnabled
	bgpDisabled          = operatorv1.BGPDisabled
	nonPrivilegedEnabled = operatorv1.NonPrivilegedEnabled
)

var _ = Describe("Node rendering tests", func() {
	var defaultInstance *operatorv1.InstallationSpec
	var typhaNodeTLS *render.TyphaNodeTLS
	var k8sServiceEp k8sapi.ServiceEndpoint
	one := intstr.FromInt(1)
	defaultNumExpectedResources := 8
	const defaultClusterDomain = "svc.cluster.local"
	var defaultMode int32 = 420
	var cfg render.NodeConfiguration

	BeforeEach(func() {
		ff := true
		hp := operatorv1.HostPortsEnabled
		miMode := operatorv1.MultiInterfaceModeNone
		defaultInstance = &operatorv1.InstallationSpec{
			CNI: &operatorv1.CNISpec{
				Type: "Calico",
				IPAM: &operatorv1.IPAMSpec{Type: "Calico"},
			},
			CalicoNetwork: &operatorv1.CalicoNetworkSpec{
				BGP:                        &bgpEnabled,
				IPPools:                    []operatorv1.IPPool{{CIDR: "192.168.1.0/16"}},
				NodeAddressAutodetectionV4: &operatorv1.NodeAddressAutodetection{FirstFound: &ff},
				HostPorts:                  &hp,
				MultiInterfaceMode:         &miMode,
			},
			NodeUpdateStrategy: appsv1.DaemonSetUpdateStrategy{
				RollingUpdate: &appsv1.RollingUpdateDaemonSet{
					MaxUnavailable: &one,
				},
			},
		}

		// Create a dummy secret to pass as input.
		typhaNodeTLS = &render.TyphaNodeTLS{
			CAConfigMap: &corev1.ConfigMap{},
			TyphaSecret: &corev1.Secret{},
			NodeSecret:  &corev1.Secret{},
		}
		typhaNodeTLS.NodeSecret.Name = "node-certs"
		typhaNodeTLS.NodeSecret.Namespace = "tigera-operator"
		typhaNodeTLS.NodeSecret.Kind = "Secret"
		typhaNodeTLS.NodeSecret.APIVersion = "v1"

		typhaNodeTLS.CAConfigMap.Name = "typha-node-ca"
		typhaNodeTLS.CAConfigMap.Namespace = "tigera-operator"
		typhaNodeTLS.CAConfigMap.Kind = "ConfigMap"
		typhaNodeTLS.CAConfigMap.APIVersion = "v1"

		// Dummy service endpoint for k8s API.
		k8sServiceEp = k8sapi.ServiceEndpoint{}

		// Create a default configuration.
		cfg = render.NodeConfiguration{
			K8sServiceEp:  k8sServiceEp,
			Installation:  defaultInstance,
			TLS:           typhaNodeTLS,
			ClusterDomain: defaultClusterDomain,
		}
	})

	It("should render all resources for a default configuration", func() {
		expectedResources := []struct {
			name    string
			ns      string
			group   string
			version string
			kind    string
		}{
			{name: "calico-node", ns: common.CalicoNamespace, group: "", version: "v1", kind: "ServiceAccount"},
			{name: "calico-node", ns: "", group: "rbac.authorization.k8s.io", version: "v1", kind: "ClusterRole"},
			{name: "calico-node", ns: "", group: "rbac.authorization.k8s.io", version: "v1", kind: "ClusterRoleBinding"},
			{name: "typha-node-ca", ns: "calico-system", group: "", version: "v1", kind: "ConfigMap"},
			{name: "node-certs", ns: "calico-system", group: "", version: "v1", kind: "Secret"},
			{name: "cni-config", ns: common.CalicoNamespace, group: "", version: "v1", kind: "ConfigMap"},
			{name: common.NodeDaemonSetName, ns: "", group: "policy", version: "v1beta1", kind: "PodSecurityPolicy"},
			{name: common.NodeDaemonSetName, ns: common.CalicoNamespace, group: "apps", version: "v1", kind: "DaemonSet"},
		}

		defaultInstance.FlexVolumePath = "/usr/libexec/kubernetes/kubelet-plugins/volume/exec/"
		component := render.Node(&cfg)
		Expect(component.ResolveImages(nil)).To(BeNil())
		resources, _ := component.Objects()
		Expect(len(resources)).To(Equal(len(expectedResources)))

		// Should render the correct resources.
		i := 0
		for _, expectedRes := range expectedResources {
			rtest.ExpectResource(resources[i], expectedRes.name, expectedRes.ns, expectedRes.group, expectedRes.version, expectedRes.kind)
			i++
		}

		cniCmResource := rtest.GetResource(resources, "cni-config", "calico-system", "", "v1", "ConfigMap")
		Expect(cniCmResource).ToNot(BeNil())
		cniCm := cniCmResource.(*corev1.ConfigMap)
		Expect(cniCm.Data["config"]).To(MatchJSON(`{
  "name": "k8s-pod-network",
  "cniVersion": "0.3.1",
  "plugins": [
    {
      "type": "calico",
      "datastore_type": "kubernetes",
      "mtu": 0,
      "nodename_file_optional": false,
      "log_level": "Info",
      "log_file_path": "/var/log/calico/cni/cni.log",
      "ipam": {
          "type": "calico-ipam",
          "assign_ipv4" : "true",
          "assign_ipv6" : "false"
      },
      "container_settings": {
          "allow_ip_forwarding": false
      },
      "policy": {
          "type": "k8s"
      },
      "kubernetes": {
          "kubeconfig": "__KUBECONFIG_FILEPATH__"
      }
    },
    {
      "type": "bandwidth",
      "capabilities": {"bandwidth": true}
    },
    {"type": "portmap", "snat": true, "capabilities": {"portMappings": true}}
  ]
}`))

		dsResource := rtest.GetResource(resources, "calico-node", "calico-system", "apps", "v1", "DaemonSet")
		Expect(dsResource).ToNot(BeNil())

		// The DaemonSet should have the correct configuration.
		ds := dsResource.(*appsv1.DaemonSet)
		rtest.ExpectEnv(ds.Spec.Template.Spec.Containers[0].Env, "CALICO_IPV4POOL_CIDR", "192.168.1.0/16")

		cniContainer := rtest.GetContainer(ds.Spec.Template.Spec.InitContainers, "install-cni")
		rtest.ExpectEnv(cniContainer.Env, "CNI_NET_DIR", "/etc/cni/net.d")

		// Node image override results in correct image.
		Expect(ds.Spec.Template.Spec.Containers[0].Image).To(Equal(fmt.Sprintf("docker.io/%s:%s", components.ComponentCalicoNode.Image, components.ComponentCalicoNode.Version)))

		// Validate correct number of init containers.
		Expect(len(ds.Spec.Template.Spec.InitContainers)).To(Equal(2))

		// CNI container uses image override.
		Expect(rtest.GetContainer(ds.Spec.Template.Spec.InitContainers, "install-cni").Image).To(Equal(fmt.Sprintf("docker.io/%s:%s", components.ComponentCalicoCNI.Image, components.ComponentCalicoCNI.Version)))

		// Verify the Flex volume container image.
		Expect(rtest.GetContainer(ds.Spec.Template.Spec.InitContainers, "flexvol-driver").Image).To(Equal(fmt.Sprintf("docker.io/%s:%s", components.ComponentFlexVolume.Image, components.ComponentFlexVolume.Version)))

		optional := true
		// Verify env
		expectedNodeEnv := []corev1.EnvVar{
			{Name: "DATASTORE_TYPE", Value: "kubernetes"},
			{Name: "WAIT_FOR_DATASTORE", Value: "true"},
			{Name: "CALICO_MANAGE_CNI", Value: "true"},
			{Name: "CALICO_NETWORKING_BACKEND", Value: "bird"},
			{Name: "CALICO_DISABLE_FILE_LOGGING", Value: "false"},
			{Name: "CLUSTER_TYPE", Value: "k8s,operator,bgp"},
			{Name: "IP", Value: "autodetect"},
			{Name: "IP_AUTODETECTION_METHOD", Value: "first-found"},
			{Name: "IP6", Value: "none"},
			{Name: "CALICO_IPV4POOL_CIDR", Value: "192.168.1.0/16"},
			{Name: "CALICO_IPV4POOL_IPIP", Value: "Always"},
			{Name: "FELIX_DEFAULTENDPOINTTOHOSTACTION", Value: "ACCEPT"},
			{Name: "FELIX_IPV6SUPPORT", Value: "false"},
			{Name: "FELIX_HEALTHENABLED", Value: "true"},
			{
				Name: "NODENAME",
				ValueFrom: &corev1.EnvVarSource{
					FieldRef: &corev1.ObjectFieldSelector{FieldPath: "spec.nodeName"},
				},
			},
			{
				Name: "NAMESPACE",
				ValueFrom: &corev1.EnvVarSource{
					FieldRef: &corev1.ObjectFieldSelector{FieldPath: "metadata.namespace"},
				},
			},
			{Name: "FELIX_TYPHAK8SNAMESPACE", Value: "calico-system"},
			{Name: "FELIX_TYPHAK8SSERVICENAME", Value: "calico-typha"},
			{Name: "FELIX_TYPHACAFILE", Value: "/typha-ca/caBundle"},
			{Name: "FELIX_TYPHACERTFILE", Value: fmt.Sprintf("/felix-certs/%s", render.TLSSecretCertName)},
			{Name: "FELIX_TYPHAKEYFILE", Value: fmt.Sprintf("/felix-certs/%s", render.TLSSecretKeyName)},
			{Name: "FELIX_TYPHACN", ValueFrom: &corev1.EnvVarSource{
				SecretKeyRef: &corev1.SecretKeySelector{
					LocalObjectReference: corev1.LocalObjectReference{
						Name: render.TyphaTLSSecretName,
					},
					Key:      render.CommonName,
					Optional: &optional,
				},
			}},
			{Name: "FELIX_TYPHAURISAN", ValueFrom: &corev1.EnvVarSource{
				SecretKeyRef: &corev1.SecretKeySelector{
					LocalObjectReference: corev1.LocalObjectReference{
						Name: render.TyphaTLSSecretName,
					},
					Key:      render.URISAN,
					Optional: &optional,
				},
			}},
		}
		Expect(ds.Spec.Template.Spec.Containers[0].Env).To(ConsistOf(expectedNodeEnv))
		// Expect the SECURITY_GROUP env variables to not be set
		Expect(ds.Spec.Template.Spec.Containers[0].Env).NotTo(ContainElement(gstruct.MatchFields(gstruct.IgnoreExtras, gstruct.Fields{"Name": Equal("TIGERA_DEFAULT_SECURITY_GROUPS")})))
		Expect(ds.Spec.Template.Spec.Containers[0].Env).NotTo(ContainElement(gstruct.MatchFields(gstruct.IgnoreExtras, gstruct.Fields{"Name": Equal("TIGERA_POD_SECURITY_GROUP")})))

		expectedCNIEnv := []corev1.EnvVar{
			{Name: "CNI_CONF_NAME", Value: "10-calico.conflist"},
			{Name: "SLEEP", Value: "false"},
			{Name: "CNI_NET_DIR", Value: "/etc/cni/net.d"},
			{
				Name: "CNI_NETWORK_CONFIG",
				ValueFrom: &corev1.EnvVarSource{
					ConfigMapKeyRef: &corev1.ConfigMapKeySelector{
						Key: "config",
						LocalObjectReference: corev1.LocalObjectReference{
							Name: "cni-config",
						},
					},
				},
			},
		}
		Expect(rtest.GetContainer(ds.Spec.Template.Spec.InitContainers, "install-cni").Env).To(ConsistOf(expectedCNIEnv))

		// Verify volumes.
		var fileOrCreate = corev1.HostPathFileOrCreate
		var dirOrCreate = corev1.HostPathDirectoryOrCreate
		expectedVols := []corev1.Volume{
			{Name: "lib-modules", VolumeSource: corev1.VolumeSource{HostPath: &corev1.HostPathVolumeSource{Path: "/lib/modules"}}},
			{Name: "var-run-calico", VolumeSource: corev1.VolumeSource{HostPath: &corev1.HostPathVolumeSource{Path: "/var/run/calico"}}},
			{Name: "var-lib-calico", VolumeSource: corev1.VolumeSource{HostPath: &corev1.HostPathVolumeSource{Path: "/var/lib/calico"}}},
			{Name: "xtables-lock", VolumeSource: corev1.VolumeSource{HostPath: &corev1.HostPathVolumeSource{Path: "/run/xtables.lock", Type: &fileOrCreate}}},
			{Name: "cni-bin-dir", VolumeSource: corev1.VolumeSource{HostPath: &corev1.HostPathVolumeSource{Path: "/opt/cni/bin"}}},
			{Name: "cni-net-dir", VolumeSource: corev1.VolumeSource{HostPath: &corev1.HostPathVolumeSource{Path: "/etc/cni/net.d"}}},
			{Name: "cni-log-dir", VolumeSource: corev1.VolumeSource{HostPath: &corev1.HostPathVolumeSource{Path: "/var/log/calico/cni"}}},
			{Name: "policysync", VolumeSource: corev1.VolumeSource{HostPath: &corev1.HostPathVolumeSource{Path: "/var/run/nodeagent", Type: &dirOrCreate}}},
			{
				Name: "typha-ca",
				VolumeSource: corev1.VolumeSource{
					ConfigMap: &corev1.ConfigMapVolumeSource{
						LocalObjectReference: corev1.LocalObjectReference{
							Name: render.TyphaCAConfigMapName,
						},
					},
				},
			},
			{
				Name: "felix-certs",
				VolumeSource: corev1.VolumeSource{
					Secret: &corev1.SecretVolumeSource{
						SecretName:  render.NodeTLSSecretName,
						DefaultMode: &defaultMode,
					},
				},
			},
			{Name: "flexvol-driver-host", VolumeSource: corev1.VolumeSource{HostPath: &corev1.HostPathVolumeSource{Path: "/usr/libexec/kubernetes/kubelet-plugins/volume/exec/nodeagent~uds", Type: &dirOrCreate}}},
		}
		Expect(ds.Spec.Template.Spec.Volumes).To(ConsistOf(expectedVols))

		// Verify volume mounts.
		expectedNodeVolumeMounts := []corev1.VolumeMount{
			{MountPath: "/lib/modules", Name: "lib-modules", ReadOnly: true},
			{MountPath: "/host/etc/cni/net.d", Name: "cni-net-dir"},
			{MountPath: "/run/xtables.lock", Name: "xtables-lock"},
			{MountPath: "/var/run/calico", Name: "var-run-calico"},
			{MountPath: "/var/lib/calico", Name: "var-lib-calico"},
			{MountPath: "/var/run/nodeagent", Name: "policysync"},
			{MountPath: "/typha-ca", Name: "typha-ca", ReadOnly: true},
			{MountPath: "/felix-certs", Name: "felix-certs", ReadOnly: true},
			{MountPath: "/var/log/calico/cni", Name: "cni-log-dir", ReadOnly: false},
		}
		Expect(ds.Spec.Template.Spec.Containers[0].VolumeMounts).To(ConsistOf(expectedNodeVolumeMounts))

		expectedCNIVolumeMounts := []corev1.VolumeMount{
			{MountPath: "/host/opt/cni/bin", Name: "cni-bin-dir"},
			{MountPath: "/host/etc/cni/net.d", Name: "cni-net-dir"},
		}
		Expect(rtest.GetContainer(ds.Spec.Template.Spec.InitContainers, "install-cni").VolumeMounts).To(ConsistOf(expectedCNIVolumeMounts))

		// Verify tolerations.
		Expect(ds.Spec.Template.Spec.Tolerations).To(ConsistOf(rmeta.TolerateAll))

		verifyProbesAndLifecycle(ds, false, false)
	})

	It("should render node correctly for BPF dataplane", func() {
		expectedResources := []struct {
			name    string
			ns      string
			group   string
			version string
			kind    string
		}{
			{name: "calico-node", ns: common.CalicoNamespace, group: "", version: "v1", kind: "ServiceAccount"},
			{name: "calico-node", ns: "", group: "rbac.authorization.k8s.io", version: "v1", kind: "ClusterRole"},
			{name: "calico-node", ns: "", group: "rbac.authorization.k8s.io", version: "v1", kind: "ClusterRoleBinding"},
			{name: "typha-node-ca", ns: "calico-system", group: "", version: "v1", kind: "ConfigMap"},
			{name: "node-certs", ns: "calico-system", group: "", version: "v1", kind: "Secret"},
			{name: "cni-config", ns: common.CalicoNamespace, group: "", version: "v1", kind: "ConfigMap"},
			{name: common.NodeDaemonSetName, ns: "", group: "policy", version: "v1beta1", kind: "PodSecurityPolicy"},
			{name: common.NodeDaemonSetName, ns: common.CalicoNamespace, group: "apps", version: "v1", kind: "DaemonSet"},
		}

		defaultInstance.FlexVolumePath = "/usr/libexec/kubernetes/kubelet-plugins/volume/exec/"
		dpBPF := operatorv1.LinuxDataplaneBPF
		defaultInstance.CalicoNetwork.LinuxDataplane = &dpBPF
		component := render.Node(&cfg)
		Expect(component.ResolveImages(nil)).To(BeNil())
		resources, _ := component.Objects()
		Expect(len(resources)).To(Equal(len(expectedResources)))

		// Should render the correct resources.
		i := 0
		for _, expectedRes := range expectedResources {
			rtest.ExpectResource(resources[i], expectedRes.name, expectedRes.ns, expectedRes.group, expectedRes.version, expectedRes.kind)
			i++
		}

		cniCmResource := rtest.GetResource(resources, "cni-config", "calico-system", "", "v1", "ConfigMap")
		Expect(cniCmResource).ToNot(BeNil())
		cniCm := cniCmResource.(*corev1.ConfigMap)
		Expect(cniCm.Data["config"]).To(MatchJSON(`{
  "name": "k8s-pod-network",
  "cniVersion": "0.3.1",
  "plugins": [
    {
      "type": "calico",
      "datastore_type": "kubernetes",
      "mtu": 0,
      "nodename_file_optional": false,
      "log_level": "Info",
      "log_file_path": "/var/log/calico/cni/cni.log",
      "ipam": {
        "type": "calico-ipam",
        "assign_ipv4": "true",
        "assign_ipv6": "false"
      },
      "container_settings": {
        "allow_ip_forwarding": false
      },
      "policy": {
        "type": "k8s"
      },
      "kubernetes": {
        "kubeconfig": "__KUBECONFIG_FILEPATH__"
      }
    },
    {
      "type": "bandwidth",
      "capabilities": {
        "bandwidth": true
      }
    },
    {
      "type": "portmap",
      "snat": true,
      "capabilities": {
        "portMappings": true
      }
    }
  ]
}`))

		dsResource := rtest.GetResource(resources, "calico-node", "calico-system", "apps", "v1", "DaemonSet")
		Expect(dsResource).ToNot(BeNil())

		// The DaemonSet should have the correct configuration.
		ds := dsResource.(*appsv1.DaemonSet)
		rtest.ExpectEnv(ds.Spec.Template.Spec.Containers[0].Env, "CALICO_IPV4POOL_CIDR", "192.168.1.0/16")

		cniContainer := rtest.GetContainer(ds.Spec.Template.Spec.InitContainers, "install-cni")
		rtest.ExpectEnv(cniContainer.Env, "CNI_NET_DIR", "/etc/cni/net.d")

		// Node image override results in correct image.
		calicoNodeImage := fmt.Sprintf("docker.io/%s:%s", components.ComponentCalicoNode.Image, components.ComponentCalicoNode.Version)
		Expect(ds.Spec.Template.Spec.Containers[0].Image).To(Equal(calicoNodeImage))

		// Validate correct number of init containers.
		Expect(len(ds.Spec.Template.Spec.InitContainers)).To(Equal(3))

		// CNI container uses image override.
		Expect(rtest.GetContainer(ds.Spec.Template.Spec.InitContainers, "install-cni").Image).To(Equal(fmt.Sprintf("docker.io/%s:%s", components.ComponentCalicoCNI.Image, components.ComponentCalicoCNI.Version)))

		// Verify the Flex volume container image.
		Expect(rtest.GetContainer(ds.Spec.Template.Spec.InitContainers, "flexvol-driver").Image).To(Equal(fmt.Sprintf("docker.io/%s:%s", components.ComponentFlexVolume.Image, components.ComponentFlexVolume.Version)))

		// Verify the mount-bpffs image and command.
		mountBpffs := rtest.GetContainer(ds.Spec.Template.Spec.InitContainers, "mount-bpffs")
		Expect(mountBpffs.Image).To(Equal(calicoNodeImage))
		Expect(mountBpffs.Command).To(Equal([]string{"calico-node", "-init"}))

		optional := true
		// Verify env
		expectedNodeEnv := []corev1.EnvVar{
			{Name: "DATASTORE_TYPE", Value: "kubernetes"},
			{Name: "WAIT_FOR_DATASTORE", Value: "true"},
			{Name: "CALICO_NETWORKING_BACKEND", Value: "bird"},
			{Name: "CALICO_MANAGE_CNI", Value: "true"},
			{Name: "CALICO_DISABLE_FILE_LOGGING", Value: "false"},
			{Name: "CLUSTER_TYPE", Value: "k8s,operator,bgp"},
			{Name: "IP", Value: "autodetect"},
			{Name: "IP_AUTODETECTION_METHOD", Value: "first-found"},
			{Name: "IP6", Value: "none"},
			{Name: "CALICO_IPV4POOL_CIDR", Value: "192.168.1.0/16"},
			{Name: "CALICO_IPV4POOL_IPIP", Value: "Always"},
			{Name: "FELIX_BPFENABLED", Value: "true"},
			{Name: "FELIX_DEFAULTENDPOINTTOHOSTACTION", Value: "ACCEPT"},
			{Name: "FELIX_IPV6SUPPORT", Value: "false"},
			{Name: "FELIX_HEALTHENABLED", Value: "true"},
			{
				Name: "NODENAME",
				ValueFrom: &corev1.EnvVarSource{
					FieldRef: &corev1.ObjectFieldSelector{FieldPath: "spec.nodeName"},
				},
			},
			{
				Name: "NAMESPACE",
				ValueFrom: &corev1.EnvVarSource{
					FieldRef: &corev1.ObjectFieldSelector{FieldPath: "metadata.namespace"},
				},
			},
			{Name: "FELIX_TYPHAK8SNAMESPACE", Value: "calico-system"},
			{Name: "FELIX_TYPHAK8SSERVICENAME", Value: "calico-typha"},
			{Name: "FELIX_TYPHACAFILE", Value: "/typha-ca/caBundle"},
			{Name: "FELIX_TYPHACERTFILE", Value: fmt.Sprintf("/felix-certs/%s", render.TLSSecretCertName)},
			{Name: "FELIX_TYPHAKEYFILE", Value: fmt.Sprintf("/felix-certs/%s", render.TLSSecretKeyName)},
			{Name: "FELIX_TYPHACN", ValueFrom: &corev1.EnvVarSource{
				SecretKeyRef: &corev1.SecretKeySelector{
					LocalObjectReference: corev1.LocalObjectReference{
						Name: render.TyphaTLSSecretName,
					},
					Key:      render.CommonName,
					Optional: &optional,
				},
			}},
			{Name: "FELIX_TYPHAURISAN", ValueFrom: &corev1.EnvVarSource{
				SecretKeyRef: &corev1.SecretKeySelector{
					LocalObjectReference: corev1.LocalObjectReference{
						Name: render.TyphaTLSSecretName,
					},
					Key:      render.URISAN,
					Optional: &optional,
				},
			}},
		}
		Expect(ds.Spec.Template.Spec.Containers[0].Env).To(ConsistOf(expectedNodeEnv))
		// Expect the SECURITY_GROUP env variables to not be set
		Expect(ds.Spec.Template.Spec.Containers[0].Env).NotTo(ContainElement(gstruct.MatchFields(gstruct.IgnoreExtras, gstruct.Fields{"Name": Equal("TIGERA_DEFAULT_SECURITY_GROUPS")})))
		Expect(ds.Spec.Template.Spec.Containers[0].Env).NotTo(ContainElement(gstruct.MatchFields(gstruct.IgnoreExtras, gstruct.Fields{"Name": Equal("TIGERA_POD_SECURITY_GROUP")})))

		expectedCNIEnv := []corev1.EnvVar{
			{Name: "CNI_CONF_NAME", Value: "10-calico.conflist"},
			{Name: "SLEEP", Value: "false"},
			{Name: "CNI_NET_DIR", Value: "/etc/cni/net.d"},
			{
				Name: "CNI_NETWORK_CONFIG",
				ValueFrom: &corev1.EnvVarSource{
					ConfigMapKeyRef: &corev1.ConfigMapKeySelector{
						Key: "config",
						LocalObjectReference: corev1.LocalObjectReference{
							Name: "cni-config",
						},
					},
				},
			},
		}
		Expect(rtest.GetContainer(ds.Spec.Template.Spec.InitContainers, "install-cni").Env).To(ConsistOf(expectedCNIEnv))

		// Verify volumes.
		var fileOrCreate = corev1.HostPathFileOrCreate
		var dirOrCreate = corev1.HostPathDirectoryOrCreate
		var dirMustExist = corev1.HostPathDirectory
		expectedVols := []corev1.Volume{
			{Name: "lib-modules", VolumeSource: corev1.VolumeSource{HostPath: &corev1.HostPathVolumeSource{Path: "/lib/modules"}}},
			{Name: "var-run-calico", VolumeSource: corev1.VolumeSource{HostPath: &corev1.HostPathVolumeSource{Path: "/var/run/calico"}}},
			{Name: "var-lib-calico", VolumeSource: corev1.VolumeSource{HostPath: &corev1.HostPathVolumeSource{Path: "/var/lib/calico"}}},
			{Name: "xtables-lock", VolumeSource: corev1.VolumeSource{HostPath: &corev1.HostPathVolumeSource{Path: "/run/xtables.lock", Type: &fileOrCreate}}},
			{Name: "cni-bin-dir", VolumeSource: corev1.VolumeSource{HostPath: &corev1.HostPathVolumeSource{Path: "/opt/cni/bin"}}},
			{Name: "cni-net-dir", VolumeSource: corev1.VolumeSource{HostPath: &corev1.HostPathVolumeSource{Path: "/etc/cni/net.d"}}},
			{Name: "cni-log-dir", VolumeSource: corev1.VolumeSource{HostPath: &corev1.HostPathVolumeSource{Path: "/var/log/calico/cni"}}},
			{Name: "sys-fs", VolumeSource: corev1.VolumeSource{HostPath: &corev1.HostPathVolumeSource{Path: "/sys/fs", Type: &dirOrCreate}}},
			{Name: "bpffs", VolumeSource: corev1.VolumeSource{HostPath: &corev1.HostPathVolumeSource{Path: "/sys/fs/bpf", Type: &dirMustExist}}},
<<<<<<< HEAD
			{Name: "nodeproc", VolumeSource: corev1.VolumeSource{HostPath: &corev1.HostPathVolumeSource{Path: "/proc"}}},
=======
			{Name: "init-proc", VolumeSource: corev1.VolumeSource{HostPath: &corev1.HostPathVolumeSource{Path: "/proc/1"}}},
>>>>>>> 6f802ecd
			{Name: "policysync", VolumeSource: corev1.VolumeSource{HostPath: &corev1.HostPathVolumeSource{Path: "/var/run/nodeagent", Type: &dirOrCreate}}},
			{
				Name: "typha-ca",
				VolumeSource: corev1.VolumeSource{
					ConfigMap: &corev1.ConfigMapVolumeSource{
						LocalObjectReference: corev1.LocalObjectReference{
							Name: render.TyphaCAConfigMapName,
						},
					},
				},
			},
			{
				Name: "felix-certs",
				VolumeSource: corev1.VolumeSource{
					Secret: &corev1.SecretVolumeSource{
						SecretName:  render.NodeTLSSecretName,
						DefaultMode: &defaultMode,
					},
				},
			},
			{Name: "flexvol-driver-host", VolumeSource: corev1.VolumeSource{HostPath: &corev1.HostPathVolumeSource{Path: "/usr/libexec/kubernetes/kubelet-plugins/volume/exec/nodeagent~uds", Type: &dirOrCreate}}},
		}
		Expect(ds.Spec.Template.Spec.Volumes).To(ConsistOf(expectedVols))

		// Verify volume mounts.
		expectedNodeVolumeMounts := []corev1.VolumeMount{
			{MountPath: "/lib/modules", Name: "lib-modules", ReadOnly: true},
			{MountPath: "/host/etc/cni/net.d", Name: "cni-net-dir"},
			{MountPath: "/run/xtables.lock", Name: "xtables-lock"},
			{MountPath: "/var/run/calico", Name: "var-run-calico"},
			{MountPath: "/var/lib/calico", Name: "var-lib-calico"},
			{MountPath: "/var/run/nodeagent", Name: "policysync"},
			{MountPath: "/typha-ca", Name: "typha-ca", ReadOnly: true},
			{MountPath: "/felix-certs", Name: "felix-certs", ReadOnly: true},
			{MountPath: "/var/log/calico/cni", Name: "cni-log-dir", ReadOnly: false},
			{MountPath: "/sys/fs/bpf", Name: "bpffs"},
		}
		Expect(ds.Spec.Template.Spec.Containers[0].VolumeMounts).To(ConsistOf(expectedNodeVolumeMounts))

		expectedCNIVolumeMounts := []corev1.VolumeMount{
			{MountPath: "/host/opt/cni/bin", Name: "cni-bin-dir"},
			{MountPath: "/host/etc/cni/net.d", Name: "cni-net-dir"},
		}
		Expect(rtest.GetContainer(ds.Spec.Template.Spec.InitContainers, "install-cni").VolumeMounts).To(ConsistOf(expectedCNIVolumeMounts))

		// Verify tolerations.
		Expect(ds.Spec.Template.Spec.Tolerations).To(ConsistOf(rmeta.TolerateAll))

		verifyProbesAndLifecycle(ds, false, false)
	})

	It("should properly render an explicitly configured MTU", func() {
		mtu := int32(1450)
		defaultInstance.FlexVolumePath = "/usr/libexec/kubernetes/kubelet-plugins/volume/exec/"
		defaultInstance.CalicoNetwork.MTU = &mtu

		component := render.Node(&cfg)
		Expect(component.ResolveImages(nil)).To(BeNil())
		resources, _ := component.Objects()

		// Make sure the configmap is populated correctly with the MTU.
		cniCmResource := rtest.GetResource(resources, "cni-config", "calico-system", "", "v1", "ConfigMap")
		Expect(cniCmResource).ToNot(BeNil())
		cniCm := cniCmResource.(*corev1.ConfigMap)
		Expect(cniCm.Data["config"]).To(MatchJSON(`{
  "name": "k8s-pod-network",
  "cniVersion": "0.3.1",
  "plugins": [
    {
      "type": "calico",
      "datastore_type": "kubernetes",
      "mtu": 1450,
      "nodename_file_optional": false,
      "log_level": "Info",
      "log_file_path": "/var/log/calico/cni/cni.log",
      "ipam": {
          "type": "calico-ipam",
          "assign_ipv4" : "true",
          "assign_ipv6" : "false"
      },
      "container_settings": {
          "allow_ip_forwarding": false
      },
      "policy": {
          "type": "k8s"
      },
      "kubernetes": {
          "kubeconfig": "__KUBECONFIG_FILEPATH__"
      }
    },
    {
      "type": "bandwidth",
      "capabilities": {"bandwidth": true}
    },
    {"type": "portmap", "snat": true, "capabilities": {"portMappings": true}}
  ]
}`))

		// Make sure daemonset has the MTU set as well.
		dsResource := rtest.GetResource(resources, "calico-node", "calico-system", "apps", "v1", "DaemonSet")
		Expect(dsResource).ToNot(BeNil())
		ds := dsResource.(*appsv1.DaemonSet)

		// Verify env
		expectedNodeEnv := []corev1.EnvVar{
			{Name: "FELIX_IPINIPMTU", Value: "1450"},
			{Name: "FELIX_VXLANMTU", Value: "1450"},
			{Name: "FELIX_WIREGUARDMTU", Value: "1450"},
		}
		for _, e := range expectedNodeEnv {
			Expect(ds.Spec.Template.Spec.Containers[0].Env).To(ContainElement(e))
		}
	})

	It("should render all resources for a default configuration using TigeraSecureEnterprise", func() {
		expectedResources := []struct {
			name    string
			ns      string
			group   string
			version string
			kind    string
		}{
			{name: "calico-node", ns: common.CalicoNamespace, group: "", version: "v1", kind: "ServiceAccount"},
			{name: "calico-node", ns: "", group: "rbac.authorization.k8s.io", version: "v1", kind: "ClusterRole"},
			{name: "calico-node", ns: "", group: "rbac.authorization.k8s.io", version: "v1", kind: "ClusterRoleBinding"},
			{name: "typha-node-ca", ns: "calico-system", group: "", version: "v1", kind: "ConfigMap"},
			{name: "node-certs", ns: "calico-system", group: "", version: "v1", kind: "Secret"},
			{name: "calico-node-metrics", ns: "calico-system", group: "", version: "v1", kind: "Service"},
			{name: "cni-config", ns: common.CalicoNamespace, group: "", version: "v1", kind: "ConfigMap"},
			{name: common.NodeDaemonSetName, ns: "", group: "policy", version: "v1beta1", kind: "PodSecurityPolicy"},
			{name: common.NodeDaemonSetName, ns: common.CalicoNamespace, group: "apps", version: "v1", kind: "DaemonSet"},
		}
		defaultInstance.Variant = operatorv1.TigeraSecureEnterprise
		cfg.NodeReporterMetricsPort = 9081

		component := render.Node(&cfg)
		Expect(component.ResolveImages(nil)).To(BeNil())
		resources, _ := component.Objects()
		Expect(len(resources)).To(Equal(len(expectedResources)))

		// Should render the correct resources.
		i := 0
		for _, expectedRes := range expectedResources {
			rtest.ExpectResource(resources[i], expectedRes.name, expectedRes.ns, expectedRes.group, expectedRes.version, expectedRes.kind)
			i++
		}

		// The DaemonSet should have the correct configuration.
		ds := rtest.GetResource(resources, "calico-node", "calico-system", "apps", "v1", "DaemonSet").(*appsv1.DaemonSet)
		Expect(ds.Spec.Template.Spec.Containers[0].Image).To(Equal(components.TigeraRegistry + "tigera/cnx-node:" + components.ComponentTigeraNode.Version))
		rtest.ExpectEnv(rtest.GetContainer(ds.Spec.Template.Spec.InitContainers, "install-cni").Env, "CNI_NET_DIR", "/etc/cni/net.d")

		optional := true
		expectedNodeEnv := []corev1.EnvVar{
			// Default envvars.
			{Name: "DATASTORE_TYPE", Value: "kubernetes"},
			{Name: "WAIT_FOR_DATASTORE", Value: "true"},
			{Name: "CALICO_MANAGE_CNI", Value: "true"},
			{Name: "CALICO_NETWORKING_BACKEND", Value: "bird"},
			{Name: "CLUSTER_TYPE", Value: "k8s,operator,bgp"},
			{Name: "IP", Value: "autodetect"},
			{Name: "IP_AUTODETECTION_METHOD", Value: "first-found"},
			{Name: "IP6", Value: "none"},
			{Name: "CALICO_IPV4POOL_CIDR", Value: "192.168.1.0/16"},
			{Name: "CALICO_IPV4POOL_IPIP", Value: "Always"},
			{Name: "CALICO_DISABLE_FILE_LOGGING", Value: "false"},
			{Name: "FELIX_DEFAULTENDPOINTTOHOSTACTION", Value: "ACCEPT"},
			{Name: "FELIX_IPV6SUPPORT", Value: "false"},
			{Name: "FELIX_HEALTHENABLED", Value: "true"},
			{
				Name: "NODENAME",
				ValueFrom: &corev1.EnvVarSource{
					FieldRef: &corev1.ObjectFieldSelector{FieldPath: "spec.nodeName"},
				},
			},
			{
				Name: "NAMESPACE",
				ValueFrom: &corev1.EnvVarSource{
					FieldRef: &corev1.ObjectFieldSelector{FieldPath: "metadata.namespace"},
				},
			},
			{Name: "FELIX_TYPHAK8SNAMESPACE", Value: "calico-system"},
			{Name: "FELIX_TYPHAK8SSERVICENAME", Value: "calico-typha"},
			{Name: "FELIX_TYPHACAFILE", Value: "/typha-ca/caBundle"},
			{Name: "FELIX_TYPHACERTFILE", Value: fmt.Sprintf("/felix-certs/%s", render.TLSSecretCertName)},
			{Name: "FELIX_TYPHAKEYFILE", Value: fmt.Sprintf("/felix-certs/%s", render.TLSSecretKeyName)},
			{Name: "FELIX_TYPHACN", ValueFrom: &corev1.EnvVarSource{
				SecretKeyRef: &corev1.SecretKeySelector{
					LocalObjectReference: corev1.LocalObjectReference{
						Name: render.TyphaTLSSecretName,
					},
					Key:      render.CommonName,
					Optional: &optional,
				},
			}},
			{Name: "FELIX_TYPHAURISAN", ValueFrom: &corev1.EnvVarSource{
				SecretKeyRef: &corev1.SecretKeySelector{
					LocalObjectReference: corev1.LocalObjectReference{
						Name: render.TyphaTLSSecretName,
					},
					Key:      render.URISAN,
					Optional: &optional,
				},
			}},
			// Tigera-specific envvars
			{Name: "FELIX_PROMETHEUSREPORTERENABLED", Value: "true"},
			{Name: "FELIX_PROMETHEUSREPORTERPORT", Value: "9081"},
			{Name: "FELIX_FLOWLOGSFILEENABLED", Value: "true"},
			{Name: "FELIX_FLOWLOGSFILEINCLUDELABELS", Value: "true"},
			{Name: "FELIX_FLOWLOGSFILEINCLUDEPOLICIES", Value: "true"},
			{Name: "FELIX_FLOWLOGSFILEINCLUDESERVICE", Value: "true"},
			{Name: "FELIX_FLOWLOGSENABLENETWORKSETS", Value: "true"},
			{Name: "FELIX_FLOWLOGSCOLLECTPROCESSINFO", Value: "true"},
			{Name: "FELIX_DNSLOGSFILEENABLED", Value: "true"},
			{Name: "FELIX_DNSLOGSFILEPERNODELIMIT", Value: "1000"},
			{Name: "MULTI_INTERFACE_MODE", Value: operatorv1.MultiInterfaceModeNone.Value()},
		}
		Expect(ds.Spec.Template.Spec.Containers[0].Env).To(ConsistOf(expectedNodeEnv))
		Expect(len(ds.Spec.Template.Spec.Containers[0].Env)).To(Equal(len(expectedNodeEnv)))

		verifyProbesAndLifecycle(ds, false, true)
	})

	It("should render all resources with the appropriate permissions when running as non-privileged", func() {
		expectedResources := []struct {
			name    string
			ns      string
			group   string
			version string
			kind    string
		}{
			{name: "calico-node", ns: common.CalicoNamespace, group: "", version: "v1", kind: "ServiceAccount"},
			{name: "calico-node", ns: "", group: "rbac.authorization.k8s.io", version: "v1", kind: "ClusterRole"},
			{name: "calico-node", ns: "", group: "rbac.authorization.k8s.io", version: "v1", kind: "ClusterRoleBinding"},
			{name: "typha-node-ca", ns: "calico-system", group: "", version: "v1", kind: "ConfigMap"},
			{name: "node-certs", ns: "calico-system", group: "", version: "v1", kind: "Secret"},
			{name: "cni-config", ns: common.CalicoNamespace, group: "", version: "v1", kind: "ConfigMap"},
			{name: common.NodeDaemonSetName, ns: "", group: "policy", version: "v1beta1", kind: "PodSecurityPolicy"},
			{name: common.NodeDaemonSetName, ns: common.CalicoNamespace, group: "apps", version: "v1", kind: "DaemonSet"},
		}

		defaultInstance.FlexVolumePath = "/usr/libexec/kubernetes/kubelet-plugins/volume/exec/"
		defaultInstance.NonPrivileged = &nonPrivilegedEnabled
		component := render.Node(&cfg)
		Expect(component.ResolveImages(nil)).To(BeNil())
		resources, _ := component.Objects()
		Expect(len(resources)).To(Equal(len(expectedResources)))

		// Should render the correct resources.
		i := 0
		for _, expectedRes := range expectedResources {
			rtest.ExpectResource(resources[i], expectedRes.name, expectedRes.ns, expectedRes.group, expectedRes.version, expectedRes.kind)
			i++
		}

		dsResource := rtest.GetResource(resources, "calico-node", "calico-system", "apps", "v1", "DaemonSet")
		Expect(dsResource).ToNot(BeNil())

		// The DaemonSet should have the correct security context.
		ds := dsResource.(*appsv1.DaemonSet)
		nodeContainer := rtest.GetContainer(ds.Spec.Template.Spec.Containers, "calico-node")
		Expect(nodeContainer).ToNot(BeNil())
		Expect(nodeContainer.SecurityContext).ToNot(BeNil())
		Expect(nodeContainer.SecurityContext.RunAsUser).ToNot(BeNil())
		Expect(*nodeContainer.SecurityContext.RunAsUser).To(Equal(int64(999)))
		Expect(nodeContainer.SecurityContext.RunAsGroup).ToNot(BeNil())
		Expect(*nodeContainer.SecurityContext.RunAsGroup).To(Equal(int64(0)))
		Expect(*nodeContainer.SecurityContext.Privileged).To(BeFalse())
		Expect(nodeContainer.SecurityContext.Capabilities.Add).To(HaveLen(3))
		Expect(nodeContainer.SecurityContext.Capabilities.Add[0]).To(Equal(corev1.Capability("NET_RAW")))
		Expect(nodeContainer.SecurityContext.Capabilities.Add[1]).To(Equal(corev1.Capability("NET_ADMIN")))
		Expect(nodeContainer.SecurityContext.Capabilities.Add[2]).To(Equal(corev1.Capability("NET_BIND_SERVICE")))

		// hostpath init container should have the correct env and security context.
		hostPathContainer := rtest.GetContainer(ds.Spec.Template.Spec.InitContainers, "hostpath-init")
		rtest.ExpectEnv(hostPathContainer.Env, "NODE_USER_ID", "999")
		Expect(*hostPathContainer.SecurityContext.RunAsUser).To(Equal(int64(0)))

		// Verify hostpath init container volume mounts.
		expectedHostPathInitVolumeMounts := []corev1.VolumeMount{
			{MountPath: "/var/run", Name: "var-run"},
			{MountPath: "/var/lib", Name: "var-lib"},
			{MountPath: "/var/log", Name: "var-log"},
		}
		Expect(hostPathContainer.VolumeMounts).To(ConsistOf(expectedHostPathInitVolumeMounts))

		// Node image override results in correct image.
		calicoNodeImage := fmt.Sprintf("docker.io/%s:%s", components.ComponentCalicoNode.Image, components.ComponentCalicoNode.Version)
		Expect(ds.Spec.Template.Spec.Containers[0].Image).To(Equal(calicoNodeImage))

		// Validate correct number of init containers.
		Expect(len(ds.Spec.Template.Spec.InitContainers)).To(Equal(3))

		// CNI container uses image override.
		Expect(rtest.GetContainer(ds.Spec.Template.Spec.InitContainers, "install-cni").Image).To(Equal(fmt.Sprintf("docker.io/%s:%s", components.ComponentCalicoCNI.Image, components.ComponentCalicoCNI.Version)))

		// Verify the Flex volume container image.
		Expect(rtest.GetContainer(ds.Spec.Template.Spec.InitContainers, "flexvol-driver").Image).To(Equal(fmt.Sprintf("docker.io/%s:%s", components.ComponentFlexVolume.Image, components.ComponentFlexVolume.Version)))

		// Verify the mount-bpffs image and command.
		mountBpffs := rtest.GetContainer(ds.Spec.Template.Spec.InitContainers, "mount-bpffs")
		Expect(mountBpffs).To(BeNil())

		// Verify volumes.
		var fileOrCreate = corev1.HostPathFileOrCreate
		var dirOrCreate = corev1.HostPathDirectoryOrCreate
		expectedVols := []corev1.Volume{
			{Name: "lib-modules", VolumeSource: corev1.VolumeSource{HostPath: &corev1.HostPathVolumeSource{Path: "/lib/modules"}}},
			{Name: "var-run", VolumeSource: corev1.VolumeSource{HostPath: &corev1.HostPathVolumeSource{Path: "/var/run"}}},
			{Name: "var-lib", VolumeSource: corev1.VolumeSource{HostPath: &corev1.HostPathVolumeSource{Path: "/var/lib"}}},
			{Name: "var-log", VolumeSource: corev1.VolumeSource{HostPath: &corev1.HostPathVolumeSource{Path: "/var/log"}}},
			{Name: "xtables-lock", VolumeSource: corev1.VolumeSource{HostPath: &corev1.HostPathVolumeSource{Path: "/run/xtables.lock", Type: &fileOrCreate}}},
			{Name: "cni-bin-dir", VolumeSource: corev1.VolumeSource{HostPath: &corev1.HostPathVolumeSource{Path: "/opt/cni/bin"}}},
			{Name: "cni-net-dir", VolumeSource: corev1.VolumeSource{HostPath: &corev1.HostPathVolumeSource{Path: "/etc/cni/net.d"}}},
			{Name: "cni-log-dir", VolumeSource: corev1.VolumeSource{HostPath: &corev1.HostPathVolumeSource{Path: "/var/log/calico/cni"}}},
			{Name: "policysync", VolumeSource: corev1.VolumeSource{HostPath: &corev1.HostPathVolumeSource{Path: "/var/run/nodeagent", Type: &dirOrCreate}}},
			{
				Name: "typha-ca",
				VolumeSource: corev1.VolumeSource{
					ConfigMap: &corev1.ConfigMapVolumeSource{
						LocalObjectReference: corev1.LocalObjectReference{
							Name: render.TyphaCAConfigMapName,
						},
					},
				},
			},
			{
				Name: "felix-certs",
				VolumeSource: corev1.VolumeSource{
					Secret: &corev1.SecretVolumeSource{
						SecretName:  render.NodeTLSSecretName,
						DefaultMode: &defaultMode,
					},
				},
			},
			{Name: "flexvol-driver-host", VolumeSource: corev1.VolumeSource{HostPath: &corev1.HostPathVolumeSource{Path: "/usr/libexec/kubernetes/kubelet-plugins/volume/exec/nodeagent~uds", Type: &dirOrCreate}}},
		}
		Expect(ds.Spec.Template.Spec.Volumes).To(ConsistOf(expectedVols))

		// Verify volume mounts.
		expectedNodeVolumeMounts := []corev1.VolumeMount{
			{MountPath: "/lib/modules", Name: "lib-modules", ReadOnly: true},
			{MountPath: "/host/etc/cni/net.d", Name: "cni-net-dir"},
			{MountPath: "/run/xtables.lock", Name: "xtables-lock"},
			{MountPath: "/var/run", Name: "var-run"},
			{MountPath: "/var/lib", Name: "var-lib"},
			{MountPath: "/var/log", Name: "var-log"},
			{MountPath: "/var/run/nodeagent", Name: "policysync"},
			{MountPath: "/typha-ca", Name: "typha-ca", ReadOnly: true},
			{MountPath: "/felix-certs", Name: "felix-certs", ReadOnly: true},
			{MountPath: "/var/log/calico/cni", Name: "cni-log-dir", ReadOnly: false},
		}
		Expect(ds.Spec.Template.Spec.Containers[0].VolumeMounts).To(ConsistOf(expectedNodeVolumeMounts))

		expectedCNIVolumeMounts := []corev1.VolumeMount{
			{MountPath: "/host/opt/cni/bin", Name: "cni-bin-dir"},
			{MountPath: "/host/etc/cni/net.d", Name: "cni-net-dir"},
		}
		Expect(rtest.GetContainer(ds.Spec.Template.Spec.InitContainers, "install-cni").VolumeMounts).To(ConsistOf(expectedCNIVolumeMounts))
	})

	It("should render all resources when using Calico CNI on EKS", func() {
		expectedResources := []struct {
			name    string
			ns      string
			group   string
			version string
			kind    string
		}{
			{name: "calico-node", ns: common.CalicoNamespace, group: "", version: "v1", kind: "ServiceAccount"},
			{name: "calico-node", ns: "", group: "rbac.authorization.k8s.io", version: "v1", kind: "ClusterRole"},
			{name: "calico-node", ns: "", group: "rbac.authorization.k8s.io", version: "v1", kind: "ClusterRoleBinding"},
			{name: "typha-node-ca", ns: "calico-system", group: "", version: "v1", kind: "ConfigMap"},
			{name: "node-certs", ns: "calico-system", group: "", version: "v1", kind: "Secret"},
			{name: "cni-config", ns: common.CalicoNamespace, group: "", version: "v1", kind: "ConfigMap"},
			{name: common.NodeDaemonSetName, ns: "", group: "policy", version: "v1beta1", kind: "PodSecurityPolicy"},
			{name: common.NodeDaemonSetName, ns: common.CalicoNamespace, group: "apps", version: "v1", kind: "DaemonSet"},
		}

		defaultInstance.FlexVolumePath = "/usr/libexec/kubernetes/kubelet-plugins/volume/exec/"
		defaultInstance.KubernetesProvider = operatorv1.ProviderEKS
		defaultInstance.CalicoNetwork.BGP = &bgpDisabled
		defaultInstance.CalicoNetwork.IPPools[0].Encapsulation = operatorv1.EncapsulationVXLAN
		component := render.Node(&cfg)
		Expect(component.ResolveImages(nil)).To(BeNil())
		resources, _ := component.Objects()
		Expect(len(resources)).To(Equal(len(expectedResources)))

		// Should render the correct resources.
		i := 0
		for _, expectedRes := range expectedResources {
			rtest.ExpectResource(resources[i], expectedRes.name, expectedRes.ns, expectedRes.group, expectedRes.version, expectedRes.kind)
			i++
		}

		cniCmResource := rtest.GetResource(resources, "cni-config", "calico-system", "", "v1", "ConfigMap")
		Expect(cniCmResource).ToNot(BeNil())
		cniCm := cniCmResource.(*corev1.ConfigMap)
		Expect(cniCm.Data["config"]).To(MatchJSON(`{
  "name": "k8s-pod-network",
  "cniVersion": "0.3.1",
  "plugins": [
    {
      "type": "calico",
      "datastore_type": "kubernetes",
      "mtu": 0,
      "nodename_file_optional": false,
      "log_level": "Info",
      "log_file_path": "/var/log/calico/cni/cni.log",
      "ipam": {
          "type": "calico-ipam",
          "assign_ipv4" : "true",
          "assign_ipv6" : "false"
      },
      "container_settings": {
          "allow_ip_forwarding": false
      },
      "policy": {
          "type": "k8s"
      },
      "kubernetes": {
          "kubeconfig": "__KUBECONFIG_FILEPATH__"
      }
    },
    {
      "type": "bandwidth",
      "capabilities": {"bandwidth": true}
    },
    {"type": "portmap", "snat": true, "capabilities": {"portMappings": true}}
  ]
}`))

		dsResource := rtest.GetResource(resources, "calico-node", "calico-system", "apps", "v1", "DaemonSet")
		Expect(dsResource).ToNot(BeNil())

		// The DaemonSet should have the correct configuration.
		ds := dsResource.(*appsv1.DaemonSet)
		rtest.ExpectEnv(ds.Spec.Template.Spec.Containers[0].Env, "CALICO_IPV4POOL_CIDR", "192.168.1.0/16")

		cniContainer := rtest.GetContainer(ds.Spec.Template.Spec.InitContainers, "install-cni")
		rtest.ExpectEnv(cniContainer.Env, "CNI_NET_DIR", "/etc/cni/net.d")

		// Node image override results in correct image.
		Expect(ds.Spec.Template.Spec.Containers[0].Image).To(Equal(fmt.Sprintf("docker.io/%s:%s", components.ComponentCalicoNode.Image, components.ComponentCalicoNode.Version)))

		// Validate correct number of init containers.
		Expect(len(ds.Spec.Template.Spec.InitContainers)).To(Equal(2))

		// CNI container uses image override.
		Expect(rtest.GetContainer(ds.Spec.Template.Spec.InitContainers, "install-cni").Image).To(Equal(fmt.Sprintf("docker.io/%s:%s", components.ComponentCalicoCNI.Image, components.ComponentCalicoCNI.Version)))

		// Verify the Flex volume container image.
		Expect(rtest.GetContainer(ds.Spec.Template.Spec.InitContainers, "flexvol-driver").Image).To(Equal(fmt.Sprintf("docker.io/%s:%s", components.ComponentFlexVolume.Image, components.ComponentFlexVolume.Version)))

		optional := true
		// Verify env
		expectedNodeEnv := []corev1.EnvVar{
			{Name: "DATASTORE_TYPE", Value: "kubernetes"},
			{Name: "WAIT_FOR_DATASTORE", Value: "true"},
			{Name: "CALICO_MANAGE_CNI", Value: "true"},
			{Name: "CALICO_NETWORKING_BACKEND", Value: "vxlan"},
			{Name: "CALICO_DISABLE_FILE_LOGGING", Value: "false"},
			{Name: "CLUSTER_TYPE", Value: "k8s,operator,ecs"},
			{Name: "IP", Value: "autodetect"},
			{Name: "IP_AUTODETECTION_METHOD", Value: "first-found"},
			{Name: "IP6", Value: "none"},
			{Name: "CALICO_IPV4POOL_CIDR", Value: "192.168.1.0/16"},
			{Name: "CALICO_IPV4POOL_VXLAN", Value: "Always"},
			{Name: "FELIX_DEFAULTENDPOINTTOHOSTACTION", Value: "ACCEPT"},
			{Name: "FELIX_IPV6SUPPORT", Value: "false"},
			{Name: "FELIX_HEALTHENABLED", Value: "true"},
			{
				Name: "NODENAME",
				ValueFrom: &corev1.EnvVarSource{
					FieldRef: &corev1.ObjectFieldSelector{FieldPath: "spec.nodeName"},
				},
			},
			{
				Name: "NAMESPACE",
				ValueFrom: &corev1.EnvVarSource{
					FieldRef: &corev1.ObjectFieldSelector{FieldPath: "metadata.namespace"},
				},
			},
			{Name: "FELIX_TYPHAK8SNAMESPACE", Value: "calico-system"},
			{Name: "FELIX_TYPHAK8SSERVICENAME", Value: "calico-typha"},
			{Name: "FELIX_TYPHACAFILE", Value: "/typha-ca/caBundle"},
			{Name: "FELIX_TYPHACERTFILE", Value: fmt.Sprintf("/felix-certs/%s", render.TLSSecretCertName)},
			{Name: "FELIX_TYPHAKEYFILE", Value: fmt.Sprintf("/felix-certs/%s", render.TLSSecretKeyName)},
			{Name: "FELIX_TYPHACN", ValueFrom: &corev1.EnvVarSource{
				SecretKeyRef: &corev1.SecretKeySelector{
					LocalObjectReference: corev1.LocalObjectReference{
						Name: render.TyphaTLSSecretName,
					},
					Key:      render.CommonName,
					Optional: &optional,
				},
			}},
			{Name: "FELIX_TYPHAURISAN", ValueFrom: &corev1.EnvVarSource{
				SecretKeyRef: &corev1.SecretKeySelector{
					LocalObjectReference: corev1.LocalObjectReference{
						Name: render.TyphaTLSSecretName,
					},
					Key:      render.URISAN,
					Optional: &optional,
				},
			}},
		}
		Expect(ds.Spec.Template.Spec.Containers[0].Env).To(ConsistOf(expectedNodeEnv))
		// Expect the SECURITY_GROUP env variables to not be set
		Expect(ds.Spec.Template.Spec.Containers[0].Env).NotTo(ContainElement(gstruct.MatchFields(gstruct.IgnoreExtras, gstruct.Fields{"Name": Equal("TIGERA_DEFAULT_SECURITY_GROUPS")})))
		Expect(ds.Spec.Template.Spec.Containers[0].Env).NotTo(ContainElement(gstruct.MatchFields(gstruct.IgnoreExtras, gstruct.Fields{"Name": Equal("TIGERA_POD_SECURITY_GROUP")})))

		expectedCNIEnv := []corev1.EnvVar{
			{Name: "CNI_CONF_NAME", Value: "10-calico.conflist"},
			{Name: "SLEEP", Value: "false"},
			{Name: "CNI_NET_DIR", Value: "/etc/cni/net.d"},
			{
				Name: "CNI_NETWORK_CONFIG",
				ValueFrom: &corev1.EnvVarSource{
					ConfigMapKeyRef: &corev1.ConfigMapKeySelector{
						Key: "config",
						LocalObjectReference: corev1.LocalObjectReference{
							Name: "cni-config",
						},
					},
				},
			},
		}
		Expect(rtest.GetContainer(ds.Spec.Template.Spec.InitContainers, "install-cni").Env).To(ConsistOf(expectedCNIEnv))

		// Verify volumes.
		var fileOrCreate = corev1.HostPathFileOrCreate
		var dirOrCreate = corev1.HostPathDirectoryOrCreate
		expectedVols := []corev1.Volume{
			{Name: "lib-modules", VolumeSource: corev1.VolumeSource{HostPath: &corev1.HostPathVolumeSource{Path: "/lib/modules"}}},
			{Name: "var-run-calico", VolumeSource: corev1.VolumeSource{HostPath: &corev1.HostPathVolumeSource{Path: "/var/run/calico"}}},
			{Name: "var-lib-calico", VolumeSource: corev1.VolumeSource{HostPath: &corev1.HostPathVolumeSource{Path: "/var/lib/calico"}}},
			{Name: "xtables-lock", VolumeSource: corev1.VolumeSource{HostPath: &corev1.HostPathVolumeSource{Path: "/run/xtables.lock", Type: &fileOrCreate}}},
			{Name: "cni-bin-dir", VolumeSource: corev1.VolumeSource{HostPath: &corev1.HostPathVolumeSource{Path: "/opt/cni/bin"}}},
			{Name: "cni-net-dir", VolumeSource: corev1.VolumeSource{HostPath: &corev1.HostPathVolumeSource{Path: "/etc/cni/net.d"}}},
			{Name: "cni-log-dir", VolumeSource: corev1.VolumeSource{HostPath: &corev1.HostPathVolumeSource{Path: "/var/log/calico/cni"}}},
			{Name: "policysync", VolumeSource: corev1.VolumeSource{HostPath: &corev1.HostPathVolumeSource{Path: "/var/run/nodeagent", Type: &dirOrCreate}}},
			{
				Name: "typha-ca",
				VolumeSource: corev1.VolumeSource{
					ConfigMap: &corev1.ConfigMapVolumeSource{
						LocalObjectReference: corev1.LocalObjectReference{
							Name: render.TyphaCAConfigMapName,
						},
					},
				},
			},
			{
				Name: "felix-certs",
				VolumeSource: corev1.VolumeSource{
					Secret: &corev1.SecretVolumeSource{
						SecretName:  render.NodeTLSSecretName,
						DefaultMode: &defaultMode,
					},
				},
			},
			{Name: "flexvol-driver-host", VolumeSource: corev1.VolumeSource{HostPath: &corev1.HostPathVolumeSource{Path: "/usr/libexec/kubernetes/kubelet-plugins/volume/exec/nodeagent~uds", Type: &dirOrCreate}}},
		}
		Expect(ds.Spec.Template.Spec.Volumes).To(ConsistOf(expectedVols))

		// Verify volume mounts.
		expectedNodeVolumeMounts := []corev1.VolumeMount{
			{MountPath: "/lib/modules", Name: "lib-modules", ReadOnly: true},
			{MountPath: "/host/etc/cni/net.d", Name: "cni-net-dir"},
			{MountPath: "/run/xtables.lock", Name: "xtables-lock"},
			{MountPath: "/var/run/calico", Name: "var-run-calico"},
			{MountPath: "/var/lib/calico", Name: "var-lib-calico"},
			{MountPath: "/var/run/nodeagent", Name: "policysync"},
			{MountPath: "/typha-ca", Name: "typha-ca", ReadOnly: true},
			{MountPath: "/felix-certs", Name: "felix-certs", ReadOnly: true},
			{MountPath: "/var/log/calico/cni", Name: "cni-log-dir", ReadOnly: false},
		}
		Expect(ds.Spec.Template.Spec.Containers[0].VolumeMounts).To(ConsistOf(expectedNodeVolumeMounts))

		expectedCNIVolumeMounts := []corev1.VolumeMount{
			{MountPath: "/host/opt/cni/bin", Name: "cni-bin-dir"},
			{MountPath: "/host/etc/cni/net.d", Name: "cni-net-dir"},
		}
		Expect(rtest.GetContainer(ds.Spec.Template.Spec.InitContainers, "install-cni").VolumeMounts).To(ConsistOf(expectedCNIVolumeMounts))

		// Verify tolerations.
		Expect(ds.Spec.Template.Spec.Tolerations).To(ConsistOf(rmeta.TolerateAll))

		// Verify readiness and liveness probes.

		verifyProbesAndLifecycle(ds, false, false)
	})

	It("should properly render a configuration using the AmazonVPC CNI plugin", func() {
		// Override the installation with one configured for AmazonVPC CNI.
		amazonVPCInstalllation := &operatorv1.InstallationSpec{
			KubernetesProvider: operatorv1.ProviderEKS,
			CNI:                &operatorv1.CNISpec{Type: operatorv1.PluginAmazonVPC},
			FlexVolumePath:     "/usr/libexec/kubernetes/kubelet-plugins/volume/exec/",
		}
		cfg.Installation = amazonVPCInstalllation

		component := render.Node(&cfg)
		Expect(component.ResolveImages(nil)).To(BeNil())
		resources, _ := component.Objects()
		Expect(len(resources)).To(Equal(defaultNumExpectedResources - 1))

		// Should render the correct resources.
		Expect(rtest.GetResource(resources, "calico-node", "calico-system", "", "v1", "ServiceAccount")).ToNot(BeNil())
		Expect(rtest.GetResource(resources, "calico-node", "", "rbac.authorization.k8s.io", "v1", "ClusterRole")).ToNot(BeNil())
		Expect(rtest.GetResource(resources, "calico-node", "", "rbac.authorization.k8s.io", "v1", "ClusterRoleBinding")).ToNot(BeNil())
		Expect(rtest.GetResource(resources, "calico-node", "calico-system", "apps", "v1", "DaemonSet")).ToNot(BeNil())
		Expect(rtest.GetResource(resources, "node-certs", "calico-system", "", "v1", "Secret")).ToNot(BeNil())
		Expect(rtest.GetResource(resources, "typha-node-ca", "calico-system", "", "v1", "ConfigMap")).ToNot(BeNil())
		dsResource := rtest.GetResource(resources, "calico-node", "calico-system", "apps", "v1", "DaemonSet")
		Expect(dsResource).ToNot(BeNil())

		// Should not render CNI configuration.
		cniCmResource := rtest.GetResource(resources, "cni-config", "calico-system", "", "v1", "ConfigMap")
		Expect(cniCmResource).To(BeNil())

		// The DaemonSet should have the correct configuration.
		ds := dsResource.(*appsv1.DaemonSet)

		// CNI install container should not be present.
		cniContainer := rtest.GetContainer(ds.Spec.Template.Spec.InitContainers, "install-cni")
		Expect(cniContainer).To(BeNil())

		// Validate correct number of init containers.
		Expect(len(ds.Spec.Template.Spec.InitContainers)).To(Equal(1))

		// Verify the Flex volume container image.
		Expect(rtest.GetContainer(ds.Spec.Template.Spec.InitContainers, "flexvol-driver").Image).To(Equal(fmt.Sprintf("docker.io/%s:%s", components.ComponentFlexVolume.Image, components.ComponentFlexVolume.Version)))

		optional := true

		// Verify env
		expectedNodeEnv := []corev1.EnvVar{
			{Name: "DATASTORE_TYPE", Value: "kubernetes"},
			{Name: "WAIT_FOR_DATASTORE", Value: "true"},
			{Name: "CALICO_NETWORKING_BACKEND", Value: "none"},
			{Name: "CALICO_DISABLE_FILE_LOGGING", Value: "false"},
			{Name: "CLUSTER_TYPE", Value: "k8s,operator,ecs"},
			{Name: "IP", Value: "none"},
			{Name: "IP6", Value: "none"},
			{Name: "NO_DEFAULT_POOLS", Value: "true"},
			{Name: "CALICO_MANAGE_CNI", Value: "false"},
			{Name: "FELIX_DEFAULTENDPOINTTOHOSTACTION", Value: "ACCEPT"},
			{Name: "FELIX_IPV6SUPPORT", Value: "false"},
			{Name: "FELIX_HEALTHENABLED", Value: "true"},
			{
				Name: "NODENAME",
				ValueFrom: &corev1.EnvVarSource{
					FieldRef: &corev1.ObjectFieldSelector{FieldPath: "spec.nodeName"},
				},
			},
			{
				Name: "NAMESPACE",
				ValueFrom: &corev1.EnvVarSource{
					FieldRef: &corev1.ObjectFieldSelector{FieldPath: "metadata.namespace"},
				},
			},
			{Name: "FELIX_TYPHAK8SNAMESPACE", Value: "calico-system"},
			{Name: "FELIX_TYPHAK8SSERVICENAME", Value: "calico-typha"},
			{Name: "FELIX_TYPHACAFILE", Value: "/typha-ca/caBundle"},
			{Name: "FELIX_TYPHACERTFILE", Value: fmt.Sprintf("/felix-certs/%s", render.TLSSecretCertName)},
			{Name: "FELIX_TYPHAKEYFILE", Value: fmt.Sprintf("/felix-certs/%s", render.TLSSecretKeyName)},
			{Name: "FELIX_TYPHACN", ValueFrom: &corev1.EnvVarSource{
				SecretKeyRef: &corev1.SecretKeySelector{
					LocalObjectReference: corev1.LocalObjectReference{
						Name: render.TyphaTLSSecretName,
					},
					Key:      render.CommonName,
					Optional: &optional,
				},
			}},
			{Name: "FELIX_TYPHAURISAN", ValueFrom: &corev1.EnvVarSource{
				SecretKeyRef: &corev1.SecretKeySelector{
					LocalObjectReference: corev1.LocalObjectReference{
						Name: render.TyphaTLSSecretName,
					},
					Key:      render.URISAN,
					Optional: &optional,
				},
			}},
			{Name: "FELIX_INTERFACEPREFIX", Value: "eni"},
			{Name: "FELIX_IPTABLESMANGLEALLOWACTION", Value: "Return"},
			{Name: "FELIX_ROUTESOURCE", Value: "WorkloadIPs"},
			{Name: "FELIX_BPFEXTTOSERVICECONNMARK", Value: "0x80"},
			{Name: "FELIX_WIREGUARDHOSTENCRYPTIONENABLED", Value: "true"},
		}
		Expect(ds.Spec.Template.Spec.Containers[0].Env).To(ConsistOf(expectedNodeEnv))

		// Expect the SECURITY_GROUP env variables to not be set
		Expect(ds.Spec.Template.Spec.Containers[0].Env).NotTo(ContainElement(gstruct.MatchFields(gstruct.IgnoreExtras, gstruct.Fields{"Name": Equal("TIGERA_DEFAULT_SECURITY_GROUPS")})))
		Expect(ds.Spec.Template.Spec.Containers[0].Env).NotTo(ContainElement(gstruct.MatchFields(gstruct.IgnoreExtras, gstruct.Fields{"Name": Equal("TIGERA_POD_SECURITY_GROUP")})))

		// Verify volumes.
		var fileOrCreate = corev1.HostPathFileOrCreate
		var dirOrCreate = corev1.HostPathDirectoryOrCreate
		expectedVols := []corev1.Volume{
			{Name: "lib-modules", VolumeSource: corev1.VolumeSource{HostPath: &corev1.HostPathVolumeSource{Path: "/lib/modules"}}},
			{Name: "var-run-calico", VolumeSource: corev1.VolumeSource{HostPath: &corev1.HostPathVolumeSource{Path: "/var/run/calico"}}},
			{Name: "var-lib-calico", VolumeSource: corev1.VolumeSource{HostPath: &corev1.HostPathVolumeSource{Path: "/var/lib/calico"}}},
			{Name: "xtables-lock", VolumeSource: corev1.VolumeSource{HostPath: &corev1.HostPathVolumeSource{Path: "/run/xtables.lock", Type: &fileOrCreate}}},
			{Name: "policysync", VolumeSource: corev1.VolumeSource{HostPath: &corev1.HostPathVolumeSource{Path: "/var/run/nodeagent", Type: &dirOrCreate}}},
			{
				Name: "typha-ca",
				VolumeSource: corev1.VolumeSource{
					ConfigMap: &corev1.ConfigMapVolumeSource{
						LocalObjectReference: corev1.LocalObjectReference{
							Name: render.TyphaCAConfigMapName,
						},
					},
				},
			},
			{
				Name: "felix-certs",
				VolumeSource: corev1.VolumeSource{
					Secret: &corev1.SecretVolumeSource{
						SecretName:  render.NodeTLSSecretName,
						DefaultMode: &defaultMode,
					},
				},
			},
			{Name: "flexvol-driver-host", VolumeSource: corev1.VolumeSource{HostPath: &corev1.HostPathVolumeSource{Path: "/usr/libexec/kubernetes/kubelet-plugins/volume/exec/nodeagent~uds", Type: &dirOrCreate}}},
		}
		Expect(ds.Spec.Template.Spec.Volumes).To(ConsistOf(expectedVols))

		// Verify volume mounts.
		expectedNodeVolumeMounts := []corev1.VolumeMount{
			{MountPath: "/lib/modules", Name: "lib-modules", ReadOnly: true},
			{MountPath: "/run/xtables.lock", Name: "xtables-lock"},
			{MountPath: "/var/run/calico", Name: "var-run-calico"},
			{MountPath: "/var/lib/calico", Name: "var-lib-calico"},
			{MountPath: "/var/run/nodeagent", Name: "policysync"},
			{MountPath: "/typha-ca", Name: "typha-ca", ReadOnly: true},
			{MountPath: "/felix-certs", Name: "felix-certs", ReadOnly: true},
		}
		Expect(ds.Spec.Template.Spec.Containers[0].VolumeMounts).To(ConsistOf(expectedNodeVolumeMounts))

		// Verify tolerations.
		Expect(ds.Spec.Template.Spec.Tolerations).To(ConsistOf(rmeta.TolerateAll))

		// Verify readiness and liveness probes.
		verifyProbesAndLifecycle(ds, false, true)
	})

	DescribeTable("should properly render configuration using non-Calico CNI plugin",
		func(cni operatorv1.CNIPluginType, ipam operatorv1.IPAMPluginType, expectedEnvs []corev1.EnvVar) {
			installlation := &operatorv1.InstallationSpec{
				CNI: &operatorv1.CNISpec{
					Type: cni,
					IPAM: &operatorv1.IPAMSpec{Type: ipam},
				},
				FlexVolumePath: "/usr/libexec/kubernetes/kubelet-plugins/volume/exec/",
			}
			cfg.Installation = installlation

			component := render.Node(&cfg)
			Expect(component.ResolveImages(nil)).To(BeNil())
			resources, _ := component.Objects()

			// Should render the correct resources.
			Expect(rtest.GetResource(resources, "calico-node", "calico-system", "apps", "v1", "DaemonSet")).ToNot(BeNil())
			dsResource := rtest.GetResource(resources, "calico-node", "calico-system", "apps", "v1", "DaemonSet")
			Expect(dsResource).ToNot(BeNil())

			// Should not render CNI configuration.
			cniCmResource := rtest.GetResource(resources, "cni-config", "calico-system", "", "v1", "ConfigMap")
			Expect(cniCmResource).To(BeNil())

			// The DaemonSet should have the correct configuration.
			ds := dsResource.(*appsv1.DaemonSet)

			// CNI install container should not be present.
			cniContainer := rtest.GetContainer(ds.Spec.Template.Spec.InitContainers, "install-cni")
			Expect(cniContainer).To(BeNil())
			// Validate correct number of init containers.
			Expect(len(ds.Spec.Template.Spec.InitContainers)).To(Equal(1))

			// Verify env
			expectedEnvs = append(expectedEnvs,
				corev1.EnvVar{Name: "CALICO_NETWORKING_BACKEND", Value: "none"},
				corev1.EnvVar{Name: "NO_DEFAULT_POOLS", Value: "true"},
				corev1.EnvVar{Name: "FELIX_DEFAULTENDPOINTTOHOSTACTION", Value: "ACCEPT"},
			)
			for _, expected := range expectedEnvs {
				Expect(ds.Spec.Template.Spec.Containers[0].Env).To(ContainElement(expected))
			}

			// Verify readiness and liveness probes.
			verifyProbesAndLifecycle(ds, false, false)
		},
		Entry("GKE", operatorv1.PluginGKE, operatorv1.IPAMPluginHostLocal, []corev1.EnvVar{
			{Name: "FELIX_INTERFACEPREFIX", Value: "gke"},
			{Name: "FELIX_IPTABLESMANGLEALLOWACTION", Value: "Return"},
			{Name: "FELIX_IPTABLESFILTERALLOWACTION", Value: "Return"},
		}),
		Entry("AmazonVPC", operatorv1.PluginAmazonVPC, operatorv1.IPAMPluginAmazonVPC, []corev1.EnvVar{
			{Name: "FELIX_INTERFACEPREFIX", Value: "eni"},
			{Name: "FELIX_IPTABLESMANGLEALLOWACTION", Value: "Return"},
		}),
		Entry("AzureVNET", operatorv1.PluginAzureVNET, operatorv1.IPAMPluginAzureVNET, []corev1.EnvVar{
			{Name: "FELIX_INTERFACEPREFIX", Value: "azv"},
		}),
	)
	It("should render all resources when using Calico CNI on EKS", func() {
		expectedResources := []struct {
			name    string
			ns      string
			group   string
			version string
			kind    string
		}{
			{name: "calico-node", ns: common.CalicoNamespace, group: "", version: "v1", kind: "ServiceAccount"},
			{name: "calico-node", ns: "", group: "rbac.authorization.k8s.io", version: "v1", kind: "ClusterRole"},
			{name: "calico-node", ns: "", group: "rbac.authorization.k8s.io", version: "v1", kind: "ClusterRoleBinding"},
			{name: "typha-node-ca", ns: "calico-system", group: "", version: "v1", kind: "ConfigMap"},
			{name: "node-certs", ns: "calico-system", group: "", version: "v1", kind: "Secret"},
			{name: "cni-config", ns: common.CalicoNamespace, group: "", version: "v1", kind: "ConfigMap"},
			{name: common.NodeDaemonSetName, ns: "", group: "policy", version: "v1beta1", kind: "PodSecurityPolicy"},
			{name: common.NodeDaemonSetName, ns: common.CalicoNamespace, group: "apps", version: "v1", kind: "DaemonSet"},
		}

		disabled := operatorv1.BGPDisabled
		defaultInstance.FlexVolumePath = "/usr/libexec/kubernetes/kubelet-plugins/volume/exec/"
		defaultInstance.KubernetesProvider = operatorv1.ProviderEKS
		defaultInstance.CalicoNetwork.BGP = &disabled
		defaultInstance.CalicoNetwork.IPPools[0].Encapsulation = operatorv1.EncapsulationVXLAN
		component := render.Node(&cfg)
		Expect(component.ResolveImages(nil)).To(BeNil())
		resources, _ := component.Objects()
		Expect(len(resources)).To(Equal(len(expectedResources)))

		// Should render the correct resources.
		i := 0
		for _, expectedRes := range expectedResources {
			rtest.ExpectResource(resources[i], expectedRes.name, expectedRes.ns, expectedRes.group, expectedRes.version, expectedRes.kind)
			i++
		}

		cniCmResource := rtest.GetResource(resources, "cni-config", "calico-system", "", "v1", "ConfigMap")
		Expect(cniCmResource).ToNot(BeNil())
		cniCm := cniCmResource.(*corev1.ConfigMap)
		Expect(cniCm.Data["config"]).To(MatchJSON(`{
  "name": "k8s-pod-network",
  "cniVersion": "0.3.1",
  "plugins": [
    {
      "type": "calico",
      "datastore_type": "kubernetes",
      "mtu": 0,
      "nodename_file_optional": false,
      "log_level": "Info",
      "log_file_path": "/var/log/calico/cni/cni.log",
      "ipam": {
          "type": "calico-ipam",
          "assign_ipv4" : "true",
          "assign_ipv6" : "false"
      },
      "container_settings": {
          "allow_ip_forwarding": false
      },
      "policy": {
          "type": "k8s"
      },
      "kubernetes": {
          "kubeconfig": "__KUBECONFIG_FILEPATH__"
      }
    },
    {
      "type": "bandwidth",
      "capabilities": {"bandwidth": true}
    },
    {"type": "portmap", "snat": true, "capabilities": {"portMappings": true}}
  ]
}`))

		dsResource := rtest.GetResource(resources, "calico-node", "calico-system", "apps", "v1", "DaemonSet")
		Expect(dsResource).ToNot(BeNil())

		// The DaemonSet should have the correct configuration.
		ds := dsResource.(*appsv1.DaemonSet)
		rtest.ExpectEnv(ds.Spec.Template.Spec.Containers[0].Env, "CALICO_IPV4POOL_CIDR", "192.168.1.0/16")

		cniContainer := rtest.GetContainer(ds.Spec.Template.Spec.InitContainers, "install-cni")
		rtest.ExpectEnv(cniContainer.Env, "CNI_NET_DIR", "/etc/cni/net.d")

		// Node image override results in correct image.
		Expect(ds.Spec.Template.Spec.Containers[0].Image).To(Equal(fmt.Sprintf("docker.io/%s:%s", components.ComponentCalicoNode.Image, components.ComponentCalicoNode.Version)))

		// Validate correct number of init containers.
		Expect(len(ds.Spec.Template.Spec.InitContainers)).To(Equal(2))

		// CNI container uses image override.
		Expect(rtest.GetContainer(ds.Spec.Template.Spec.InitContainers, "install-cni").Image).To(Equal(fmt.Sprintf("docker.io/%s:%s", components.ComponentCalicoCNI.Image, components.ComponentCalicoCNI.Version)))

		// Verify the Flex volume container image.
		Expect(rtest.GetContainer(ds.Spec.Template.Spec.InitContainers, "flexvol-driver").Image).To(Equal(fmt.Sprintf("docker.io/%s:%s", components.ComponentFlexVolume.Image, components.ComponentFlexVolume.Version)))

		optional := true
		// Verify env
		expectedNodeEnv := []corev1.EnvVar{
			{Name: "DATASTORE_TYPE", Value: "kubernetes"},
			{Name: "WAIT_FOR_DATASTORE", Value: "true"},
			{Name: "CALICO_MANAGE_CNI", Value: "true"},
			{Name: "CALICO_NETWORKING_BACKEND", Value: "vxlan"},
			{Name: "CALICO_DISABLE_FILE_LOGGING", Value: "false"},
			{Name: "CLUSTER_TYPE", Value: "k8s,operator,ecs"},
			{Name: "IP", Value: "autodetect"},
			{Name: "IP_AUTODETECTION_METHOD", Value: "first-found"},
			{Name: "IP6", Value: "none"},
			{Name: "CALICO_IPV4POOL_CIDR", Value: "192.168.1.0/16"},
			{Name: "CALICO_IPV4POOL_VXLAN", Value: "Always"},
			{Name: "FELIX_DEFAULTENDPOINTTOHOSTACTION", Value: "ACCEPT"},
			{Name: "FELIX_IPV6SUPPORT", Value: "false"},
			{Name: "FELIX_HEALTHENABLED", Value: "true"},
			{
				Name: "NODENAME",
				ValueFrom: &corev1.EnvVarSource{
					FieldRef: &corev1.ObjectFieldSelector{FieldPath: "spec.nodeName"},
				},
			},
			{
				Name: "NAMESPACE",
				ValueFrom: &corev1.EnvVarSource{
					FieldRef: &corev1.ObjectFieldSelector{FieldPath: "metadata.namespace"},
				},
			},
			{Name: "FELIX_TYPHAK8SNAMESPACE", Value: "calico-system"},
			{Name: "FELIX_TYPHAK8SSERVICENAME", Value: "calico-typha"},
			{Name: "FELIX_TYPHACAFILE", Value: "/typha-ca/caBundle"},
			{Name: "FELIX_TYPHACERTFILE", Value: fmt.Sprintf("/felix-certs/%s", render.TLSSecretCertName)},
			{Name: "FELIX_TYPHAKEYFILE", Value: fmt.Sprintf("/felix-certs/%s", render.TLSSecretKeyName)},
			{Name: "FELIX_TYPHACN", ValueFrom: &corev1.EnvVarSource{
				SecretKeyRef: &corev1.SecretKeySelector{
					LocalObjectReference: corev1.LocalObjectReference{
						Name: render.TyphaTLSSecretName,
					},
					Key:      render.CommonName,
					Optional: &optional,
				},
			}},
			{Name: "FELIX_TYPHAURISAN", ValueFrom: &corev1.EnvVarSource{
				SecretKeyRef: &corev1.SecretKeySelector{
					LocalObjectReference: corev1.LocalObjectReference{
						Name: render.TyphaTLSSecretName,
					},
					Key:      render.URISAN,
					Optional: &optional,
				},
			}},
		}
		Expect(ds.Spec.Template.Spec.Containers[0].Env).To(ConsistOf(expectedNodeEnv))
		// Expect the SECURITY_GROUP env variables to not be set
		Expect(ds.Spec.Template.Spec.Containers[0].Env).NotTo(ContainElement(gstruct.MatchFields(gstruct.IgnoreExtras, gstruct.Fields{"Name": Equal("TIGERA_DEFAULT_SECURITY_GROUPS")})))
		Expect(ds.Spec.Template.Spec.Containers[0].Env).NotTo(ContainElement(gstruct.MatchFields(gstruct.IgnoreExtras, gstruct.Fields{"Name": Equal("TIGERA_POD_SECURITY_GROUP")})))

		expectedCNIEnv := []corev1.EnvVar{
			{Name: "CNI_CONF_NAME", Value: "10-calico.conflist"},
			{Name: "SLEEP", Value: "false"},
			{Name: "CNI_NET_DIR", Value: "/etc/cni/net.d"},
			{
				Name: "CNI_NETWORK_CONFIG",
				ValueFrom: &corev1.EnvVarSource{
					ConfigMapKeyRef: &corev1.ConfigMapKeySelector{
						Key: "config",
						LocalObjectReference: corev1.LocalObjectReference{
							Name: "cni-config",
						},
					},
				},
			},
		}
		Expect(rtest.GetContainer(ds.Spec.Template.Spec.InitContainers, "install-cni").Env).To(ConsistOf(expectedCNIEnv))

		// Verify volumes.
		var fileOrCreate = corev1.HostPathFileOrCreate
		var dirOrCreate = corev1.HostPathDirectoryOrCreate
		expectedVols := []corev1.Volume{
			{Name: "lib-modules", VolumeSource: corev1.VolumeSource{HostPath: &corev1.HostPathVolumeSource{Path: "/lib/modules"}}},
			{Name: "var-run-calico", VolumeSource: corev1.VolumeSource{HostPath: &corev1.HostPathVolumeSource{Path: "/var/run/calico"}}},
			{Name: "var-lib-calico", VolumeSource: corev1.VolumeSource{HostPath: &corev1.HostPathVolumeSource{Path: "/var/lib/calico"}}},
			{Name: "xtables-lock", VolumeSource: corev1.VolumeSource{HostPath: &corev1.HostPathVolumeSource{Path: "/run/xtables.lock", Type: &fileOrCreate}}},
			{Name: "cni-bin-dir", VolumeSource: corev1.VolumeSource{HostPath: &corev1.HostPathVolumeSource{Path: "/opt/cni/bin"}}},
			{Name: "cni-net-dir", VolumeSource: corev1.VolumeSource{HostPath: &corev1.HostPathVolumeSource{Path: "/etc/cni/net.d"}}},
			{Name: "cni-log-dir", VolumeSource: corev1.VolumeSource{HostPath: &corev1.HostPathVolumeSource{Path: "/var/log/calico/cni"}}},
			{Name: "policysync", VolumeSource: corev1.VolumeSource{HostPath: &corev1.HostPathVolumeSource{Path: "/var/run/nodeagent", Type: &dirOrCreate}}},
			{
				Name: "typha-ca",
				VolumeSource: corev1.VolumeSource{
					ConfigMap: &corev1.ConfigMapVolumeSource{
						LocalObjectReference: corev1.LocalObjectReference{
							Name: render.TyphaCAConfigMapName,
						},
					},
				},
			},
			{
				Name: "felix-certs",
				VolumeSource: corev1.VolumeSource{
					Secret: &corev1.SecretVolumeSource{
						SecretName:  render.NodeTLSSecretName,
						DefaultMode: &defaultMode,
					},
				},
			},
			{Name: "flexvol-driver-host", VolumeSource: corev1.VolumeSource{HostPath: &corev1.HostPathVolumeSource{Path: "/usr/libexec/kubernetes/kubelet-plugins/volume/exec/nodeagent~uds", Type: &dirOrCreate}}},
		}
		Expect(ds.Spec.Template.Spec.Volumes).To(ConsistOf(expectedVols))

		// Verify volume mounts.
		expectedNodeVolumeMounts := []corev1.VolumeMount{
			{MountPath: "/lib/modules", Name: "lib-modules", ReadOnly: true},
			{MountPath: "/host/etc/cni/net.d", Name: "cni-net-dir"},
			{MountPath: "/run/xtables.lock", Name: "xtables-lock"},
			{MountPath: "/var/run/calico", Name: "var-run-calico"},
			{MountPath: "/var/lib/calico", Name: "var-lib-calico"},
			{MountPath: "/var/run/nodeagent", Name: "policysync"},
			{MountPath: "/typha-ca", Name: "typha-ca", ReadOnly: true},
			{MountPath: "/felix-certs", Name: "felix-certs", ReadOnly: true},
			{MountPath: "/var/log/calico/cni", Name: "cni-log-dir", ReadOnly: false},
		}
		Expect(ds.Spec.Template.Spec.Containers[0].VolumeMounts).To(ConsistOf(expectedNodeVolumeMounts))

		expectedCNIVolumeMounts := []corev1.VolumeMount{
			{MountPath: "/host/opt/cni/bin", Name: "cni-bin-dir"},
			{MountPath: "/host/etc/cni/net.d", Name: "cni-net-dir"},
		}
		Expect(rtest.GetContainer(ds.Spec.Template.Spec.InitContainers, "install-cni").VolumeMounts).To(ConsistOf(expectedCNIVolumeMounts))

		// Verify tolerations.
		Expect(ds.Spec.Template.Spec.Tolerations).To(ConsistOf(rmeta.TolerateAll))

		// Verify readiness and liveness probes.
		verifyProbesAndLifecycle(ds, false, false)
	})

	It("should properly render a configuration using the AmazonVPC CNI plugin", func() {
		cfg.Installation = &operatorv1.InstallationSpec{
			KubernetesProvider: operatorv1.ProviderEKS,
			CNI:                &operatorv1.CNISpec{Type: operatorv1.PluginAmazonVPC},
			FlexVolumePath:     "/usr/libexec/kubernetes/kubelet-plugins/volume/exec/",
		}

		component := render.Node(&cfg)
		Expect(component.ResolveImages(nil)).To(BeNil())
		resources, _ := component.Objects()
		Expect(len(resources)).To(Equal(defaultNumExpectedResources - 1))

		// Should render the correct resources.
		Expect(rtest.GetResource(resources, "calico-node", "calico-system", "", "v1", "ServiceAccount")).ToNot(BeNil())
		Expect(rtest.GetResource(resources, "calico-node", "", "rbac.authorization.k8s.io", "v1", "ClusterRole")).ToNot(BeNil())
		Expect(rtest.GetResource(resources, "calico-node", "", "rbac.authorization.k8s.io", "v1", "ClusterRoleBinding")).ToNot(BeNil())
		Expect(rtest.GetResource(resources, "calico-node", "calico-system", "apps", "v1", "DaemonSet")).ToNot(BeNil())
		Expect(rtest.GetResource(resources, "node-certs", "calico-system", "", "v1", "Secret")).ToNot(BeNil())
		Expect(rtest.GetResource(resources, "typha-node-ca", "calico-system", "", "v1", "ConfigMap")).ToNot(BeNil())
		dsResource := rtest.GetResource(resources, "calico-node", "calico-system", "apps", "v1", "DaemonSet")
		Expect(dsResource).ToNot(BeNil())

		// Should not render CNI configuration.
		cniCmResource := rtest.GetResource(resources, "cni-config", "calico-system", "", "v1", "ConfigMap")
		Expect(cniCmResource).To(BeNil())

		// The DaemonSet should have the correct configuration.
		ds := dsResource.(*appsv1.DaemonSet)

		// CNI install container should not be present.
		cniContainer := rtest.GetContainer(ds.Spec.Template.Spec.InitContainers, "install-cni")
		Expect(cniContainer).To(BeNil())

		// Validate correct number of init containers.
		Expect(len(ds.Spec.Template.Spec.InitContainers)).To(Equal(1))

		// Verify the Flex volume container image.
		Expect(rtest.GetContainer(ds.Spec.Template.Spec.InitContainers, "flexvol-driver").Image).To(Equal(fmt.Sprintf("docker.io/%s:%s", components.ComponentFlexVolume.Image, components.ComponentFlexVolume.Version)))

		optional := true

		// Verify env
		expectedNodeEnv := []corev1.EnvVar{
			{Name: "DATASTORE_TYPE", Value: "kubernetes"},
			{Name: "WAIT_FOR_DATASTORE", Value: "true"},
			{Name: "CALICO_NETWORKING_BACKEND", Value: "none"},
			{Name: "CALICO_DISABLE_FILE_LOGGING", Value: "false"},
			{Name: "CLUSTER_TYPE", Value: "k8s,operator,ecs"},
			{Name: "IP", Value: "none"},
			{Name: "IP6", Value: "none"},
			{Name: "NO_DEFAULT_POOLS", Value: "true"},
			{Name: "CALICO_MANAGE_CNI", Value: "false"},
			{Name: "FELIX_DEFAULTENDPOINTTOHOSTACTION", Value: "ACCEPT"},
			{Name: "FELIX_IPV6SUPPORT", Value: "false"},
			{Name: "FELIX_HEALTHENABLED", Value: "true"},
			{
				Name: "NODENAME",
				ValueFrom: &corev1.EnvVarSource{
					FieldRef: &corev1.ObjectFieldSelector{FieldPath: "spec.nodeName"},
				},
			},
			{
				Name: "NAMESPACE",
				ValueFrom: &corev1.EnvVarSource{
					FieldRef: &corev1.ObjectFieldSelector{FieldPath: "metadata.namespace"},
				},
			},
			{Name: "FELIX_TYPHAK8SNAMESPACE", Value: "calico-system"},
			{Name: "FELIX_TYPHAK8SSERVICENAME", Value: "calico-typha"},
			{Name: "FELIX_TYPHACAFILE", Value: "/typha-ca/caBundle"},
			{Name: "FELIX_TYPHACERTFILE", Value: fmt.Sprintf("/felix-certs/%s", render.TLSSecretCertName)},
			{Name: "FELIX_TYPHAKEYFILE", Value: fmt.Sprintf("/felix-certs/%s", render.TLSSecretKeyName)},
			{Name: "FELIX_TYPHACN", ValueFrom: &corev1.EnvVarSource{
				SecretKeyRef: &corev1.SecretKeySelector{
					LocalObjectReference: corev1.LocalObjectReference{
						Name: render.TyphaTLSSecretName,
					},
					Key:      render.CommonName,
					Optional: &optional,
				},
			}},
			{Name: "FELIX_TYPHAURISAN", ValueFrom: &corev1.EnvVarSource{
				SecretKeyRef: &corev1.SecretKeySelector{
					LocalObjectReference: corev1.LocalObjectReference{
						Name: render.TyphaTLSSecretName,
					},
					Key:      render.URISAN,
					Optional: &optional,
				},
			}},
			{Name: "FELIX_INTERFACEPREFIX", Value: "eni"},
			{Name: "FELIX_IPTABLESMANGLEALLOWACTION", Value: "Return"},
			{Name: "FELIX_ROUTESOURCE", Value: "WorkloadIPs"},
			{Name: "FELIX_BPFEXTTOSERVICECONNMARK", Value: "0x80"},
			{Name: "FELIX_WIREGUARDHOSTENCRYPTIONENABLED", Value: "true"},
		}
		Expect(ds.Spec.Template.Spec.Containers[0].Env).To(ConsistOf(expectedNodeEnv))

		// Expect the SECURITY_GROUP env variables to not be set
		Expect(ds.Spec.Template.Spec.Containers[0].Env).NotTo(ContainElement(gstruct.MatchFields(gstruct.IgnoreExtras, gstruct.Fields{"Name": Equal("TIGERA_DEFAULT_SECURITY_GROUPS")})))
		Expect(ds.Spec.Template.Spec.Containers[0].Env).NotTo(ContainElement(gstruct.MatchFields(gstruct.IgnoreExtras, gstruct.Fields{"Name": Equal("TIGERA_POD_SECURITY_GROUP")})))

		// Verify volumes.
		var fileOrCreate = corev1.HostPathFileOrCreate
		var dirOrCreate = corev1.HostPathDirectoryOrCreate
		expectedVols := []corev1.Volume{
			{Name: "lib-modules", VolumeSource: corev1.VolumeSource{HostPath: &corev1.HostPathVolumeSource{Path: "/lib/modules"}}},
			{Name: "var-run-calico", VolumeSource: corev1.VolumeSource{HostPath: &corev1.HostPathVolumeSource{Path: "/var/run/calico"}}},
			{Name: "var-lib-calico", VolumeSource: corev1.VolumeSource{HostPath: &corev1.HostPathVolumeSource{Path: "/var/lib/calico"}}},
			{Name: "xtables-lock", VolumeSource: corev1.VolumeSource{HostPath: &corev1.HostPathVolumeSource{Path: "/run/xtables.lock", Type: &fileOrCreate}}},
			{Name: "policysync", VolumeSource: corev1.VolumeSource{HostPath: &corev1.HostPathVolumeSource{Path: "/var/run/nodeagent", Type: &dirOrCreate}}},
			{
				Name: "typha-ca",
				VolumeSource: corev1.VolumeSource{
					ConfigMap: &corev1.ConfigMapVolumeSource{
						LocalObjectReference: corev1.LocalObjectReference{
							Name: render.TyphaCAConfigMapName,
						},
					},
				},
			},
			{
				Name: "felix-certs",
				VolumeSource: corev1.VolumeSource{
					Secret: &corev1.SecretVolumeSource{
						SecretName:  render.NodeTLSSecretName,
						DefaultMode: &defaultMode,
					},
				},
			},
			{Name: "flexvol-driver-host", VolumeSource: corev1.VolumeSource{HostPath: &corev1.HostPathVolumeSource{Path: "/usr/libexec/kubernetes/kubelet-plugins/volume/exec/nodeagent~uds", Type: &dirOrCreate}}},
		}
		Expect(ds.Spec.Template.Spec.Volumes).To(ConsistOf(expectedVols))

		// Verify volume mounts.
		expectedNodeVolumeMounts := []corev1.VolumeMount{
			{MountPath: "/lib/modules", Name: "lib-modules", ReadOnly: true},
			{MountPath: "/run/xtables.lock", Name: "xtables-lock"},
			{MountPath: "/var/run/calico", Name: "var-run-calico"},
			{MountPath: "/var/lib/calico", Name: "var-lib-calico"},
			{MountPath: "/var/run/nodeagent", Name: "policysync"},
			{MountPath: "/typha-ca", Name: "typha-ca", ReadOnly: true},
			{MountPath: "/felix-certs", Name: "felix-certs", ReadOnly: true},
		}
		Expect(ds.Spec.Template.Spec.Containers[0].VolumeMounts).To(ConsistOf(expectedNodeVolumeMounts))

		// Verify tolerations.
		Expect(ds.Spec.Template.Spec.Tolerations).To(ConsistOf(rmeta.TolerateAll))

		// Verify readiness and liveness probes.
		verifyProbesAndLifecycle(ds, false, false)
	})

	It("should render all resources when running on openshift", func() {
		expectedResources := []struct {
			name    string
			ns      string
			group   string
			version string
			kind    string
		}{
			{name: "calico-node", ns: common.CalicoNamespace, group: "", version: "v1", kind: "ServiceAccount"},
			{name: "calico-node", ns: "", group: "rbac.authorization.k8s.io", version: "v1", kind: "ClusterRole"},
			{name: "calico-node", ns: "", group: "rbac.authorization.k8s.io", version: "v1", kind: "ClusterRoleBinding"},
			{name: "typha-node-ca", ns: "calico-system", group: "", version: "v1", kind: "ConfigMap"},
			{name: "node-certs", ns: "calico-system", group: "", version: "v1", kind: "Secret"},
			{name: "cni-config", ns: common.CalicoNamespace, group: "", version: "v1", kind: "ConfigMap"},
			{name: common.NodeDaemonSetName, ns: common.CalicoNamespace, group: "apps", version: "v1", kind: "DaemonSet"},
		}

		defaultInstance.FlexVolumePath = "/etc/kubernetes/kubelet-plugins/volume/exec/"
		defaultInstance.KubernetesProvider = operatorv1.ProviderOpenShift
		component := render.Node(&cfg)
		Expect(component.ResolveImages(nil)).To(BeNil())
		resources, _ := component.Objects()
		Expect(len(resources)).To(Equal(len(expectedResources)))

		// Should render the correct resources.
		i := 0
		for _, expectedRes := range expectedResources {
			rtest.ExpectResource(resources[i], expectedRes.name, expectedRes.ns, expectedRes.group, expectedRes.version, expectedRes.kind)
			i++
		}

		// The DaemonSet should have the correct configuration.
		ds := rtest.GetResource(resources, "calico-node", "calico-system", "apps", "v1", "DaemonSet").(*appsv1.DaemonSet)
		Expect(ds.Spec.Template.Spec.Containers[0].Image).To(Equal(fmt.Sprintf("docker.io/%s:%s", components.ComponentCalicoNode.Image, components.ComponentCalicoNode.Version)))

		rtest.ExpectEnv(rtest.GetContainer(ds.Spec.Template.Spec.InitContainers, "install-cni").Env, "CNI_NET_DIR", "/var/run/multus/cni/net.d")

		// Verify volumes. In particular, we want to make sure the flexvol-driver-host volume uses the right
		// host path for flexvolume drivers.
		var fileOrCreate = corev1.HostPathFileOrCreate
		var dirOrCreate = corev1.HostPathDirectoryOrCreate
		expectedVols := []corev1.Volume{
			{Name: "lib-modules", VolumeSource: corev1.VolumeSource{HostPath: &corev1.HostPathVolumeSource{Path: "/lib/modules"}}},
			{Name: "var-run-calico", VolumeSource: corev1.VolumeSource{HostPath: &corev1.HostPathVolumeSource{Path: "/var/run/calico"}}},
			{Name: "var-lib-calico", VolumeSource: corev1.VolumeSource{HostPath: &corev1.HostPathVolumeSource{Path: "/var/lib/calico"}}},
			{Name: "xtables-lock", VolumeSource: corev1.VolumeSource{HostPath: &corev1.HostPathVolumeSource{Path: "/run/xtables.lock", Type: &fileOrCreate}}},
			{Name: "cni-bin-dir", VolumeSource: corev1.VolumeSource{HostPath: &corev1.HostPathVolumeSource{Path: "/var/lib/cni/bin"}}},
			{Name: "cni-net-dir", VolumeSource: corev1.VolumeSource{HostPath: &corev1.HostPathVolumeSource{Path: "/var/run/multus/cni/net.d"}}},
			{Name: "cni-log-dir", VolumeSource: corev1.VolumeSource{HostPath: &corev1.HostPathVolumeSource{Path: "/var/log/calico/cni"}}},
			{Name: "policysync", VolumeSource: corev1.VolumeSource{HostPath: &corev1.HostPathVolumeSource{Path: "/var/run/nodeagent", Type: &dirOrCreate}}},
			{Name: "flexvol-driver-host", VolumeSource: corev1.VolumeSource{HostPath: &corev1.HostPathVolumeSource{Path: "/etc/kubernetes/kubelet-plugins/volume/exec/nodeagent~uds", Type: &dirOrCreate}}},
			{
				Name: "typha-ca",
				VolumeSource: corev1.VolumeSource{
					ConfigMap: &corev1.ConfigMapVolumeSource{
						LocalObjectReference: corev1.LocalObjectReference{
							Name: render.TyphaCAConfigMapName,
						},
					},
				},
			},
			{
				Name: "felix-certs",
				VolumeSource: corev1.VolumeSource{
					Secret: &corev1.SecretVolumeSource{
						SecretName:  render.NodeTLSSecretName,
						DefaultMode: &defaultMode,
					},
				},
			},
		}
		Expect(ds.Spec.Template.Spec.Volumes).To(ConsistOf(expectedVols))

		optional := true
		expectedNodeEnv := []corev1.EnvVar{
			// Default envvars.
			{Name: "DATASTORE_TYPE", Value: "kubernetes"},
			{Name: "WAIT_FOR_DATASTORE", Value: "true"},
			{Name: "CALICO_MANAGE_CNI", Value: "true"},
			{Name: "CALICO_NETWORKING_BACKEND", Value: "bird"},
			{Name: "CLUSTER_TYPE", Value: "k8s,operator,openshift,bgp"},
			{Name: "IP", Value: "autodetect"},
			{Name: "IP_AUTODETECTION_METHOD", Value: "first-found"},
			{Name: "IP6", Value: "none"},
			{Name: "CALICO_IPV4POOL_CIDR", Value: "192.168.1.0/16"},
			{Name: "CALICO_IPV4POOL_IPIP", Value: "Always"},
			{Name: "CALICO_DISABLE_FILE_LOGGING", Value: "false"},
			{Name: "FELIX_DEFAULTENDPOINTTOHOSTACTION", Value: "ACCEPT"},
			{Name: "FELIX_IPV6SUPPORT", Value: "false"},
			{Name: "FELIX_HEALTHENABLED", Value: "true"},
			{
				Name: "NODENAME",
				ValueFrom: &corev1.EnvVarSource{
					FieldRef: &corev1.ObjectFieldSelector{FieldPath: "spec.nodeName"},
				},
			},
			{
				Name: "NAMESPACE",
				ValueFrom: &corev1.EnvVarSource{
					FieldRef: &corev1.ObjectFieldSelector{FieldPath: "metadata.namespace"},
				},
			},
			{Name: "FELIX_TYPHAK8SNAMESPACE", Value: "calico-system"},
			{Name: "FELIX_TYPHAK8SSERVICENAME", Value: "calico-typha"},
			{Name: "FELIX_TYPHACAFILE", Value: "/typha-ca/caBundle"},
			{Name: "FELIX_TYPHACERTFILE", Value: fmt.Sprintf("/felix-certs/%s", render.TLSSecretCertName)},
			{Name: "FELIX_TYPHAKEYFILE", Value: fmt.Sprintf("/felix-certs/%s", render.TLSSecretKeyName)},
			{Name: "FELIX_TYPHACN", ValueFrom: &corev1.EnvVarSource{
				SecretKeyRef: &corev1.SecretKeySelector{
					LocalObjectReference: corev1.LocalObjectReference{
						Name: render.TyphaTLSSecretName,
					},
					Key:      render.CommonName,
					Optional: &optional,
				},
			}},
			{Name: "FELIX_TYPHAURISAN", ValueFrom: &corev1.EnvVarSource{
				SecretKeyRef: &corev1.SecretKeySelector{
					LocalObjectReference: corev1.LocalObjectReference{
						Name: render.TyphaTLSSecretName,
					},
					Key:      render.URISAN,
					Optional: &optional,
				},
			}},
			// The OpenShift envvar overrides.
			{Name: "FELIX_HEALTHPORT", Value: "9199"},
		}
		Expect(ds.Spec.Template.Spec.Containers[0].Env).To(ConsistOf(expectedNodeEnv))
		Expect(len(ds.Spec.Template.Spec.Containers[0].Env)).To(Equal(len(expectedNodeEnv)))

		verifyProbesAndLifecycle(ds, true, false)
	})

	It("should render all resources when variant is TigeraSecureEnterprise and running on openshift", func() {
		expectedResources := []struct {
			name    string
			ns      string
			group   string
			version string
			kind    string
		}{
			{name: "calico-node", ns: common.CalicoNamespace, group: "", version: "v1", kind: "ServiceAccount"},
			{name: "calico-node", ns: "", group: "rbac.authorization.k8s.io", version: "v1", kind: "ClusterRole"},
			{name: "calico-node", ns: "", group: "rbac.authorization.k8s.io", version: "v1", kind: "ClusterRoleBinding"},
			{name: "typha-node-ca", ns: "calico-system", group: "", version: "v1", kind: "ConfigMap"},
			{name: "node-certs", ns: "calico-system", group: "", version: "v1", kind: "Secret"},
			{name: "calico-node-metrics", ns: "calico-system", group: "", version: "v1", kind: "Service"},
			{name: "cni-config", ns: common.CalicoNamespace, group: "", version: "v1", kind: "ConfigMap"},
			{name: common.NodeDaemonSetName, ns: common.CalicoNamespace, group: "apps", version: "v1", kind: "DaemonSet"},
		}

		defaultInstance.Variant = operatorv1.TigeraSecureEnterprise
		defaultInstance.KubernetesProvider = operatorv1.ProviderOpenShift
		cfg.NodeReporterMetricsPort = 9081

		component := render.Node(&cfg)
		Expect(component.ResolveImages(nil)).To(BeNil())
		resources, _ := component.Objects()
		Expect(len(resources)).To(Equal(len(expectedResources)))

		// Should render the correct resources.
		i := 0
		for _, expectedRes := range expectedResources {
			rtest.ExpectResource(resources[i], expectedRes.name, expectedRes.ns, expectedRes.group, expectedRes.version, expectedRes.kind)
			i++
		}

		// The DaemonSet should have the correct configuration.
		ds := rtest.GetResource(resources, "calico-node", "calico-system", "apps", "v1", "DaemonSet").(*appsv1.DaemonSet)
		Expect(ds.Spec.Template.Spec.Containers[0].Image).To(Equal(components.TigeraRegistry + "tigera/cnx-node:" + components.ComponentTigeraNode.Version))

		rtest.ExpectEnv(rtest.GetContainer(ds.Spec.Template.Spec.InitContainers, "install-cni").Env, "CNI_NET_DIR", "/var/run/multus/cni/net.d")

		optional := true
		expectedNodeEnv := []corev1.EnvVar{
			// Default envvars.
			{Name: "DATASTORE_TYPE", Value: "kubernetes"},
			{Name: "WAIT_FOR_DATASTORE", Value: "true"},
			{Name: "CALICO_MANAGE_CNI", Value: "true"},
			{Name: "CALICO_NETWORKING_BACKEND", Value: "bird"},
			{Name: "CLUSTER_TYPE", Value: "k8s,operator,openshift,bgp"},
			{Name: "IP", Value: "autodetect"},
			{Name: "IP_AUTODETECTION_METHOD", Value: "first-found"},
			{Name: "IP6", Value: "none"},
			{Name: "CALICO_IPV4POOL_CIDR", Value: "192.168.1.0/16"},
			{Name: "CALICO_IPV4POOL_IPIP", Value: "Always"},
			{Name: "CALICO_DISABLE_FILE_LOGGING", Value: "false"},
			{Name: "FELIX_DEFAULTENDPOINTTOHOSTACTION", Value: "ACCEPT"},
			{Name: "FELIX_IPV6SUPPORT", Value: "false"},
			{Name: "FELIX_HEALTHENABLED", Value: "true"},
			{
				Name: "NODENAME",
				ValueFrom: &corev1.EnvVarSource{
					FieldRef: &corev1.ObjectFieldSelector{FieldPath: "spec.nodeName"},
				},
			},
			{
				Name: "NAMESPACE",
				ValueFrom: &corev1.EnvVarSource{
					FieldRef: &corev1.ObjectFieldSelector{FieldPath: "metadata.namespace"},
				},
			},
			{Name: "FELIX_TYPHAK8SNAMESPACE", Value: "calico-system"},
			{Name: "FELIX_TYPHAK8SSERVICENAME", Value: "calico-typha"},
			{Name: "FELIX_TYPHACAFILE", Value: "/typha-ca/caBundle"},
			{Name: "FELIX_TYPHACERTFILE", Value: fmt.Sprintf("/felix-certs/%s", render.TLSSecretCertName)},
			{Name: "FELIX_TYPHAKEYFILE", Value: fmt.Sprintf("/felix-certs/%s", render.TLSSecretKeyName)},
			{Name: "FELIX_TYPHACN", ValueFrom: &corev1.EnvVarSource{
				SecretKeyRef: &corev1.SecretKeySelector{
					LocalObjectReference: corev1.LocalObjectReference{
						Name: render.TyphaTLSSecretName,
					},
					Key:      render.CommonName,
					Optional: &optional,
				},
			}},
			{Name: "FELIX_TYPHAURISAN", ValueFrom: &corev1.EnvVarSource{
				SecretKeyRef: &corev1.SecretKeySelector{
					LocalObjectReference: corev1.LocalObjectReference{
						Name: render.TyphaTLSSecretName,
					},
					Key:      render.URISAN,
					Optional: &optional,
				},
			}},
			// Tigera-specific envvars
			{Name: "FELIX_PROMETHEUSREPORTERENABLED", Value: "true"},
			{Name: "FELIX_PROMETHEUSREPORTERPORT", Value: "9081"},
			{Name: "FELIX_FLOWLOGSFILEENABLED", Value: "true"},
			{Name: "FELIX_FLOWLOGSFILEINCLUDELABELS", Value: "true"},
			{Name: "FELIX_FLOWLOGSFILEINCLUDEPOLICIES", Value: "true"},
			{Name: "FELIX_FLOWLOGSFILEINCLUDESERVICE", Value: "true"},
			{Name: "FELIX_FLOWLOGSENABLENETWORKSETS", Value: "true"},
			{Name: "FELIX_FLOWLOGSCOLLECTPROCESSINFO", Value: "true"},
			{Name: "FELIX_DNSLOGSFILEENABLED", Value: "true"},
			{Name: "FELIX_DNSLOGSFILEPERNODELIMIT", Value: "1000"},

			// The OpenShift envvar overrides.
			{Name: "FELIX_HEALTHPORT", Value: "9199"},
			{Name: "MULTI_INTERFACE_MODE", Value: operatorv1.MultiInterfaceModeNone.Value()},
			{Name: "FELIX_DNSTRUSTEDSERVERS", Value: "k8s-service:openshift-dns/dns-default"},
		}
		Expect(ds.Spec.Template.Spec.Containers[0].Env).To(ConsistOf(expectedNodeEnv))
		Expect(len(ds.Spec.Template.Spec.Containers[0].Env)).To(Equal(len(expectedNodeEnv)))

		verifyProbesAndLifecycle(ds, true, true)
	})

	It("should render volumes and node volumemounts when bird templates are provided", func() {
		expectedResources := []struct {
			name    string
			ns      string
			group   string
			version string
			kind    string
		}{
			{name: "calico-node", ns: common.CalicoNamespace, group: "", version: "v1", kind: "ServiceAccount"},
			{name: "calico-node", ns: "", group: "rbac.authorization.k8s.io", version: "v1", kind: "ClusterRole"},
			{name: "calico-node", ns: "", group: "rbac.authorization.k8s.io", version: "v1", kind: "ClusterRoleBinding"},
			{name: "typha-node-ca", ns: "calico-system", group: "", version: "v1", kind: "ConfigMap"},
			{name: "node-certs", ns: "calico-system", group: "", version: "v1", kind: "Secret"},
			{name: "cni-config", ns: common.CalicoNamespace, group: "", version: "v1", kind: "ConfigMap"},
			{name: render.BirdTemplatesConfigMapName, ns: common.CalicoNamespace, group: "", version: "v1", kind: "ConfigMap"},
			{name: common.NodeDaemonSetName, ns: common.CalicoNamespace, group: "apps", version: "v1", kind: "DaemonSet"},
		}

		cfg.BirdTemplates = map[string]string{
			"template-1.yaml": "dataforTemplate1 that is not used here",
		}
		defaultInstance.KubernetesProvider = operatorv1.ProviderOpenShift
		component := render.Node(&cfg)
		Expect(component.ResolveImages(nil)).To(BeNil())
		resources, _ := component.Objects()
		Expect(len(resources)).To(Equal(len(expectedResources)))

		// Should render the correct resources.
		i := 0
		for _, expectedRes := range expectedResources {
			rtest.ExpectResource(resources[i], expectedRes.name, expectedRes.ns, expectedRes.group, expectedRes.version, expectedRes.kind)
			i++
		}

		// The DaemonSet should have the correct configuration.
		ds := rtest.GetResource(resources, "calico-node", "calico-system", "apps", "v1", "DaemonSet").(*appsv1.DaemonSet)
		volumes := ds.Spec.Template.Spec.Volumes
		// Expect(ds.Spec.Template.Spec.Volumes).To(Equal())
		Expect(volumes).To(ContainElement(
			corev1.Volume{
				Name: "bird-templates",
				VolumeSource: corev1.VolumeSource{
					ConfigMap: &corev1.ConfigMapVolumeSource{
						LocalObjectReference: corev1.LocalObjectReference{
							Name: "bird-templates",
						},
					},
				},
			}))

		volumeMounts := ds.Spec.Template.Spec.Containers[0].VolumeMounts
		Expect(volumeMounts).To(ContainElement(
			corev1.VolumeMount{
				Name:      "bird-templates",
				ReadOnly:  true,
				MountPath: "/etc/calico/confd/templates/template-1.yaml",
				SubPath:   "template-1.yaml",
			}))
	})
	Describe("AKS", func() {
		It("should avoid virtual nodes", func() {
			defaultInstance.KubernetesProvider = operatorv1.ProviderAKS
			component := render.Node(&cfg)
			Expect(component.ResolveImages(nil)).To(BeNil())
			resources, _ := component.Objects()
			dsResource := rtest.GetResource(resources, "calico-node", "calico-system", "apps", "v1", "DaemonSet")
			Expect(dsResource).ToNot(BeNil())

			// The DaemonSet should have the correct configuration.
			ds := dsResource.(*appsv1.DaemonSet)
			Expect(ds.Spec.Template.Spec.Affinity.NodeAffinity.RequiredDuringSchedulingIgnoredDuringExecution.NodeSelectorTerms).To(ContainElement(
				corev1.NodeSelectorTerm{
					MatchExpressions: []corev1.NodeSelectorRequirement{{
						Key:      "type",
						Operator: corev1.NodeSelectorOpNotIn,
						Values:   []string{"virtual-kubelet"},
					}},
				},
			))
		})
	})
	Describe("EKS", func() {
		It("should avoid virtual fargate nodes", func() {
			defaultInstance.KubernetesProvider = operatorv1.ProviderEKS
			component := render.Node(&cfg)
			Expect(component.ResolveImages(nil)).To(BeNil())
			resources, _ := component.Objects()
			dsResource := rtest.GetResource(resources, "calico-node", "calico-system", "apps", "v1", "DaemonSet")
			Expect(dsResource).ToNot(BeNil())

			// The DaemonSet should have the correct configuration.
			ds := dsResource.(*appsv1.DaemonSet)
			Expect(ds.Spec.Template.Spec.Affinity.NodeAffinity.RequiredDuringSchedulingIgnoredDuringExecution.NodeSelectorTerms).To(ContainElement(
				corev1.NodeSelectorTerm{
					MatchExpressions: []corev1.NodeSelectorRequirement{{
						Key:      "eks.amazonaws.com/compute-type",
						Operator: corev1.NodeSelectorOpNotIn,
						Values:   []string{"fargate"},
					}},
				},
			))
		})
	})
	Describe("test IP auto detection", func() {
		It("should support canReach", func() {
			defaultInstance.CalicoNetwork.NodeAddressAutodetectionV4.FirstFound = nil
			defaultInstance.CalicoNetwork.NodeAddressAutodetectionV4.CanReach = "1.1.1.1"
			component := render.Node(&cfg)
			Expect(component.ResolveImages(nil)).To(BeNil())
			resources, _ := component.Objects()
			Expect(len(resources)).To(Equal(defaultNumExpectedResources))

			dsResource := rtest.GetResource(resources, "calico-node", "calico-system", "apps", "v1", "DaemonSet")
			Expect(dsResource).ToNot(BeNil())

			// The DaemonSet should have the correct configuration.
			ds := dsResource.(*appsv1.DaemonSet)
			rtest.ExpectEnv(ds.Spec.Template.Spec.Containers[0].Env, "IP_AUTODETECTION_METHOD", "can-reach=1.1.1.1")
		})

		It("should support interface regex", func() {
			defaultInstance.CalicoNetwork.NodeAddressAutodetectionV4.FirstFound = nil
			defaultInstance.CalicoNetwork.NodeAddressAutodetectionV4.Interface = "eth*"
			component := render.Node(&cfg)
			Expect(component.ResolveImages(nil)).To(BeNil())
			resources, _ := component.Objects()
			Expect(len(resources)).To(Equal(defaultNumExpectedResources))

			dsResource := rtest.GetResource(resources, "calico-node", "calico-system", "apps", "v1", "DaemonSet")
			Expect(dsResource).ToNot(BeNil())

			// The DaemonSet should have the correct configuration.
			ds := dsResource.(*appsv1.DaemonSet)
			rtest.ExpectEnv(ds.Spec.Template.Spec.Containers[0].Env, "IP_AUTODETECTION_METHOD", "interface=eth*")
		})

		It("should support skip-interface regex", func() {
			defaultInstance.CalicoNetwork.NodeAddressAutodetectionV4.FirstFound = nil
			defaultInstance.CalicoNetwork.NodeAddressAutodetectionV4.SkipInterface = "eth*"
			component := render.Node(&cfg)
			Expect(component.ResolveImages(nil)).To(BeNil())
			resources, _ := component.Objects()
			Expect(len(resources)).To(Equal(defaultNumExpectedResources))

			dsResource := rtest.GetResource(resources, "calico-node", "calico-system", "apps", "v1", "DaemonSet")
			Expect(dsResource).ToNot(BeNil())

			// The DaemonSet should have the correct configuration.
			ds := dsResource.(*appsv1.DaemonSet)
			rtest.ExpectEnv(ds.Spec.Template.Spec.Containers[0].Env, "IP_AUTODETECTION_METHOD", "skip-interface=eth*")
		})

		It("should support cidr", func() {
			defaultInstance.CalicoNetwork.NodeAddressAutodetectionV4.FirstFound = nil
			defaultInstance.CalicoNetwork.NodeAddressAutodetectionV4.CIDRS = []string{"10.0.1.0/24", "10.0.2.0/24"}
			component := render.Node(&cfg)
			Expect(component.ResolveImages(nil)).To(BeNil())
			resources, _ := component.Objects()
			Expect(len(resources)).To(Equal(defaultNumExpectedResources))

			dsResource := rtest.GetResource(resources, "calico-node", "calico-system", "apps", "v1", "DaemonSet")
			Expect(dsResource).ToNot(BeNil())

			// The DaemonSet should have the correct configuration.
			ds := dsResource.(*appsv1.DaemonSet)
			rtest.ExpectEnv(ds.Spec.Template.Spec.Containers[0].Env, "IP_AUTODETECTION_METHOD", "cidr=10.0.1.0/24,10.0.2.0/24")
		})

	})

	It("should include updates needed for the core upgrade", func() {
		defaultInstance.KubernetesProvider = operatorv1.ProviderOpenShift
		cfg.MigrateNamespaces = true
		component := render.Node(&cfg)
		Expect(component.ResolveImages(nil)).To(BeNil())
		resources, _ := component.Objects()
		Expect(len(resources)).To(Equal(defaultNumExpectedResources-1), fmt.Sprintf("resources are %v", resources))

		// Should render the correct resources.
		Expect(rtest.GetResource(resources, "calico-node", "calico-system", "", "v1", "ServiceAccount")).ToNot(BeNil())
		Expect(rtest.GetResource(resources, "calico-node", "", "rbac.authorization.k8s.io", "v1", "ClusterRole")).ToNot(BeNil())

		crbResource := rtest.GetResource(resources, "calico-node", "", "rbac.authorization.k8s.io", "v1", "ClusterRoleBinding")
		Expect(crbResource).ToNot(BeNil())
		crb := crbResource.(*rbacv1.ClusterRoleBinding)
		Expect(crb.Subjects).To(ContainElement(
			rbacv1.Subject{
				Kind:      "ServiceAccount",
				Name:      "calico-node",
				Namespace: "kube-system",
			},
		))

		Expect(rtest.GetResource(resources, "cni-config", "calico-system", "", "v1", "ConfigMap")).ToNot(BeNil())

		dsResource := rtest.GetResource(resources, "calico-node", "calico-system", "apps", "v1", "DaemonSet")
		Expect(dsResource).ToNot(BeNil())

		// The DaemonSet should have the correct configuration.
		ds := dsResource.(*appsv1.DaemonSet)
		ns := ds.Spec.Template.Spec.NodeSelector
		Expect(ns).To(HaveKey("projectcalico.org/operator-node-migration"))
		Expect(ns["projectcalico.org/operator-node-migration"]).To(Equal("migrated"))
	})

	DescribeTable("test IP Pool configuration",
		func(pool operatorv1.IPPool, expect map[string]string) {
			// Provider does not matter for IPPool configuration
			defaultInstance.CalicoNetwork.IPPools = []operatorv1.IPPool{pool}
			component := render.Node(&cfg)
			Expect(component.ResolveImages(nil)).To(BeNil())
			resources, _ := component.Objects()
			Expect(len(resources)).To(Equal(defaultNumExpectedResources))

			dsResource := rtest.GetResource(resources, "calico-node", "calico-system", "apps", "v1", "DaemonSet")
			Expect(dsResource).ToNot(BeNil())

			// The DaemonSet should have the correct configuration.
			ds := dsResource.(*appsv1.DaemonSet)
			nodeEnvs := ds.Spec.Template.Spec.Containers[0].Env

			for _, envVar := range []string{
				"CALICO_IPV4POOL_CIDR",
				"CALICO_IPV4POOL_IPIP",
				"CALICO_IPV4POOL_VXLAN",
				"CALICO_IPV4POOL_NAT_OUTGOING",
				"CALICO_IPV4POOL_NODE_SELECTOR",
			} {
				v, ok := expect[envVar]
				if ok {
					Expect(nodeEnvs).To(ContainElement(corev1.EnvVar{Name: envVar, Value: v}))
				} else {
					found := false
					for _, ev := range nodeEnvs {
						if ev.Name == envVar {
							found = true
							break
						}
					}
					Expect(found).To(BeFalse(), "Expected EnvVars %v to not have %s", nodeEnvs, envVar)
				}
			}
		},

		Entry("Default pool",
			operatorv1.IPPool{
				CIDR: "192.168.0.0/16",
			},
			map[string]string{
				"CALICO_IPV4POOL_CIDR": "192.168.0.0/16",
				"CALICO_IPV4POOL_IPIP": "Always",
			}),
		Entry("Pool with nat outgoing disabled",
			operatorv1.IPPool{
				CIDR:        "172.16.0.0/24",
				NATOutgoing: "Disabled",
			},
			map[string]string{
				"CALICO_IPV4POOL_CIDR":         "172.16.0.0/24",
				"CALICO_IPV4POOL_IPIP":         "Always",
				"CALICO_IPV4POOL_NAT_OUTGOING": "false",
			}),
		Entry("Pool with nat outgoing enabled",
			operatorv1.IPPool{
				CIDR:        "172.16.0.0/24",
				NATOutgoing: "Enabled",
			},
			map[string]string{
				"CALICO_IPV4POOL_CIDR": "172.16.0.0/24",
				"CALICO_IPV4POOL_IPIP": "Always",
				// Enabled is the default so we don't set
				// NAT_OUTGOING if it is enabled.
			}),
		Entry("Pool with nat outgoing disabled (IPv6)",
			operatorv1.IPPool{
				CIDR:        "fc00::/48",
				NATOutgoing: "Disabled",
			},
			map[string]string{
				"CALICO_IPV6POOL_CIDR": "fc00::/48",
				// Disabled is the default so we don't set
				// NAT_OUTGOING if it is disabled.
			}),
		Entry("Pool with nat outgoing enabled (IPv6)",
			operatorv1.IPPool{
				CIDR:        "fc00::/48",
				NATOutgoing: "Enabled",
			},
			map[string]string{
				"CALICO_IPV6POOL_CIDR":         "fc00::/48",
				"CALICO_IPV6POOL_NAT_OUTGOING": "true",
			}),
		Entry("Pool with CrossSubnet",
			operatorv1.IPPool{
				CIDR:          "172.16.0.0/24",
				Encapsulation: operatorv1.EncapsulationIPIPCrossSubnet,
			},
			map[string]string{
				"CALICO_IPV4POOL_CIDR": "172.16.0.0/24",
				"CALICO_IPV4POOL_IPIP": "CrossSubnet",
			}),
		Entry("Pool with VXLAN",
			operatorv1.IPPool{
				CIDR:          "172.16.0.0/24",
				Encapsulation: operatorv1.EncapsulationVXLAN,
			},
			map[string]string{
				"CALICO_IPV4POOL_CIDR":  "172.16.0.0/24",
				"CALICO_IPV4POOL_VXLAN": "Always",
			}),
		Entry("Pool with VXLANCrossSubnet",
			operatorv1.IPPool{
				CIDR:          "172.16.0.0/24",
				Encapsulation: operatorv1.EncapsulationVXLANCrossSubnet,
			},
			map[string]string{
				"CALICO_IPV4POOL_CIDR":  "172.16.0.0/24",
				"CALICO_IPV4POOL_VXLAN": "CrossSubnet",
			}),
		Entry("Pool with no encapsulation",
			operatorv1.IPPool{
				CIDR:          "172.16.0.0/24",
				Encapsulation: operatorv1.EncapsulationNone,
			},
			map[string]string{
				"CALICO_IPV4POOL_CIDR": "172.16.0.0/24",
				"CALICO_IPV4POOL_IPIP": "Never",
			}),
		Entry("Pool with node selector",
			operatorv1.IPPool{
				CIDR:         "172.16.0.0/24",
				NodeSelector: "has(thiskey)",
			},
			map[string]string{
				"CALICO_IPV4POOL_CIDR":          "172.16.0.0/24",
				"CALICO_IPV4POOL_IPIP":          "Always",
				"CALICO_IPV4POOL_NODE_SELECTOR": "has(thiskey)",
			}),
		Entry("Pool with all fields set",
			operatorv1.IPPool{
				CIDR:          "172.16.0.0/24",
				Encapsulation: operatorv1.EncapsulationIPIP,
				NATOutgoing:   "Disabled",
				NodeSelector:  "has(thiskey)",
			},
			map[string]string{
				"CALICO_IPV4POOL_CIDR":          "172.16.0.0/24",
				"CALICO_IPV4POOL_IPIP":          "Always",
				"CALICO_IPV4POOL_NAT_OUTGOING":  "false",
				"CALICO_IPV4POOL_NODE_SELECTOR": "has(thiskey)",
			}),
	)

	It("should not enable prometheus metrics if NodeMetricsPort is nil", func() {
		defaultInstance.Variant = operatorv1.TigeraSecureEnterprise
		defaultInstance.NodeMetricsPort = nil
		cfg.NodeReporterMetricsPort = 9081

		component := render.Node(&cfg)
		Expect(component.ResolveImages(nil)).To(BeNil())
		resources, _ := component.Objects()
		Expect(len(resources)).To(Equal(defaultNumExpectedResources + 1))

		dsResource := rtest.GetResource(resources, "calico-node", "calico-system", "apps", "v1", "DaemonSet")
		Expect(dsResource).ToNot(BeNil())

		notExpectedEnvVar := corev1.EnvVar{Name: "FELIX_PROMETHEUSMETRICSPORT"}
		ds := dsResource.(*appsv1.DaemonSet)
		Expect(ds.Spec.Template.Spec.Containers[0].Env).ToNot(ContainElement(notExpectedEnvVar))

		// It should have the reporter port, though.
		expected := corev1.EnvVar{Name: "FELIX_PROMETHEUSREPORTERPORT"}
		Expect(ds.Spec.Template.Spec.Containers[0].Env).ToNot(ContainElement(expected))
	})

	It("should set FELIX_PROMETHEUSMETRICSPORT with a custom value if NodeMetricsPort is set", func() {
		var nodeMetricsPort int32 = 1234
		defaultInstance.Variant = operatorv1.TigeraSecureEnterprise
		defaultInstance.NodeMetricsPort = &nodeMetricsPort
		component := render.Node(&cfg)
		Expect(component.ResolveImages(nil)).To(BeNil())
		resources, _ := component.Objects()
		Expect(len(resources)).To(Equal(defaultNumExpectedResources + 1))

		dsResource := rtest.GetResource(resources, "calico-node", "calico-system", "apps", "v1", "DaemonSet")
		Expect(dsResource).ToNot(BeNil())

		// Assert on expected env vars.
		expectedEnvVars := []corev1.EnvVar{
			{Name: "FELIX_PROMETHEUSMETRICSPORT", Value: "1234"},
			{Name: "FELIX_PROMETHEUSMETRICSENABLED", Value: "true"},
		}
		ds := dsResource.(*appsv1.DaemonSet)
		for _, v := range expectedEnvVars {
			Expect(ds.Spec.Template.Spec.Containers[0].Env).To(ContainElement(v))
		}

		// Assert we set annotations properly.
		Expect(ds.Spec.Template.Annotations["prometheus.io/scrape"]).To(Equal("true"))
		Expect(ds.Spec.Template.Annotations["prometheus.io/port"]).To(Equal("1234"))
	})

	It("should not render a FlexVolume container if FlexVolumePath is set to None", func() {
		defaultInstance.FlexVolumePath = "None"
		component := render.Node(&cfg)
		Expect(component.ResolveImages(nil)).To(BeNil())
		resources, _ := component.Objects()
		Expect(len(resources)).To(Equal(defaultNumExpectedResources))

		dsResource := rtest.GetResource(resources, "calico-node", "calico-system", "apps", "v1", "DaemonSet")
		Expect(dsResource).ToNot(BeNil())
		ds := dsResource.(*appsv1.DaemonSet)
		Expect(ds).ToNot(BeNil())
		Expect(rtest.GetContainer(ds.Spec.Template.Spec.InitContainers, "flexvol-driver")).To(BeNil())
	})

	It("should render MaxUnavailable if a custom value was set", func() {
		two := intstr.FromInt(2)
		defaultInstance.NodeUpdateStrategy.RollingUpdate.MaxUnavailable = &two
		component := render.Node(&cfg)
		Expect(component.ResolveImages(nil)).To(BeNil())
		resources, _ := component.Objects()
		Expect(len(resources)).To(Equal(defaultNumExpectedResources))

		dsResource := rtest.GetResource(resources, "calico-node", "calico-system", "apps", "v1", "DaemonSet")
		Expect(dsResource).ToNot(BeNil())
		ds := dsResource.(*appsv1.DaemonSet)
		Expect(ds).ToNot(BeNil())

		Expect(ds.Spec.UpdateStrategy.RollingUpdate.MaxUnavailable).To(Equal(&two))
	})

	It("should render cni config without portmap when HostPorts disabled", func() {
		expectedResources := []struct {
			name    string
			ns      string
			group   string
			version string
			kind    string
		}{
			{name: "calico-node", ns: common.CalicoNamespace, group: "", version: "v1", kind: "ServiceAccount"},
			{name: "calico-node", ns: "", group: "rbac.authorization.k8s.io", version: "v1", kind: "ClusterRole"},
			{name: "calico-node", ns: "", group: "rbac.authorization.k8s.io", version: "v1", kind: "ClusterRoleBinding"},
			{name: "typha-node-ca", ns: "calico-system", group: "", version: "v1", kind: "ConfigMap"},
			{name: "node-certs", ns: "calico-system", group: "", version: "v1", kind: "Secret"},
			{name: "cni-config", ns: common.CalicoNamespace, group: "", version: "v1", kind: "ConfigMap"},
			{name: common.NodeDaemonSetName, ns: "", group: "policy", version: "v1beta1", kind: "PodSecurityPolicy"},
			{name: common.NodeDaemonSetName, ns: common.CalicoNamespace, group: "apps", version: "v1", kind: "DaemonSet"},
		}

		defaultInstance.FlexVolumePath = "/usr/libexec/kubernetes/kubelet-plugins/volume/exec/"
		hpd := operatorv1.HostPortsDisabled
		defaultInstance.CalicoNetwork.HostPorts = &hpd
		component := render.Node(&cfg)
		Expect(component.ResolveImages(nil)).To(BeNil())
		resources, _ := component.Objects()
		Expect(len(resources)).To(Equal(len(expectedResources)))

		// Should render the correct resources.
		i := 0
		for _, expectedRes := range expectedResources {
			rtest.ExpectResource(resources[i], expectedRes.name, expectedRes.ns, expectedRes.group, expectedRes.version, expectedRes.kind)
			i++
		}

		cniCmResource := rtest.GetResource(resources, "cni-config", "calico-system", "", "v1", "ConfigMap")
		Expect(cniCmResource).ToNot(BeNil())
		cniCm := cniCmResource.(*corev1.ConfigMap)
		Expect(cniCm.Data["config"]).To(MatchJSON(`{
  "name": "k8s-pod-network",
  "cniVersion": "0.3.1",
  "plugins": [
    {
      "type": "calico",
      "datastore_type": "kubernetes",
      "mtu": 0,
      "nodename_file_optional": false,
      "log_level": "Info",
      "log_file_path": "/var/log/calico/cni/cni.log",
      "ipam": {
          "type": "calico-ipam",
          "assign_ipv4" : "true",
          "assign_ipv6" : "false"
      },
      "container_settings": {
          "allow_ip_forwarding": false
      },
      "policy": {
          "type": "k8s"
      },
      "kubernetes": {
          "kubeconfig": "__KUBECONFIG_FILEPATH__"
      }
    },
    {
      "type": "bandwidth",
      "capabilities": {"bandwidth": true}
    }
  ]
}`))

		// The DaemonSet should have the correct configuration.
		ds := rtest.GetResource(resources, "calico-node", "calico-system", "apps", "v1", "DaemonSet").(*appsv1.DaemonSet)

		cniContainer := rtest.GetContainer(ds.Spec.Template.Spec.InitContainers, "install-cni")
		rtest.ExpectEnv(cniContainer.Env, "CNI_NET_DIR", "/etc/cni/net.d")

		// Validate correct number of init containers.
		Expect(len(ds.Spec.Template.Spec.InitContainers)).To(Equal(2))

		expectedCNIEnv := []corev1.EnvVar{
			{Name: "CNI_CONF_NAME", Value: "10-calico.conflist"},
			{Name: "SLEEP", Value: "false"},
			{Name: "CNI_NET_DIR", Value: "/etc/cni/net.d"},
			{
				Name: "CNI_NETWORK_CONFIG",
				ValueFrom: &corev1.EnvVarSource{
					ConfigMapKeyRef: &corev1.ConfigMapKeySelector{
						Key: "config",
						LocalObjectReference: corev1.LocalObjectReference{
							Name: "cni-config",
						},
					},
				},
			},
		}
		Expect(rtest.GetContainer(ds.Spec.Template.Spec.InitContainers, "install-cni").Env).To(ConsistOf(expectedCNIEnv))

		Expect(ds.Spec.Template.Spec.Volumes).To(ContainElement(
			corev1.Volume{Name: "cni-net-dir", VolumeSource: corev1.VolumeSource{HostPath: &corev1.HostPathVolumeSource{Path: "/etc/cni/net.d"}}}))

		expectedCNIVolumeMounts := []corev1.VolumeMount{
			{MountPath: "/host/opt/cni/bin", Name: "cni-bin-dir"},
			{MountPath: "/host/etc/cni/net.d", Name: "cni-net-dir"},
		}
		Expect(rtest.GetContainer(ds.Spec.Template.Spec.InitContainers, "install-cni").VolumeMounts).To(ConsistOf(expectedCNIVolumeMounts))
	})

	It("should render a proper 'allow_ip_forwarding' container setting in the cni config", func() {
		cif := operatorv1.ContainerIPForwardingEnabled
		defaultInstance.CalicoNetwork.ContainerIPForwarding = &cif
		component := render.Node(&cfg)
		Expect(component.ResolveImages(nil)).To(BeNil())
		resources, _ := component.Objects()
		Expect(len(resources)).To(Equal(defaultNumExpectedResources))

		// Should render the correct resources.
		cniCmResource := rtest.GetResource(resources, "cni-config", "calico-system", "", "v1", "ConfigMap")
		Expect(cniCmResource).ToNot(BeNil())
		cniCm := cniCmResource.(*corev1.ConfigMap)
		Expect(cniCm.Data["config"]).To(MatchJSON(`{
  "name": "k8s-pod-network",
  "cniVersion": "0.3.1",
  "plugins": [
    {
      "type": "calico",
      "datastore_type": "kubernetes",
      "mtu": 0,
      "nodename_file_optional": false,
      "log_level": "Info",
      "log_file_path": "/var/log/calico/cni/cni.log",
      "ipam": {
          "type": "calico-ipam",
          "assign_ipv4" : "true",
          "assign_ipv6" : "false"
      },
      "container_settings": {
          "allow_ip_forwarding": true
      },
      "policy": {
          "type": "k8s"
      },
      "kubernetes": {
          "kubeconfig": "__KUBECONFIG_FILEPATH__"
      }
    },
    {
      "type": "bandwidth",
      "capabilities": {"bandwidth": true}
    },
    {"type": "portmap", "snat": true, "capabilities": {"portMappings": true}}
  ]
}`))
	})

	It("should render cni config with host-local", func() {
		defaultInstance.CNI.IPAM.Type = operatorv1.IPAMPluginHostLocal
		component := render.Node(&cfg)
		Expect(component.ResolveImages(nil)).To(BeNil())
		resources, _ := component.Objects()
		Expect(len(resources)).To(Equal(defaultNumExpectedResources))

		// Should render the correct resources.
		cniCmResource := rtest.GetResource(resources, "cni-config", "calico-system", "", "v1", "ConfigMap")
		Expect(cniCmResource).ToNot(BeNil())
		cniCm := cniCmResource.(*corev1.ConfigMap)
		Expect(cniCm.Data["config"]).To(MatchJSON(`{
  "name": "k8s-pod-network",
  "cniVersion": "0.3.1",
  "plugins": [
    {
      "type": "calico",
      "datastore_type": "kubernetes",
      "mtu": 0,
      "nodename_file_optional": false,
      "log_level": "Info",
      "log_file_path": "/var/log/calico/cni/cni.log",
      "ipam": {
          "type": "host-local",
          "subnet" : "usePodCidr"
      },
      "container_settings": { "allow_ip_forwarding": false },
      "policy": { "type": "k8s" },
      "kubernetes": { "kubeconfig": "__KUBECONFIG_FILEPATH__" }
    },
    {"type": "bandwidth", "capabilities": {"bandwidth": true}},
    {"type": "portmap", "snat": true, "capabilities": {"portMappings": true}}
  ]
}`))
	})

	It("should render cni config with host-local (dual-stack)", func() {
		defaultInstance.CNI.IPAM.Type = operatorv1.IPAMPluginHostLocal
		defaultInstance.CalicoNetwork.IPPools = []operatorv1.IPPool{
			{
				CIDR:          "192.168.0.0/24",
				Encapsulation: operatorv1.EncapsulationNone,
				NATOutgoing:   operatorv1.NATOutgoingEnabled,
				NodeSelector:  "all()",
			},
			{
				CIDR:          "fe80:00::00/64",
				Encapsulation: operatorv1.EncapsulationNone,
				NATOutgoing:   operatorv1.NATOutgoingEnabled,
				NodeSelector:  "all()",
			},
		}
		component := render.Node(&cfg)
		Expect(component.ResolveImages(nil)).To(BeNil())
		resources, _ := component.Objects()
		Expect(len(resources)).To(Equal(defaultNumExpectedResources))

		// Should render the correct resources.
		cniCmResource := rtest.GetResource(resources, "cni-config", "calico-system", "", "v1", "ConfigMap")
		Expect(cniCmResource).ToNot(BeNil())
		cniCm := cniCmResource.(*corev1.ConfigMap)
		Expect(cniCm.Data["config"]).To(MatchJSON(`{
  "name": "k8s-pod-network",
  "cniVersion": "0.3.1",
  "plugins": [
    {
      "type": "calico",
      "datastore_type": "kubernetes",
      "mtu": 0,
      "nodename_file_optional": false,
      "log_level": "Info",
      "log_file_path": "/var/log/calico/cni/cni.log",
      "ipam": {
          "type": "host-local",
	  "ranges": [[{"subnet": "usePodCidr"}], [{"subnet": "usePodCidrIPv6"}]]
      },
      "container_settings": { "allow_ip_forwarding": false },
      "policy": { "type": "k8s" },
      "kubernetes": { "kubeconfig": "__KUBECONFIG_FILEPATH__" }
    },
    {"type": "bandwidth", "capabilities": {"bandwidth": true}},
    {"type": "portmap", "snat": true, "capabilities": {"portMappings": true}}
  ]
}`))
	})

	It("should render cni config with host-local (v6-only)", func() {
		defaultInstance.CNI.IPAM.Type = operatorv1.IPAMPluginHostLocal
		defaultInstance.CalicoNetwork.IPPools = []operatorv1.IPPool{
			{
				CIDR:          "fe80:00::00/64",
				Encapsulation: operatorv1.EncapsulationNone,
				NATOutgoing:   operatorv1.NATOutgoingEnabled,
				NodeSelector:  "all()",
			},
		}
		component := render.Node(&cfg)
		Expect(component.ResolveImages(nil)).To(BeNil())
		resources, _ := component.Objects()
		Expect(len(resources)).To(Equal(defaultNumExpectedResources))

		// Should render the correct resources.
		cniCmResource := rtest.GetResource(resources, "cni-config", "calico-system", "", "v1", "ConfigMap")
		Expect(cniCmResource).ToNot(BeNil())
		cniCm := cniCmResource.(*corev1.ConfigMap)
		Expect(cniCm.Data["config"]).To(MatchJSON(`{
  "name": "k8s-pod-network",
  "cniVersion": "0.3.1",
  "plugins": [
    {
      "type": "calico",
      "datastore_type": "kubernetes",
      "mtu": 0,
      "nodename_file_optional": false,
      "log_level": "Info",
      "log_file_path": "/var/log/calico/cni/cni.log",
      "ipam": {
          "type": "host-local",
          "subnet" : "usePodCidrIPv6"
      },
      "container_settings": { "allow_ip_forwarding": false },
      "policy": { "type": "k8s" },
      "kubernetes": { "kubeconfig": "__KUBECONFIG_FILEPATH__" }
    },
    {"type": "bandwidth", "capabilities": {"bandwidth": true}},
    {"type": "portmap", "snat": true, "capabilities": {"portMappings": true}}
  ]
}`))
	})

	It("should render cni config with k8s endpoint", func() {
		k8sServiceEp.Host = "k8shost"
		k8sServiceEp.Port = "1234"
		cfg.K8sServiceEp = k8sServiceEp
		component := render.Node(&cfg)
		Expect(component.ResolveImages(nil)).To(BeNil())
		resources, _ := component.Objects()
		Expect(len(resources)).To(Equal(defaultNumExpectedResources))

		// Should render the correct resources.
		cniCmResource := rtest.GetResource(resources, "cni-config", "calico-system", "", "v1", "ConfigMap")
		Expect(cniCmResource).ToNot(BeNil())
		cniCm := cniCmResource.(*corev1.ConfigMap)
		Expect(cniCm.Data["config"]).To(MatchJSON(`{
  "name": "k8s-pod-network",
  "cniVersion": "0.3.1",
  "plugins": [
    {
      "type": "calico",
      "datastore_type": "kubernetes",
      "mtu": 0,
      "nodename_file_optional": false,
      "log_level": "Info",
      "log_file_path": "/var/log/calico/cni/cni.log",
      "ipam": {
        "type": "calico-ipam",
        "assign_ipv4": "true",
        "assign_ipv6": "false"
      },
      "container_settings": {
        "allow_ip_forwarding": false
      },
      "policy": {
        "type": "k8s"
      },
      "kubernetes": {
        "k8s_api_root": "https://k8shost:1234",
        "kubeconfig": "__KUBECONFIG_FILEPATH__"
      }
    },
    {
      "type": "bandwidth",
      "capabilities": {
        "bandwidth": true
      }
    },
    {
      "type": "portmap",
      "snat": true,
      "capabilities": {
        "portMappings": true
      }
    }
  ]
}`))
	})

	It("should render seccomp profiles", func() {
		seccompProf := "localhost/calico-node-v1"
		cfg.NodeAppArmorProfile = seccompProf
		component := render.Node(&cfg)
		Expect(component.ResolveImages(nil)).To(BeNil())
		resources, _ := component.Objects()

		dsResource := rtest.GetResource(resources, "calico-node", "calico-system", "apps", "v1", "DaemonSet")
		Expect(dsResource).ToNot(BeNil())
		ds := dsResource.(*appsv1.DaemonSet)
		Expect(ds).ToNot(BeNil())

		Expect(ds.Spec.Template.Annotations["container.apparmor.security.beta.kubernetes.io/calico-node"]).To(Equal(seccompProf))
	})

	It("should set TIGERA_*_SECURITY_GROUP variables when AmazonCloudIntegration is defined", func() {
		cfg.AmazonCloudIntegration = &operatorv1.AmazonCloudIntegration{
			Spec: operatorv1.AmazonCloudIntegrationSpec{
				NodeSecurityGroupIDs: []string{"sg-nodeid", "sg-masterid"},
				PodSecurityGroupID:   "sg-podsgid",
			},
		}
		component := render.Node(&cfg)
		Expect(component.ResolveImages(nil)).To(BeNil())
		resources, _ := component.Objects()

		dsResource := rtest.GetResource(resources, "calico-node", "calico-system", "apps", "v1", "DaemonSet")
		Expect(dsResource).ToNot(BeNil())

		// Assert on expected env vars.
		expectedEnvVars := []corev1.EnvVar{
			{Name: "TIGERA_DEFAULT_SECURITY_GROUPS", Value: "sg-nodeid,sg-masterid"},
			{Name: "TIGERA_POD_SECURITY_GROUP", Value: "sg-podsgid"},
		}
		ds := dsResource.(*appsv1.DaemonSet)
		for _, v := range expectedEnvVars {
			Expect(ds.Spec.Template.Spec.Containers[0].Env).To(ContainElement(v))
		}
	})

	It("should render resourcerequirements", func() {
		rr := &corev1.ResourceRequirements{
			Requests: corev1.ResourceList{
				corev1.ResourceCPU:    resource.MustParse("250m"),
				corev1.ResourceMemory: resource.MustParse("64Mi"),
			},
			Limits: corev1.ResourceList{
				corev1.ResourceCPU:    resource.MustParse("500m"),
				corev1.ResourceMemory: resource.MustParse("500Mi"),
			},
		}

		defaultInstance.ComponentResources = []operatorv1.ComponentResource{
			{
				ComponentName:        operatorv1.ComponentNameNode,
				ResourceRequirements: rr,
			},
		}

		component := render.Node(&cfg)
		Expect(component.ResolveImages(nil)).To(BeNil())
		resources, _ := component.Objects()

		dsResource := rtest.GetResource(resources, "calico-node", "calico-system", "apps", "v1", "DaemonSet")
		Expect(dsResource).ToNot(BeNil())
		ds := dsResource.(*appsv1.DaemonSet)

		passed := false
		for _, container := range ds.Spec.Template.Spec.Containers {
			if container.Name == "calico-node" {
				Expect(container.Resources).To(Equal(*rr))
				passed = true
			}
		}
		Expect(passed).To(Equal(true))
	})

	It("should render when configured to use cloud routes with host-local", func() {
		expectedResources := []struct {
			name    string
			ns      string
			group   string
			version string
			kind    string
		}{
			{name: "calico-node", ns: common.CalicoNamespace, group: "", version: "v1", kind: "ServiceAccount"},
			{name: "calico-node", ns: "", group: "rbac.authorization.k8s.io", version: "v1", kind: "ClusterRole"},
			{name: "calico-node", ns: "", group: "rbac.authorization.k8s.io", version: "v1", kind: "ClusterRoleBinding"},
			{name: "typha-node-ca", ns: "calico-system", group: "", version: "v1", kind: "ConfigMap"},
			{name: "node-certs", ns: "calico-system", group: "", version: "v1", kind: "Secret"},
			{name: "cni-config", ns: common.CalicoNamespace, group: "", version: "v1", kind: "ConfigMap"},
			{name: common.NodeDaemonSetName, ns: "", group: "policy", version: "v1beta1", kind: "PodSecurityPolicy"},
			{name: common.NodeDaemonSetName, ns: common.CalicoNamespace, group: "apps", version: "v1", kind: "DaemonSet"},
		}

		disabled := operatorv1.BGPDisabled
		defaultInstance.CalicoNetwork.BGP = &disabled
		defaultInstance.CNI.Type = operatorv1.PluginCalico
		defaultInstance.CNI.IPAM.Type = operatorv1.IPAMPluginHostLocal
		defaultInstance.CalicoNetwork.IPPools = []operatorv1.IPPool{{
			CIDR:          "192.168.1.0/16",
			Encapsulation: operatorv1.EncapsulationNone,
			NATOutgoing:   operatorv1.NATOutgoingEnabled,
		}}
		component := render.Node(&cfg)
		Expect(component.ResolveImages(nil)).To(BeNil())
		resources, _ := component.Objects()
		Expect(len(resources)).To(Equal(len(expectedResources)))

		// Should render the correct resources.
		i := 0
		for _, expectedRes := range expectedResources {
			rtest.ExpectResource(resources[i], expectedRes.name, expectedRes.ns, expectedRes.group, expectedRes.version, expectedRes.kind)
			i++
		}

		cniCmResource := rtest.GetResource(resources, "cni-config", "calico-system", "", "v1", "ConfigMap")
		Expect(cniCmResource).ToNot(BeNil())
		cniCm := cniCmResource.(*corev1.ConfigMap)
		Expect(cniCm.Data["config"]).To(MatchJSON(`{
  "name": "k8s-pod-network",
  "cniVersion": "0.3.1",
  "plugins": [
    {
      "type": "calico",
      "datastore_type": "kubernetes",
      "mtu": 0,
      "nodename_file_optional": false,
      "log_level": "Info",
      "log_file_path": "/var/log/calico/cni/cni.log",
      "ipam": {
          "type": "host-local",
		  "subnet": "usePodCidr"
      },
      "container_settings": {
          "allow_ip_forwarding": false
      },
      "policy": {
          "type": "k8s"
      },
      "kubernetes": {
          "kubeconfig": "__KUBECONFIG_FILEPATH__"
      }
    },
    {
      "type": "bandwidth",
      "capabilities": {"bandwidth": true}
    },
    {"type": "portmap", "snat": true, "capabilities": {"portMappings": true}}
  ]
}`))

		dsResource := rtest.GetResource(resources, "calico-node", "calico-system", "apps", "v1", "DaemonSet")
		Expect(dsResource).ToNot(BeNil())

		// The DaemonSet should have the correct configuration.
		ds := dsResource.(*appsv1.DaemonSet)
		rtest.ExpectEnv(ds.Spec.Template.Spec.Containers[0].Env, "CALICO_IPV4POOL_CIDR", "192.168.1.0/16")

		cniContainer := rtest.GetContainer(ds.Spec.Template.Spec.InitContainers, "install-cni")
		rtest.ExpectEnv(cniContainer.Env, "CNI_NET_DIR", "/etc/cni/net.d")

		// Node image override results in correct image.
		Expect(ds.Spec.Template.Spec.Containers[0].Image).To(Equal(fmt.Sprintf("docker.io/%s:%s", components.ComponentCalicoNode.Image, components.ComponentCalicoNode.Version)))

		// Validate correct number of init containers.
		Expect(len(ds.Spec.Template.Spec.InitContainers)).To(Equal(2))

		// CNI container uses image override.
		Expect(rtest.GetContainer(ds.Spec.Template.Spec.InitContainers, "install-cni").Image).To(Equal(fmt.Sprintf("docker.io/%s:%s", components.ComponentCalicoCNI.Image, components.ComponentCalicoCNI.Version)))

		// Verify the Flex volume container image.
		Expect(rtest.GetContainer(ds.Spec.Template.Spec.InitContainers, "flexvol-driver").Image).To(Equal(fmt.Sprintf("docker.io/%s:%s", components.ComponentFlexVolume.Image, components.ComponentFlexVolume.Version)))

		optional := true
		// Verify env
		expectedNodeEnv := []corev1.EnvVar{
			{Name: "DATASTORE_TYPE", Value: "kubernetes"},
			{Name: "WAIT_FOR_DATASTORE", Value: "true"},
			{Name: "CALICO_NETWORKING_BACKEND", Value: "none"},
			{Name: "CALICO_MANAGE_CNI", Value: "true"},
			{Name: "CALICO_DISABLE_FILE_LOGGING", Value: "false"},
			{Name: "CLUSTER_TYPE", Value: "k8s,operator"},
			{Name: "IP", Value: "autodetect"},
			{Name: "USE_POD_CIDR", Value: "true"},
			{Name: "IP_AUTODETECTION_METHOD", Value: "first-found"},
			{Name: "IP6", Value: "none"},
			{Name: "CALICO_IPV4POOL_CIDR", Value: "192.168.1.0/16"},
			{Name: "CALICO_IPV4POOL_IPIP", Value: "Never"},
			{Name: "FELIX_DEFAULTENDPOINTTOHOSTACTION", Value: "ACCEPT"},
			{Name: "FELIX_IPV6SUPPORT", Value: "false"},
			{Name: "FELIX_HEALTHENABLED", Value: "true"},
			{
				Name: "NODENAME",
				ValueFrom: &corev1.EnvVarSource{
					FieldRef: &corev1.ObjectFieldSelector{FieldPath: "spec.nodeName"},
				},
			},
			{
				Name: "NAMESPACE",
				ValueFrom: &corev1.EnvVarSource{
					FieldRef: &corev1.ObjectFieldSelector{FieldPath: "metadata.namespace"},
				},
			},
			{Name: "FELIX_TYPHAK8SNAMESPACE", Value: "calico-system"},
			{Name: "FELIX_TYPHAK8SSERVICENAME", Value: "calico-typha"},
			{Name: "FELIX_TYPHACAFILE", Value: "/typha-ca/caBundle"},
			{Name: "FELIX_TYPHACERTFILE", Value: fmt.Sprintf("/felix-certs/%s", render.TLSSecretCertName)},
			{Name: "FELIX_TYPHAKEYFILE", Value: fmt.Sprintf("/felix-certs/%s", render.TLSSecretKeyName)},
			{Name: "FELIX_TYPHACN", ValueFrom: &corev1.EnvVarSource{
				SecretKeyRef: &corev1.SecretKeySelector{
					LocalObjectReference: corev1.LocalObjectReference{
						Name: render.TyphaTLSSecretName,
					},
					Key:      render.CommonName,
					Optional: &optional,
				},
			}},
			{Name: "FELIX_TYPHAURISAN", ValueFrom: &corev1.EnvVarSource{
				SecretKeyRef: &corev1.SecretKeySelector{
					LocalObjectReference: corev1.LocalObjectReference{
						Name: render.TyphaTLSSecretName,
					},
					Key:      render.URISAN,
					Optional: &optional,
				},
			}},
		}
		Expect(ds.Spec.Template.Spec.Containers[0].Env).To(ConsistOf(expectedNodeEnv))

		expectedCNIEnv := []corev1.EnvVar{
			{Name: "CNI_CONF_NAME", Value: "10-calico.conflist"},
			{Name: "SLEEP", Value: "false"},
			{Name: "CNI_NET_DIR", Value: "/etc/cni/net.d"},
			{
				Name: "CNI_NETWORK_CONFIG",
				ValueFrom: &corev1.EnvVarSource{
					ConfigMapKeyRef: &corev1.ConfigMapKeySelector{
						Key: "config",
						LocalObjectReference: corev1.LocalObjectReference{
							Name: "cni-config",
						},
					},
				},
			},
		}
		Expect(rtest.GetContainer(ds.Spec.Template.Spec.InitContainers, "install-cni").Env).To(ConsistOf(expectedCNIEnv))

		// Verify readiness and liveness probes.
		verifyProbesAndLifecycle(ds, false, false)
	})

	DescribeTable("test node probes",
		func(isOpenshift, isEnterprise bool, bgpOption operatorv1.BGPOption) {
			if isOpenshift {
				defaultInstance.KubernetesProvider = operatorv1.ProviderOpenShift
			}

			if isEnterprise {
				defaultInstance.Variant = operatorv1.TigeraSecureEnterprise
			}

			defaultInstance.CalicoNetwork.BGP = &bgpOption

			component := render.Node(&cfg)
			Expect(component.ResolveImages(nil)).To(BeNil())
			resources, _ := component.Objects()
			dsResource := rtest.GetResource(resources, "calico-node", "calico-system", "apps", "v1", "DaemonSet")
			Expect(dsResource).ToNot(BeNil())

			ds := dsResource.(*appsv1.DaemonSet)
			verifyProbesAndLifecycle(ds, isOpenshift, isEnterprise)
		},

		Entry("k8s Calico OS no BGP", false, false, operatorv1.BGPDisabled),
		Entry("k8s Calico OS w/ BGP", false, false, operatorv1.BGPEnabled),
		Entry("k8s Enterprise no BGP", false, true, operatorv1.BGPDisabled),
		Entry("k8s Enterprise w/ BGP", false, true, operatorv1.BGPEnabled),
		Entry("OCP Calico OS no BGP", true, false, operatorv1.BGPDisabled),
		Entry("OCP Calico OSS w/ BGP", true, false, operatorv1.BGPEnabled),
		Entry("OCP Enterprise no BGP", true, true, operatorv1.BGPDisabled),
		Entry("OCP Enterprise w/ BGP", true, true, operatorv1.BGPEnabled),
	)

	Context("with k8s overrides set", func() {
		It("should override k8s endpoints", func() {
			cfg.K8sServiceEp = k8sapi.ServiceEndpoint{
				Host: "k8shost",
				Port: "1234",
			}
			component := render.Node(&cfg)
			Expect(component.ResolveImages(nil)).To(BeNil())
			resources, _ := component.Objects()
			Expect(len(resources)).To(Equal(defaultNumExpectedResources))

			dsResource := rtest.GetResource(resources, "calico-node", "calico-system", "apps", "v1", "DaemonSet")
			ds := dsResource.(*appsv1.DaemonSet)

			// FIXME update gomega to include ContainElements
			Expect(ds.Spec.Template.Spec.Containers[0].Env).To(ContainElement(
				corev1.EnvVar{Name: "KUBERNETES_SERVICE_HOST", Value: "k8shost"},
			))
			Expect(ds.Spec.Template.Spec.Containers[0].Env).To(ContainElement(
				corev1.EnvVar{Name: "KUBERNETES_SERVICE_PORT", Value: "1234"},
			))

			var cni corev1.Container

			for _, c := range ds.Spec.Template.Spec.InitContainers {
				if c.Name == "install-cni" {
					cni = c
					break
				}
			}
			Expect(cni).NotTo(BeNil())

			Expect(cni.Env).To(ContainElement(
				corev1.EnvVar{Name: "KUBERNETES_SERVICE_HOST", Value: "k8shost"},
			))
			Expect(cni.Env).To(ContainElement(
				corev1.EnvVar{Name: "KUBERNETES_SERVICE_PORT", Value: "1234"},
			))
		})
	})

	It("should render extra resources when certificate management is enabled", func() {
		defaultInstance.CertificateManagement = &operatorv1.CertificateManagement{CACert: []byte("<ca>"), SignerName: "a.b/c"}
		cfg.TLS.NodeSecret = nil
		cfg.TLS.TyphaSecret = nil
		expectedResources := []struct {
			name    string
			ns      string
			group   string
			version string
			kind    string
		}{
			{name: "calico-node", ns: common.CalicoNamespace, group: "", version: "v1", kind: "ServiceAccount"},
			{name: "calico-node", ns: "", group: "rbac.authorization.k8s.io", version: "v1", kind: "ClusterRole"},
			{name: "calico-node", ns: "", group: "rbac.authorization.k8s.io", version: "v1", kind: "ClusterRoleBinding"},
			{name: "typha-node-ca", ns: "calico-system", group: "", version: "v1", kind: "ConfigMap"},
			{name: "cni-config", ns: common.CalicoNamespace, group: "", version: "v1", kind: "ConfigMap"},
			{name: common.NodeDaemonSetName, ns: "", group: "policy", version: "v1beta1", kind: "PodSecurityPolicy"},
			{name: common.NodeDaemonSetName, ns: common.CalicoNamespace, group: "apps", version: "v1", kind: "DaemonSet"},
			{name: render.CSRClusterRoleName, ns: "", group: "rbac.authorization.k8s.io", version: "v1", kind: "ClusterRole"},
			{name: "calico-node:csr-creator", ns: "", group: "rbac.authorization.k8s.io", version: "v1", kind: "ClusterRoleBinding"},
		}

		component := render.Node(&cfg)
		resources, _ := component.Objects()

		// Should render the correct resources.
		i := 0
		for _, expectedRes := range expectedResources {
			rtest.ExpectResource(resources[i], expectedRes.name, expectedRes.ns, expectedRes.group, expectedRes.version, expectedRes.kind)
			i++
		}
		Expect(len(resources)).To(Equal(len(expectedResources)))

		dep := rtest.GetResource(resources, common.NodeDaemonSetName, common.CalicoNamespace, "apps", "v1", "DaemonSet")
		Expect(dep).ToNot(BeNil())
		deploy, ok := dep.(*appsv1.DaemonSet)
		Expect(ok).To(BeTrue())
		Expect(deploy.Spec.Template.Spec.InitContainers).To(HaveLen(3))
		Expect(deploy.Spec.Template.Spec.InitContainers[0].Name).To(Equal(render.CSRInitContainerName))
		Expect(deploy.Spec.Template.Spec.InitContainers[1].Name).To(Equal("flexvol-driver"))
		Expect(deploy.Spec.Template.Spec.InitContainers[2].Name).To(Equal("install-cni"))
		Expect(deploy.Spec.Template.Spec.InitContainers[0].Name).To(Equal(render.CSRInitContainerName))
		rtest.ExpectEnv(deploy.Spec.Template.Spec.InitContainers[0].Env, "SIGNER", "a.b/c")
	})

	It("should handle BGP layout", func() {
		cfg.BGPLayouts = &corev1.ConfigMap{Data: map[string]string{"test": "data"}}
		component := render.Node(&cfg)
		resources, _ := component.Objects()

		dep := rtest.GetResource(resources, common.NodeDaemonSetName, common.CalicoNamespace, "apps", "v1", "DaemonSet")
		Expect(dep).ToNot(BeNil())
		deploy, ok := dep.(*appsv1.DaemonSet)
		Expect(ok).To(BeTrue())
		Expect(deploy.Spec.Template.Annotations).To(HaveKey("hash.operator.tigera.io/bgp-layout"))
		Expect(deploy.Spec.Template.Annotations["hash.operator.tigera.io/bgp-layout"]).To(Equal("46aec5c60cd6c6fc95979e247a8370bdb9f23b0f"))
		Expect(deploy.Spec.Template.Spec.Volumes).To(ContainElement(corev1.Volume{
			Name: render.BGPLayoutVolumeName,
			VolumeSource: corev1.VolumeSource{
				ConfigMap: &corev1.ConfigMapVolumeSource{
					LocalObjectReference: corev1.LocalObjectReference{
						Name: render.BGPLayoutConfigMapName,
					},
				},
			},
		}))
		Expect(deploy.Spec.Template.Spec.Containers[0].VolumeMounts).To(ContainElement(corev1.VolumeMount{
			Name:      render.BGPLayoutVolumeName,
			ReadOnly:  true,
			MountPath: render.BGPLayoutPath,
			SubPath:   render.BGPLayoutConfigMapKey,
		}))
		rtest.ExpectEnv(deploy.Spec.Template.Spec.Containers[0].Env, "CALICO_EARLY_NETWORKING", render.BGPLayoutPath)
	})
})

// verifyProbesAndLifecycle asserts the expected node liveness and readiness probe plus pod lifecycle settings.
func verifyProbesAndLifecycle(ds *appsv1.DaemonSet, isOpenshift, isEnterprise bool) {
	// Verify readiness and liveness probes.
	expectedReadiness := &corev1.Probe{
		Handler:        corev1.Handler{Exec: &corev1.ExecAction{Command: []string{"/bin/calico-node", "-bird-ready", "-felix-ready"}}},
		TimeoutSeconds: 5,
		PeriodSeconds:  10,
	}
	expectedLiveness := &corev1.Probe{Handler: corev1.Handler{
		HTTPGet: &corev1.HTTPGetAction{
			Host: "localhost",
			Path: "/liveness",
			Port: intstr.FromInt(9099),
		}},
		TimeoutSeconds: 10,
	}

	if isOpenshift {
		expectedLiveness.HTTPGet.Port = intstr.FromInt(9199)
	}

	var found bool
	var bgp bool
	for _, env := range ds.Spec.Template.Spec.Containers[0].Env {
		if env.Name == "CLUSTER_TYPE" {
			if strings.Contains(env.Value, ",bgp") {
				bgp = true
			}
			found = true
			break
		}
	}
	Expect(found).To(BeTrue())

	switch {
	case !bgp:
		expectedReadiness.Exec.Command = []string{"/bin/calico-node", "-felix-ready"}
	case bgp && !isEnterprise:
		expectedReadiness.Exec.Command = []string{"/bin/calico-node", "-bird-ready", "-felix-ready"}
	case bgp && isEnterprise:
		expectedReadiness.Exec.Command = []string{"/bin/calico-node", "-bird-ready", "-felix-ready", "-bgp-metrics-ready"}
	}

	Expect(ds.Spec.Template.Spec.Containers[0].ReadinessProbe).To(Equal(expectedReadiness))
	Expect(ds.Spec.Template.Spec.Containers[0].LivenessProbe).To(Equal(expectedLiveness))

	expectedLifecycle := &corev1.Lifecycle{
		PreStop: &corev1.Handler{Exec: &corev1.ExecAction{Command: []string{"/bin/calico-node", "-shutdown"}}},
	}
	Expect(ds.Spec.Template.Spec.Containers[0].Lifecycle).To(Equal(expectedLifecycle))

	Expect(int(*ds.Spec.Template.Spec.TerminationGracePeriodSeconds)).To(Equal(5))
}<|MERGE_RESOLUTION|>--- conflicted
+++ resolved
@@ -1,8 +1,4 @@
-<<<<<<< HEAD
-// Copyright (c) 2022 Tigera, Inc. All rights reserved.
-=======
 // Copyright (c) 2019-2022 Tigera, Inc. All rights reserved.
->>>>>>> 6f802ecd
 
 // Licensed under the Apache License, Version 2.0 (the "License");
 // you may not use this file except in compliance with the License.
@@ -535,11 +531,7 @@
 			{Name: "cni-log-dir", VolumeSource: corev1.VolumeSource{HostPath: &corev1.HostPathVolumeSource{Path: "/var/log/calico/cni"}}},
 			{Name: "sys-fs", VolumeSource: corev1.VolumeSource{HostPath: &corev1.HostPathVolumeSource{Path: "/sys/fs", Type: &dirOrCreate}}},
 			{Name: "bpffs", VolumeSource: corev1.VolumeSource{HostPath: &corev1.HostPathVolumeSource{Path: "/sys/fs/bpf", Type: &dirMustExist}}},
-<<<<<<< HEAD
 			{Name: "nodeproc", VolumeSource: corev1.VolumeSource{HostPath: &corev1.HostPathVolumeSource{Path: "/proc"}}},
-=======
-			{Name: "init-proc", VolumeSource: corev1.VolumeSource{HostPath: &corev1.HostPathVolumeSource{Path: "/proc/1"}}},
->>>>>>> 6f802ecd
 			{Name: "policysync", VolumeSource: corev1.VolumeSource{HostPath: &corev1.HostPathVolumeSource{Path: "/var/run/nodeagent", Type: &dirOrCreate}}},
 			{
 				Name: "typha-ca",
