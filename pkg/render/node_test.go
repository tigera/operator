// Copyright (c) 2019 Tigera, Inc. All rights reserved.

// Licensed under the Apache License, Version 2.0 (the "License");
// you may not use this file except in compliance with the License.
// You may obtain a copy of the License at
//
//     http://www.apache.org/licenses/LICENSE-2.0
//
// Unless required by applicable law or agreed to in writing, software
// distributed under the License is distributed on an "AS IS" BASIS,
// WITHOUT WARRANTIES OR CONDITIONS OF ANY KIND, either express or implied.
// See the License for the specific language governing permissions and
// limitations under the License.

package render_test

import (
	"fmt"

	. "github.com/onsi/ginkgo"
	. "github.com/onsi/ginkgo/extensions/table"
	. "github.com/onsi/gomega"
	"k8s.io/apimachinery/pkg/util/intstr"

	operator "github.com/tigera/operator/pkg/apis/operator/v1"
	"github.com/tigera/operator/pkg/components"
	"github.com/tigera/operator/pkg/render"
	apps "k8s.io/api/apps/v1"
	appsv1 "k8s.io/api/apps/v1"
	v1 "k8s.io/api/core/v1"
	rbacv1 "k8s.io/api/rbac/v1"
)

var (
	openshift    = true
	notOpenshift = false
)

var _ = Describe("Node rendering tests", func() {
	var defaultInstance *operator.Installation
	var typhaNodeTLS *render.TyphaNodeTLS
	one := intstr.FromInt(1)

	BeforeEach(func() {
		ff := true
		hp := operator.HostPortsEnabled
		defaultInstance = &operator.Installation{
			Spec: operator.InstallationSpec{
				CalicoNetwork: &operator.CalicoNetworkSpec{
					IPPools:                    []operator.IPPool{{CIDR: "192.168.1.0/16"}},
					NodeAddressAutodetectionV4: &operator.NodeAddressAutodetection{FirstFound: &ff},
					HostPorts:                  &hp,
				},
				NodeUpdateStrategy: appsv1.DaemonSetUpdateStrategy{
					RollingUpdate: &appsv1.RollingUpdateDaemonSet{
						MaxUnavailable: &one,
					},
				},
			},
		}
		typhaNodeTLS = &render.TyphaNodeTLS{
			CAConfigMap: &v1.ConfigMap{},
			TyphaSecret: &v1.Secret{},
			NodeSecret:  &v1.Secret{},
		}
	})

	It("should render all resources for a default configuration", func() {
		defaultInstance.Spec.FlexVolumePath = "/usr/libexec/kubernetes/kubelet-plugins/volume/exec/"
		component := render.Node(defaultInstance, operator.ProviderNone, render.NetworkConfig{CNI: render.CNICalico}, nil, typhaNodeTLS, false)
		resources, _ := component.Objects()
		Expect(len(resources)).To(Equal(5))

		// Should render the correct resources.
		Expect(GetResource(resources, "calico-node", "calico-system", "", "v1", "ServiceAccount")).ToNot(BeNil())
		Expect(GetResource(resources, "calico-node", "", "rbac.authorization.k8s.io", "v1", "ClusterRole")).ToNot(BeNil())
		Expect(GetResource(resources, "calico-node", "", "rbac.authorization.k8s.io", "v1", "ClusterRoleBinding")).ToNot(BeNil())
		cniCmResource := GetResource(resources, "cni-config", "calico-system", "", "v1", "ConfigMap")
		Expect(cniCmResource).ToNot(BeNil())
		cniCm := cniCmResource.(*v1.ConfigMap)
		Expect(cniCm.Data["config"]).To(Equal(`{
  "name": "k8s-pod-network",
  "cniVersion": "0.3.1",
  "plugins": [
    {
      "type": "calico",
      "datastore_type": "kubernetes",
      "mtu": 1410,
      "nodename_file_optional": false,
      "ipam": {
          "type": "calico-ipam",
          "assign_ipv4" : "true",
          "assign_ipv6" : "false"
      },
      "policy": {
          "type": "k8s"
      },
      "kubernetes": {
          "kubeconfig": "__KUBECONFIG_FILEPATH__"
      }
    },
	{"type": "portmap", "snat": true, "capabilities": {"portMappings": true}}
  ]
}`))
		Expect(GetResource(resources, "calico-node", "calico-system", "apps", "v1", "DaemonSet")).ToNot(BeNil())

		dsResource := GetResource(resources, "calico-node", "calico-system", "apps", "v1", "DaemonSet")
		Expect(dsResource).ToNot(BeNil())

		// The DaemonSet should have the correct configuration.
		ds := dsResource.(*apps.DaemonSet)
		ExpectEnv(ds.Spec.Template.Spec.Containers[0].Env, "CALICO_IPV4POOL_CIDR", "192.168.1.0/16")

		cniContainer := GetContainer(ds.Spec.Template.Spec.InitContainers, "install-cni")
		ExpectEnv(cniContainer.Env, "CNI_NET_DIR", "/etc/cni/net.d")

		// Node image override results in correct image.
		Expect(ds.Spec.Template.Spec.Containers[0].Image).To(Equal(fmt.Sprintf("docker.io/%s@%s", components.ComponentCalicoNode.Image, components.ComponentCalicoNode.Digest)))

		// Validate correct number of init containers.
		Expect(len(ds.Spec.Template.Spec.InitContainers)).To(Equal(2))

		// CNI container uses image override.
		Expect(GetContainer(ds.Spec.Template.Spec.InitContainers, "install-cni").Image).To(Equal(fmt.Sprintf("docker.io/%s@%s", components.ComponentCalicoCNI.Image, components.ComponentCalicoCNI.Digest)))

		// Verify the Flex volume container image.
		Expect(GetContainer(ds.Spec.Template.Spec.InitContainers, "flexvol-driver").Image).To(Equal(fmt.Sprintf("docker.io/%s@%s", components.ComponentFlexVolume.Image, components.ComponentFlexVolume.Digest)))

		optional := true
		// Verify env
		expectedNodeEnv := []v1.EnvVar{
			{Name: "DATASTORE_TYPE", Value: "kubernetes"},
			{Name: "WAIT_FOR_DATASTORE", Value: "true"},
			{Name: "CALICO_NETWORKING_BACKEND", Value: "bird"},
			{Name: "CALICO_DISABLE_FILE_LOGGING", Value: "true"},
			{Name: "CLUSTER_TYPE", Value: "k8s,operator,bgp"},
			{Name: "IP", Value: "autodetect"},
			{Name: "IP_AUTODETECTION_METHOD", Value: "first-found"},
			{Name: "IP6", Value: "none"},
			{Name: "CALICO_IPV4POOL_CIDR", Value: "192.168.1.0/16"},
			{Name: "CALICO_IPV4POOL_IPIP", Value: "Always"},
			{Name: "FELIX_IPINIPMTU", Value: "1440"},
			{Name: "FELIX_VXLANMTU", Value: "1410"},
			{Name: "FELIX_DEFAULTENDPOINTTOHOSTACTION", Value: "ACCEPT"},
			{Name: "FELIX_IPV6SUPPORT", Value: "false"},
			{Name: "FELIX_HEALTHENABLED", Value: "true"},
			{
				Name: "NODENAME",
				ValueFrom: &v1.EnvVarSource{
					FieldRef: &v1.ObjectFieldSelector{FieldPath: "spec.nodeName"},
				},
			},
			{
				Name: "NAMESPACE",
				ValueFrom: &v1.EnvVarSource{
					FieldRef: &v1.ObjectFieldSelector{FieldPath: "metadata.namespace"},
				},
			},
			{Name: "FELIX_TYPHAK8SNAMESPACE", Value: "calico-system"},
			{Name: "FELIX_TYPHAK8SSERVICENAME", Value: "calico-typha"},
			{Name: "FELIX_TYPHACAFILE", Value: "/typha-ca/caBundle"},
			{Name: "FELIX_TYPHACERTFILE", Value: fmt.Sprintf("/felix-certs/%s", render.TLSSecretCertName)},
			{Name: "FELIX_TYPHAKEYFILE", Value: fmt.Sprintf("/felix-certs/%s", render.TLSSecretKeyName)},
			{Name: "FELIX_TYPHACN", ValueFrom: &v1.EnvVarSource{
				SecretKeyRef: &v1.SecretKeySelector{
					LocalObjectReference: v1.LocalObjectReference{
						Name: render.TyphaTLSSecretName,
					},
					Key:      render.CommonName,
					Optional: &optional,
				},
			}},
			{Name: "FELIX_TYPHAURISAN", ValueFrom: &v1.EnvVarSource{
				SecretKeyRef: &v1.SecretKeySelector{
					LocalObjectReference: v1.LocalObjectReference{
						Name: render.TyphaTLSSecretName,
					},
					Key:      render.URISAN,
					Optional: &optional,
				},
			}},
			{Name: "FELIX_IPTABLESBACKEND", Value: "auto"},
		}
		Expect(ds.Spec.Template.Spec.Containers[0].Env).To(ConsistOf(expectedNodeEnv))

		expectedCNIEnv := []v1.EnvVar{
			{Name: "CNI_CONF_NAME", Value: "10-calico.conflist"},
			{Name: "SLEEP", Value: "false"},
			{Name: "CNI_NET_DIR", Value: "/etc/cni/net.d"},
			{
				Name: "CNI_NETWORK_CONFIG",
				ValueFrom: &v1.EnvVarSource{
					ConfigMapKeyRef: &v1.ConfigMapKeySelector{
						Key: "config",
						LocalObjectReference: v1.LocalObjectReference{
							Name: "cni-config",
						},
					},
				},
			},
		}
		Expect(GetContainer(ds.Spec.Template.Spec.InitContainers, "install-cni").Env).To(ConsistOf(expectedCNIEnv))

		// Verify volumes.
		var fileOrCreate = v1.HostPathFileOrCreate
		var dirOrCreate = v1.HostPathDirectoryOrCreate
		expectedVols := []v1.Volume{
			{Name: "lib-modules", VolumeSource: v1.VolumeSource{HostPath: &v1.HostPathVolumeSource{Path: "/lib/modules"}}},
			{Name: "var-run-calico", VolumeSource: v1.VolumeSource{HostPath: &v1.HostPathVolumeSource{Path: "/var/run/calico"}}},
			{Name: "var-lib-calico", VolumeSource: v1.VolumeSource{HostPath: &v1.HostPathVolumeSource{Path: "/var/lib/calico"}}},
			{Name: "xtables-lock", VolumeSource: v1.VolumeSource{HostPath: &v1.HostPathVolumeSource{Path: "/run/xtables.lock", Type: &fileOrCreate}}},
			{Name: "cni-bin-dir", VolumeSource: v1.VolumeSource{HostPath: &v1.HostPathVolumeSource{Path: "/opt/cni/bin"}}},
			{Name: "cni-net-dir", VolumeSource: v1.VolumeSource{HostPath: &v1.HostPathVolumeSource{Path: "/etc/cni/net.d"}}},
			{Name: "policysync", VolumeSource: v1.VolumeSource{HostPath: &v1.HostPathVolumeSource{Path: "/var/run/nodeagent", Type: &dirOrCreate}}},
			{
				Name: "typha-ca",
				VolumeSource: v1.VolumeSource{
					ConfigMap: &v1.ConfigMapVolumeSource{
						LocalObjectReference: v1.LocalObjectReference{
							Name: render.TyphaCAConfigMapName,
						},
					},
				},
			},
			{
				Name: "felix-certs",
				VolumeSource: v1.VolumeSource{
					Secret: &v1.SecretVolumeSource{
						SecretName: render.NodeTLSSecretName,
					},
				},
			},
			{Name: "flexvol-driver-host", VolumeSource: v1.VolumeSource{HostPath: &v1.HostPathVolumeSource{Path: "/usr/libexec/kubernetes/kubelet-plugins/volume/exec/nodeagent~uds", Type: &dirOrCreate}}},
		}
		Expect(ds.Spec.Template.Spec.Volumes).To(ConsistOf(expectedVols))

		// Verify volume mounts.
		expectedNodeVolumeMounts := []v1.VolumeMount{
			{MountPath: "/lib/modules", Name: "lib-modules", ReadOnly: true},
			{MountPath: "/run/xtables.lock", Name: "xtables-lock"},
			{MountPath: "/var/run/calico", Name: "var-run-calico"},
			{MountPath: "/var/lib/calico", Name: "var-lib-calico"},
			{MountPath: "/var/run/nodeagent", Name: "policysync"},
			{MountPath: "/typha-ca", Name: "typha-ca", ReadOnly: true},
			{MountPath: "/felix-certs", Name: "felix-certs", ReadOnly: true},
		}
		Expect(ds.Spec.Template.Spec.Containers[0].VolumeMounts).To(ConsistOf(expectedNodeVolumeMounts))

		expectedCNIVolumeMounts := []v1.VolumeMount{
			{MountPath: "/host/opt/cni/bin", Name: "cni-bin-dir"},
			{MountPath: "/host/etc/cni/net.d", Name: "cni-net-dir"},
		}
		Expect(GetContainer(ds.Spec.Template.Spec.InitContainers, "install-cni").VolumeMounts).To(ConsistOf(expectedCNIVolumeMounts))

		// Verify tolerations.
		expectedTolerations := []v1.Toleration{
			{Operator: "Exists", Effect: "NoSchedule"},
			{Operator: "Exists", Effect: "NoExecute"},
			{Operator: "Exists", Key: "CriticalAddonsOnly"},
		}
		Expect(ds.Spec.Template.Spec.Tolerations).To(ConsistOf(expectedTolerations))

		verifyProbes(ds, false)
	})

	It("should render all resources for a default configuration using TigeraSecureEnterprise", func() {
		defaultInstance.Spec.Variant = operator.TigeraSecureEnterprise

		component := render.Node(defaultInstance, operator.ProviderNone, render.NetworkConfig{CNI: render.CNICalico}, nil, typhaNodeTLS, false)
		resources, _ := component.Objects()
		Expect(len(resources)).To(Equal(6))

		// Should render the correct resources.
		Expect(GetResource(resources, "calico-node", "calico-system", "", "v1", "ServiceAccount")).ToNot(BeNil())
		Expect(GetResource(resources, "calico-node", "", "rbac.authorization.k8s.io", "v1", "ClusterRole")).ToNot(BeNil())
		Expect(GetResource(resources, "calico-node", "", "rbac.authorization.k8s.io", "v1", "ClusterRoleBinding")).ToNot(BeNil())
		Expect(GetResource(resources, "cni-config", "calico-system", "", "v1", "ConfigMap")).ToNot(BeNil())
		Expect(GetResource(resources, "calico-node", "calico-system", "apps", "v1", "DaemonSet")).ToNot(BeNil())
		Expect(GetResource(resources, "calico-node-metrics", "calico-system", "", "v1", "Service")).ToNot(BeNil())

		dsResource := GetResource(resources, "calico-node", "calico-system", "apps", "v1", "DaemonSet")
		Expect(dsResource).ToNot(BeNil())

		// The DaemonSet should have the correct configuration.
		ds := dsResource.(*apps.DaemonSet)
		Expect(ds.Spec.Template.Spec.Containers[0].Image).To(Equal(components.TigeraRegistry + "tigera/cnx-node@" + components.ComponentTigeraNode.Digest))
		ExpectEnv(GetContainer(ds.Spec.Template.Spec.InitContainers, "install-cni").Env, "CNI_NET_DIR", "/etc/cni/net.d")

		optional := true
		expectedNodeEnv := []v1.EnvVar{
			// Default envvars.
			{Name: "DATASTORE_TYPE", Value: "kubernetes"},
			{Name: "WAIT_FOR_DATASTORE", Value: "true"},
			{Name: "CALICO_NETWORKING_BACKEND", Value: "bird"},
			{Name: "CLUSTER_TYPE", Value: "k8s,operator,bgp"},
			{Name: "IP", Value: "autodetect"},
			{Name: "IP_AUTODETECTION_METHOD", Value: "first-found"},
			{Name: "IP6", Value: "none"},
			{Name: "CALICO_IPV4POOL_CIDR", Value: "192.168.1.0/16"},
			{Name: "CALICO_IPV4POOL_IPIP", Value: "Always"},
			{Name: "CALICO_DISABLE_FILE_LOGGING", Value: "true"},
			{Name: "FELIX_IPINIPMTU", Value: "1440"},
			{Name: "FELIX_VXLANMTU", Value: "1410"},
			{Name: "FELIX_DEFAULTENDPOINTTOHOSTACTION", Value: "ACCEPT"},
			{Name: "FELIX_IPV6SUPPORT", Value: "false"},
			{Name: "FELIX_HEALTHENABLED", Value: "true"},
			{
				Name: "NODENAME",
				ValueFrom: &v1.EnvVarSource{
					FieldRef: &v1.ObjectFieldSelector{FieldPath: "spec.nodeName"},
				},
			},
			{
				Name: "NAMESPACE",
				ValueFrom: &v1.EnvVarSource{
					FieldRef: &v1.ObjectFieldSelector{FieldPath: "metadata.namespace"},
				},
			},
			{Name: "FELIX_TYPHAK8SNAMESPACE", Value: "calico-system"},
			{Name: "FELIX_TYPHAK8SSERVICENAME", Value: "calico-typha"},
			{Name: "FELIX_TYPHACAFILE", Value: "/typha-ca/caBundle"},
			{Name: "FELIX_TYPHACERTFILE", Value: fmt.Sprintf("/felix-certs/%s", render.TLSSecretCertName)},
			{Name: "FELIX_TYPHAKEYFILE", Value: fmt.Sprintf("/felix-certs/%s", render.TLSSecretKeyName)},
			{Name: "FELIX_TYPHACN", ValueFrom: &v1.EnvVarSource{
				SecretKeyRef: &v1.SecretKeySelector{
					LocalObjectReference: v1.LocalObjectReference{
						Name: render.TyphaTLSSecretName,
					},
					Key:      render.CommonName,
					Optional: &optional,
				},
			}},
			{Name: "FELIX_TYPHAURISAN", ValueFrom: &v1.EnvVarSource{
				SecretKeyRef: &v1.SecretKeySelector{
					LocalObjectReference: v1.LocalObjectReference{
						Name: render.TyphaTLSSecretName,
					},
					Key:      render.URISAN,
					Optional: &optional,
				},
			}},
			// Tigera-specific envvars
			{Name: "FELIX_PROMETHEUSREPORTERENABLED", Value: "true"},
			{Name: "FELIX_PROMETHEUSREPORTERPORT", Value: "9081"},
			{Name: "FELIX_FLOWLOGSFILEENABLED", Value: "true"},
			{Name: "FELIX_FLOWLOGSFILEINCLUDELABELS", Value: "true"},
			{Name: "FELIX_FLOWLOGSFILEINCLUDEPOLICIES", Value: "true"},
			{Name: "FELIX_FLOWLOGSENABLENETWORKSETS", Value: "true"},
			{Name: "FELIX_DNSLOGSFILEENABLED", Value: "true"},
			{Name: "FELIX_DNSLOGSFILEPERNODELIMIT", Value: "1000"},
			{Name: "FELIX_IPTABLESBACKEND", Value: "auto"},
		}
		Expect(ds.Spec.Template.Spec.Containers[0].Env).To(ConsistOf(expectedNodeEnv))
		Expect(len(ds.Spec.Template.Spec.Containers[0].Env)).To(Equal(len(expectedNodeEnv)))

		verifyProbes(ds, false)
	})

	It("should render all resources when running on openshift", func() {
		defaultInstance.Spec.FlexVolumePath = "/etc/kubernetes/kubelet-plugins/volume/exec/"
		component := render.Node(defaultInstance, operator.ProviderOpenShift, render.NetworkConfig{CNI: render.CNICalico}, nil, typhaNodeTLS, false)
		resources, _ := component.Objects()
		Expect(len(resources)).To(Equal(5))

		// Should render the correct resources.
		Expect(GetResource(resources, "calico-node", "calico-system", "", "v1", "ServiceAccount")).ToNot(BeNil())
		Expect(GetResource(resources, "calico-node", "", "rbac.authorization.k8s.io", "v1", "ClusterRole")).ToNot(BeNil())
		Expect(GetResource(resources, "calico-node", "", "rbac.authorization.k8s.io", "v1", "ClusterRoleBinding")).ToNot(BeNil())
		Expect(GetResource(resources, "cni-config", "calico-system", "", "v1", "ConfigMap")).ToNot(BeNil())

		dsResource := GetResource(resources, "calico-node", "calico-system", "apps", "v1", "DaemonSet")
		Expect(dsResource).ToNot(BeNil())

		// The DaemonSet should have the correct configuration.
		ds := dsResource.(*apps.DaemonSet)
		Expect(ds.Spec.Template.Spec.Containers[0].Image).To(Equal(fmt.Sprintf("docker.io/%s@%s", components.ComponentCalicoNode.Image, components.ComponentCalicoNode.Digest)))

		ExpectEnv(GetContainer(ds.Spec.Template.Spec.InitContainers, "install-cni").Env, "CNI_NET_DIR", "/var/run/multus/cni/net.d")

		// Verify volumes. In particular, we want to make sure the flexvol-driver-host volume uses the right
		// host path for flexvolume drivers.
		var fileOrCreate = v1.HostPathFileOrCreate
		var dirOrCreate = v1.HostPathDirectoryOrCreate
		expectedVols := []v1.Volume{
			{Name: "lib-modules", VolumeSource: v1.VolumeSource{HostPath: &v1.HostPathVolumeSource{Path: "/lib/modules"}}},
			{Name: "var-run-calico", VolumeSource: v1.VolumeSource{HostPath: &v1.HostPathVolumeSource{Path: "/var/run/calico"}}},
			{Name: "var-lib-calico", VolumeSource: v1.VolumeSource{HostPath: &v1.HostPathVolumeSource{Path: "/var/lib/calico"}}},
			{Name: "xtables-lock", VolumeSource: v1.VolumeSource{HostPath: &v1.HostPathVolumeSource{Path: "/run/xtables.lock", Type: &fileOrCreate}}},
			{Name: "cni-bin-dir", VolumeSource: v1.VolumeSource{HostPath: &v1.HostPathVolumeSource{Path: "/var/lib/cni/bin"}}},
			{Name: "cni-net-dir", VolumeSource: v1.VolumeSource{HostPath: &v1.HostPathVolumeSource{Path: "/var/run/multus/cni/net.d"}}},
			{Name: "policysync", VolumeSource: v1.VolumeSource{HostPath: &v1.HostPathVolumeSource{Path: "/var/run/nodeagent", Type: &dirOrCreate}}},
			{Name: "flexvol-driver-host", VolumeSource: v1.VolumeSource{HostPath: &v1.HostPathVolumeSource{Path: "/etc/kubernetes/kubelet-plugins/volume/exec/nodeagent~uds", Type: &dirOrCreate}}},
			{
				Name: "typha-ca",
				VolumeSource: v1.VolumeSource{
					ConfigMap: &v1.ConfigMapVolumeSource{
						LocalObjectReference: v1.LocalObjectReference{
							Name: render.TyphaCAConfigMapName,
						},
					},
				},
			},
			{
				Name: "felix-certs",
				VolumeSource: v1.VolumeSource{
					Secret: &v1.SecretVolumeSource{
						SecretName: render.NodeTLSSecretName,
					},
				},
			},
		}
		Expect(ds.Spec.Template.Spec.Volumes).To(ConsistOf(expectedVols))

		optional := true
		expectedNodeEnv := []v1.EnvVar{
			// Default envvars.
			{Name: "DATASTORE_TYPE", Value: "kubernetes"},
			{Name: "WAIT_FOR_DATASTORE", Value: "true"},
			{Name: "CALICO_NETWORKING_BACKEND", Value: "bird"},
			{Name: "CLUSTER_TYPE", Value: "k8s,operator,openshift,bgp"},
			{Name: "IP", Value: "autodetect"},
			{Name: "IP_AUTODETECTION_METHOD", Value: "first-found"},
			{Name: "IP6", Value: "none"},
			{Name: "CALICO_IPV4POOL_CIDR", Value: "192.168.1.0/16"},
			{Name: "CALICO_IPV4POOL_IPIP", Value: "Always"},
			{Name: "CALICO_DISABLE_FILE_LOGGING", Value: "true"},
			{Name: "FELIX_IPINIPMTU", Value: "1440"},
			{Name: "FELIX_VXLANMTU", Value: "1410"},
			{Name: "FELIX_DEFAULTENDPOINTTOHOSTACTION", Value: "ACCEPT"},
			{Name: "FELIX_IPV6SUPPORT", Value: "false"},
			{Name: "FELIX_HEALTHENABLED", Value: "true"},
			{
				Name: "NODENAME",
				ValueFrom: &v1.EnvVarSource{
					FieldRef: &v1.ObjectFieldSelector{FieldPath: "spec.nodeName"},
				},
			},
			{
				Name: "NAMESPACE",
				ValueFrom: &v1.EnvVarSource{
					FieldRef: &v1.ObjectFieldSelector{FieldPath: "metadata.namespace"},
				},
			},
			{Name: "FELIX_TYPHAK8SNAMESPACE", Value: "calico-system"},
			{Name: "FELIX_TYPHAK8SSERVICENAME", Value: "calico-typha"},
			{Name: "FELIX_TYPHACAFILE", Value: "/typha-ca/caBundle"},
			{Name: "FELIX_TYPHACERTFILE", Value: fmt.Sprintf("/felix-certs/%s", render.TLSSecretCertName)},
			{Name: "FELIX_TYPHAKEYFILE", Value: fmt.Sprintf("/felix-certs/%s", render.TLSSecretKeyName)},
			{Name: "FELIX_TYPHACN", ValueFrom: &v1.EnvVarSource{
				SecretKeyRef: &v1.SecretKeySelector{
					LocalObjectReference: v1.LocalObjectReference{
						Name: render.TyphaTLSSecretName,
					},
					Key:      render.CommonName,
					Optional: &optional,
				},
			}},
			{Name: "FELIX_TYPHAURISAN", ValueFrom: &v1.EnvVarSource{
				SecretKeyRef: &v1.SecretKeySelector{
					LocalObjectReference: v1.LocalObjectReference{
						Name: render.TyphaTLSSecretName,
					},
					Key:      render.URISAN,
					Optional: &optional,
				},
			}},
			// The OpenShift envvar overrides.
			{Name: "FELIX_HEALTHPORT", Value: "9199"},
			{Name: "FELIX_IPTABLESBACKEND", Value: "auto"},
		}
		Expect(ds.Spec.Template.Spec.Containers[0].Env).To(ConsistOf(expectedNodeEnv))
		Expect(len(ds.Spec.Template.Spec.Containers[0].Env)).To(Equal(len(expectedNodeEnv)))

		verifyProbes(ds, true)
	})

	It("should render all resources when variant is TigeraSecureEnterprise and running on openshift", func() {
		defaultInstance.Spec.Variant = operator.TigeraSecureEnterprise

		component := render.Node(defaultInstance, operator.ProviderOpenShift, render.NetworkConfig{CNI: render.CNICalico}, nil, typhaNodeTLS, false)
		resources, _ := component.Objects()
		Expect(len(resources)).To(Equal(6))

		// Should render the correct resources.
		Expect(GetResource(resources, "calico-node", "calico-system", "", "v1", "ServiceAccount")).ToNot(BeNil())
		Expect(GetResource(resources, "calico-node", "", "rbac.authorization.k8s.io", "v1", "ClusterRole")).ToNot(BeNil())
		Expect(GetResource(resources, "calico-node", "", "rbac.authorization.k8s.io", "v1", "ClusterRoleBinding")).ToNot(BeNil())
		Expect(GetResource(resources, "cni-config", "calico-system", "", "v1", "ConfigMap")).ToNot(BeNil())
		Expect(GetResource(resources, "calico-node", "calico-system", "apps", "v1", "DaemonSet")).ToNot(BeNil())
		Expect(GetResource(resources, "calico-node-metrics", "calico-system", "", "v1", "Service")).ToNot(BeNil())

		dsResource := GetResource(resources, "calico-node", "calico-system", "apps", "v1", "DaemonSet")
		Expect(dsResource).ToNot(BeNil())

		// The DaemonSet should have the correct configuration.
		ds := dsResource.(*apps.DaemonSet)
		Expect(ds.Spec.Template.Spec.Containers[0].Image).To(Equal(components.TigeraRegistry + "tigera/cnx-node@" + components.ComponentTigeraNode.Digest))

		ExpectEnv(GetContainer(ds.Spec.Template.Spec.InitContainers, "install-cni").Env, "CNI_NET_DIR", "/var/run/multus/cni/net.d")

		optional := true
		expectedNodeEnv := []v1.EnvVar{
			// Default envvars.
			{Name: "DATASTORE_TYPE", Value: "kubernetes"},
			{Name: "WAIT_FOR_DATASTORE", Value: "true"},
			{Name: "CALICO_NETWORKING_BACKEND", Value: "bird"},
			{Name: "CLUSTER_TYPE", Value: "k8s,operator,openshift,bgp"},
			{Name: "IP", Value: "autodetect"},
			{Name: "IP_AUTODETECTION_METHOD", Value: "first-found"},
			{Name: "IP6", Value: "none"},
			{Name: "CALICO_IPV4POOL_CIDR", Value: "192.168.1.0/16"},
			{Name: "CALICO_IPV4POOL_IPIP", Value: "Always"},
			{Name: "CALICO_DISABLE_FILE_LOGGING", Value: "true"},
			{Name: "FELIX_IPINIPMTU", Value: "1440"},
			{Name: "FELIX_VXLANMTU", Value: "1410"},
			{Name: "FELIX_DEFAULTENDPOINTTOHOSTACTION", Value: "ACCEPT"},
			{Name: "FELIX_IPV6SUPPORT", Value: "false"},
			{Name: "FELIX_HEALTHENABLED", Value: "true"},
			{
				Name: "NODENAME",
				ValueFrom: &v1.EnvVarSource{
					FieldRef: &v1.ObjectFieldSelector{FieldPath: "spec.nodeName"},
				},
			},
			{
				Name: "NAMESPACE",
				ValueFrom: &v1.EnvVarSource{
					FieldRef: &v1.ObjectFieldSelector{FieldPath: "metadata.namespace"},
				},
			},
			{Name: "FELIX_TYPHAK8SNAMESPACE", Value: "calico-system"},
			{Name: "FELIX_TYPHAK8SSERVICENAME", Value: "calico-typha"},
			{Name: "FELIX_TYPHACAFILE", Value: "/typha-ca/caBundle"},
			{Name: "FELIX_TYPHACERTFILE", Value: fmt.Sprintf("/felix-certs/%s", render.TLSSecretCertName)},
			{Name: "FELIX_TYPHAKEYFILE", Value: fmt.Sprintf("/felix-certs/%s", render.TLSSecretKeyName)},
			{Name: "FELIX_TYPHACN", ValueFrom: &v1.EnvVarSource{
				SecretKeyRef: &v1.SecretKeySelector{
					LocalObjectReference: v1.LocalObjectReference{
						Name: render.TyphaTLSSecretName,
					},
					Key:      render.CommonName,
					Optional: &optional,
				},
			}},
			{Name: "FELIX_TYPHAURISAN", ValueFrom: &v1.EnvVarSource{
				SecretKeyRef: &v1.SecretKeySelector{
					LocalObjectReference: v1.LocalObjectReference{
						Name: render.TyphaTLSSecretName,
					},
					Key:      render.URISAN,
					Optional: &optional,
				},
			}},
			// Tigera-specific envvars
			{Name: "FELIX_PROMETHEUSREPORTERENABLED", Value: "true"},
			{Name: "FELIX_PROMETHEUSREPORTERPORT", Value: "9081"},
			{Name: "FELIX_FLOWLOGSFILEENABLED", Value: "true"},
			{Name: "FELIX_FLOWLOGSFILEINCLUDELABELS", Value: "true"},
			{Name: "FELIX_FLOWLOGSFILEINCLUDEPOLICIES", Value: "true"},
			{Name: "FELIX_FLOWLOGSENABLENETWORKSETS", Value: "true"},
			{Name: "FELIX_DNSLOGSFILEENABLED", Value: "true"},
			{Name: "FELIX_DNSLOGSFILEPERNODELIMIT", Value: "1000"},

			// The OpenShift envvar overrides.
			{Name: "FELIX_HEALTHPORT", Value: "9199"},
			{Name: "FELIX_IPTABLESBACKEND", Value: "auto"},
			{Name: "FELIX_DNSTRUSTEDSERVERS", Value: "k8s-service:openshift-dns/dns-default"},
		}
		Expect(ds.Spec.Template.Spec.Containers[0].Env).To(ConsistOf(expectedNodeEnv))
		Expect(len(ds.Spec.Template.Spec.Containers[0].Env)).To(Equal(len(expectedNodeEnv)))

		verifyProbes(ds, true)
	})

	It("should render volumes and node volumemounts when bird templates are provided", func() {
		bt := map[string]string{
			"template-1.yaml": "dataforTemplate1 that is not used here",
		}
		component := render.Node(defaultInstance, operator.ProviderOpenShift, render.NetworkConfig{CNI: render.CNICalico}, bt, typhaNodeTLS, false)
		resources, _ := component.Objects()
		Expect(len(resources)).To(Equal(6))

		// Should render the correct resources.
		Expect(GetResource(resources, "calico-node", "calico-system", "", "v1", "ServiceAccount")).ToNot(BeNil())
		Expect(GetResource(resources, "calico-node", "", "rbac.authorization.k8s.io", "v1", "ClusterRole")).ToNot(BeNil())
		Expect(GetResource(resources, "calico-node", "", "rbac.authorization.k8s.io", "v1", "ClusterRoleBinding")).ToNot(BeNil())
		Expect(GetResource(resources, "cni-config", "calico-system", "", "v1", "ConfigMap")).ToNot(BeNil())
		Expect(GetResource(resources, "bird-templates", "calico-system", "", "v1", "ConfigMap")).ToNot(BeNil())
		Expect(GetResource(resources, "calico-node", "calico-system", "apps", "v1", "DaemonSet")).ToNot(BeNil())

		dsResource := GetResource(resources, "calico-node", "calico-system", "apps", "v1", "DaemonSet")
		Expect(dsResource).ToNot(BeNil())

		// The DaemonSet should have the correct configuration.
		ds := dsResource.(*apps.DaemonSet)
		volumes := ds.Spec.Template.Spec.Volumes
		//Expect(ds.Spec.Template.Spec.Volumes).To(Equal())
		Expect(volumes).To(ContainElement(
			v1.Volume{
				Name: "bird-templates",
				VolumeSource: v1.VolumeSource{
					ConfigMap: &v1.ConfigMapVolumeSource{
						LocalObjectReference: v1.LocalObjectReference{
							Name: "bird-templates",
						},
					},
				},
			}))

		volumeMounts := ds.Spec.Template.Spec.Containers[0].VolumeMounts
		Expect(volumeMounts).To(ContainElement(
			v1.VolumeMount{
				Name:      "bird-templates",
				ReadOnly:  true,
				MountPath: "/etc/calico/confd/templates/template-1.yaml",
				SubPath:   "template-1.yaml",
			}))
	})

	Describe("test IP auto detection", func() {
		It("should support canReach", func() {
			defaultInstance.Spec.CalicoNetwork.NodeAddressAutodetectionV4.FirstFound = nil
			defaultInstance.Spec.CalicoNetwork.NodeAddressAutodetectionV4.CanReach = "1.1.1.1"
			component := render.Node(defaultInstance, operator.ProviderNone, render.NetworkConfig{CNI: render.CNICalico}, nil, typhaNodeTLS, false)
			resources, _ := component.Objects()
			Expect(len(resources)).To(Equal(5))

			dsResource := GetResource(resources, "calico-node", "calico-system", "apps", "v1", "DaemonSet")
			Expect(dsResource).ToNot(BeNil())

			// The DaemonSet should have the correct configuration.
			ds := dsResource.(*apps.DaemonSet)
			ExpectEnv(ds.Spec.Template.Spec.Containers[0].Env, "IP_AUTODETECTION_METHOD", "can-reach=1.1.1.1")
		})

		It("should support interface regex", func() {
			defaultInstance.Spec.CalicoNetwork.NodeAddressAutodetectionV4.FirstFound = nil
			defaultInstance.Spec.CalicoNetwork.NodeAddressAutodetectionV4.Interface = "eth*"
			component := render.Node(defaultInstance, operator.ProviderNone, render.NetworkConfig{CNI: render.CNICalico}, nil, typhaNodeTLS, false)
			resources, _ := component.Objects()
			Expect(len(resources)).To(Equal(5))

			dsResource := GetResource(resources, "calico-node", "calico-system", "apps", "v1", "DaemonSet")
			Expect(dsResource).ToNot(BeNil())

			// The DaemonSet should have the correct configuration.
			ds := dsResource.(*apps.DaemonSet)
			ExpectEnv(ds.Spec.Template.Spec.Containers[0].Env, "IP_AUTODETECTION_METHOD", "interface=eth*")
		})

		It("should support skip-interface regex", func() {
			defaultInstance.Spec.CalicoNetwork.NodeAddressAutodetectionV4.FirstFound = nil
			defaultInstance.Spec.CalicoNetwork.NodeAddressAutodetectionV4.SkipInterface = "eth*"
			component := render.Node(defaultInstance, operator.ProviderNone, render.NetworkConfig{CNI: render.CNICalico}, nil, typhaNodeTLS, false)
			resources, _ := component.Objects()
			Expect(len(resources)).To(Equal(5))

			dsResource := GetResource(resources, "calico-node", "calico-system", "apps", "v1", "DaemonSet")
			Expect(dsResource).ToNot(BeNil())

			// The DaemonSet should have the correct configuration.
			ds := dsResource.(*apps.DaemonSet)
			ExpectEnv(ds.Spec.Template.Spec.Containers[0].Env, "IP_AUTODETECTION_METHOD", "skip-interface=eth*")
		})
	})

	It("should include updates needed for the core upgrade", func() {
		component := render.Node(defaultInstance, operator.ProviderOpenShift, render.NetworkConfig{CNI: render.CNICalico}, nil, typhaNodeTLS, true)
		resources, _ := component.Objects()
		Expect(len(resources)).To(Equal(5), fmt.Sprintf("resources are %v", resources))

		// Should render the correct resources.
		Expect(GetResource(resources, "calico-node", "calico-system", "", "v1", "ServiceAccount")).ToNot(BeNil())
		Expect(GetResource(resources, "calico-node", "", "rbac.authorization.k8s.io", "v1", "ClusterRole")).ToNot(BeNil())

		crbResource := GetResource(resources, "calico-node", "", "rbac.authorization.k8s.io", "v1", "ClusterRoleBinding")
		Expect(crbResource).ToNot(BeNil())
		crb := crbResource.(*rbacv1.ClusterRoleBinding)
		Expect(crb.Subjects).To(ContainElement(
			rbacv1.Subject{
				Kind:      "ServiceAccount",
				Name:      "calico-node",
				Namespace: "kube-system",
			},
		))

		Expect(GetResource(resources, "cni-config", "calico-system", "", "v1", "ConfigMap")).ToNot(BeNil())

		dsResource := GetResource(resources, "calico-node", "calico-system", "apps", "v1", "DaemonSet")
		Expect(dsResource).ToNot(BeNil())

		// The DaemonSet should have the correct configuration.
		ds := dsResource.(*apps.DaemonSet)
		ns := ds.Spec.Template.Spec.NodeSelector
		Expect(ns).To(HaveKey("projectcalico.org/operator-node-migration"))
		Expect(ns["projectcalico.org/operator-node-migration"]).To(Equal("migrated"))
	})

	DescribeTable("test IP Pool configuration",
		func(pool operator.IPPool, expect map[string]string) {
			// Provider does not matter for IPPool configuration
			defaultInstance.Spec.CalicoNetwork.IPPools = []operator.IPPool{pool}
			component := render.Node(defaultInstance, operator.ProviderNone, render.NetworkConfig{CNI: render.CNICalico}, nil, typhaNodeTLS, false)
			resources, _ := component.Objects()
			Expect(len(resources)).To(Equal(5))

			dsResource := GetResource(resources, "calico-node", "calico-system", "apps", "v1", "DaemonSet")
			Expect(dsResource).ToNot(BeNil())

			// The DaemonSet should have the correct configuration.
			ds := dsResource.(*apps.DaemonSet)
			nodeEnvs := ds.Spec.Template.Spec.Containers[0].Env

			for _, envVar := range []string{
				"CALICO_IPV4POOL_CIDR",
				"CALICO_IPV4POOL_IPIP",
				"CALICO_IPV4POOL_VXLAN",
				"CALICO_IPV4POOL_NAT_OUTGOING",
				"CALICO_IPV4POOL_NODE_SELECTOR",
			} {
				v, ok := expect[envVar]
				if ok {
					Expect(nodeEnvs).To(ContainElement(v1.EnvVar{Name: envVar, Value: v}))
				} else {
					found := false
					for _, ev := range nodeEnvs {
						if ev.Name == envVar {
							found = true
							break
						}
					}
					Expect(found).To(BeFalse(), "Expected EnvVars %v to not have %s", nodeEnvs, envVar)
				}
			}
		},

		Entry("Default pool",
			operator.IPPool{
				CIDR: "192.168.0.0/16",
			},
			map[string]string{
				"CALICO_IPV4POOL_CIDR": "192.168.0.0/16",
				"CALICO_IPV4POOL_IPIP": "Always",
			}),
		Entry("Pool with nat outgoing disabled",
			operator.IPPool{
				CIDR:        "172.16.0.0/24",
				NATOutgoing: "Disabled",
			},
			map[string]string{
				"CALICO_IPV4POOL_CIDR":         "172.16.0.0/24",
				"CALICO_IPV4POOL_IPIP":         "Always",
				"CALICO_IPV4POOL_NAT_OUTGOING": "false",
			}),
		Entry("Pool with nat outgoing enabled",
			operator.IPPool{
				CIDR:        "172.16.0.0/24",
				NATOutgoing: "Enabled",
			},
			map[string]string{
				"CALICO_IPV4POOL_CIDR": "172.16.0.0/24",
				"CALICO_IPV4POOL_IPIP": "Always",
				// Enabled is the default so we don't set
				// NAT_OUTGOING if it is enabled.
			}),
		Entry("Pool with CrossSubnet",
			operator.IPPool{
				CIDR:          "172.16.0.0/24",
				Encapsulation: operator.EncapsulationIPIPCrossSubnet,
			},
			map[string]string{
				"CALICO_IPV4POOL_CIDR": "172.16.0.0/24",
				"CALICO_IPV4POOL_IPIP": "CrossSubnet",
			}),
		Entry("Pool with VXLAN",
			operator.IPPool{
				CIDR:          "172.16.0.0/24",
				Encapsulation: operator.EncapsulationVXLAN,
			},
			map[string]string{
				"CALICO_IPV4POOL_CIDR":  "172.16.0.0/24",
				"CALICO_IPV4POOL_VXLAN": "Always",
			}),
		Entry("Pool with VXLANCrossSubnet",
			operator.IPPool{
				CIDR:          "172.16.0.0/24",
				Encapsulation: operator.EncapsulationVXLANCrossSubnet,
			},
			map[string]string{
				"CALICO_IPV4POOL_CIDR":  "172.16.0.0/24",
				"CALICO_IPV4POOL_VXLAN": "CrossSubnet",
			}),
		Entry("Pool with no encapsulation",
			operator.IPPool{
				CIDR:          "172.16.0.0/24",
				Encapsulation: operator.EncapsulationNone,
			},
			map[string]string{
				"CALICO_IPV4POOL_CIDR": "172.16.0.0/24",
				"CALICO_IPV4POOL_IPIP": "Never",
			}),
		Entry("Pool with node selector",
			operator.IPPool{
				CIDR:         "172.16.0.0/24",
				NodeSelector: "has(thiskey)",
			},
			map[string]string{
				"CALICO_IPV4POOL_CIDR":          "172.16.0.0/24",
				"CALICO_IPV4POOL_IPIP":          "Always",
				"CALICO_IPV4POOL_NODE_SELECTOR": "has(thiskey)",
			}),
		Entry("Pool with all fields set",
			operator.IPPool{
				CIDR:          "172.16.0.0/24",
				Encapsulation: operator.EncapsulationIPIP,
				NATOutgoing:   "Disabled",
				NodeSelector:  "has(thiskey)",
			},
			map[string]string{
				"CALICO_IPV4POOL_CIDR":          "172.16.0.0/24",
				"CALICO_IPV4POOL_IPIP":          "Always",
				"CALICO_IPV4POOL_NAT_OUTGOING":  "false",
				"CALICO_IPV4POOL_NODE_SELECTOR": "has(thiskey)",
			}),
	)

	It("should not enable prometheus metrics if NodeMetricsPort is nil", func() {
		defaultInstance.Spec.Variant = operator.TigeraSecureEnterprise
		defaultInstance.Spec.NodeMetricsPort = nil
		component := render.Node(defaultInstance, operator.ProviderNone, render.NetworkConfig{CNI: render.CNICalico}, nil, typhaNodeTLS, false)
		resources, _ := component.Objects()
		Expect(len(resources)).To(Equal(6))

		dsResource := GetResource(resources, "calico-node", "calico-system", "apps", "v1", "DaemonSet")
		Expect(dsResource).ToNot(BeNil())

		notExpectedEnvVar := v1.EnvVar{Name: "FELIX_PROMETHEUSMETRICSPORT"}
		ds := dsResource.(*apps.DaemonSet)
		Expect(ds.Spec.Template.Spec.Containers[0].Env).ToNot(ContainElement(notExpectedEnvVar))

		// It should have the reporter port, though.
		expected := v1.EnvVar{Name: "FELIX_PROMETHEUSREPORTERPORT"}
		Expect(ds.Spec.Template.Spec.Containers[0].Env).ToNot(ContainElement(expected))
	})

	It("should set FELIX_PROMETHEUSMETRICSPORT with a custom value if NodeMetricsPort is set", func() {
		var nodeMetricsPort int32 = 1234
		defaultInstance.Spec.Variant = operator.TigeraSecureEnterprise
		defaultInstance.Spec.NodeMetricsPort = &nodeMetricsPort
		component := render.Node(defaultInstance, operator.ProviderNone, render.NetworkConfig{CNI: render.CNICalico}, nil, typhaNodeTLS, false)
		resources, _ := component.Objects()
		Expect(len(resources)).To(Equal(6))

		dsResource := GetResource(resources, "calico-node", "calico-system", "apps", "v1", "DaemonSet")
		Expect(dsResource).ToNot(BeNil())

		// Assert on expected env vars.
		expectedEnvVars := []v1.EnvVar{
			{Name: "FELIX_PROMETHEUSMETRICSPORT", Value: "1234"},
			{Name: "FELIX_PROMETHEUSMETRICSENABLED", Value: "true"},
		}
		ds := dsResource.(*apps.DaemonSet)
		for _, v := range expectedEnvVars {
			Expect(ds.Spec.Template.Spec.Containers[0].Env).To(ContainElement(v))
		}

		// Assert we set annotations properly.
		Expect(ds.Spec.Template.Annotations["prometheus.io/scrape"]).To(Equal("true"))
		Expect(ds.Spec.Template.Annotations["prometheus.io/port"]).To(Equal("1234"))
	})

	It("should not render a FlexVolume container if FlexVolumePath is set to None", func() {
		defaultInstance.Spec.FlexVolumePath = "None"
		component := render.Node(defaultInstance, operator.ProviderNone, render.NetworkConfig{CNI: render.CNICalico}, nil, typhaNodeTLS, false)
		resources, _ := component.Objects()
		Expect(len(resources)).To(Equal(5))

		dsResource := GetResource(resources, "calico-node", "calico-system", "apps", "v1", "DaemonSet")
		Expect(dsResource).ToNot(BeNil())
		ds := dsResource.(*apps.DaemonSet)
		Expect(ds).ToNot(BeNil())
		Expect(GetContainer(ds.Spec.Template.Spec.InitContainers, "flexvol-driver")).To(BeNil())
	})

<<<<<<< HEAD
	It("should render MaxUnavailable if a custom value was set", func() {
		two := intstr.FromInt(2)
		defaultInstance.Spec.NodeUpdateStrategy.RollingUpdate.MaxUnavailable = &two
=======
	It("should render cni config without portmap when HostPorts disabled", func() {
		defaultInstance.Spec.FlexVolumePath = "/usr/libexec/kubernetes/kubelet-plugins/volume/exec/"
		hpd := operator.HostPortsDisabled
		defaultInstance.Spec.CalicoNetwork.HostPorts = &hpd
>>>>>>> a57af164
		component := render.Node(defaultInstance, operator.ProviderNone, render.NetworkConfig{CNI: render.CNICalico}, nil, typhaNodeTLS, false)
		resources, _ := component.Objects()
		Expect(len(resources)).To(Equal(5))

<<<<<<< HEAD
		dsResource := GetResource(resources, "calico-node", "calico-system", "apps", "v1", "DaemonSet")
		Expect(dsResource).ToNot(BeNil())
		ds := dsResource.(*apps.DaemonSet)
		Expect(ds).ToNot(BeNil())

		Expect(ds.Spec.UpdateStrategy.RollingUpdate.MaxUnavailable).To(Equal(&two))
=======
		// Should render the correct resources.
		cniCmResource := GetResource(resources, "cni-config", "calico-system", "", "v1", "ConfigMap")
		Expect(cniCmResource).ToNot(BeNil())
		cniCm := cniCmResource.(*v1.ConfigMap)
		Expect(cniCm.Data["config"]).To(Equal(`{
  "name": "k8s-pod-network",
  "cniVersion": "0.3.1",
  "plugins": [
    {
      "type": "calico",
      "datastore_type": "kubernetes",
      "mtu": 1410,
      "nodename_file_optional": false,
      "ipam": {
          "type": "calico-ipam",
          "assign_ipv4" : "true",
          "assign_ipv6" : "false"
      },
      "policy": {
          "type": "k8s"
      },
      "kubernetes": {
          "kubeconfig": "__KUBECONFIG_FILEPATH__"
      }
    }
  ]
}`))

		dsResource := GetResource(resources, "calico-node", "calico-system", "apps", "v1", "DaemonSet")
		Expect(dsResource).ToNot(BeNil())

		// The DaemonSet should have the correct configuration.
		ds := dsResource.(*apps.DaemonSet)

		cniContainer := GetContainer(ds.Spec.Template.Spec.InitContainers, "install-cni")
		ExpectEnv(cniContainer.Env, "CNI_NET_DIR", "/etc/cni/net.d")

		// Validate correct number of init containers.
		Expect(len(ds.Spec.Template.Spec.InitContainers)).To(Equal(2))

		expectedCNIEnv := []v1.EnvVar{
			{Name: "CNI_CONF_NAME", Value: "10-calico.conflist"},
			{Name: "SLEEP", Value: "false"},
			{Name: "CNI_NET_DIR", Value: "/etc/cni/net.d"},
			{
				Name: "CNI_NETWORK_CONFIG",
				ValueFrom: &v1.EnvVarSource{
					ConfigMapKeyRef: &v1.ConfigMapKeySelector{
						Key: "config",
						LocalObjectReference: v1.LocalObjectReference{
							Name: "cni-config",
						},
					},
				},
			},
		}
		Expect(GetContainer(ds.Spec.Template.Spec.InitContainers, "install-cni").Env).To(ConsistOf(expectedCNIEnv))

		Expect(ds.Spec.Template.Spec.Volumes).To(ContainElement(
			v1.Volume{Name: "cni-net-dir", VolumeSource: v1.VolumeSource{HostPath: &v1.HostPathVolumeSource{Path: "/etc/cni/net.d"}}}))

		expectedCNIVolumeMounts := []v1.VolumeMount{
			{MountPath: "/host/opt/cni/bin", Name: "cni-bin-dir"},
			{MountPath: "/host/etc/cni/net.d", Name: "cni-net-dir"},
		}
		Expect(GetContainer(ds.Spec.Template.Spec.InitContainers, "install-cni").VolumeMounts).To(ConsistOf(expectedCNIVolumeMounts))
>>>>>>> a57af164
	})
})

// verifyProbes asserts the expected node liveness and readiness probe.
func verifyProbes(ds *apps.DaemonSet, isOpenshift bool) {
	// Verify readiness and liveness probes.
	expectedReadiness := &v1.Probe{Handler: v1.Handler{Exec: &v1.ExecAction{Command: []string{"/bin/calico-node", "-bird-ready", "-felix-ready"}}}}
	expectedLiveness := &v1.Probe{Handler: v1.Handler{
		HTTPGet: &v1.HTTPGetAction{
			Host: "localhost",
			Path: "/liveness",
			Port: intstr.FromInt(9099),
		}}}

	if isOpenshift {
		expectedReadiness.Exec.Command = []string{"/bin/calico-node", "-bird-ready"}
		expectedLiveness.HTTPGet.Port = intstr.FromInt(9199)
	}
	Expect(ds.Spec.Template.Spec.Containers[0].ReadinessProbe).To(Equal(expectedReadiness))
	Expect(ds.Spec.Template.Spec.Containers[0].LivenessProbe).To(Equal(expectedLiveness))
}<|MERGE_RESOLUTION|>--- conflicted
+++ resolved
@@ -882,28 +882,29 @@
 		Expect(GetContainer(ds.Spec.Template.Spec.InitContainers, "flexvol-driver")).To(BeNil())
 	})
 
-<<<<<<< HEAD
 	It("should render MaxUnavailable if a custom value was set", func() {
 		two := intstr.FromInt(2)
 		defaultInstance.Spec.NodeUpdateStrategy.RollingUpdate.MaxUnavailable = &two
-=======
+		component := render.Node(defaultInstance, operator.ProviderNone, render.NetworkConfig{CNI: render.CNICalico}, nil, typhaNodeTLS, false)
+		resources, _ := component.Objects()
+		Expect(len(resources)).To(Equal(5))
+
+		dsResource := GetResource(resources, "calico-node", "calico-system", "apps", "v1", "DaemonSet")
+		Expect(dsResource).ToNot(BeNil())
+		ds := dsResource.(*apps.DaemonSet)
+		Expect(ds).ToNot(BeNil())
+
+		Expect(ds.Spec.UpdateStrategy.RollingUpdate.MaxUnavailable).To(Equal(&two))
+	})
+
 	It("should render cni config without portmap when HostPorts disabled", func() {
 		defaultInstance.Spec.FlexVolumePath = "/usr/libexec/kubernetes/kubelet-plugins/volume/exec/"
 		hpd := operator.HostPortsDisabled
 		defaultInstance.Spec.CalicoNetwork.HostPorts = &hpd
->>>>>>> a57af164
 		component := render.Node(defaultInstance, operator.ProviderNone, render.NetworkConfig{CNI: render.CNICalico}, nil, typhaNodeTLS, false)
 		resources, _ := component.Objects()
 		Expect(len(resources)).To(Equal(5))
 
-<<<<<<< HEAD
-		dsResource := GetResource(resources, "calico-node", "calico-system", "apps", "v1", "DaemonSet")
-		Expect(dsResource).ToNot(BeNil())
-		ds := dsResource.(*apps.DaemonSet)
-		Expect(ds).ToNot(BeNil())
-
-		Expect(ds.Spec.UpdateStrategy.RollingUpdate.MaxUnavailable).To(Equal(&two))
-=======
 		// Should render the correct resources.
 		cniCmResource := GetResource(resources, "cni-config", "calico-system", "", "v1", "ConfigMap")
 		Expect(cniCmResource).ToNot(BeNil())
@@ -970,7 +971,6 @@
 			{MountPath: "/host/etc/cni/net.d", Name: "cni-net-dir"},
 		}
 		Expect(GetContainer(ds.Spec.Template.Spec.InitContainers, "install-cni").VolumeMounts).To(ConsistOf(expectedCNIVolumeMounts))
->>>>>>> a57af164
 	})
 })
 
