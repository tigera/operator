--- conflicted
+++ resolved
@@ -948,33 +948,9 @@
 			},
 			{Name: "FELIX_TYPHAK8SNAMESPACE", Value: "calico-system"},
 			{Name: "FELIX_TYPHAK8SSERVICENAME", Value: "calico-typha"},
-<<<<<<< HEAD
-			{Name: "FELIX_TYPHACAFILE", Value: "/typha-ca/caBundle"},
-			{Name: "FELIX_TYPHACERTFILE", Value: fmt.Sprintf("/felix-certs/%s", render.TLSSecretCertName)},
-			{Name: "FELIX_TYPHAKEYFILE", Value: fmt.Sprintf("/felix-certs/%s", render.TLSSecretKeyName)},
-			{Name: "FELIX_TYPHACN", ValueFrom: &corev1.EnvVarSource{
-				SecretKeyRef: &corev1.SecretKeySelector{
-					LocalObjectReference: corev1.LocalObjectReference{
-						Name: render.TyphaTLSSecretName,
-					},
-					Key:      render.CommonName,
-					Optional: &optional,
-				},
-			}},
-			{Name: "FELIX_TYPHAURISAN", ValueFrom: &corev1.EnvVarSource{
-				SecretKeyRef: &corev1.SecretKeySelector{
-					LocalObjectReference: corev1.LocalObjectReference{
-						Name: render.TyphaTLSSecretName,
-					},
-					Key:      render.URISAN,
-					Optional: &optional,
-				},
-			}},
-=======
 			{Name: "FELIX_TYPHACAFILE", Value: certificatemanagement.TrustedCertBundleMountPath},
 			{Name: "FELIX_TYPHACERTFILE", Value: "/node-certs/tls.crt"},
 			{Name: "FELIX_TYPHAKEYFILE", Value: "/node-certs/tls.key"},
->>>>>>> b19e1de7
 		}
 		Expect(ds.Spec.Template.Spec.Containers[0].Env).To(ConsistOf(expectedNodeEnv))
 		// Expect the SECURITY_GROUP env variables to not be set
@@ -1376,33 +1352,9 @@
 			},
 			{Name: "FELIX_TYPHAK8SNAMESPACE", Value: "calico-system"},
 			{Name: "FELIX_TYPHAK8SSERVICENAME", Value: "calico-typha"},
-<<<<<<< HEAD
-			{Name: "FELIX_TYPHACAFILE", Value: "/typha-ca/caBundle"},
-			{Name: "FELIX_TYPHACERTFILE", Value: fmt.Sprintf("/felix-certs/%s", render.TLSSecretCertName)},
-			{Name: "FELIX_TYPHAKEYFILE", Value: fmt.Sprintf("/felix-certs/%s", render.TLSSecretKeyName)},
-			{Name: "FELIX_TYPHACN", ValueFrom: &corev1.EnvVarSource{
-				SecretKeyRef: &corev1.SecretKeySelector{
-					LocalObjectReference: corev1.LocalObjectReference{
-						Name: render.TyphaTLSSecretName,
-					},
-					Key:      render.CommonName,
-					Optional: &optional,
-				},
-			}},
-			{Name: "FELIX_TYPHAURISAN", ValueFrom: &corev1.EnvVarSource{
-				SecretKeyRef: &corev1.SecretKeySelector{
-					LocalObjectReference: corev1.LocalObjectReference{
-						Name: render.TyphaTLSSecretName,
-					},
-					Key:      render.URISAN,
-					Optional: &optional,
-				},
-			}},
-=======
 			{Name: "FELIX_TYPHACAFILE", Value: certificatemanagement.TrustedCertBundleMountPath},
 			{Name: "FELIX_TYPHACERTFILE", Value: "/node-certs/tls.crt"},
 			{Name: "FELIX_TYPHAKEYFILE", Value: "/node-certs/tls.key"},
->>>>>>> b19e1de7
 		}
 		Expect(ds.Spec.Template.Spec.Containers[0].Env).To(ConsistOf(expectedNodeEnv))
 		// Expect the SECURITY_GROUP env variables to not be set
