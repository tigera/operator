<<<<<<< HEAD
=======
// Copyright (c) 2021,2023 Tigera, Inc. All rights reserved.
//
>>>>>>> 3151543d
// Licensed under the Apache License, Version 2.0 (the "License");
// you may not use this file except in compliance with the License.
// You may obtain a copy of the License at
//
//     http://www.apache.org/licenses/LICENSE-2.0
//
// Unless required by applicable law or agreed to in writing, software
// distributed under the License is distributed on an "AS IS" BASIS,
// WITHOUT WARRANTIES OR CONDITIONS OF ANY KIND, either express or implied.
// See the License for the specific language governing permissions and
// limitations under the License.

package render

import (
	operatorv1 "github.com/tigera/operator/api/v1"
	rmeta "github.com/tigera/operator/pkg/render/common/meta"
	"sigs.k8s.io/controller-runtime/pkg/client"
)

func NewDeletionPassthrough(objs ...client.Object) Component {
	return &passthroughComponent{isDelete: true, objs: objs}
}

func NewPassthrough(objs ...client.Object) Component {
	return &passthroughComponent{isDelete: false, objs: objs}
}

// passthroughComponent is an implementation of a Component that simply passes back
// the objects it was given unmodified.
type passthroughComponent struct {
	isDelete bool
	objs     []client.Object
}

// ResolveImages should call components.GetReference for all images that the Component
// needs, passing 'is' to the GetReference call and if there are any errors those
// are returned. It is valid to pass nil for 'is' as GetReference accepts the value.
// ResolveImages must be called before Objects is called for the component.
func (p *passthroughComponent) ResolveImages(is *operatorv1.ImageSet) error {
	return nil
}

// Objects returns the lists of objects in this component that should be created and/or deleted during
// rendering.
func (p *passthroughComponent) Objects() (objsToCreate []client.Object, objsToDelete []client.Object) {
	// Filter out nil objects. This makes it easier for the calling code, so we don't need to duplicate
	// this filtering logic in all the controllers that user this component.
	objs := []client.Object{}
	for _, o := range p.objs {
		if o == nil {
			continue
		}
		objs = append(objs, o)
	}
	if p.isDelete {
		return nil, objs
	}
	return objs, nil
}

// Ready returns true if the component is ready to be created.
func (p *passthroughComponent) Ready() bool {
	return true
}

// SupportedOSTypes returns operating systems that is supported of the components returned by the Objects() function.
// The "componentHandler" converts the returned OSTypes to a node selectors for the "kubernetes.io/os" label on client.Objects
// that create pods. Return OSTypeAny means that no node selector should be set for the "kubernetes.io/os" label.
func (p *passthroughComponent) SupportedOSType() rmeta.OSType {
	return rmeta.OSTypeAny
}<|MERGE_RESOLUTION|>--- conflicted
+++ resolved
@@ -1,8 +1,5 @@
-<<<<<<< HEAD
-=======
 // Copyright (c) 2021,2023 Tigera, Inc. All rights reserved.
 //
->>>>>>> 3151543d
 // Licensed under the Apache License, Version 2.0 (the "License");
 // you may not use this file except in compliance with the License.
 // You may obtain a copy of the License at
