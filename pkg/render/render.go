--- conflicted
+++ resolved
@@ -166,10 +166,7 @@
 		kubeControllersMetricsPort:   kubeControllersMetricsPort,
 		nodeReporterMetricsPort:      nodeReporterMetricsPort,
 		bgpLayoutHash:                bgpLayoutHash,
-<<<<<<< HEAD
-=======
 		logCollector:                 logCollector,
->>>>>>> 9c489d39
 	}, nil
 }
 
@@ -256,10 +253,7 @@
 	kubeControllersMetricsPort   int
 	nodeReporterMetricsPort      int
 	bgpLayoutHash                string
-<<<<<<< HEAD
-=======
 	logCollector                 *operator.LogCollector
->>>>>>> 9c489d39
 }
 
 func (r calicoRenderer) Render() []Component {
