--- conflicted
+++ resolved
@@ -85,11 +85,7 @@
 		// - 27 Compliance
 		instance.Spec.Variant = operator.TigeraSecureEnterprise
 		components := render.Render(instance)
-<<<<<<< HEAD
 		Expect(componentCount(components)).To(Equal(71))
-=======
-		Expect(componentCount(components)).To(Equal(70))
->>>>>>> 4e5ee920
 	})
 })
 
