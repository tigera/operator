--- conflicted
+++ resolved
@@ -188,11 +188,7 @@
 		// - 1 namespace
 		c, err := allCalicoComponents(k8sServiceEp, instance, nil, nil, nil, typhaNodeTLS, nil, nil, nil, false, "", dns.DefaultClusterDomain, 9094, 0, nil, nil)
 		Expect(err).To(BeNil(), "Expected Calico to create successfully %s", err)
-<<<<<<< HEAD
-		Expect(componentCount(c)).To(Equal(6 + 4 + 2 + 7 + 6 + 1))
-=======
 		Expect(componentCount(c)).To(Equal(6 + 4 + 1 + 7 + 6 + 1))
->>>>>>> b19e1de7
 		Expect(getAKSWindowsUpgraderComponentCount(c)).To(Equal(0))
 	})
 
@@ -206,11 +202,7 @@
 		instance.NodeMetricsPort = &nodeMetricsPort
 		c, err := allCalicoComponents(k8sServiceEp, instance, nil, nil, nil, typhaNodeTLS, nil, nil, nil, false, "", dns.DefaultClusterDomain, 9094, 0, nil, nil)
 		Expect(err).To(BeNil(), "Expected Calico to create successfully %s", err)
-<<<<<<< HEAD
-		Expect(componentCount(c)).To(Equal((6 + 4 + 2 + 7 + 6 + 1) + 1 + 1))
-=======
 		Expect(componentCount(c)).To(Equal((6 + 4 + 1 + 7 + 6 + 1) + 1 + 1))
->>>>>>> b19e1de7
 		Expect(getAKSWindowsUpgraderComponentCount(c)).To(Equal(0))
 	})
 
@@ -222,17 +214,7 @@
 		instance.Variant = operatorv1.TigeraSecureEnterprise
 		instance.NodeMetricsPort = &nodeMetricsPort
 
-<<<<<<< HEAD
-		internalManagerTLSSecret := &corev1.Secret{
-			TypeMeta: metav1.TypeMeta{Kind: "Secret", APIVersion: "v1"},
-			ObjectMeta: metav1.ObjectMeta{
-				Name: render.ManagerInternalTLSSecretName, Namespace: common.OperatorNamespace(),
-			},
-		}
-		c, err := allCalicoComponents(k8sServiceEp, instance, &operatorv1.ManagementCluster{}, nil, nil, typhaNodeTLS, internalManagerTLSSecret, nil, nil, false, "", dns.DefaultClusterDomain, 9094, 0, nil, nil)
-=======
 		c, err := allCalicoComponents(k8sServiceEp, instance, &operatorv1.ManagementCluster{}, nil, nil, typhaNodeTLS, internalManagerKeyPair, nil, nil, false, "", dns.DefaultClusterDomain, 9094, 0, nil, nil)
->>>>>>> b19e1de7
 		Expect(err).To(BeNil(), "Expected Calico to create successfully %s", err)
 
 		expectedResources := []struct {
@@ -272,8 +254,6 @@
 			{render.ManagerInternalTLSSecretName, common.CalicoNamespace, "", "v1", "Secret"},
 			{common.KubeControllersDeploymentName, "", "policy", "v1beta1", "PodSecurityPolicy"},
 			{"calico-kube-controllers-metrics", common.CalicoNamespace, "", "v1", "Service"},
-<<<<<<< HEAD
-=======
 
 			// Certificate Management objects
 			{certificatemanagement.TrustedCertConfigMapName, common.CalicoNamespace, "", "v1", "ConfigMap"},
@@ -283,7 +263,6 @@
 			{render.ManagerInternalTLSSecretName, common.CalicoNamespace, "", "v1", "Secret"},
 			{render.TyphaTLSSecretName, common.OperatorNamespace(), "", "v1", "Secret"},
 			{render.TyphaTLSSecretName, common.CalicoNamespace, "", "v1", "Secret"},
->>>>>>> b19e1de7
 		}
 
 		var resources []client.Object
