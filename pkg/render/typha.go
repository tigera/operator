--- conflicted
+++ resolved
@@ -415,27 +415,9 @@
 
 // volumes creates the typha's volumes.
 func (c *typhaComponent) volumes() []corev1.Volume {
-<<<<<<< HEAD
-	volumes := []corev1.Volume{
-		{
-			Name: "typha-ca",
-			VolumeSource: corev1.VolumeSource{
-				ConfigMap: &corev1.ConfigMapVolumeSource{
-					LocalObjectReference: corev1.LocalObjectReference{
-						Name: TyphaCAConfigMapName,
-					},
-				},
-			},
-		},
-		{
-			Name:         "typha-certs",
-			VolumeSource: CertificateVolumeSource(c.cfg.Installation.CertificateManagement, TyphaTLSSecretName),
-		},
-=======
 	return []corev1.Volume{
 		c.cfg.TLS.TrustedBundle.Volume(),
 		c.cfg.TLS.TyphaSecret.Volume(),
->>>>>>> b19e1de7
 	}
 }
 
