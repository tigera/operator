// Copyright (c) 2019 Tigera, Inc. All rights reserved.

// Licensed under the Apache License, Version 2.0 (the "License");
// you may not use this file except in compliance with the License.
// You may obtain a copy of the License at
//
//     http://www.apache.org/licenses/LICENSE-2.0
//
// Unless required by applicable law or agreed to in writing, software
// distributed under the License is distributed on an "AS IS" BASIS,
// WITHOUT WARRANTIES OR CONDITIONS OF ANY KIND, either express or implied.
// See the License for the specific language governing permissions and
// limitations under the License.

package render_test

import (
	. "github.com/onsi/ginkgo"
	. "github.com/onsi/gomega"
	"github.com/onsi/gomega/gstruct"

	apps "k8s.io/api/apps/v1"
	corev1 "k8s.io/api/core/v1"
	v1 "k8s.io/api/core/v1"
	"k8s.io/apimachinery/pkg/api/resource"
	metav1 "k8s.io/apimachinery/pkg/apis/meta/v1"

	operator "github.com/tigera/operator/api/v1"
	"github.com/tigera/operator/pkg/common"
	"github.com/tigera/operator/pkg/controller/k8sapi"
	"github.com/tigera/operator/pkg/render"
	rtest "github.com/tigera/operator/pkg/render/common/test"
)

var _ = Describe("Typha rendering tests", func() {
	const defaultClusterDomain = "svc.cluster.local"
	var installation *operator.InstallationSpec
	var registry string
	var typhaNodeTLS *render.TyphaNodeTLS
	k8sServiceEp := k8sapi.ServiceEndpoint{}
	BeforeEach(func() {
		registry = "test.registry.com/org"
		// Initialize a default installation to use. Each test can override this to its
		// desired configuration.
		installation = &operator.InstallationSpec{
			KubernetesProvider: operator.ProviderNone,
			//Variant ProductVariant `json:"variant,omitempty"`
			Registry: registry,
			CNI: &operator.CNISpec{
				Type: operator.PluginCalico,
			},
		}
		typhaNodeTLS = &render.TyphaNodeTLS{
			CAConfigMap: &v1.ConfigMap{},
			TyphaSecret: &v1.Secret{},
			NodeSecret:  &v1.Secret{},
		}
	})

	It("should render all resources for a default configuration", func() {
		expectedResources := []struct {
			name    string
			ns      string
			group   string
			version string
			kind    string
		}{
			// Typha resources
			{name: "calico-typha", ns: "calico-system", group: "", version: "v1", kind: "ServiceAccount"},
			{name: "calico-typha", ns: "", group: "rbac.authorization.k8s.io", version: "v1", kind: "ClusterRole"},
			{name: "calico-typha", ns: "", group: "rbac.authorization.k8s.io", version: "v1", kind: "ClusterRoleBinding"},
			{name: "calico-typha", ns: "calico-system", group: "", version: "v1", kind: "Deployment"},
			{name: "calico-typha", ns: "calico-system", group: "", version: "v1", kind: "Service"},
			{name: "calico-typha", ns: "calico-system", group: "policy", version: "v1beta1", kind: "PodDisruptionBudget"},
			{name: "calico-typha", ns: "", group: "policy", version: "v1beta1", kind: "PodSecurityPolicy"},
		}

		component := render.Typha(k8sServiceEp, installation, typhaNodeTLS, nil, false, defaultClusterDomain)
		resources, _ := component.Objects()
		Expect(len(resources)).To(Equal(len(expectedResources)))

		// Should render the correct resources.
		i := 0
		for _, expectedRes := range expectedResources {
			rtest.ExpectResource(resources[i], expectedRes.name, expectedRes.ns, expectedRes.group, expectedRes.version, expectedRes.kind)
			i++
		}

		dResource := rtest.GetResource(resources, "calico-typha", "calico-system", "", "v1", "Deployment")
		Expect(dResource).ToNot(BeNil())
		d := dResource.(*apps.Deployment)
		tc := d.Spec.Template.Spec.Containers[0]
		Expect(tc.Name).To(Equal("calico-typha"))
		// Expect the SECURITY_GROUP env variables to not be set
		Expect(tc.Env).NotTo(ContainElement(gstruct.MatchFields(gstruct.IgnoreExtras, gstruct.Fields{"Name": Equal("TIGERA_DEFAULT_SECURITY_GROUPS")})))
		Expect(tc.Env).NotTo(ContainElement(gstruct.MatchFields(gstruct.IgnoreExtras, gstruct.Fields{"Name": Equal("TIGERA_POD_SECURITY_GROUP")})))
	})

	It("should include updates needed for migration of core components from kube-system namespace", func() {
		expectedResources := []struct {
			name    string
			ns      string
			group   string
			version string
			kind    string
		}{
			// Typha resources
			{name: "calico-typha", ns: "calico-system", group: "", version: "v1", kind: "ServiceAccount"},
			{name: "calico-typha", ns: "", group: "rbac.authorization.k8s.io", version: "v1", kind: "ClusterRole"},
			{name: "calico-typha", ns: "", group: "rbac.authorization.k8s.io", version: "v1", kind: "ClusterRoleBinding"},
			{name: "calico-typha", ns: "calico-system", group: "", version: "v1", kind: "Deployment"},
			{name: "calico-typha", ns: "calico-system", group: "", version: "v1", kind: "Service"},
			{name: "calico-typha", ns: "calico-system", group: "policy", version: "v1beta1", kind: "PodDisruptionBudget"},
			{name: "calico-typha", ns: "", group: "policy", version: "v1beta1", kind: "PodSecurityPolicy"},
		}

		component := render.Typha(k8sServiceEp, installation, typhaNodeTLS, nil, true, defaultClusterDomain)
		resources, _ := component.Objects()
		Expect(len(resources)).To(Equal(len(expectedResources)))

		dResource := rtest.GetResource(resources, "calico-typha", "calico-system", "", "v1", "Deployment")
		Expect(dResource).ToNot(BeNil())

		// The DaemonSet should have the correct configuration.
		d := dResource.(*apps.Deployment)
		paa := d.Spec.Template.Spec.Affinity.PodAntiAffinity.RequiredDuringSchedulingIgnoredDuringExecution
		Expect(paa).To(ContainElement(v1.PodAffinityTerm{
			LabelSelector: &metav1.LabelSelector{
				MatchLabels: map[string]string{"k8s-app": "calico-typha"},
			},
			Namespaces:  []string{"kube-system"},
			TopologyKey: "kubernetes.io/hostname",
		}))
	})
	It("should set TIGERA_*_SECURITY_GROUP variables when AmazonCloudIntegration is defined", func() {
		expectedResources := []struct {
			name    string
			ns      string
			group   string
			version string
			kind    string
		}{
			// Typha resources
			{name: "calico-typha", ns: "calico-system", group: "", version: "v1", kind: "ServiceAccount"},
			{name: "calico-typha", ns: "", group: "rbac.authorization.k8s.io", version: "v1", kind: "ClusterRole"},
			{name: "calico-typha", ns: "", group: "rbac.authorization.k8s.io", version: "v1", kind: "ClusterRoleBinding"},
			{name: "calico-typha", ns: "calico-system", group: "", version: "v1", kind: "Deployment"},
			{name: "calico-typha", ns: "calico-system", group: "", version: "v1", kind: "Service"},
			{name: "calico-typha", ns: "calico-system", group: "policy", version: "v1beta1", kind: "PodDisruptionBudget"},
			{name: "calico-typha", ns: "", group: "policy", version: "v1beta1", kind: "PodSecurityPolicy"},
		}

		aci := &operator.AmazonCloudIntegration{
			Spec: operator.AmazonCloudIntegrationSpec{
				NodeSecurityGroupIDs: []string{"sg-nodeid", "sg-masterid"},
				PodSecurityGroupID:   "sg-podsgid",
			},
		}
		component := render.Typha(k8sServiceEp, installation, typhaNodeTLS, aci, true, defaultClusterDomain)
		resources, _ := component.Objects()
		Expect(len(resources)).To(Equal(len(expectedResources)))

		deploymentResource := rtest.GetResource(resources, "calico-typha", "calico-system", "", "v1", "Deployment")
		Expect(deploymentResource).ToNot(BeNil())
		d := deploymentResource.(*apps.Deployment)
		tc := d.Spec.Template.Spec.Containers[0]
		Expect(tc.Name).To(Equal("calico-typha"))

		// Assert on expected env vars.
		expectedEnvVars := []v1.EnvVar{
			{Name: "TIGERA_DEFAULT_SECURITY_GROUPS", Value: "sg-nodeid,sg-masterid"},
			{Name: "TIGERA_POD_SECURITY_GROUP", Value: "sg-podsgid"},
		}
		for _, v := range expectedEnvVars {
			Expect(tc.Env).To(ContainElement(v))
		}
	})

	It("should render resourcerequirements", func() {
		rr := &v1.ResourceRequirements{
			Requests: v1.ResourceList{
				v1.ResourceCPU:    resource.MustParse("250m"),
				v1.ResourceMemory: resource.MustParse("64Mi"),
			},
			Limits: v1.ResourceList{
				v1.ResourceCPU:    resource.MustParse("500m"),
				v1.ResourceMemory: resource.MustParse("500Mi"),
			},
		}

		installation.ComponentResources = []operator.ComponentResource{
			{
				ComponentName:        operator.ComponentNameTypha,
				ResourceRequirements: rr,
			},
		}

		component := render.Typha(k8sServiceEp, installation, typhaNodeTLS, nil, false, defaultClusterDomain)
		resources, _ := component.Objects()

		depResource := rtest.GetResource(resources, "calico-typha", "calico-system", "", "v1", "Deployment")
		Expect(depResource).ToNot(BeNil())
		deployment := depResource.(*apps.Deployment)

		passed := false
		for _, container := range deployment.Spec.Template.Spec.Containers {
			if container.Name == "calico-typha" {
				Expect(container.Resources).To(Equal(*rr))
				passed = true
			}
		}
		Expect(passed).To(Equal(true))
	})

	It("should render typha affinity", func() {
		pfts := []v1.PreferredSchedulingTerm{{
			Weight: 100,
			Preference: v1.NodeSelectorTerm{
				MatchFields: []v1.NodeSelectorRequirement{{
					Key:      "foo",
					Operator: "in",
					Values:   []string{"foo", "bar"},
				}},
			},
		}}
		installation.TyphaAffinity = &operator.TyphaAffinity{
			NodeAffinity: &operator.PreferredNodeAffinity{
				PreferredDuringSchedulingIgnoredDuringExecution: pfts,
			},
		}
		component := render.Typha(k8sServiceEp, installation, typhaNodeTLS, nil, true, defaultClusterDomain)
		resources, _ := component.Objects()
		dResource := rtest.GetResource(resources, "calico-typha", "calico-system", "", "v1", "Deployment")
		Expect(dResource).ToNot(BeNil())
		d := dResource.(*apps.Deployment)
		na := d.Spec.Template.Spec.Affinity.NodeAffinity.PreferredDuringSchedulingIgnoredDuringExecution
		Expect(na).To(Equal(pfts))
	})

	It("should include virtual kubelet affinity for aks", func() {
		installation.KubernetesProvider = operator.ProviderAKS
		component := render.Typha(k8sServiceEp, installation, typhaNodeTLS, nil, true, defaultClusterDomain)
		resources, _ := component.Objects()
<<<<<<< HEAD
		dResource := GetResource(resources, "calico-typha", "calico-system", "", "v1", "Deployment")
=======
		dResource := rtest.GetResource(resources, "calico-typha", "calico-system", "", "v1", "Deployment")
>>>>>>> 3603a6cf
		Expect(dResource).ToNot(BeNil())
		d := dResource.(*apps.Deployment)
		na := d.Spec.Template.Spec.Affinity.NodeAffinity.RequiredDuringSchedulingIgnoredDuringExecution
		Expect(na).To(Equal(&v1.NodeSelector{NodeSelectorTerms: []v1.NodeSelectorTerm{{
			MatchExpressions: []v1.NodeSelectorRequirement{
				{
					Key:      "type",
					Operator: corev1.NodeSelectorOpNotIn,
					Values:   []string{"virtual-node"},
				},
				{
					Key:      "kubernetes.azure.com/cluster",
					Operator: "Exists",
				},
			},
		}}}))
	})

	It("should combine virtual kubelet with user-specified affinity for aks", func() {
		pfts := []v1.PreferredSchedulingTerm{{
			Weight: 100,
			Preference: v1.NodeSelectorTerm{
				MatchFields: []v1.NodeSelectorRequirement{{
					Key:      "foo",
					Operator: "in",
					Values:   []string{"foo", "bar"},
				}},
			},
		}}
		installation.KubernetesProvider = operator.ProviderAKS
		installation.TyphaAffinity = &operator.TyphaAffinity{
			NodeAffinity: &operator.PreferredNodeAffinity{
				PreferredDuringSchedulingIgnoredDuringExecution: pfts,
			},
		}
		component := render.Typha(k8sServiceEp, installation, typhaNodeTLS, nil, true, defaultClusterDomain)
		resources, _ := component.Objects()
<<<<<<< HEAD
		dResource := GetResource(resources, "calico-typha", "calico-system", "", "v1", "Deployment")
=======
		dResource := rtest.GetResource(resources, "calico-typha", "calico-system", "", "v1", "Deployment")
>>>>>>> 3603a6cf
		Expect(dResource).ToNot(BeNil())
		d := dResource.(*apps.Deployment)
		na := d.Spec.Template.Spec.Affinity.NodeAffinity
		Expect(na.PreferredDuringSchedulingIgnoredDuringExecution).To(Equal(pfts))
		Expect(na.RequiredDuringSchedulingIgnoredDuringExecution.NodeSelectorTerms).To(Equal([]v1.NodeSelectorTerm{{
			MatchExpressions: []v1.NodeSelectorRequirement{
				{
					Key:      "type",
					Operator: corev1.NodeSelectorOpNotIn,
					Values:   []string{"virtual-node"},
				},
				{
					Key:      "kubernetes.azure.com/cluster",
					Operator: "Exists",
				},
			},
		}}))
	})

	It("should render all resources when certificate management is enabled", func() {
		installation.CertificateManagement = &operator.CertificateManagement{CACert: []byte("<ca>"), SignerName: "a.b/c"}
		expectedResources := []struct {
			name    string
			ns      string
			group   string
			version string
			kind    string
		}{
			// Typha resources
			{name: "calico-typha", ns: "calico-system", group: "", version: "v1", kind: "ServiceAccount"},
			{name: "calico-typha", ns: "", group: "rbac.authorization.k8s.io", version: "v1", kind: "ClusterRole"},
			{name: "calico-typha", ns: "", group: "rbac.authorization.k8s.io", version: "v1", kind: "ClusterRoleBinding"},
			{name: "calico-typha", ns: "calico-system", group: "", version: "v1", kind: "Deployment"},
			{name: "calico-typha", ns: "calico-system", group: "", version: "v1", kind: "Service"},
			{name: "calico-typha", ns: "calico-system", group: "policy", version: "v1beta1", kind: "PodDisruptionBudget"},
			{name: "calico-typha", ns: "", group: "policy", version: "v1beta1", kind: "PodSecurityPolicy"},
			{name: "calico-typha:csr-creator", ns: "", group: "rbac.authorization.k8s.io", version: "v1", kind: "ClusterRoleBinding"},
		}

		component := render.Typha(k8sServiceEp, installation, typhaNodeTLS, nil, false, defaultClusterDomain)
		resources, _ := component.Objects()
		Expect(len(resources)).To(Equal(len(expectedResources)))

		// Should render the correct resources.
		i := 0
		for _, expectedRes := range expectedResources {
			rtest.ExpectResource(resources[i], expectedRes.name, expectedRes.ns, expectedRes.group, expectedRes.version, expectedRes.kind)
			i++
		}

		dep := rtest.GetResource(resources, common.TyphaDeploymentName, common.CalicoNamespace, "", "v1", "Deployment")
		Expect(dep).ToNot(BeNil())
		deploy, ok := dep.(*apps.Deployment)
		Expect(ok).To(BeTrue())
		Expect(deploy.Spec.Template.Spec.InitContainers).To(HaveLen(1))
		Expect(deploy.Spec.Template.Spec.InitContainers[0].Name).To(Equal(render.CSRInitContainerName))
		rtest.ExpectEnv(deploy.Spec.Template.Spec.InitContainers[0].Env, "SIGNER", "a.b/c")
	})
	It("should not enable prometheus metrics if TyphaMetricsPort is nil", func() {
		installation.Variant = operator.TigeraSecureEnterprise
		installation.TyphaMetricsPort = nil
		component := render.Typha(k8sServiceEp, installation, typhaNodeTLS, nil, false, defaultClusterDomain)
		Expect(component.ResolveImages(nil)).To(BeNil())
		resources, _ := component.Objects()

		dResource := rtest.GetResource(resources, "calico-typha", "calico-system", "", "v1", "Deployment")
		Expect(dResource).ToNot(BeNil())

		notExpectedEnvVar := v1.EnvVar{Name: "TYPHA_PROMETHEUSMETRICSENABLED"}
		d := dResource.(*apps.Deployment)
		Expect(d.Spec.Template.Spec.Containers[0].Env).ToNot(ContainElement(notExpectedEnvVar))
	})

	It("should set TYPHA_PROMETHEUSMETRICSPORT with a custom value if TyphaMetricsPort is set", func() {
		var typhaMetricsPort int32 = 1234
		installation.Variant = operator.TigeraSecureEnterprise
		installation.TyphaMetricsPort = &typhaMetricsPort
		component := render.Typha(k8sServiceEp, installation, typhaNodeTLS, nil, false, defaultClusterDomain)
		Expect(component.ResolveImages(nil)).To(BeNil())
		resources, _ := component.Objects()

		dResource := rtest.GetResource(resources, "calico-typha", "calico-system", "", "v1", "Deployment")
		Expect(dResource).ToNot(BeNil())

		d := dResource.(*apps.Deployment)
		Expect(d.Spec.Template.Spec.Containers[0].Env).To(ContainElement(
			v1.EnvVar{Name: "TYPHA_PROMETHEUSMETRICSPORT", Value: "1234"}))
		Expect(d.Spec.Template.Spec.Containers[0].Env).To(ContainElement(
			v1.EnvVar{Name: "TYPHA_PROMETHEUSMETRICSENABLED", Value: "true"}))

		// Assert we set annotations properly.
		Expect(d.Spec.Template.Annotations["prometheus.io/scrape"]).To(Equal("true"))
		Expect(d.Spec.Template.Annotations["prometheus.io/port"]).To(Equal("1234"))
	})
	It("should not enable prometheus metrics if TyphaMetricsPort is nil", func() {
		installation.Variant = operator.TigeraSecureEnterprise
		installation.TyphaMetricsPort = nil
		component := render.Typha(k8sServiceEp, installation, typhaNodeTLS, nil, false, defaultClusterDomain)
		Expect(component.ResolveImages(nil)).To(BeNil())
		resources, _ := component.Objects()

		dResource := GetResource(resources, "calico-typha", "calico-system", "", "v1", "Deployment")
		Expect(dResource).ToNot(BeNil())

		notExpectedEnvVar := v1.EnvVar{Name: "TYPHA_PROMETHEUSMETRICSENABLED"}
		d := dResource.(*apps.Deployment)
		Expect(d.Spec.Template.Spec.Containers[0].Env).ToNot(ContainElement(notExpectedEnvVar))
	})

	It("should set TYPHA_PROMETHEUSMETRICSPORT with a custom value if TyphaMetricsPort is set", func() {
		var typhaMetricsPort int32 = 1234
		installation.Variant = operator.TigeraSecureEnterprise
		installation.TyphaMetricsPort = &typhaMetricsPort
		component := render.Typha(k8sServiceEp, installation, typhaNodeTLS, nil, false, defaultClusterDomain)
		Expect(component.ResolveImages(nil)).To(BeNil())
		resources, _ := component.Objects()

		dResource := GetResource(resources, "calico-typha", "calico-system", "", "v1", "Deployment")
		Expect(dResource).ToNot(BeNil())

		d := dResource.(*apps.Deployment)
		Expect(d.Spec.Template.Spec.Containers[0].Env).To(ContainElement(
			v1.EnvVar{Name: "TYPHA_PROMETHEUSMETRICSPORT", Value: "1234"}))
		Expect(d.Spec.Template.Spec.Containers[0].Env).To(ContainElement(
			v1.EnvVar{Name: "TYPHA_PROMETHEUSMETRICSENABLED", Value: "true"}))

		// Assert we set annotations properly.
		Expect(d.Spec.Template.Annotations["prometheus.io/scrape"]).To(Equal("true"))
		Expect(d.Spec.Template.Annotations["prometheus.io/port"]).To(Equal("1234"))
	})
})<|MERGE_RESOLUTION|>--- conflicted
+++ resolved
@@ -241,11 +241,7 @@
 		installation.KubernetesProvider = operator.ProviderAKS
 		component := render.Typha(k8sServiceEp, installation, typhaNodeTLS, nil, true, defaultClusterDomain)
 		resources, _ := component.Objects()
-<<<<<<< HEAD
-		dResource := GetResource(resources, "calico-typha", "calico-system", "", "v1", "Deployment")
-=======
-		dResource := rtest.GetResource(resources, "calico-typha", "calico-system", "", "v1", "Deployment")
->>>>>>> 3603a6cf
+		dResource := rtest.GetResource(resources, "calico-typha", "calico-system", "", "v1", "Deployment")
 		Expect(dResource).ToNot(BeNil())
 		d := dResource.(*apps.Deployment)
 		na := d.Spec.Template.Spec.Affinity.NodeAffinity.RequiredDuringSchedulingIgnoredDuringExecution
@@ -283,11 +279,7 @@
 		}
 		component := render.Typha(k8sServiceEp, installation, typhaNodeTLS, nil, true, defaultClusterDomain)
 		resources, _ := component.Objects()
-<<<<<<< HEAD
-		dResource := GetResource(resources, "calico-typha", "calico-system", "", "v1", "Deployment")
-=======
-		dResource := rtest.GetResource(resources, "calico-typha", "calico-system", "", "v1", "Deployment")
->>>>>>> 3603a6cf
+		dResource := rtest.GetResource(resources, "calico-typha", "calico-system", "", "v1", "Deployment")
 		Expect(dResource).ToNot(BeNil())
 		d := dResource.(*apps.Deployment)
 		na := d.Spec.Template.Spec.Affinity.NodeAffinity
